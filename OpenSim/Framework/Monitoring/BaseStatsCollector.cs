--- conflicted
+++ resolved
@@ -44,13 +44,8 @@
             sb.Append("MEMORY STATISTICS");
             sb.Append(Environment.NewLine);
             sb.AppendFormat(
-<<<<<<< HEAD
-                    "Allocated to OpenSim objects: {0} MB\n",
-                    Math.Round(GC.GetTotalMemory(false) / 1024.0 / 1024.0));
-=======
                 "Heap allocated to OpenSim   : {0} MB\n",
                 Math.Round(GC.GetTotalMemory(false) / 1024.0 / 1024.0));
->>>>>>> 936700bd
 
             sb.AppendFormat(
                 "Last heap allocation rate   : {0} MB/s\n",
