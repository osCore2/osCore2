/*
 * Copyright (c) Contributors, http://opensimulator.org/
 * See CONTRIBUTORS.TXT for a full list of copyright holders.
 *
 * Redistribution and use in source and binary forms, with or without
 * modification, are permitted provided that the following conditions are met:
 *     * Redistributions of source code must retain the above copyright
 *       notice, this list of conditions and the following disclaimer.
 *     * Redistributions in binary form must reproduce the above copyright
 *       notice, this list of conditions and the following disclaimer in the
 *       documentation and/or other materials provided with the distribution.
 *     * Neither the name of the OpenSimulator Project nor the
 *       names of its contributors may be used to endorse or promote products
 *       derived from this software without specific prior written permission.
 *
 * THIS SOFTWARE IS PROVIDED BY THE DEVELOPERS ``AS IS'' AND ANY
 * EXPRESS OR IMPLIED WARRANTIES, INCLUDING, BUT NOT LIMITED TO, THE IMPLIED
 * WARRANTIES OF MERCHANTABILITY AND FITNESS FOR A PARTICULAR PURPOSE ARE
 * DISCLAIMED. IN NO EVENT SHALL THE CONTRIBUTORS BE LIABLE FOR ANY
 * DIRECT, INDIRECT, INCIDENTAL, SPECIAL, EXEMPLARY, OR CONSEQUENTIAL DAMAGES
 * (INCLUDING, BUT NOT LIMITED TO, PROCUREMENT OF SUBSTITUTE GOODS OR SERVICES;
 * LOSS OF USE, DATA, OR PROFITS; OR BUSINESS INTERRUPTION) HOWEVER CAUSED AND
 * ON ANY THEORY OF LIABILITY, WHETHER IN CONTRACT, STRICT LIABILITY, OR TORT
 * (INCLUDING NEGLIGENCE OR OTHERWISE) ARISING IN ANY WAY OUT OF THE USE OF THIS
 * SOFTWARE, EVEN IF ADVISED OF THE POSSIBILITY OF SUCH DAMAGE.
 */

using System;
using System.Reflection;
using log4net;
using OpenMetaverse;

namespace OpenSim.Framework
{
    /// <summary>
    /// Represents an item in a task inventory
    /// </summary>
    public class TaskInventoryItem : ICloneable
    {
//        private static readonly ILog m_log = LogManager.GetLogger(MethodBase.GetCurrentMethod().DeclaringType);

        /// <summary>
        /// XXX This should really be factored out into some constants class.
        /// </summary>
        private const uint FULL_MASK_PERMISSIONS_GENERAL = 2147483647;

        private UUID _assetID = UUID.Zero;

        private uint _baseMask = FULL_MASK_PERMISSIONS_GENERAL;
        private uint _creationDate = 0;
        private UUID _creatorID = UUID.Zero;
        private string _creatorData = String.Empty;
        private string _description = String.Empty;
        private uint _everyoneMask = FULL_MASK_PERMISSIONS_GENERAL;
        private uint _flags = 0;
        private UUID _groupID = UUID.Zero;
        private uint _groupMask = FULL_MASK_PERMISSIONS_GENERAL;

        private int _invType = 0;
        private UUID _itemID = UUID.Zero;
        private UUID _lastOwnerID = UUID.Zero;
        private string _name = String.Empty;
        private uint _nextOwnerMask = FULL_MASK_PERMISSIONS_GENERAL;
        private UUID _ownerID = UUID.Zero;
        private uint _ownerMask = FULL_MASK_PERMISSIONS_GENERAL;
        private UUID _parentID = UUID.Zero; //parent folder id
        private UUID _parentPartID = UUID.Zero; // SceneObjectPart this is inside
        private UUID _permsGranter;
        private int _permsMask;
        private int _type = 0;
        private UUID _oldID;
        private UUID _loadedID = UUID.Zero;

        private bool _ownerChanged = false;
<<<<<<< HEAD
        
        // This used ONLY during copy. It can't be relied on at other times!
        private bool _scriptRunning = true;
=======
>>>>>>> 566aaef1

        public UUID AssetID {
            get {
                return _assetID;
            }
            set {
                _assetID = value;
            }
        }

        public uint BasePermissions {
            get {
                return _baseMask;
            }
            set {
                _baseMask = value;
            }
        }

        public uint CreationDate {
            get {
                return _creationDate;
            }
            set {
                _creationDate = value;
            }
        }

        public UUID CreatorID {
            get {
                return _creatorID;
            }
            set {
                _creatorID = value;
            }
        }

        public string CreatorData // = <profile url>;<name>
        {
            get { return _creatorData; }
            set { _creatorData = value; }
        }

        /// <summary>
        /// Used by the DB layer to retrieve / store the entire user identification.
        /// The identification can either be a simple UUID or a string of the form
        /// uuid[;profile_url[;name]]
        /// </summary>
        public string CreatorIdentification
        {
            get
            {
                if (_creatorData != null && _creatorData != string.Empty)
                    return _creatorID.ToString() + ';' + _creatorData;
                else
                    return _creatorID.ToString();
            }
            set
            {
                if ((value == null) || (value != null && value == string.Empty))
                {
                    _creatorData = string.Empty;
                    return;
                }

                if (!value.Contains(";")) // plain UUID
                {
                    UUID uuid = UUID.Zero;
                    UUID.TryParse(value, out uuid);
                    _creatorID = uuid;
                }
                else // <uuid>[;<endpoint>[;name]]
                {
                    string name = "Unknown User";
                    string[] parts = value.Split(';');
                    if (parts.Length >= 1)
                    {
                        UUID uuid = UUID.Zero;
                        UUID.TryParse(parts[0], out uuid);
                        _creatorID = uuid;
                    }
                    if (parts.Length >= 2)
                        _creatorData = parts[1];
                    if (parts.Length >= 3)
                        name = parts[2];

                    _creatorData += ';' + name;

                }
            }
        }

        public string Description {
            get {
                return _description;
            }
            set {
                _description = value;
            }
        }

        public uint EveryonePermissions {
            get {
                return _everyoneMask;
            }
            set {
                _everyoneMask = value;
            }
        }

        public uint Flags {
            get {
                return _flags;
            }
            set {
                _flags = value;
            }
        }

        public UUID GroupID {
            get {
                return _groupID;
            }
            set {
                _groupID = value;
            }
        }

        public uint GroupPermissions {
            get {
                return _groupMask;
            }
            set {
                _groupMask = value;
            }
        }

        public int InvType {
            get {
                return _invType;
            }
            set {
                _invType = value;
            }
        }

        public UUID ItemID {
            get {
                return _itemID;
            }
            set {
                _itemID = value;
            }
        }

        public UUID OldItemID {
            get {
                return _oldID;
            }
            set {
                _oldID = value;
            }
        }

        public UUID LoadedItemID {
            get {
                return _loadedID;
            }
            set {
                _loadedID = value;
            }
        }

        public UUID LastOwnerID {
            get {
                return _lastOwnerID;
            }
            set {
                _lastOwnerID = value;
            }
        }

        public string Name {
            get {
                return _name;
            }
            set {
                _name = value;
            }
        }

        public uint NextPermissions {
            get {
                return _nextOwnerMask;
            }
            set {
                _nextOwnerMask = value;
            }
        }

        public UUID OwnerID {
            get {
                return _ownerID;
            }
            set {
                _ownerID = value;
            }
        }

        public uint CurrentPermissions {
            get {
                return _ownerMask;
            }
            set {
                _ownerMask = value;
            }
        }

        public UUID ParentID {
            get {
                return _parentID;
            }
            set {
                _parentID = value;
            }
        }

        public UUID ParentPartID {
            get {
                return _parentPartID;
            }
            set {
                _parentPartID = value;
            }
        }

        public UUID PermsGranter {
            get {
                return _permsGranter;
            }
            set {
                _permsGranter = value;
            }
        }

        public int PermsMask {
            get {
                return _permsMask;
            }
            set {
                _permsMask = value;
            }
        }

        public int Type {
            get {
                return _type;
            }
            set {
                _type = value;
            }
        }

        public bool OwnerChanged
        {
            get
            {
                return _ownerChanged;
            }
            set
            {
                _ownerChanged = value;
//                m_log.DebugFormat(
//                    "[TASK INVENTORY ITEM]: Owner changed set {0} for {1} {2} owned by {3}",
//                    _ownerChanged, Name, ItemID, OwnerID);
            }
        }

        /// <summary>
        /// This used ONLY during copy. It can't be relied on at other times!
        /// </summary>
        /// <remarks>
        /// For true script running status, use IEntityInventory.TryGetScriptInstanceRunning() for now.
        /// </remarks>
        public bool ScriptRunning { get; set; }

        // See ICloneable

        #region ICloneable Members

        public Object Clone()
        {
            return MemberwiseClone();
        }

        #endregion

        /// <summary>
        /// Reset the UUIDs for this item.
        /// </summary>
        /// <param name="partID">The new part ID to which this item belongs</param>
        public void ResetIDs(UUID partID)
        {
            LoadedItemID = OldItemID;
            OldItemID = ItemID;
            ItemID = UUID.Random();
            ParentPartID = partID;
            ParentID = partID;
        }

        public TaskInventoryItem()
        {
            ScriptRunning = true;
            CreationDate = (uint)(DateTime.UtcNow - new DateTime(1970, 1, 1)).TotalSeconds;
        }
    }
}<|MERGE_RESOLUTION|>--- conflicted
+++ resolved
@@ -72,13 +72,7 @@
         private UUID _loadedID = UUID.Zero;
 
         private bool _ownerChanged = false;
-<<<<<<< HEAD
         
-        // This used ONLY during copy. It can't be relied on at other times!
-        private bool _scriptRunning = true;
-=======
->>>>>>> 566aaef1
-
         public UUID AssetID {
             get {
                 return _assetID;
