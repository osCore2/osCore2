--- conflicted
+++ resolved
@@ -873,13 +873,8 @@
 
         public string GetVersionText()
         {
-<<<<<<< HEAD
-            return String.Format("Version: {0} (interface version {1}, SIMULATION/{2})", 
-                m_version, VersionInfo.MajorInterfaceVersion, VersionInfo.SimulationServiceVersion);
-=======
             return String.Format("Version: {0} (SIMULATION/{1} - SIMULATION/{2})", 
                 m_version, VersionInfo.SimulationServiceVersionSupportedMin, VersionInfo.SimulationServiceVersionSupportedMax);
->>>>>>> efcf0e4f
         }
 
         /// <summary>
