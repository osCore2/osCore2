﻿/*
 * Copyright (c) Contributors, http://opensimulator.org/
 * See CONTRIBUTORS.TXT for a full list of copyright holders.
 *
 * Redistribution and use in source and binary forms, with or without
 * modification, are permitted provided that the following conditions are met:
 *     * Redistributions of source code must retain the above copyright
 *       notice, this list of conditions and the following disclaimer.
 *     * Redistributions in binary form must reproduce the above copyright
 *       notice, this list of conditions and the following disclaimer in the
 *       documentation and/or other materials provided with the distribution.
 *     * Neither the name of the OpenSimulator Project nor the
 *       names of its contributors may be used to endorse or promote products
 *       derived from this software without specific prior written permission.
 *
 * THIS SOFTWARE IS PROVIDED BY THE DEVELOPERS ``AS IS'' AND ANY
 * EXPRESS OR IMPLIED WARRANTIES, INCLUDING, BUT NOT LIMITED TO, THE IMPLIED
 * WARRANTIES OF MERCHANTABILITY AND FITNESS FOR A PARTICULAR PURPOSE ARE
 * DISCLAIMED. IN NO EVENT SHALL THE CONTRIBUTORS BE LIABLE FOR ANY
 * DIRECT, INDIRECT, INCIDENTAL, SPECIAL, EXEMPLARY, OR CONSEQUENTIAL DAMAGES
 * (INCLUDING, BUT NOT LIMITED TO, PROCUREMENT OF SUBSTITUTE GOODS OR SERVICES;
 * LOSS OF USE, DATA, OR PROFITS; OR BUSINESS INTERRUPTION) HOWEVER CAUSED AND
 * ON ANY THEORY OF LIABILITY, WHETHER IN CONTRACT, STRICT LIABILITY, OR TORT
 * (INCLUDING NEGLIGENCE OR OTHERWISE) ARISING IN ANY WAY OUT OF THE USE OF THIS
 * SOFTWARE, EVEN IF ADVISED OF THE POSSIBILITY OF SUCH DAMAGE.
 */

using System;
using System.Collections;
using OpenMetaverse;

namespace OpenSim.Framework.Servers.HttpServer
{
    public delegate void RequestMethod(UUID requestID, Hashtable request);
    public delegate bool HasEventsMethod(UUID requestID, UUID pId);

    public delegate Hashtable GetEventsMethod(UUID requestID, UUID pId, string request);

    public delegate Hashtable NoEventsMethod(UUID requestID, UUID pId);

    public class PollServiceEventArgs : EventArgs
    {
        public HasEventsMethod HasEvents;
        public GetEventsMethod GetEvents;
        public NoEventsMethod NoEvents;
        public RequestMethod Request;
        public UUID Id;
<<<<<<< HEAD

        public PollServiceEventArgs(
            RequestMethod pRequest,
            HasEventsMethod pHasEvents, GetEventsMethod pGetEvents, NoEventsMethod pNoEvents,
            UUID pId)
=======
        public int TimeOutms;
        public EventType Type;

        public enum EventType : int
        {
            Normal = 0,
            LslHttp = 1
        }

        public PollServiceEventArgs(RequestMethod pRequest, HasEventsMethod pHasEvents, GetEventsMethod pGetEvents, NoEventsMethod pNoEvents, UUID pId, int pTimeOutms)
>>>>>>> ce786463
        {
            Request = pRequest;
            HasEvents = pHasEvents;
            GetEvents = pGetEvents;
            NoEvents = pNoEvents;
            Id = pId;
            TimeOutms = pTimeOutms;
            Type = EventType.Normal;
        }
    }
}<|MERGE_RESOLUTION|>--- conflicted
+++ resolved
@@ -45,13 +45,6 @@
         public NoEventsMethod NoEvents;
         public RequestMethod Request;
         public UUID Id;
-<<<<<<< HEAD
-
-        public PollServiceEventArgs(
-            RequestMethod pRequest,
-            HasEventsMethod pHasEvents, GetEventsMethod pGetEvents, NoEventsMethod pNoEvents,
-            UUID pId)
-=======
         public int TimeOutms;
         public EventType Type;
 
@@ -61,8 +54,10 @@
             LslHttp = 1
         }
 
-        public PollServiceEventArgs(RequestMethod pRequest, HasEventsMethod pHasEvents, GetEventsMethod pGetEvents, NoEventsMethod pNoEvents, UUID pId, int pTimeOutms)
->>>>>>> ce786463
+        public PollServiceEventArgs(
+            RequestMethod pRequest,
+            HasEventsMethod pHasEvents, GetEventsMethod pGetEvents, NoEventsMethod pNoEvents,
+            UUID pId, int pTimeOutms)
         {
             Request = pRequest;
             HasEvents = pHasEvents;
