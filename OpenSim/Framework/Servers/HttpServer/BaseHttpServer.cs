--- conflicted
+++ resolved
@@ -1651,13 +1651,9 @@
 
         public void httpServerException(object source, Exception exception)
         {
-<<<<<<< HEAD
-            m_log.Error(String.Format("[BASE HTTP SERVER]: {0} had an exception: {1} ", source.ToString(), exception.Message), exception);
-=======
             if (source.ToString() == "HttpServer.HttpListener" && exception.ToString().StartsWith("Mono.Security.Protocol.Tls.TlsException"))
                 return;
             m_log.ErrorFormat("[BASE HTTP SERVER]: {0} had an exception {1}", source.ToString(), exception.ToString());
->>>>>>> 12049e11
            /*
             if (HTTPDRunning)// && NotSocketErrors > 5)
             {
