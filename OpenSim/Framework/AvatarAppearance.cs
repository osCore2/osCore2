--- conflicted
+++ resolved
@@ -273,11 +273,7 @@
         
         protected virtual void SetDefaultTexture()
         {
-<<<<<<< HEAD
-            m_texture = new Primitive.TextureEntry(new UUID("C228D1CF-4B5D-4BA8-84F4-899A0796AA97"));
-=======
             m_texture = new Primitive.TextureEntry(new UUID(AppearanceManager.DEFAULT_AVATAR_TEXTURE));
->>>>>>> df860516
 
             // for (uint i = 0; i < TEXTURE_COUNT; i++)
             //     m_texture.CreateFace(i).TextureID = new UUID(AppearanceManager.DEFAULT_AVATAR_TEXTURE);
