--- conflicted
+++ resolved
@@ -152,10 +152,7 @@
                                     responsedata["keepalive"] = false;
                                     responsedata["str_response_string"] = "This range doesnt exist.";
                                     responsedata["reusecontext"] = false;
-<<<<<<< HEAD
-=======
                                     responsedata["int_lod"] = 3;
->>>>>>> 0bf66434
                                     return responsedata;
                                 }
                                 else
@@ -166,36 +163,28 @@
 
                                     //m_log.Debug("Serving " + start + " to " + end + " of " + texture.Data.Length + " bytes for texture " + texture.ID);
 
-<<<<<<< HEAD
+                                    if (start > 20000)
+                                    {
+                                        responsedata["int_lod"] = 3;
+                                    }
+                                    else if (start < 4097)
+                                    {
+                                        responsedata["int_lod"] = 1;
+                                    }
+                                    else
+                                    {
+                                        responsedata["int_lod"] = 2;
+                                    }
+
                                     
-
-=======
-                                    if (start > 20000)
-                                    {
-                                        responsedata["int_lod"] = 3;
-                                    }
-                                    else if (start < 4097)
-                                    {
-                                        responsedata["int_lod"] = 1;
-                                    }
-                                    else
-                                    {
-                                        responsedata["int_lod"] = 2;
-                                    }
-
-                                    
->>>>>>> 0bf66434
                                     if (start == 0 && len == mesh.Data.Length) // well redudante maybe
                                     {
                                         responsedata["int_response_code"] = (int) System.Net.HttpStatusCode.OK;
                                         responsedata["bin_response_data"] = mesh.Data;
                                         responsedata["int_bytes"] = mesh.Data.Length;
                                         responsedata["reusecontext"] = false;
-<<<<<<< HEAD
-=======
                                         responsedata["int_lod"] = 3;
                                         
->>>>>>> 0bf66434
                                     }
                                     else
                                     {
@@ -219,10 +208,7 @@
                                 responsedata["content_type"] = "application/vnd.ll.mesh";
                                 responsedata["int_response_code"] = 200;
                                 responsedata["reusecontext"] = false;
-<<<<<<< HEAD
-=======
                                 responsedata["int_lod"] = 3;
->>>>>>> 0bf66434
                             }
                         }
                         else
@@ -231,10 +217,7 @@
                             responsedata["content_type"] = "application/vnd.ll.mesh";
                             responsedata["int_response_code"] = 200;
                             responsedata["reusecontext"] = false;
-<<<<<<< HEAD
-=======
                             responsedata["int_lod"] = 3;
->>>>>>> 0bf66434
                         }
                     }
                     // Optionally add additional mesh types here
@@ -245,10 +228,7 @@
                         responsedata["keepalive"] = false;
                         responsedata["str_response_string"] = "Unfortunately, this asset isn't a mesh.";
                         responsedata["reusecontext"] = false;
-<<<<<<< HEAD
-=======
                         responsedata["int_lod"] = 1;
->>>>>>> 0bf66434
                         return responsedata;
                     }
                 }
@@ -259,10 +239,7 @@
                     responsedata["keepalive"] = false;
                     responsedata["str_response_string"] = "Your Mesh wasn't found.  Sorry!";
                     responsedata["reusecontext"] = false;
-<<<<<<< HEAD
-=======
                     responsedata["int_lod"] = 0;
->>>>>>> 0bf66434
                     return responsedata;
                 }
             }
