/*
 * Copyright (c) Contributors, http://opensimulator.org/
 * See CONTRIBUTORS.TXT for a full list of copyright holders.
 *
 * Redistribution and use in source and binary forms, with or without
 * modification, are permitted provided that the following conditions are met:
 *     * Redistributions of source code must retain the above copyright
 *       notice, this list of conditions and the following disclaimer.
 *     * Redistributions in binary form must reproduce the above copyright
 *       notice, this list of conditions and the following disclaimer in the
 *       documentation and/or other materials provided with the distribution.
 *     * Neither the name of the OpenSimulator Project nor the
 *       names of its contributors may be used to endorse or promote products
 *       derived from this software without specific prior written permission.
 *
 * THIS SOFTWARE IS PROVIDED BY THE DEVELOPERS ``AS IS'' AND ANY
 * EXPRESS OR IMPLIED WARRANTIES, INCLUDING, BUT NOT LIMITED TO, THE IMPLIED
 * WARRANTIES OF MERCHANTABILITY AND FITNESS FOR A PARTICULAR PURPOSE ARE
 * DISCLAIMED. IN NO EVENT SHALL THE CONTRIBUTORS BE LIABLE FOR ANY
 * DIRECT, INDIRECT, INCIDENTAL, SPECIAL, EXEMPLARY, OR CONSEQUENTIAL DAMAGES
 * (INCLUDING, BUT NOT LIMITED TO, PROCUREMENT OF SUBSTITUTE GOODS OR SERVICES;
 * LOSS OF USE, DATA, OR PROFITS; OR BUSINESS INTERRUPTION) HOWEVER CAUSED AND
 * ON ANY THEORY OF LIABILITY, WHETHER IN CONTRACT, STRICT LIABILITY, OR TORT
 * (INCLUDING NEGLIGENCE OR OTHERWISE) ARISING IN ANY WAY OUT OF THE USE OF THIS
 * SOFTWARE, EVEN IF ADVISED OF THE POSSIBILITY OF SUCH DAMAGE.
 */

using System;
using System.Collections;
using System.Collections.Generic;
using System.Net;
using System.Reflection;

using OpenSim.Framework;
using OpenSim.Services.Interfaces;
using GridRegion = OpenSim.Services.Interfaces.GridRegion;
using FriendInfo = OpenSim.Services.Interfaces.FriendInfo;

using log4net;
using OpenMetaverse;
using OpenMetaverse.StructuredData;
using OSDArray = OpenMetaverse.StructuredData.OSDArray;
using OSDMap = OpenMetaverse.StructuredData.OSDMap;

namespace OpenSim.Services.LLLoginService
{
    public class LLFailedLoginResponse : OpenSim.Services.Interfaces.FailedLoginResponse
    {
        protected string m_key;
        protected string m_value;
        protected string m_login;

        public static LLFailedLoginResponse UserProblem;
        public static LLFailedLoginResponse GridProblem;
        public static LLFailedLoginResponse InventoryProblem;
        public static LLFailedLoginResponse DeadRegionProblem;
        public static LLFailedLoginResponse LoginBlockedProblem;
        public static LLFailedLoginResponse AlreadyLoggedInProblem;
        public static LLFailedLoginResponse InternalError;

        static LLFailedLoginResponse()
        {
            UserProblem = new LLFailedLoginResponse("key", 
                "Could not authenticate your avatar. Please check your username and password, and check the grid if problems persist.",
                "false");
            GridProblem = new LLFailedLoginResponse("key",
                "Error connecting to the desired location. Try connecting to another region.",
                "false");
            InventoryProblem = new LLFailedLoginResponse("key",
                "The inventory service is not responding.  Please notify your login region operator.",
                "false");
            DeadRegionProblem = new LLFailedLoginResponse("key",
                "The region you are attempting to log into is not responding. Please select another region and try again.",
                "false");
            LoginBlockedProblem = new LLFailedLoginResponse("presence",
                "Logins are currently restricted. Please try again later.",
                "false");
            AlreadyLoggedInProblem = new LLFailedLoginResponse("presence",
                "You appear to be already logged in. " +
                "If this is not the case please wait for your session to timeout. " +
                "If this takes longer than a few minutes please contact the grid owner. " +
                "Please wait 5 minutes if you are going to connect to a region nearby to the region you were at previously.",
                "false");
            InternalError = new LLFailedLoginResponse("Internal Error", "Error generating Login Response", "false");
        }

        public LLFailedLoginResponse(string key, string value, string login)
        {
            m_key = key;
            m_value = value;
            m_login = login;
        }

        public override Hashtable ToHashtable()
        {
            Hashtable loginError = new Hashtable();
            loginError["reason"] = m_key;
            loginError["message"] = m_value;
            loginError["login"] = m_login;
            return loginError;
        }

        public override OSD ToOSDMap()
        {
            OSDMap map = new OSDMap();

            map["reason"] = OSD.FromString(m_key);
            map["message"] = OSD.FromString(m_value);
            map["login"] = OSD.FromString(m_login);

            return map;
        }
    }

    /// <summary>
    /// A class to handle LL login response.
    /// </summary>
    public class LLLoginResponse : OpenSim.Services.Interfaces.LoginResponse
    {
        private static readonly ILog m_log = LogManager.GetLogger(MethodBase.GetCurrentMethod().DeclaringType);
        private static Hashtable globalTexturesHash;
        // Global Textures
        private static string sunTexture = "cce0f112-878f-4586-a2e2-a8f104bba271";
        private static string cloudTexture = "dc4b9f0b-d008-45c6-96a4-01dd947ac621";
        private static string moonTexture = "ec4b9f0b-d008-45c6-96a4-01dd947ac621";

        private Hashtable loginFlagsHash;
        private Hashtable uiConfigHash;

        private ArrayList loginFlags;
        private ArrayList globalTextures;
        private ArrayList eventCategories;
        private ArrayList uiConfig;
        private ArrayList classifiedCategories;
        private ArrayList inventoryRoot;
        private ArrayList initialOutfit;
        private ArrayList agentInventory;
        private ArrayList inventoryLibraryOwner;
        private ArrayList inventoryLibRoot;
        private ArrayList inventoryLibrary;
        private ArrayList activeGestures;

        private UserInfo userProfile;

        private UUID agentID;
        private UUID sessionID;
        private UUID secureSessionID;

        // Login Flags
        private string dst;
        private string stipendSinceLogin;
        private string gendered;
        private string everLoggedIn;
        private string login;
        private uint simPort;
        private uint simHttpPort;
        private string simAddress;
        private string agentAccess;
        private string agentAccessMax;
        private Int32 circuitCode;
        private uint regionX;
        private uint regionY;

        // Login
        private string firstname;
        private string lastname;

        // Web map
        private string mapTileURL;

        // Web Profiles
        private string profileURL;

        // OpenID
        private string openIDURL;

        private string searchURL;

        // Error Flags
        private string errorReason;
        private string errorMessage;

        private string welcomeMessage;
        private string startLocation;
        private string allowFirstLife;
        private string home;
        private string seedCapability;
        private string lookAt;

        private BuddyList m_buddyList = null;

        private string currency;
        private string classifiedFee;

        static LLLoginResponse()
        {
            // This is being set, but it's not used
            // not sure why.
            globalTexturesHash = new Hashtable();
            globalTexturesHash["sun_texture_id"] = sunTexture;
            globalTexturesHash["cloud_texture_id"] = cloudTexture;
            globalTexturesHash["moon_texture_id"] = moonTexture;
        }

        public LLLoginResponse()
        {
            loginFlags = new ArrayList();
            globalTextures = new ArrayList();
            eventCategories = new ArrayList();
            uiConfig = new ArrayList();
            classifiedCategories = new ArrayList();

            uiConfigHash = new Hashtable();

            // defaultXmlRpcResponse = new XmlRpcResponse();
            userProfile = new UserInfo();
            inventoryRoot = new ArrayList();
            initialOutfit = new ArrayList();
            agentInventory = new ArrayList();
            inventoryLibrary = new ArrayList();
            inventoryLibraryOwner = new ArrayList();
            activeGestures = new ArrayList();

            SetDefaultValues();
        }

        public LLLoginResponse(UserAccount account, AgentCircuitData aCircuit, GridUserInfo pinfo,
            GridRegion destination, List<InventoryFolderBase> invSkel, FriendInfo[] friendsList, ILibraryService libService,
            string where, string startlocation, Vector3 position, Vector3 lookAt, List<InventoryItemBase> gestures, string message,
            GridRegion home, IPEndPoint clientIP, string mapTileURL, string profileURL, string openIDURL, string searchURL, string currency,
            string DSTZone, string destinationsURL, string avatarsURL, string classifiedFee)
            : this()
        {
            FillOutInventoryData(invSkel, libService);

            FillOutActiveGestures(gestures);

            CircuitCode = (int)aCircuit.circuitcode;
            Lastname = account.LastName;
            Firstname = account.FirstName;
            AgentID = account.PrincipalID;
            SessionID = aCircuit.SessionID;
            SecureSessionID = aCircuit.SecureSessionID;
            Message = message;
            BuddList = ConvertFriendListItem(friendsList);
            StartLocation = where;
            MapTileURL = mapTileURL;
            ProfileURL = profileURL;
            OpenIDURL = openIDURL;
            DestinationsURL = destinationsURL;
            AvatarsURL = avatarsURL;

            SearchURL = searchURL;
            Currency = currency;
            ClassifiedFee = classifiedFee;

            FillOutHomeData(pinfo, home);
            LookAt = String.Format("[r{0},r{1},r{2}]", lookAt.X, lookAt.Y, lookAt.Z);

            FillOutRegionData(destination);
<<<<<<< HEAD
            m_log.DebugFormat("[LOGIN RESPONSE] LLLoginResponse create. sizeX={0}, sizeY={1}", RegionSizeX, RegionSizeY);
            Util.PrintCallStack();
=======
            // m_log.DebugFormat("[LOGIN RESPONSE] LLLoginResponse create. sizeX=<{0},{1}>", RegionSizeX, RegionSizeY);
>>>>>>> 239b85d7

            FillOutSeedCap(aCircuit, destination, clientIP);

            switch (DSTZone)
            {
                case "none":
                    DST = "N";
                    break;
                case "local":
                    DST = TimeZone.CurrentTimeZone.IsDaylightSavingTime(DateTime.Now) ? "Y" : "N";
                    break;
                default:
                    TimeZoneInfo dstTimeZone = null;
                    string[] tzList = DSTZone.Split(';');

                    foreach (string tzName in tzList)
                    {
                        try
                        {
                            dstTimeZone = TimeZoneInfo.FindSystemTimeZoneById(tzName);
                        }
                        catch
                        {
                            continue;
                        }
                        break;
                    }

                    if (dstTimeZone == null)
                    {
                        m_log.WarnFormat(
                            "[LLOGIN RESPONSE]: No valid timezone found for DST in {0}, falling back to system time.", tzList);
                        DST = TimeZone.CurrentTimeZone.IsDaylightSavingTime(DateTime.Now) ? "Y" : "N";
                    }
                    else
                    {
                        DST = dstTimeZone.IsDaylightSavingTime(DateTime.Now) ? "Y" : "N";
                    }
                
                    break;
            }
        }

        private void FillOutInventoryData(List<InventoryFolderBase> invSkel, ILibraryService libService)
        {
            InventoryData inventData = null;

            try
            {
                inventData = GetInventorySkeleton(invSkel);
            }
            catch (Exception e)
            {
                m_log.WarnFormat(
                    "[LLLOGIN SERVICE]: Error processing inventory skeleton of agent {0} - {1}",
                    agentID, e);

                // ignore and continue
            }

            if (inventData != null)
            {
                ArrayList AgentInventoryArray = inventData.InventoryArray;

                Hashtable InventoryRootHash = new Hashtable();
                InventoryRootHash["folder_id"] = inventData.RootFolderID.ToString();
                InventoryRoot = new ArrayList();
                InventoryRoot.Add(InventoryRootHash);
                InventorySkeleton = AgentInventoryArray;
            }

            // Inventory Library Section
            if (libService != null && libService.LibraryRootFolder != null)
            {
                Hashtable InventoryLibRootHash = new Hashtable();
                InventoryLibRootHash["folder_id"] = "00000112-000f-0000-0000-000100bba000";
                InventoryLibRoot = new ArrayList();
                InventoryLibRoot.Add(InventoryLibRootHash);

                InventoryLibraryOwner = GetLibraryOwner(libService.LibraryRootFolder);
                InventoryLibrary = GetInventoryLibrary(libService);
            }
        }

        private void FillOutActiveGestures(List<InventoryItemBase> gestures)
        {
            ArrayList list = new ArrayList();
            if (gestures != null)
            {
                foreach (InventoryItemBase gesture in gestures)
                {
                    Hashtable item = new Hashtable();
                    item["item_id"] = gesture.ID.ToString();
                    item["asset_id"] = gesture.AssetID.ToString();
                    list.Add(item);
                }
            }
            ActiveGestures = list;
        }

        private void FillOutHomeData(GridUserInfo pinfo, GridRegion home)
        {
            int x = (int)Util.RegionToWorldLoc(1000);
            int y = (int)Util.RegionToWorldLoc(1000);
            if (home != null)
            {
                x = home.RegionLocX;
                y = home.RegionLocY;
            }

            Home = string.Format(
                        "{{'region_handle':[r{0},r{1}], 'position':[r{2},r{3},r{4}], 'look_at':[r{5},r{6},r{7}]}}",
                        x,
                        y,
                        pinfo.HomePosition.X, pinfo.HomePosition.Y, pinfo.HomePosition.Z,
                        pinfo.HomeLookAt.X, pinfo.HomeLookAt.Y, pinfo.HomeLookAt.Z);

        }

        private void FillOutRegionData(GridRegion destination)
        {
            IPEndPoint endPoint = destination.ExternalEndPoint;
            SimAddress = endPoint.Address.ToString();
            SimPort = (uint)endPoint.Port;
            RegionX = (uint)destination.RegionLocX;
            RegionY = (uint)destination.RegionLocY;
            RegionSizeX = destination.RegionSizeX;
            RegionSizeY = destination.RegionSizeY;
        }

        private void FillOutSeedCap(AgentCircuitData aCircuit, GridRegion destination, IPEndPoint ipepClient)
        {
            SeedCapability =  destination.ServerURI + CapsUtil.GetCapsSeedPath(aCircuit.CapsPath);
        }

        private void SetDefaultValues()
        {
            TimeZoneInfo gridTimeZone;

            // Disabled for now pending making timezone a config value, which can at some point have a default of
            // a ; separated list of possible timezones.
            // The problem here is that US/Pacific (or even the Olsen America/Los_Angeles) is not universal across
            // windows, mac and various distributions of linux, introducing another element of consistency.
            // The server operator needs to be able to control this setting
//            try
//            {
//                // First try to fetch DST from Pacific Standard Time, because this is
//                // the one expected by the viewer. "US/Pacific" is the string to search 
//                // on linux and mac, and should work also on Windows (to confirm)
//                gridTimeZone = TimeZoneInfo.FindSystemTimeZoneById("US/Pacific");
//            }
//            catch (Exception e)
//            {
//                m_log.WarnFormat(
//                    "[TIMEZONE]: {0} Falling back to system time. System time should be set to Pacific Standard Time to provide the expected time",
//                    e.Message);

                gridTimeZone = TimeZoneInfo.Local;
//            }

            DST = gridTimeZone.IsDaylightSavingTime(DateTime.Now) ? "Y" : "N";

            StipendSinceLogin = "N";
            Gendered = "Y";
            EverLoggedIn = "Y";
            login = "false";
            firstname = "Test";
            lastname = "User";
            agentAccess = "M";
            agentAccessMax = "A";
            startLocation = "last";
            allowFirstLife = "Y";

            ErrorMessage = "You have entered an invalid name/password combination.  Check Caps/lock.";
            ErrorReason = "key";
            welcomeMessage = "Welcome to OpenSim!";
            seedCapability = String.Empty;
            home = "{'region_handle':[" 
                    + "r" + Util.RegionToWorldLoc(1000).ToString()
                    + ","
                    + "r" + Util.RegionToWorldLoc(1000).ToString()
                    + "], 'position':["
                    + "r" + userProfile.homepos.X.ToString()
                    + ","
                    + "r" + userProfile.homepos.Y.ToString()
                    + ","
                    + "r" + userProfile.homepos.Z.ToString()
                    + "], 'look_at':["
                    + "r" + userProfile.homelookat.X.ToString()
                    + ","
                    + "r" + userProfile.homelookat.Y.ToString()
                    + ","
                    + "r" + userProfile.homelookat.Z.ToString()
                    + "]}";
            lookAt = "[r0.99949799999999999756,r0.03166859999999999814,r0]";
            RegionX = (uint) 255232;
            RegionY = (uint) 254976;

            // Classifieds;
            AddClassifiedCategory((Int32) 1, "Shopping");
            AddClassifiedCategory((Int32) 2, "Land Rental");
            AddClassifiedCategory((Int32) 3, "Property Rental");
            AddClassifiedCategory((Int32) 4, "Special Attraction");
            AddClassifiedCategory((Int32) 5, "New Products");
            AddClassifiedCategory((Int32) 6, "Employment");
            AddClassifiedCategory((Int32) 7, "Wanted");
            AddClassifiedCategory((Int32) 8, "Service");
            AddClassifiedCategory((Int32) 9, "Personal");

            SessionID = UUID.Random();
            SecureSessionID = UUID.Random();
            AgentID = UUID.Random();

            Hashtable InitialOutfitHash = new Hashtable();
            InitialOutfitHash["folder_name"] = "Nightclub Female";
            InitialOutfitHash["gender"] = "female";
            initialOutfit.Add(InitialOutfitHash);
            mapTileURL = String.Empty;
            profileURL = String.Empty;
            openIDURL = String.Empty;
            searchURL = String.Empty;

            currency = String.Empty;
            ClassifiedFee = "0";
        }


        public override Hashtable ToHashtable()
        {
            try
            {
                Hashtable responseData = new Hashtable();

                loginFlagsHash = new Hashtable();
                loginFlagsHash["daylight_savings"] = DST;
                loginFlagsHash["stipend_since_login"] = StipendSinceLogin;
                loginFlagsHash["gendered"] = Gendered;
                loginFlagsHash["ever_logged_in"] = EverLoggedIn;
                loginFlags.Add(loginFlagsHash);

                responseData["first_name"] = Firstname;
                responseData["last_name"] = Lastname;
                responseData["agent_access"] = agentAccess;
                responseData["agent_access_max"] = agentAccessMax;

                globalTextures.Add(globalTexturesHash);
                // this.eventCategories.Add(this.eventCategoriesHash);

                AddToUIConfig("allow_first_life", allowFirstLife);
                uiConfig.Add(uiConfigHash);

                responseData["sim_port"] = (Int32) SimPort;
                responseData["sim_ip"] = SimAddress;
                responseData["http_port"] = (Int32)SimHttpPort;

                responseData["agent_id"] = AgentID.ToString();
                responseData["session_id"] = SessionID.ToString();
                responseData["secure_session_id"] = SecureSessionID.ToString();
                responseData["circuit_code"] = CircuitCode;
                responseData["seconds_since_epoch"] = (Int32) (DateTime.UtcNow - new DateTime(1970, 1, 1)).TotalSeconds;
                responseData["login-flags"] = loginFlags;
                responseData["global-textures"] = globalTextures;
                responseData["seed_capability"] = seedCapability;

                responseData["event_categories"] = eventCategories;
                responseData["event_notifications"] = new ArrayList(); // todo
                responseData["classified_categories"] = classifiedCategories;
                responseData["ui-config"] = uiConfig;

                if (agentInventory != null)
                {
                    responseData["inventory-skeleton"] = agentInventory;
                    responseData["inventory-root"] = inventoryRoot;
                }
                responseData["inventory-skel-lib"] = inventoryLibrary;
                responseData["inventory-lib-root"] = inventoryLibRoot;
                responseData["gestures"] = activeGestures;
                responseData["inventory-lib-owner"] = inventoryLibraryOwner;
                responseData["initial-outfit"] = initialOutfit;
                responseData["start_location"] = startLocation;
                responseData["seed_capability"] = seedCapability;
                responseData["home"] = home;
                responseData["look_at"] = lookAt;
                responseData["message"] = welcomeMessage;
                responseData["region_x"] = (Int32)(RegionX);
                responseData["region_y"] = (Int32)(RegionY);
                responseData["region_size_x"] = (Int32)RegionSizeX;
                responseData["region_size_y"] = (Int32)RegionSizeY;
<<<<<<< HEAD
                m_log.DebugFormat("[LOGIN RESPONSE] returning sizeX={0}, sizeY={1}", RegionSizeX, RegionSizeY);
=======
                // m_log.DebugFormat("[LOGIN RESPONSE] returning sizeX=<{0},{1}>", RegionSizeX, RegionSizeY);
>>>>>>> 239b85d7

                if (searchURL != String.Empty)
                    responseData["search"] = searchURL;

                if (mapTileURL != String.Empty)
                    responseData["map-server-url"] = mapTileURL;

                if (profileURL != String.Empty)
                    responseData["profile-server-url"] = profileURL;

                if (DestinationsURL != String.Empty)
                    responseData["destination_guide_url"] = DestinationsURL;

                if (AvatarsURL != String.Empty)
                    responseData["avatar_picker_url"] = AvatarsURL;

                // We need to send an openid_token back in the response too
                if (openIDURL != String.Empty)
                    responseData["openid_url"] = openIDURL;

                if (m_buddyList != null)
                {
                    responseData["buddy-list"] = m_buddyList.ToArray();
                }

                if (currency != String.Empty)
                {
                    // responseData["real_currency"] = currency;
                    responseData["currency"] = currency;
                }
                
                if (ClassifiedFee != String.Empty)
                    responseData["classified_fee"] = ClassifiedFee;

                responseData["login"] = "true";

                return responseData;
            }
            catch (Exception e)
            {
                m_log.Warn("[CLIENT]: LoginResponse: Error creating Hashtable Response: " + e.Message);

                return LLFailedLoginResponse.InternalError.ToHashtable();
            }
        }

        public override OSD ToOSDMap()
        {
            try
            {
                OSDMap map = new OSDMap();

                map["first_name"] = OSD.FromString(Firstname);
                map["last_name"] = OSD.FromString(Lastname);
                map["agent_access"] = OSD.FromString(agentAccess);
                map["agent_access_max"] = OSD.FromString(agentAccessMax);

                map["sim_port"] = OSD.FromInteger(SimPort);
                map["sim_ip"] = OSD.FromString(SimAddress);

                map["agent_id"] = OSD.FromUUID(AgentID);
                map["session_id"] = OSD.FromUUID(SessionID);
                map["secure_session_id"] = OSD.FromUUID(SecureSessionID);
                map["circuit_code"] = OSD.FromInteger(CircuitCode);
                map["seconds_since_epoch"] = OSD.FromInteger((int)(DateTime.UtcNow - new DateTime(1970, 1, 1)).TotalSeconds);

                #region Login Flags

                OSDMap loginFlagsLLSD = new OSDMap();
                loginFlagsLLSD["daylight_savings"] = OSD.FromString(DST);
                loginFlagsLLSD["stipend_since_login"] = OSD.FromString(StipendSinceLogin);
                loginFlagsLLSD["gendered"] = OSD.FromString(Gendered);
                loginFlagsLLSD["ever_logged_in"] = OSD.FromString(EverLoggedIn);
                map["login-flags"] = WrapOSDMap(loginFlagsLLSD);

                #endregion Login Flags

                #region Global Textures

                OSDMap globalTexturesLLSD = new OSDMap();
                globalTexturesLLSD["sun_texture_id"] = OSD.FromString(SunTexture);
                globalTexturesLLSD["cloud_texture_id"] = OSD.FromString(CloudTexture);
                globalTexturesLLSD["moon_texture_id"] = OSD.FromString(MoonTexture);

                map["global-textures"] = WrapOSDMap(globalTexturesLLSD);

                #endregion Global Textures

                map["seed_capability"] = OSD.FromString(seedCapability);

                map["event_categories"] = ArrayListToOSDArray(eventCategories);
                //map["event_notifications"] = new OSDArray(); // todo
                map["classified_categories"] = ArrayListToOSDArray(classifiedCategories);

                #region UI Config

                OSDMap uiConfigLLSD = new OSDMap();
                uiConfigLLSD["allow_first_life"] = OSD.FromString(allowFirstLife);
                map["ui-config"] = WrapOSDMap(uiConfigLLSD);

                #endregion UI Config

                #region Inventory

                map["inventory-skeleton"] = ArrayListToOSDArray(agentInventory);

                map["inventory-skel-lib"] = ArrayListToOSDArray(inventoryLibrary);
                map["inventory-root"] = ArrayListToOSDArray(inventoryRoot); ;
                map["inventory-lib-root"] = ArrayListToOSDArray(inventoryLibRoot);
                map["inventory-lib-owner"] = ArrayListToOSDArray(inventoryLibraryOwner);

                #endregion Inventory

                map["gestures"] = ArrayListToOSDArray(activeGestures);

                map["initial-outfit"] = ArrayListToOSDArray(initialOutfit);
                map["start_location"] = OSD.FromString(startLocation);

                map["seed_capability"] = OSD.FromString(seedCapability);
                map["home"] = OSD.FromString(home);
                map["look_at"] = OSD.FromString(lookAt);
                map["message"] = OSD.FromString(welcomeMessage);
                map["region_x"] = OSD.FromInteger(RegionX);
                map["region_y"] = OSD.FromInteger(RegionY);

                if (mapTileURL != String.Empty)
                    map["map-server-url"] = OSD.FromString(mapTileURL);

                if (profileURL != String.Empty)
                    map["profile-server-url"] = OSD.FromString(profileURL);

                if (openIDURL != String.Empty)
                    map["openid_url"] = OSD.FromString(openIDURL);

                if (searchURL != String.Empty)
                    map["search"] = OSD.FromString(searchURL);

                if (ClassifiedFee != String.Empty)
                    map["classified_fee"] = OSD.FromString(ClassifiedFee);

                if (m_buddyList != null)
                {
                    map["buddy-list"] = ArrayListToOSDArray(m_buddyList.ToArray());
                }

                map["login"] = OSD.FromString("true");

                return map;
            }
            catch (Exception e)
            {
                m_log.Warn("[CLIENT]: LoginResponse: Error creating LLSD Response: " + e.Message);

                return LLFailedLoginResponse.InternalError.ToOSDMap();
            }
        }

        public OSDArray ArrayListToOSDArray(ArrayList arrlst)
        {
            OSDArray llsdBack = new OSDArray();
            foreach (Hashtable ht in arrlst)
            {
                OSDMap mp = new OSDMap();
                foreach (DictionaryEntry deHt in ht)
                {
                    mp.Add((string)deHt.Key, OSDString.FromObject(deHt.Value));
                }
                llsdBack.Add(mp);
            }
            return llsdBack;
        }

        private static OSDArray WrapOSDMap(OSDMap wrapMe)
        {
            OSDArray array = new OSDArray();
            array.Add(wrapMe);
            return array;
        }

        public void SetEventCategories(string category, string value)
        {
            //  this.eventCategoriesHash[category] = value;
            //TODO
        }

        public void AddToUIConfig(string itemName, string item)
        {
            uiConfigHash[itemName] = item;
        }

        public void AddClassifiedCategory(Int32 ID, string categoryName)
        {
            Hashtable hash = new Hashtable();
            hash["category_name"] = categoryName;
            hash["category_id"] = ID;
            classifiedCategories.Add(hash);
            // this.classifiedCategoriesHash.Clear();
        }


        private static LLLoginResponse.BuddyList ConvertFriendListItem(FriendInfo[] friendsList)
        {
            LLLoginResponse.BuddyList buddylistreturn = new LLLoginResponse.BuddyList();
            foreach (FriendInfo finfo in friendsList)
            {
                if (finfo.TheirFlags == -1)
                    continue;
                LLLoginResponse.BuddyList.BuddyInfo buddyitem = new LLLoginResponse.BuddyList.BuddyInfo(finfo.Friend);
                // finfo.Friend may not be a simple uuid
                UUID friendID = UUID.Zero;
                if (UUID.TryParse(finfo.Friend, out friendID))
                    buddyitem.BuddyID = finfo.Friend;
                else
                {
                    string tmp;
                    if (Util.ParseUniversalUserIdentifier(finfo.Friend, out friendID, out tmp, out tmp, out tmp, out tmp))
                        buddyitem.BuddyID = friendID.ToString();
                    else
                        // junk entry
                        continue;
                }
                buddyitem.BuddyRightsHave = (int)finfo.TheirFlags;
                buddyitem.BuddyRightsGiven = (int)finfo.MyFlags;
                buddylistreturn.AddNewBuddy(buddyitem);
            }
            return buddylistreturn;
        }

        private InventoryData GetInventorySkeleton(List<InventoryFolderBase> folders)
        {
            UUID rootID = UUID.Zero;
            ArrayList AgentInventoryArray = new ArrayList();
            Hashtable TempHash;
            foreach (InventoryFolderBase InvFolder in folders)
            {
                if (InvFolder.ParentID == UUID.Zero && InvFolder.Name == "My Inventory")
                {
                    rootID = InvFolder.ID;
                }
                TempHash = new Hashtable();
                TempHash["name"] = InvFolder.Name;
                TempHash["parent_id"] = InvFolder.ParentID.ToString();
                TempHash["version"] = (Int32)InvFolder.Version;
                TempHash["type_default"] = (Int32)InvFolder.Type;
                TempHash["folder_id"] = InvFolder.ID.ToString();
                AgentInventoryArray.Add(TempHash);
            }

            return new InventoryData(AgentInventoryArray, rootID);

        }

        /// <summary>
        /// Converts the inventory library skeleton into the form required by the rpc request.
        /// </summary>
        /// <returns></returns>
        protected virtual ArrayList GetInventoryLibrary(ILibraryService library)
        {
            Dictionary<UUID, InventoryFolderImpl> rootFolders = library.GetAllFolders();
//            m_log.DebugFormat("[LLOGIN]: Library has {0} folders", rootFolders.Count);
            //Dictionary<UUID, InventoryFolderImpl> rootFolders = new Dictionary<UUID,InventoryFolderImpl>();
            ArrayList folderHashes = new ArrayList();

            foreach (InventoryFolderBase folder in rootFolders.Values)
            {
                Hashtable TempHash = new Hashtable();
                TempHash["name"] = folder.Name;
                TempHash["parent_id"] = folder.ParentID.ToString();
                TempHash["version"] = (Int32)folder.Version;
                TempHash["type_default"] = (Int32)folder.Type;
                TempHash["folder_id"] = folder.ID.ToString();
                folderHashes.Add(TempHash);
            }

            return folderHashes;
        }

        /// <summary>
        ///
        /// </summary>
        /// <returns></returns>
        protected virtual ArrayList GetLibraryOwner(InventoryFolderImpl libFolder)
        {
            //for now create random inventory library owner
            Hashtable TempHash = new Hashtable();
            TempHash["agent_id"] = "11111111-1111-0000-0000-000100bba000"; // libFolder.Owner
            ArrayList inventoryLibOwner = new ArrayList();
            inventoryLibOwner.Add(TempHash);
            return inventoryLibOwner;
        }

        public class InventoryData
        {
            public ArrayList InventoryArray = null;
            public UUID RootFolderID = UUID.Zero;

            public InventoryData(ArrayList invList, UUID rootID)
            {
                InventoryArray = invList;
                RootFolderID = rootID;
            }
        }

        #region Properties

        public string Login
        {
            get { return login; }
            set { login = value; }
        }

        public string DST
        {
            get { return dst; }
            set { dst = value; }
        }

        public string StipendSinceLogin
        {
            get { return stipendSinceLogin; }
            set { stipendSinceLogin = value; }
        }

        public string Gendered
        {
            get { return gendered; }
            set { gendered = value; }
        }

        public string EverLoggedIn
        {
            get { return everLoggedIn; }
            set { everLoggedIn = value; }
        }

        public uint SimPort
        {
            get { return simPort; }
            set { simPort = value; }
        }

        public uint SimHttpPort
        {
            get { return simHttpPort; }
            set { simHttpPort = value; }
        }

        public string SimAddress
        {
            get { return simAddress; }
            set { simAddress = value; }
        }

        public UUID AgentID
        {
            get { return agentID; }
            set { agentID = value; }
        }

        public UUID SessionID
        {
            get { return sessionID; }
            set { sessionID = value; }
        }

        public UUID SecureSessionID
        {
            get { return secureSessionID; }
            set { secureSessionID = value; }
        }

        public Int32 CircuitCode
        {
            get { return circuitCode; }
            set { circuitCode = value; }
        }

        public uint RegionX
        {
            get { return regionX; }
            set { regionX = value; }
        }

        public uint RegionY
        {
            get { return regionY; }
            set { regionY = value; }
        }

        public int RegionSizeX { get; private set; }
        public int RegionSizeY { get; private set; }

        public string SunTexture
        {
            get { return sunTexture; }
            set { sunTexture = value; }
        }

        public string CloudTexture
        {
            get { return cloudTexture; }
            set { cloudTexture = value; }
        }

        public string MoonTexture
        {
            get { return moonTexture; }
            set { moonTexture = value; }
        }

        public string Firstname
        {
            get { return firstname; }
            set { firstname = value; }
        }

        public string Lastname
        {
            get { return lastname; }
            set { lastname = value; }
        }

        public string AgentAccess
        {
            get { return agentAccess; }
            set { agentAccess = value; }
        }

        public string AgentAccessMax
        {
            get { return agentAccessMax; }
            set { agentAccessMax = value; }
        }

        public string StartLocation
        {
            get { return startLocation; }
            set { startLocation = value; }
        }

        public string LookAt
        {
            get { return lookAt; }
            set { lookAt = value; }
        }

        public string SeedCapability
        {
            get { return seedCapability; }
            set { seedCapability = value; }
        }

        public string ErrorReason
        {
            get { return errorReason; }
            set { errorReason = value; }
        }

        public string ErrorMessage
        {
            get { return errorMessage; }
            set { errorMessage = value; }
        }

        public ArrayList InventoryRoot
        {
            get { return inventoryRoot; }
            set { inventoryRoot = value; }
        }

        public ArrayList InventorySkeleton
        {
            get { return agentInventory; }
            set { agentInventory = value; }
        }

        public ArrayList InventoryLibrary
        {
            get { return inventoryLibrary; }
            set { inventoryLibrary = value; }
        }

        public ArrayList InventoryLibraryOwner
        {
            get { return inventoryLibraryOwner; }
            set { inventoryLibraryOwner = value; }
        }

        public ArrayList InventoryLibRoot
        {
            get { return inventoryLibRoot; }
            set { inventoryLibRoot = value; }
        }

        public ArrayList ActiveGestures
        {
            get { return activeGestures; }
            set { activeGestures = value; }
        }
                
        public string Home
        {
            get { return home; }
            set { home = value; }
        }

        public string MapTileURL
        {
            get { return mapTileURL; }
            set { mapTileURL = value; }
        }

        public string ProfileURL
        {
            get { return profileURL; }
            set { profileURL = value; }
        }

        public string OpenIDURL
        {
            get { return openIDURL; }
            set { openIDURL = value; }
        }

        public string SearchURL
        {
            get { return searchURL; }
            set { searchURL = value; }
        }

        public string Message
        {
            get { return welcomeMessage; }
            set { welcomeMessage = value; }
        }

        public BuddyList BuddList
        {
            get { return m_buddyList; }
            set { m_buddyList = value; }
        }

        public string Currency
        {
            get { return currency; }
            set { currency = value; }
        }

        public string ClassifiedFee
        {
            get { return classifiedFee; }
            set { classifiedFee = value; }
        }

        public string DestinationsURL
        {
            get; set;
        }

        public string AvatarsURL
        {
            get; set;
        }

        #endregion

        public class UserInfo
        {
            public string firstname;
            public string lastname;
            public ulong homeregionhandle;
            public Vector3 homepos;
            public Vector3 homelookat;
        }

        public class BuddyList
        {
            public List<BuddyInfo> Buddies = new List<BuddyInfo>();

            public void AddNewBuddy(BuddyInfo buddy)
            {
                if (!Buddies.Contains(buddy))
                {
                    Buddies.Add(buddy);
                }
            }

            public ArrayList ToArray()
            {
                ArrayList buddyArray = new ArrayList();
                foreach (BuddyInfo buddy in Buddies)
                {
                    buddyArray.Add(buddy.ToHashTable());
                }
                return buddyArray;
            }

            public class BuddyInfo
            {
                public int BuddyRightsHave = 1;
                public int BuddyRightsGiven = 1;
                public string BuddyID;

                public BuddyInfo(string buddyID)
                {
                    BuddyID = buddyID;
                }

                public BuddyInfo(UUID buddyID)
                {
                    BuddyID = buddyID.ToString();
                }

                public Hashtable ToHashTable()
                {
                    Hashtable hTable = new Hashtable();
                    hTable["buddy_rights_has"] = BuddyRightsHave;
                    hTable["buddy_rights_given"] = BuddyRightsGiven;
                    hTable["buddy_id"] = BuddyID;
                    return hTable;
                }
            }
        }
    }
}<|MERGE_RESOLUTION|>--- conflicted
+++ resolved
@@ -258,12 +258,7 @@
             LookAt = String.Format("[r{0},r{1},r{2}]", lookAt.X, lookAt.Y, lookAt.Z);
 
             FillOutRegionData(destination);
-<<<<<<< HEAD
             m_log.DebugFormat("[LOGIN RESPONSE] LLLoginResponse create. sizeX={0}, sizeY={1}", RegionSizeX, RegionSizeY);
-            Util.PrintCallStack();
-=======
-            // m_log.DebugFormat("[LOGIN RESPONSE] LLLoginResponse create. sizeX=<{0},{1}>", RegionSizeX, RegionSizeY);
->>>>>>> 239b85d7
 
             FillOutSeedCap(aCircuit, destination, clientIP);
 
@@ -552,11 +547,7 @@
                 responseData["region_y"] = (Int32)(RegionY);
                 responseData["region_size_x"] = (Int32)RegionSizeX;
                 responseData["region_size_y"] = (Int32)RegionSizeY;
-<<<<<<< HEAD
                 m_log.DebugFormat("[LOGIN RESPONSE] returning sizeX={0}, sizeY={1}", RegionSizeX, RegionSizeY);
-=======
-                // m_log.DebugFormat("[LOGIN RESPONSE] returning sizeX=<{0},{1}>", RegionSizeX, RegionSizeY);
->>>>>>> 239b85d7
 
                 if (searchURL != String.Empty)
                     responseData["search"] = searchURL;
