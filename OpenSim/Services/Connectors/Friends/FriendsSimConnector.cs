--- conflicted
+++ resolved
@@ -144,7 +144,6 @@
 
         private bool Call(GridRegion region, Dictionary<string, object> sendData)
         {
-<<<<<<< HEAD
             Util.FireAndForget(x => {
                 string reqString = ServerUtils.BuildQueryString(sendData);
                 //m_log.DebugFormat("[FRIENDS SIM CONNECTOR]: queryString = {0}", reqString);
@@ -155,26 +154,9 @@
                 if (!region.ServerURI.EndsWith("/"))
                     path = "/" + path;
                 string uri = region.ServerURI + path;
-                m_log.DebugFormat("[FRIENDS SIM CONNECTOR]: calling {0}", uri);
+                // m_log.DebugFormat("[FRIENDS SIM CONNECTOR]: calling {0}", uri);
 
                 try
-=======
-            string reqString = ServerUtils.BuildQueryString(sendData);
-            //m_log.DebugFormat("[FRIENDS SIM CONNECTOR]: queryString = {0}", reqString);
-            if (region == null)
-                return false;
-
-            string path = ServicePath();
-            if (!region.ServerURI.EndsWith("/"))
-                path = "/" + path;
-            string uri = region.ServerURI + path;
-//            m_log.DebugFormat("[FRIENDS SIM CONNECTOR]: calling {0}", uri);
-
-            try
-            {
-                string reply = SynchronousRestFormsRequester.MakeRequest("POST", uri, reqString);
-                if (reply != string.Empty)
->>>>>>> 8459b98f
                 {
                     string reply = SynchronousRestFormsRequester.MakeRequest("POST", uri, reqString);
                     if (reply != string.Empty)
