/*
 * Copyright (c) Contributors, http://opensimulator.org/
 * See CONTRIBUTORS.TXT for a full list of copyright holders.
 *
 * Redistribution and use in source and binary forms, with or without
 * modification, are permitted provided that the following conditions are met:
 *     * Redistributions of source code must retain the above copyright
 *       notice, this list of conditions and the following disclaimer.
 *     * Redistributions in binary form must reproduce the above copyright
 *       notice, this list of conditions and the following disclaimer in the
 *       documentation and/or other materials provided with the distribution.
 *     * Neither the name of the OpenSimulator Project nor the
 *       names of its contributors may be used to endorse or promote products
 *       derived from this software without specific prior written permission.
 *
 * THIS SOFTWARE IS PROVIDED BY THE DEVELOPERS ``AS IS'' AND ANY
 * EXPRESS OR IMPLIED WARRANTIES, INCLUDING, BUT NOT LIMITED TO, THE IMPLIED
 * WARRANTIES OF MERCHANTABILITY AND FITNESS FOR A PARTICULAR PURPOSE ARE
 * DISCLAIMED. IN NO EVENT SHALL THE CONTRIBUTORS BE LIABLE FOR ANY
 * DIRECT, INDIRECT, INCIDENTAL, SPECIAL, EXEMPLARY, OR CONSEQUENTIAL DAMAGES
 * (INCLUDING, BUT NOT LIMITED TO, PROCUREMENT OF SUBSTITUTE GOODS OR SERVICES;
 * LOSS OF USE, DATA, OR PROFITS; OR BUSINESS INTERRUPTION) HOWEVER CAUSED AND
 * ON ANY THEORY OF LIABILITY, WHETHER IN CONTRACT, STRICT LIABILITY, OR TORT
 * (INCLUDING NEGLIGENCE OR OTHERWISE) ARISING IN ANY WAY OUT OF THE USE OF THIS
 * SOFTWARE, EVEN IF ADVISED OF THE POSSIBILITY OF SUCH DAMAGE.
 */

using System;
using System.Collections;
using System.Collections.Generic;
using System.Drawing;
using System.Net;
using System.Reflection;
using OpenSim.Framework;
using OpenSim.Services.Interfaces;
using GridRegion = OpenSim.Services.Interfaces.GridRegion;
using OpenMetaverse;
using OpenMetaverse.Imaging;
using OpenMetaverse.StructuredData;
using Nwc.XmlRpc;
using log4net;

using OpenSim.Services.Connectors.Simulation;

namespace OpenSim.Services.Connectors.Hypergrid
{
    public class GatekeeperServiceConnector : SimulationServiceConnector
    {
        private static readonly ILog m_log = LogManager.GetLogger(MethodBase.GetCurrentMethod().DeclaringType);

//        private static UUID m_HGMapImage = new UUID("00000000-0000-1111-9999-000000000013");

        private IAssetService m_AssetService;

        public GatekeeperServiceConnector() : base()
        {
        }

        public GatekeeperServiceConnector(IAssetService assService)
        {
            m_AssetService = assService;
        }

        protected override string AgentPath()
        {
            return "/foreignagent/";
        }

        protected override string ObjectPath()
        {
            return "/foreignobject/";
        }

        public bool LinkRegion(GridRegion info, out UUID regionID, out ulong realHandle, out string externalName, out string imageURL, out string reason)
        {
            regionID = UUID.Zero;
            imageURL = string.Empty;
            realHandle = 0;
            externalName = string.Empty;
            reason = string.Empty;

            Hashtable hash = new Hashtable();
            hash["region_name"] = info.RegionName;

            IList paramList = new ArrayList();
            paramList.Add(hash);

            XmlRpcRequest request = new XmlRpcRequest("link_region", paramList);
<<<<<<< HEAD
            IPEndPoint ext = info.ExternalEndPoint;
            string uri = "";
            if (ext != null)
            {
                uri = "http://" + ext.Address + ":" + info.HttpPort + "/";
            }
            //m_log.Debug("[GATEKEEPER SERVICE CONNECTOR]: Linking to " + uri);
=======
            string uri = "http://" + ((info.ServerURI == string.Empty) ? info.ExternalEndPoint.Address + ":" + info.HttpPort + "/" : info.ServerURI);
            m_log.Debug("[GATEKEEPER SERVICE CONNECTOR]: Linking to " + uri);
>>>>>>> 18213d26
            XmlRpcResponse response = null;
            try
            {
                response = request.Send(uri, 10000);
            }
            catch (Exception e)
            {
                m_log.Debug("[GATEKEEPER SERVICE CONNECTOR]: Exception " + e.Message);
                reason = "Error contacting remote server";
                return false;
            }

            if (response.IsFault)
            {
                reason = response.FaultString;
                m_log.ErrorFormat("[GATEKEEPER SERVICE CONNECTOR]: remote call returned an error: {0}", response.FaultString);
                return false;
            }

            hash = (Hashtable)response.Value;
            //foreach (Object o in hash)
            //    m_log.Debug(">> " + ((DictionaryEntry)o).Key + ":" + ((DictionaryEntry)o).Value);
            try
            {
                bool success = false;
                Boolean.TryParse((string)hash["result"], out success);
                if (success)
                {
                    UUID.TryParse((string)hash["uuid"], out regionID);
                    //m_log.Debug(">> HERE, uuid: " + uuid);
                    if ((string)hash["handle"] != null)
                    {
                        realHandle = Convert.ToUInt64((string)hash["handle"]);
                        //m_log.Debug(">> HERE, realHandle: " + realHandle);
                    }
                    if (hash["region_image"] != null)
                        imageURL = (string)hash["region_image"];
                    if (hash["external_name"] != null)
                        externalName = (string)hash["external_name"];
                }

            }
            catch (Exception e)
            {
                reason = "Error parsing return arguments";
                m_log.Error("[GATEKEEPER SERVICE CONNECTOR]: Got exception while parsing hyperlink response " + e.StackTrace);
                return false;
            }

            return true;
        }

        UUID m_MissingTexture = new UUID("5748decc-f629-461c-9a36-a35a221fe21f");

        public UUID GetMapImage(UUID regionID, string imageURL)
        {
            if (m_AssetService == null)
                return m_MissingTexture;

            try
            {

                WebClient c = new WebClient();
                //m_log.Debug("JPEG: " + imageURL);
                string filename = regionID.ToString();
                c.DownloadFile(imageURL, filename + ".jpg");
                Bitmap m = new Bitmap(filename + ".jpg");
                //m_log.Debug("Size: " + m.PhysicalDimension.Height + "-" + m.PhysicalDimension.Width);
                byte[] imageData = OpenJPEG.EncodeFromImage(m, true);
                AssetBase ass = new AssetBase(UUID.Random(), "region " + filename, (sbyte)AssetType.Texture, regionID.ToString());

                // !!! for now
                //info.RegionSettings.TerrainImageID = ass.FullID;

                ass.Temporary = true;
                ass.Local = true;
                ass.Data = imageData;

                m_AssetService.Store(ass);

                // finally
                return ass.FullID;

            }
            catch // LEGIT: Catching problems caused by OpenJPEG p/invoke
            {
                m_log.Warn("[GATEKEEPER SERVICE CONNECTOR]: Failed getting/storing map image, because it is probably already in the cache");
            }
            return UUID.Zero;
        }

        public GridRegion GetHyperlinkRegion(GridRegion gatekeeper, UUID regionID)
        {
            Hashtable hash = new Hashtable();
            hash["region_uuid"] = regionID.ToString();

            IList paramList = new ArrayList();
            paramList.Add(hash);

            XmlRpcRequest request = new XmlRpcRequest("get_region", paramList);
<<<<<<< HEAD
            IPEndPoint ext = gatekeeper.ExternalEndPoint;
            string uri = "";
            if (ext != null)
            {
                uri = "http://" + ext.Address + ":" + gatekeeper.HttpPort + "/";
            }
=======
            string uri = "http://" + ((gatekeeper.ServerURI == string.Empty) ? gatekeeper.ExternalEndPoint.Address + ":" + gatekeeper.HttpPort + "/" : gatekeeper.ServerURI);
>>>>>>> 18213d26
            m_log.Debug("[GATEKEEPER SERVICE CONNECTOR]: contacting " + uri);
            XmlRpcResponse response = null;
            try
            {
                response = request.Send(uri, 10000);
            }
            catch (Exception e)
            {
                m_log.Debug("[GATEKEEPER SERVICE CONNECTOR]: Exception " + e.Message);
                return null;
            }

            if (response.IsFault)
            {
                m_log.ErrorFormat("[GATEKEEPER SERVICE CONNECTOR]: remote call returned an error: {0}", response.FaultString);
                return null;
            }

            hash = (Hashtable)response.Value;
            //foreach (Object o in hash)
            //    m_log.Debug(">> " + ((DictionaryEntry)o).Key + ":" + ((DictionaryEntry)o).Value);
            try
            {
                bool success = false;
                Boolean.TryParse((string)hash["result"], out success);
                if (success)
                {
                    GridRegion region = new GridRegion();

                    UUID.TryParse((string)hash["uuid"], out region.RegionID);
                    //m_log.Debug(">> HERE, uuid: " + region.RegionID);
                    int n = 0;
                    if (hash["x"] != null)
                    {
                        Int32.TryParse((string)hash["x"], out n);
                        region.RegionLocX = n;
                        //m_log.Debug(">> HERE, x: " + region.RegionLocX);
                    }
                    if (hash["y"] != null)
                    {
                        Int32.TryParse((string)hash["y"], out n);
                        region.RegionLocY = n;
                        //m_log.Debug(">> HERE, y: " + region.RegionLocY);
                    }
                    if (hash["region_name"] != null)
                    {
                        region.RegionName = (string)hash["region_name"];
                        //m_log.Debug(">> HERE, name: " + region.RegionName);
                    }
                    if (hash["hostname"] != null)
                        region.ExternalHostName = (string)hash["hostname"];
                    if (hash["http_port"] != null)
                    {
                        uint p = 0;
                        UInt32.TryParse((string)hash["http_port"], out p);
                        region.HttpPort = p;
                    }
                    if (hash["internal_port"] != null)
                    {
                        int p = 0;
                        Int32.TryParse((string)hash["internal_port"], out p);
                        region.InternalEndPoint = new IPEndPoint(IPAddress.Parse("0.0.0.0"), p);
                    }

                    // Successful return
                    return region;
                }

            }
            catch (Exception e)
            {
                m_log.Error("[GATEKEEPER SERVICE CONNECTOR]: Got exception while parsing hyperlink response " + e.StackTrace);
                return null;
            }

            return null;
        }

        public bool CreateAgent(GridRegion destination, AgentCircuitData aCircuit, uint flags, out string myipaddress, out string reason)
        {
            HttpWebRequest AgentCreateRequest = null;
            myipaddress = String.Empty;
            reason = String.Empty;

            if (SendRequest(destination, aCircuit, flags, out reason, out AgentCreateRequest))
            {
                string response = GetResponse(AgentCreateRequest, out reason);
                bool success = true;
                UnpackResponse(response, out success, out reason, out myipaddress);
                return success;
            }

            return false;
        }

        protected void UnpackResponse(string response, out bool result, out string reason, out string ipaddress)
        {
            result = true;
            reason = string.Empty;
            ipaddress = string.Empty;

            if (!String.IsNullOrEmpty(response))
            {
                try
                {
                    // we assume we got an OSDMap back
                    OSDMap r = Util.GetOSDMap(response);
                    result = r["success"].AsBoolean();
                    reason = r["reason"].AsString();
                    ipaddress = r["your_ip"].AsString();
                }
                catch (NullReferenceException e)
                {
                    m_log.InfoFormat("[GATEKEEPER SERVICE CONNECTOR]: exception on UnpackResponse of DoCreateChildAgentCall {0}", e.Message);
                    reason = "Internal error";
                    result = false;
                }
            }
        }


    }
}<|MERGE_RESOLUTION|>--- conflicted
+++ resolved
@@ -86,18 +86,8 @@
             paramList.Add(hash);
 
             XmlRpcRequest request = new XmlRpcRequest("link_region", paramList);
-<<<<<<< HEAD
-            IPEndPoint ext = info.ExternalEndPoint;
-            string uri = "";
-            if (ext != null)
-            {
-                uri = "http://" + ext.Address + ":" + info.HttpPort + "/";
-            }
-            //m_log.Debug("[GATEKEEPER SERVICE CONNECTOR]: Linking to " + uri);
-=======
             string uri = "http://" + ((info.ServerURI == string.Empty) ? info.ExternalEndPoint.Address + ":" + info.HttpPort + "/" : info.ServerURI);
             m_log.Debug("[GATEKEEPER SERVICE CONNECTOR]: Linking to " + uri);
->>>>>>> 18213d26
             XmlRpcResponse response = null;
             try
             {
@@ -198,16 +188,7 @@
             paramList.Add(hash);
 
             XmlRpcRequest request = new XmlRpcRequest("get_region", paramList);
-<<<<<<< HEAD
-            IPEndPoint ext = gatekeeper.ExternalEndPoint;
-            string uri = "";
-            if (ext != null)
-            {
-                uri = "http://" + ext.Address + ":" + gatekeeper.HttpPort + "/";
-            }
-=======
             string uri = "http://" + ((gatekeeper.ServerURI == string.Empty) ? gatekeeper.ExternalEndPoint.Address + ":" + gatekeeper.HttpPort + "/" : gatekeeper.ServerURI);
->>>>>>> 18213d26
             m_log.Debug("[GATEKEEPER SERVICE CONNECTOR]: contacting " + uri);
             XmlRpcResponse response = null;
             try
