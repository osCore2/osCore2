--- conflicted
+++ resolved
@@ -122,10 +122,8 @@
 
         public string RegisterRegion(UUID scopeID, GridRegion regionInfo)
         {
-<<<<<<< HEAD
             IPEndPoint ext = regionInfo.ExternalEndPoint;
             if (ext == null) return "Region registration for " + regionInfo.RegionName + " failed: Could not resolve EndPoint";
-=======
             // Generate and upload our map tile in PNG format to the SimianGrid AddMapTile service
             Scene scene;
             if (m_scenes.TryGetValue(regionInfo.RegionID, out scene))
@@ -133,7 +131,6 @@
             else
                 m_log.Warn("Registering region " + regionInfo.RegionName + " (" + regionInfo.RegionID + ") that we are not tracking");
 
->>>>>>> 1e1485de
             Vector3d minPosition = new Vector3d(regionInfo.RegionLocX, regionInfo.RegionLocY, 0.0);
             Vector3d maxPosition = minPosition + new Vector3d(Constants.RegionSize, Constants.RegionSize, 4096.0);
 
