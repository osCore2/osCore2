--- conflicted
+++ resolved
@@ -84,14 +84,7 @@
                 if (info != null) // just to be sure
                 {
                     XmlRpcRequest request = new XmlRpcRequest("land_data", paramList);
-<<<<<<< HEAD
-                    
-                    //Possible nullref from info.externalendpoint will be caught here
-                    string uri = "http://" + info.ExternalEndPoint.Address + ":" + info.HttpPort + "/";
-                    XmlRpcResponse response = request.Send(uri, 10000);
-=======
                     XmlRpcResponse response = request.Send(info.ServerURI, 10000);
->>>>>>> 1f7577b7
                     if (response.IsFault)
                     {
                         m_log.ErrorFormat("[LAND CONNECTOR]: remote call returned an error: {0}", response.FaultString);
