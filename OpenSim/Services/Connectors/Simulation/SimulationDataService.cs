﻿/*
 * Copyright (c) Contributors, http://opensimulator.org/
 * See CONTRIBUTORS.TXT for a full list of copyright holders.
 *
 * Redistribution and use in source and binary forms, with or without
 * modification, are permitted provided that the following conditions are met:
 *     * Redistributions of source code must retain the above copyright
 *       notice, this list of conditions and the following disclaimer.
 *     * Redistributions in binary form must reproduce the above copyright
 *       notice, this list of conditions and the following disclaimer in the
 *       documentation and/or other materials provided with the distribution.
 *     * Neither the name of the OpenSimulator Project nor the
 *       names of its contributors may be used to endorse or promote products
 *       derived from this software without specific prior written permission.
 *
 * THIS SOFTWARE IS PROVIDED BY THE DEVELOPERS ``AS IS'' AND ANY
 * EXPRESS OR IMPLIED WARRANTIES, INCLUDING, BUT NOT LIMITED TO, THE IMPLIED
 * WARRANTIES OF MERCHANTABILITY AND FITNESS FOR A PARTICULAR PURPOSE ARE
 * DISCLAIMED. IN NO EVENT SHALL THE CONTRIBUTORS BE LIABLE FOR ANY
 * DIRECT, INDIRECT, INCIDENTAL, SPECIAL, EXEMPLARY, OR CONSEQUENTIAL DAMAGES
 * (INCLUDING, BUT NOT LIMITED TO, PROCUREMENT OF SUBSTITUTE GOODS OR SERVICES;
 * LOSS OF USE, DATA, OR PROFITS; OR BUSINESS INTERRUPTION) HOWEVER CAUSED AND
 * ON ANY THEORY OF LIABILITY, WHETHER IN CONTRACT, STRICT LIABILITY, OR TORT
 * (INCLUDING NEGLIGENCE OR OTHERWISE) ARISING IN ANY WAY OUT OF THE USE OF THIS
 * SOFTWARE, EVEN IF ADVISED OF THE POSSIBILITY OF SUCH DAMAGE.
 */

using System;
using System.Collections.Generic;
using OpenMetaverse;
using log4net;
using Mono.Addins;
using Nini.Config;
using System.Reflection;
using OpenSim.Services.Base;
using OpenSim.Services.Interfaces;
using OpenSim.Data;
using OpenSim.Framework;
using OpenSim.Region.Framework.Interfaces;
using OpenSim.Region.Framework.Scenes;

namespace OpenSim.Services.Connectors
{
    public class SimulationDataService : ServiceBase, ISimulationDataService
    {
//        private static readonly ILog m_log =
//                LogManager.GetLogger(
//                MethodBase.GetCurrentMethod().DeclaringType);

        protected ISimulationDataStore m_database;

        public SimulationDataService(IConfigSource config)
            : base(config)
        {
            string dllName = String.Empty;
            string connString = String.Empty;

            // Try reading the [DatabaseService] section, if it exists
            IConfig dbConfig = config.Configs["DatabaseService"];
            if (dbConfig != null)
            {
                dllName = dbConfig.GetString("StorageProvider", String.Empty);
                connString = dbConfig.GetString("ConnectionString", String.Empty);
            }

            // Try reading the [SimulationDataStore] section
            IConfig simConfig = config.Configs["SimulationDataStore"];
            if (simConfig != null)
            {
                dllName = simConfig.GetString("StorageProvider", dllName);
                connString = simConfig.GetString("ConnectionString", connString);
            }

            // We tried, but this doesn't exist. We can't proceed
            if (dllName == String.Empty)
                throw new Exception("No StorageProvider configured");

            m_database = LoadPlugin<ISimulationDataStore>(dllName, new Object[] { connString });
            if (m_database == null)
                throw new Exception("Could not find a storage interface in the given module");
        }

        public void StoreObject(SceneObjectGroup obj, UUID regionUUID)
        {
            m_database.StoreObject(obj, regionUUID);
        }

        public void RemoveObject(UUID uuid, UUID regionUUID)
        {
            m_database.RemoveObject(uuid, regionUUID);
        }

        public void StorePrimInventory(UUID primID, ICollection<TaskInventoryItem> items)
        {
            m_database.StorePrimInventory(primID, items);
        }

        public List<SceneObjectGroup> LoadObjects(UUID regionUUID)
        {
            return m_database.LoadObjects(regionUUID);
        }

        public void StoreTerrain(double[,] terrain, UUID regionID)
        {
            m_database.StoreTerrain(terrain, regionID);
        }

        public double[,] LoadTerrain(UUID regionID)
        {
            return m_database.LoadTerrain(regionID);
        }

        public void StoreLandObject(ILandObject Parcel)
        {
            m_database.StoreLandObject(Parcel);
        }

        public void RemoveLandObject(UUID globalID)
        {
            m_database.RemoveLandObject(globalID);
        }

        public List<LandData> LoadLandObjects(UUID regionUUID)
        {
            return m_database.LoadLandObjects(regionUUID);
        }

        public void StoreRegionSettings(RegionSettings rs)
        {
            m_database.StoreRegionSettings(rs);
        }

        public RegionSettings LoadRegionSettings(UUID regionUUID)
        {
            return m_database.LoadRegionSettings(regionUUID);
        }

        public RegionLightShareData LoadRegionWindlightSettings(UUID regionUUID)
        {
            return m_database.LoadRegionWindlightSettings(regionUUID);
        }

        public void StoreRegionWindlightSettings(RegionLightShareData wl)
        {
            m_database.StoreRegionWindlightSettings(wl);
        }
        public void RemoveRegionWindlightSettings(UUID regionID)
        {
            m_database.RemoveRegionWindlightSettings(regionID);
        }

<<<<<<< HEAD
        public string LoadRegionEnvironmentSettings(UUID regionUUID)
        {
            return m_database.LoadRegionEnvironmentSettings(regionUUID);
        }

        public void StoreRegionEnvironmentSettings(UUID regionUUID, string settings)
        {
            m_database.StoreRegionEnvironmentSettings(regionUUID, settings);
        }

        public void RemoveRegionEnvironmentSettings(UUID regionUUID)
        {
            m_database.RemoveRegionEnvironmentSettings(regionUUID);
        }

=======
        public UUID[] GetObjectIDs(UUID regionID)
        {
            return m_database.GetObjectIDs(regionID);
        }
>>>>>>> 853449d5
    }
}<|MERGE_RESOLUTION|>--- conflicted
+++ resolved
@@ -149,7 +149,6 @@
             m_database.RemoveRegionWindlightSettings(regionID);
         }
 
-<<<<<<< HEAD
         public string LoadRegionEnvironmentSettings(UUID regionUUID)
         {
             return m_database.LoadRegionEnvironmentSettings(regionUUID);
@@ -165,11 +164,9 @@
             m_database.RemoveRegionEnvironmentSettings(regionUUID);
         }
 
-=======
         public UUID[] GetObjectIDs(UUID regionID)
         {
             return m_database.GetObjectIDs(regionID);
         }
->>>>>>> 853449d5
     }
 }