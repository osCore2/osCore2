--- conflicted
+++ resolved
@@ -457,11 +457,7 @@
             string myversion = String.Format("SIMULATION/{0}", VersionInfo.SimulationServiceVersion);
             if (!m_SimulationService.QueryAccess(
                 destination, aCircuit.AgentID, aCircuit.ServiceURLs["HomeURI"].ToString(), 
-<<<<<<< HEAD
-                true, aCircuit.startpos, myversion, new List<UUID>(), out version, out reason))
-=======
                 true, aCircuit.startpos, new List<UUID>(), ctx, out reason))
->>>>>>> efcf0e4f
                 return false;
 
             return m_SimulationService.CreateAgent(source, destination, aCircuit, (uint)loginFlag, out reason);
