--- conflicted
+++ resolved
@@ -994,9 +994,6 @@
             }
         }
 
-<<<<<<< HEAD
-        public virtual void StoreRegionSettings(RegionSettings rs)
-=======
         #region RegionEnvironmentSettings
         public string LoadRegionEnvironmentSettings(UUID regionUUID)
         {
@@ -1059,8 +1056,7 @@
         }
         #endregion
 
-        public void StoreRegionSettings(RegionSettings rs)
->>>>>>> 7fd38788
+        public virtual void StoreRegionSettings(RegionSettings rs)
         {
             lock (m_dbLock)
             {
