/*
 * Copyright (c) Contributors, http://opensimulator.org/
 * See CONTRIBUTORS.TXT for a full list of copyright holders.
 *
 * Redistribution and use in source and binary forms, with or without
 * modification, are permitted provided that the following conditions are met:
 *     * Redistributions of source code must retain the above copyright
 *       notice, this list of conditions and the following disclaimer.
 *     * Redistributions in binary form must reproduce the above copyright
 *       notice, this list of conditions and the following disclaimer in the
 *       documentation and/or other materials provided with the distribution.
 *     * Neither the name of the OpenSimulator Project nor the
 *       names of its contributors may be used to endorse or promote products
 *       derived from this software without specific prior written permission.
 *
 * THIS SOFTWARE IS PROVIDED BY THE DEVELOPERS ``AS IS'' AND ANY
 * EXPRESS OR IMPLIED WARRANTIES, INCLUDING, BUT NOT LIMITED TO, THE IMPLIED
 * WARRANTIES OF MERCHANTABILITY AND FITNESS FOR A PARTICULAR PURPOSE ARE
 * DISCLAIMED. IN NO EVENT SHALL THE CONTRIBUTORS BE LIABLE FOR ANY
 * DIRECT, INDIRECT, INCIDENTAL, SPECIAL, EXEMPLARY, OR CONSEQUENTIAL DAMAGES
 * (INCLUDING, BUT NOT LIMITED TO, PROCUREMENT OF SUBSTITUTE GOODS OR SERVICES;
 * LOSS OF USE, DATA, OR PROFITS; OR BUSINESS INTERRUPTION) HOWEVER CAUSED AND
 * ON ANY THEORY OF LIABILITY, WHETHER IN CONTRACT, STRICT LIABILITY, OR TORT
 * (INCLUDING NEGLIGENCE OR OTHERWISE) ARISING IN ANY WAY OUT OF THE USE OF THIS
 * SOFTWARE, EVEN IF ADVISED OF THE POSSIBILITY OF SUCH DAMAGE.
 */

using System;
using System.Collections.Generic;
using System.Text;
using System.Text.RegularExpressions;
using OpenMetaverse;
using OpenSim.Framework;

namespace OpenSim.Data
{
    public abstract class AssetDataBase : IAssetDataPlugin
    {
        public abstract AssetBase GetAsset(UUID uuid);
<<<<<<< HEAD
        public abstract void StoreAsset(AssetBase asset);
        public abstract bool[] AssetsExist(UUID[] uuids);
=======
        
        public abstract bool StoreAsset(AssetBase asset);
        public abstract bool ExistsAsset(UUID uuid);
>>>>>>> 31a50a73

        public abstract List<AssetMetadata> FetchAssetMetadataSet(int start, int count);

        public abstract string Version { get; }
        public abstract string Name { get; }
        public abstract void Initialise(string connect);
        public abstract void Initialise();
        public abstract void Dispose();
        public abstract bool Delete(string id);
    }
}<|MERGE_RESOLUTION|>--- conflicted
+++ resolved
@@ -37,14 +37,8 @@
     public abstract class AssetDataBase : IAssetDataPlugin
     {
         public abstract AssetBase GetAsset(UUID uuid);
-<<<<<<< HEAD
-        public abstract void StoreAsset(AssetBase asset);
+        public abstract bool StoreAsset(AssetBase asset);
         public abstract bool[] AssetsExist(UUID[] uuids);
-=======
-        
-        public abstract bool StoreAsset(AssetBase asset);
-        public abstract bool ExistsAsset(UUID uuid);
->>>>>>> 31a50a73
 
         public abstract List<AssetMetadata> FetchAssetMetadataSet(int start, int count);
 
