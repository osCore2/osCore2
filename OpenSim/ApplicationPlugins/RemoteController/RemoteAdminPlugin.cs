--- conflicted
+++ resolved
@@ -168,16 +168,11 @@
                     availableMethods["admin_acl_list"] = (req, ep) => InvokeXmlRpcMethod(req, ep, XmlRpcAccessListList);
                     availableMethods["admin_estate_reload"] = (req, ep) => InvokeXmlRpcMethod(req, ep, XmlRpcEstateReload);
 
-<<<<<<< HEAD
-                    // Land management
-                    availableMethods["admin_reset_land"] = (req, ep) => InvokeXmlRpcMethod(req, ep, XmlRpcResetLand);
-=======
                     // Misc
                     availableMethods["admin_refresh_search"] = (req, ep) => InvokeXmlRpcMethod(req, ep, XmlRpcRefreshSearch);
                     availableMethods["admin_refresh_map"] = (req, ep) => InvokeXmlRpcMethod(req, ep, XmlRpcRefreshMap);
                     availableMethods["admin_get_opensim_version"] = (req, ep) => InvokeXmlRpcMethod(req, ep, XmlRpcGetOpenSimVersion);
                     availableMethods["admin_get_agent_count"] = (req, ep) => InvokeXmlRpcMethod(req, ep, XmlRpcGetAgentCount);
->>>>>>> 31a50a73
 
                     // Either enable full remote functionality or just selected features
                     string enabledMethods = m_config.GetString("enabled_methods", "all");
@@ -1626,11 +1621,7 @@
                     }
 
                     IRegionArchiverModule archiver = scene.RequestModuleInterface<IRegionArchiverModule>();
-<<<<<<< HEAD
-                    Dictionary<string, object> archiveOptions = new Dictionary<string,object>();
-=======
                     Dictionary<string, object> archiveOptions = new Dictionary<string, object>();
->>>>>>> 31a50a73
                     if (mergeOar) archiveOptions.Add("merge", null);
                     if (skipAssets) archiveOptions.Add("skipAssets", null);
                     if (archiver != null)
@@ -2219,57 +2210,6 @@
             responseData["success"] = true;
         }
 
-<<<<<<< HEAD
-        private void XmlRpcResetLand(XmlRpcRequest request, XmlRpcResponse response, IPEndPoint remoteClient)
-        {
-            Hashtable requestData = (Hashtable)request.Params[0];
-            Hashtable responseData = (Hashtable)response.Value;
-
-            string musicURL = string.Empty;
-            UUID groupID = UUID.Zero;
-            uint flags = 0;
-            bool set_group = false, set_music = false, set_flags = false;
-
-            if (requestData.Contains("group") && requestData["group"] != null)
-                set_group = UUID.TryParse(requestData["group"].ToString(), out groupID);
-            if (requestData.Contains("music") && requestData["music"] != null)
-            {
-                musicURL = requestData["music"].ToString();
-                set_music = true;
-            }
-            if (requestData.Contains("flags") && requestData["flags"] != null)
-                set_flags = UInt32.TryParse(requestData["flags"].ToString(), out flags);
-
-            m_log.InfoFormat("[RADMIN]: Received Reset Land Request group={0} musicURL={1} flags={2}", 
-                (set_group ? groupID.ToString() : "unchanged"), 
-                (set_music ? musicURL : "unchanged"), 
-                (set_flags ? flags.ToString() : "unchanged"));
-
-            m_application.SceneManager.ForEachScene(delegate(Scene s)
-            {
-                List<ILandObject> parcels = s.LandChannel.AllParcels();
-                foreach (ILandObject p in parcels)
-                {
-                    if (set_music)
-                        p.LandData.MusicURL = musicURL;
-
-                    if (set_group)
-                        p.LandData.GroupID = groupID;
-
-                    if (set_flags)
-                        p.LandData.Flags = flags;
-
-                    s.LandChannel.UpdateLandObject(p.LandData.LocalID, p.LandData);
-                }
-            }
-            );
-
-            responseData["success"] = true;
-
-            m_log.Info("[RADMIN]: Reset Land Request complete");
-        }
-
-=======
         private void XmlRpcRefreshSearch(XmlRpcRequest request, XmlRpcResponse response, IPEndPoint remoteClient)
         {
             m_log.Info("[RADMIN]: Received Refresh Search Request");
@@ -2361,7 +2301,6 @@
 
             m_log.Info("[RADMIN]: Get Agent Count Request complete");
         }
->>>>>>> 31a50a73
 
         /// <summary>
         /// Parse a float with the given parameter name from a request data hash table.
