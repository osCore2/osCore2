--- conflicted
+++ resolved
@@ -243,7 +243,7 @@
                 if (requestData.ContainsKey("noticetype")
                     && ((string)requestData["noticetype"] == "dialog"))
                 {
-                    m_app.SceneManager.ForEachScene(
+                    m_application.SceneManager.ForEachScene(
                     delegate(Scene scene)
                     {
                         IDialogModule dialogModule = scene.RequestModuleInterface<IDialogModule>();
@@ -256,7 +256,7 @@
                     if (!requestData.ContainsKey("noticetype")
                     || ((string)requestData["noticetype"] != "none"))
                     {
-                        m_app.SceneManager.ForEachScene(
+                        m_application.SceneManager.ForEachScene(
                         delegate(Scene scene)
                         {
                             IDialogModule dialogModule = scene.RequestModuleInterface<IDialogModule>();
@@ -342,7 +342,7 @@
             {
                 Hashtable requestData = (Hashtable)request.Params[0];
 
-                checkStringParameters(request, new string[] { "password", "from", "message" });
+                CheckStringParameters(request, new string[] { "password", "from", "message" });
 
                 if (m_requiredPassword != String.Empty &&
                     (!requestData.Contains("password") || (string)requestData["password"] != m_requiredPassword))
@@ -356,7 +356,7 @@
                 responseData["success"] = true;
                 response.Value = responseData;
 
-                m_app.SceneManager.ForEachScene(
+                m_application.SceneManager.ForEachScene(
                     delegate(Scene scene)
                     {
                         IDialogModule dialogModule = scene.RequestModuleInterface<IDialogModule>();
@@ -485,14 +485,10 @@
                     message = "Region is going down now.";
                 }
 
-<<<<<<< HEAD
                 if (requestData.ContainsKey("noticetype")
                     && ((string) requestData["noticetype"] == "dialog"))
                 {
-                    m_app.SceneManager.ForEachScene(
-=======
-                m_application.SceneManager.ForEachScene(
->>>>>>> 5e759338
+                    m_application.SceneManager.ForEachScene(
                     delegate(Scene scene)
                         {
                             IDialogModule dialogModule = scene.RequestModuleInterface<IDialogModule>();
@@ -505,7 +501,7 @@
                     if (!requestData.ContainsKey("noticetype")
                     || ((string)requestData["noticetype"] != "none"))
                     {
-                        m_app.SceneManager.ForEachScene(
+                        m_application.SceneManager.ForEachScene(
                         delegate(Scene scene)
                         {
                             IDialogModule dialogModule = scene.RequestModuleInterface<IDialogModule>();
