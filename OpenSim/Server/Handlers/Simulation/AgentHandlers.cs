/*
 * Copyright (c) Contributors, http://opensimulator.org/
 * See CONTRIBUTORS.TXT for a full list of copyright holders.
 *
 * Redistribution and use in source and binary forms, with or without
 * modification, are permitted provided that the following conditions are met:
 *     * Redistributions of source code must retain the above copyright
 *       notice, this list of conditions and the following disclaimer.
 *     * Redistributions in binary form must reproduce the above copyright
 *       notice, this list of conditions and the following disclaimer in the
 *       documentation and/or other materials provided with the distribution.
 *     * Neither the name of the OpenSimulator Project nor the
 *       names of its contributors may be used to endorse or promote products
 *       derived from this software without specific prior written permission.
 *
 * THIS SOFTWARE IS PROVIDED BY THE DEVELOPERS ``AS IS'' AND ANY
 * EXPRESS OR IMPLIED WARRANTIES, INCLUDING, BUT NOT LIMITED TO, THE IMPLIED
 * WARRANTIES OF MERCHANTABILITY AND FITNESS FOR A PARTICULAR PURPOSE ARE
 * DISCLAIMED. IN NO EVENT SHALL THE CONTRIBUTORS BE LIABLE FOR ANY
 * DIRECT, INDIRECT, INCIDENTAL, SPECIAL, EXEMPLARY, OR CONSEQUENTIAL DAMAGES
 * (INCLUDING, BUT NOT LIMITED TO, PROCUREMENT OF SUBSTITUTE GOODS OR SERVICES;
 * LOSS OF USE, DATA, OR PROFITS; OR BUSINESS INTERRUPTION) HOWEVER CAUSED AND
 * ON ANY THEORY OF LIABILITY, WHETHER IN CONTRACT, STRICT LIABILITY, OR TORT
 * (INCLUDING NEGLIGENCE OR OTHERWISE) ARISING IN ANY WAY OUT OF THE USE OF THIS
 * SOFTWARE, EVEN IF ADVISED OF THE POSSIBILITY OF SUCH DAMAGE.
 */

using System;
using System.Collections;
using System.Collections.Specialized;
using System.IO;
using System.IO.Compression;
using System.Reflection;
using System.Net;
using System.Text;
using System.Web;

using OpenSim.Server.Base;
using OpenSim.Server.Handlers.Base;
using OpenSim.Services.Interfaces;
using GridRegion = OpenSim.Services.Interfaces.GridRegion;
using OpenSim.Framework;
using OpenSim.Framework.Servers.HttpServer;

using OpenMetaverse;
using OpenMetaverse.StructuredData;
using Nini.Config;
using log4net;


namespace OpenSim.Server.Handlers.Simulation
{
    public class AgentHandler
    {
        private static readonly ILog m_log = LogManager.GetLogger(MethodBase.GetCurrentMethod().DeclaringType);

        private ISimulationService m_SimulationService;

        public AgentHandler() { }

        public AgentHandler(ISimulationService sim)
        {
            m_SimulationService = sim;
        }

        public Hashtable Handler(Hashtable request)
        {
//            m_log.Debug("[CONNECTION DEBUGGING]: AgentHandler Called");
//
//            m_log.Debug("---------------------------");
//            m_log.Debug(" >> uri=" + request["uri"]);
//            m_log.Debug(" >> content-type=" + request["content-type"]);
//            m_log.Debug(" >> http-method=" + request["http-method"]);
//            m_log.Debug("---------------------------\n");

            Hashtable responsedata = new Hashtable();
            responsedata["content_type"] = "text/html";
            responsedata["keepalive"] = false;


            UUID agentID;
            UUID regionID;
            string action;
            if (!Utils.GetParams((string)request["uri"], out agentID, out regionID, out action))
            {
                m_log.InfoFormat("[AGENT HANDLER]: Invalid parameters for agent message {0}", request["uri"]);
                responsedata["int_response_code"] = 404;
                responsedata["str_response_string"] = "false";

                return responsedata;
            }

            // Next, let's parse the verb
            string method = (string)request["http-method"];
            if (method.Equals("DELETE"))
            {
                string auth_token = string.Empty;
                if (request.ContainsKey("auth"))
                    auth_token = request["auth"].ToString();

                DoAgentDelete(request, responsedata, agentID, action, regionID, auth_token);
                return responsedata;
            }
            else if (method.Equals("DELETECHILD"))
            {
                DoChildAgentDelete(request, responsedata, agentID, action, regionID);
                return responsedata;
            }
            else if (method.Equals("QUERYACCESS"))
            {
                DoQueryAccess(request, responsedata, agentID, regionID);
                return responsedata;
            }
            else
            {
                m_log.ErrorFormat("[AGENT HANDLER]: method {0} not supported in agent message {1} (caller is {2})", method, (string)request["uri"], Util.GetCallerIP(request));
                responsedata["int_response_code"] = HttpStatusCode.MethodNotAllowed;
                responsedata["str_response_string"] = "Method not allowed";

                return responsedata;
            }

        }

        protected virtual void DoQueryAccess(Hashtable request, Hashtable responsedata, UUID id, UUID regionID)
        {
            if (m_SimulationService == null)
            {
                m_log.Debug("[AGENT HANDLER]: Agent QUERY called. Harmless but useless.");
                responsedata["content_type"] = "application/json";
                responsedata["int_response_code"] = HttpStatusCode.NotImplemented;
                responsedata["str_response_string"] = string.Empty;

                return;
            }

            // m_log.DebugFormat("[AGENT HANDLER]: Received QUERYACCESS with {0}", (string)request["body"]);
            OSDMap args = Utils.GetOSDMap((string)request["body"]);

            Vector3 position = Vector3.Zero;
            if (args.ContainsKey("position"))
                position = Vector3.Parse(args["position"].AsString());

            GridRegion destination = new GridRegion();
            destination.RegionID = regionID;

            string reason;
            string version;
            bool result = m_SimulationService.QueryAccess(destination, id, position, out version, out reason);

            responsedata["int_response_code"] = HttpStatusCode.OK;

            OSDMap resp = new OSDMap(3);

            resp["success"] = OSD.FromBoolean(result);
            resp["reason"] = OSD.FromString(reason);
            resp["version"] = OSD.FromString(version);

            // We must preserve defaults here, otherwise a false "success" will not be put into the JSON map!
            responsedata["str_response_string"] = OSDParser.SerializeJsonString(resp, true);

//            Console.WriteLine("str_response_string [{0}]", responsedata["str_response_string"]);
        }

        protected void DoAgentDelete(Hashtable request, Hashtable responsedata, UUID id, string action, UUID regionID, string auth_token)
        {
            if (string.IsNullOrEmpty(action))
                m_log.DebugFormat("[AGENT HANDLER]: >>> DELETE <<< RegionID: {0}; from: {1}; auth_code: {2}", regionID, Util.GetCallerIP(request), auth_token);
            else
<<<<<<< HEAD
            {
                responsedata["int_response_code"] = HttpStatusCode.NotFound;
                responsedata["str_response_string"] = "Not Found";
            }
        }

        protected void DoChildAgentDelete(Hashtable request, Hashtable responsedata, UUID id, string action, UUID regionID)
        {
            m_log.Debug(" >>> DoChildAgentDelete action:" + action + "; RegionID:" + regionID);

            GridRegion destination = new GridRegion();
            destination.RegionID = regionID;

            if (action.Equals("release"))
                ReleaseAgent(regionID, id);
            else
                m_SimulationService.CloseChildAgent(destination, id);

            responsedata["int_response_code"] = HttpStatusCode.OK;
            responsedata["str_response_string"] = "OpenSim agent " + id.ToString();

            m_log.Debug("[AGENT HANDLER]: Child Agent Released/Deleted.");
        }

        protected void DoAgentDelete(Hashtable request, Hashtable responsedata, UUID id, string action, UUID regionID)
        {
            m_log.Debug(" >>> DoDelete action:" + action + "; RegionID:" + regionID);
=======
                m_log.DebugFormat("[AGENT HANDLER]: Release {0} to RegionID: {1}", id, regionID);
>>>>>>> d48946f9

            GridRegion destination = new GridRegion();
            destination.RegionID = regionID;

            if (action.Equals("release"))
                ReleaseAgent(regionID, id);
            else
                Util.FireAndForget(delegate { m_SimulationService.CloseAgent(destination, id, auth_token); });

            responsedata["int_response_code"] = HttpStatusCode.OK;
            responsedata["str_response_string"] = "OpenSim agent " + id.ToString();

            //m_log.DebugFormat("[AGENT HANDLER]: Agent {0} Released/Deleted from region {1}", id, regionID);
        }

        protected virtual void ReleaseAgent(UUID regionID, UUID id)
        {
            m_SimulationService.ReleaseAgent(regionID, id, "");
        }
    }

    public class AgentPostHandler : BaseStreamHandler
    {
        private static readonly ILog m_log = LogManager.GetLogger(MethodBase.GetCurrentMethod().DeclaringType);

        private ISimulationService m_SimulationService;
        protected bool m_Proxy = false;

        public AgentPostHandler(ISimulationService service) :
                base("POST", "/agent")
        {
            m_SimulationService = service;
        }

        public AgentPostHandler(string path) :
                base("POST", path)
        {
            m_SimulationService = null;
        }

        protected override byte[] ProcessRequest(string path, Stream request,
                IOSHttpRequest httpRequest, IOSHttpResponse httpResponse)
        {
//            m_log.DebugFormat("[SIMULATION]: Stream handler called");

            Hashtable keysvals = new Hashtable();
            Hashtable headervals = new Hashtable();

            string[] querystringkeys = httpRequest.QueryString.AllKeys;
            string[] rHeaders = httpRequest.Headers.AllKeys;

            keysvals.Add("uri", httpRequest.RawUrl);
            keysvals.Add("content-type", httpRequest.ContentType);
            keysvals.Add("http-method", httpRequest.HttpMethod);

            foreach (string queryname in querystringkeys)
                keysvals.Add(queryname, httpRequest.QueryString[queryname]);

            foreach (string headername in rHeaders)
                headervals[headername] = httpRequest.Headers[headername];

            keysvals.Add("headers", headervals);
            keysvals.Add("querystringkeys", querystringkeys);

            httpResponse.StatusCode = 200;
            httpResponse.ContentType = "text/html";
            httpResponse.KeepAlive = false;
            Encoding encoding = Encoding.UTF8;

            Stream inputStream = null;
            if (httpRequest.ContentType == "application/x-gzip")
                inputStream = new GZipStream(request, CompressionMode.Decompress);
            else if (httpRequest.ContentType == "application/json")
                inputStream = request;
            else // no go
            {
                httpResponse.StatusCode = 406;
                return encoding.GetBytes("false");
            }

            StreamReader reader = new StreamReader(inputStream, encoding);

            string requestBody = reader.ReadToEnd();
            reader.Close();
            keysvals.Add("body", requestBody);

            Hashtable responsedata = new Hashtable();

            UUID agentID;
            UUID regionID;
            string action;

            if (!Utils.GetParams((string)keysvals["uri"], out agentID, out regionID, out action))
            {
                m_log.InfoFormat("[AGENT HANDLER]: Invalid parameters for agent message {0}", keysvals["uri"]);

                httpResponse.StatusCode = 404;

                return encoding.GetBytes("false");
            }

            DoAgentPost(keysvals, responsedata, agentID);

            httpResponse.StatusCode = (int)responsedata["int_response_code"];
            return encoding.GetBytes((string)responsedata["str_response_string"]);
        }

        protected void DoAgentPost(Hashtable request, Hashtable responsedata, UUID id)
        {
            OSDMap args = Utils.GetOSDMap((string)request["body"]);
            if (args == null)
            {
                responsedata["int_response_code"] = HttpStatusCode.BadRequest;
                responsedata["str_response_string"] = "Bad request";
                return;
            }

            AgentDestinationData data = CreateAgentDestinationData();
            UnpackData(args, data, request);

            GridRegion destination = new GridRegion();
            destination.RegionID = data.uuid;
            destination.RegionLocX = data.x;
            destination.RegionLocY = data.y;
            destination.RegionName = data.name;

            GridRegion gatekeeper = ExtractGatekeeper(data);

            AgentCircuitData aCircuit = new AgentCircuitData();
            try
            {
                aCircuit.UnpackAgentCircuitData(args);
            }
            catch (Exception ex)
            {
                m_log.InfoFormat("[AGENT HANDLER]: exception on unpacking ChildCreate message {0}", ex.Message);
                responsedata["int_response_code"] = HttpStatusCode.BadRequest;
                responsedata["str_response_string"] = "Bad request";
                return;
            }

            OSDMap resp = new OSDMap(2);
            string reason = String.Empty;

            // This is the meaning of POST agent
            //m_regionClient.AdjustUserInformation(aCircuit);
            //bool result = m_SimulationService.CreateAgent(destination, aCircuit, teleportFlags, out reason);
            bool result = CreateAgent(gatekeeper, destination, aCircuit, data.flags, data.fromLogin, out reason);

            resp["reason"] = OSD.FromString(reason);
            resp["success"] = OSD.FromBoolean(result);
            // Let's also send out the IP address of the caller back to the caller (HG 1.5)
            resp["your_ip"] = OSD.FromString(GetCallerIP(request));

            // TODO: add reason if not String.Empty?
            responsedata["int_response_code"] = HttpStatusCode.OK;
            responsedata["str_response_string"] = OSDParser.SerializeJsonString(resp);
        }

        protected virtual AgentDestinationData CreateAgentDestinationData()
        {
            return new AgentDestinationData();
        }

        protected virtual void UnpackData(OSDMap args, AgentDestinationData data, Hashtable request)
        {
            // retrieve the input arguments
            if (args.ContainsKey("destination_x") && args["destination_x"] != null)
                Int32.TryParse(args["destination_x"].AsString(), out data.x);
            else
                m_log.WarnFormat("  -- request didn't have destination_x");
            if (args.ContainsKey("destination_y") && args["destination_y"] != null)
                Int32.TryParse(args["destination_y"].AsString(), out data.y);
            else
                m_log.WarnFormat("  -- request didn't have destination_y");
            if (args.ContainsKey("destination_uuid") && args["destination_uuid"] != null)
                UUID.TryParse(args["destination_uuid"].AsString(), out data.uuid);
            if (args.ContainsKey("destination_name") && args["destination_name"] != null)
                data.name = args["destination_name"].ToString();
            if (args.ContainsKey("teleport_flags") && args["teleport_flags"] != null)
                data.flags = args["teleport_flags"].AsUInteger();
        }

        protected virtual GridRegion ExtractGatekeeper(AgentDestinationData data)
        {
            return null;
        }

        protected string GetCallerIP(Hashtable request)
        {
            if (!m_Proxy)
                return Util.GetCallerIP(request);

            // We're behind a proxy
            Hashtable headers = (Hashtable)request["headers"];

            //// DEBUG
            //foreach (object o in headers.Keys)
            //    m_log.DebugFormat("XXX {0} = {1}", o.ToString(), (headers[o] == null? "null" : headers[o].ToString()));

            string xff = "X-Forwarded-For";
            if (headers.ContainsKey(xff.ToLower()))
                xff = xff.ToLower();

            if (!headers.ContainsKey(xff) || headers[xff] == null)
            {
                m_log.WarnFormat("[AGENT HANDLER]: No XFF header");
                return Util.GetCallerIP(request);
            }

            m_log.DebugFormat("[AGENT HANDLER]: XFF is {0}", headers[xff]);

            IPEndPoint ep = Util.GetClientIPFromXFF((string)headers[xff]);
            if (ep != null)
                return ep.Address.ToString();

            // Oops
            return Util.GetCallerIP(request);
        }

        // subclasses can override this
        protected virtual bool CreateAgent(GridRegion gatekeeper, GridRegion destination, AgentCircuitData aCircuit, uint teleportFlags, bool fromLogin, out string reason)
        {
            reason = String.Empty;
            
            Util.FireAndForget(x =>
            {
                string r;
                m_SimulationService.CreateAgent(destination, aCircuit, teleportFlags, out r);
            });

            return true;
        }
    }

    public class AgentPutHandler : BaseStreamHandler
    {
        private static readonly ILog m_log = LogManager.GetLogger(MethodBase.GetCurrentMethod().DeclaringType);

        private ISimulationService m_SimulationService;
        protected bool m_Proxy = false;

        public AgentPutHandler(ISimulationService service) :
                base("PUT", "/agent")
        {
            m_SimulationService = service;
        }

        public AgentPutHandler(string path) :
                base("PUT", path)
        {
            m_SimulationService = null;
        }

        protected override byte[] ProcessRequest(string path, Stream request,
                IOSHttpRequest httpRequest, IOSHttpResponse httpResponse)
        {
//            m_log.DebugFormat("[SIMULATION]: Stream handler called");

            Hashtable keysvals = new Hashtable();
            Hashtable headervals = new Hashtable();

            string[] querystringkeys = httpRequest.QueryString.AllKeys;
            string[] rHeaders = httpRequest.Headers.AllKeys;

            keysvals.Add("uri", httpRequest.RawUrl);
            keysvals.Add("content-type", httpRequest.ContentType);
            keysvals.Add("http-method", httpRequest.HttpMethod);

            foreach (string queryname in querystringkeys)
                keysvals.Add(queryname, httpRequest.QueryString[queryname]);

            foreach (string headername in rHeaders)
                headervals[headername] = httpRequest.Headers[headername];

            keysvals.Add("headers", headervals);
            keysvals.Add("querystringkeys", querystringkeys);

            Stream inputStream;
            if (httpRequest.ContentType == "application/x-gzip")
                inputStream = new GZipStream(request, CompressionMode.Decompress);
            else
                inputStream = request;

            Encoding encoding = Encoding.UTF8;
            StreamReader reader = new StreamReader(inputStream, encoding);

            string requestBody = reader.ReadToEnd();
            reader.Close();
            keysvals.Add("body", requestBody);

            httpResponse.StatusCode = 200;
            httpResponse.ContentType = "text/html";
            httpResponse.KeepAlive = false;

            Hashtable responsedata = new Hashtable();

            UUID agentID;
            UUID regionID;
            string action;

            if (!Utils.GetParams((string)keysvals["uri"], out agentID, out regionID, out action))
            {
                m_log.InfoFormat("[AGENT HANDLER]: Invalid parameters for agent message {0}", keysvals["uri"]);

                httpResponse.StatusCode = 404;

                return encoding.GetBytes("false");
            }

            DoAgentPut(keysvals, responsedata);

            httpResponse.StatusCode = (int)responsedata["int_response_code"];
            return encoding.GetBytes((string)responsedata["str_response_string"]);
        }

        protected void DoAgentPut(Hashtable request, Hashtable responsedata)
        {
            OSDMap args = Utils.GetOSDMap((string)request["body"]);
            if (args == null)
            {
                responsedata["int_response_code"] = HttpStatusCode.BadRequest;
                responsedata["str_response_string"] = "Bad request";
                return;
            }

            // retrieve the input arguments
            int x = 0, y = 0;
            UUID uuid = UUID.Zero;
            string regionname = string.Empty;
            if (args.ContainsKey("destination_x") && args["destination_x"] != null)
                Int32.TryParse(args["destination_x"].AsString(), out x);
            if (args.ContainsKey("destination_y") && args["destination_y"] != null)
                Int32.TryParse(args["destination_y"].AsString(), out y);
            if (args.ContainsKey("destination_uuid") && args["destination_uuid"] != null)
                UUID.TryParse(args["destination_uuid"].AsString(), out uuid);
            if (args.ContainsKey("destination_name") && args["destination_name"] != null)
                regionname = args["destination_name"].ToString();

            GridRegion destination = new GridRegion();
            destination.RegionID = uuid;
            destination.RegionLocX = x;
            destination.RegionLocY = y;
            destination.RegionName = regionname;

            string messageType;
            if (args["message_type"] != null)
                messageType = args["message_type"].AsString();
            else
            {
                m_log.Warn("[AGENT HANDLER]: Agent Put Message Type not found. ");
                messageType = "AgentData";
            }

            bool result = true;
            if ("AgentData".Equals(messageType))
            {
                AgentData agent = new AgentData();
                try
                {
                    agent.Unpack(args, m_SimulationService.GetScene(destination.RegionID));
                }
                catch (Exception ex)
                {
                    m_log.InfoFormat("[AGENT HANDLER]: exception on unpacking ChildAgentUpdate message {0}", ex.Message);
                    responsedata["int_response_code"] = HttpStatusCode.BadRequest;
                    responsedata["str_response_string"] = "Bad request";
                    return;
                }

                //agent.Dump();
                // This is one of the meanings of PUT agent
                result = UpdateAgent(destination, agent);
            }
            else if ("AgentPosition".Equals(messageType))
            {
                AgentPosition agent = new AgentPosition();
                try
                {
                    agent.Unpack(args, m_SimulationService.GetScene(destination.RegionID));
                }
                catch (Exception ex)
                {
                    m_log.InfoFormat("[AGENT HANDLER]: exception on unpacking ChildAgentUpdate message {0}", ex.Message);
                    return;
                }
                //agent.Dump();
                // This is one of the meanings of PUT agent
                result = m_SimulationService.UpdateAgent(destination, agent);

            }

            responsedata["int_response_code"] = HttpStatusCode.OK;
            responsedata["str_response_string"] = result.ToString();
            //responsedata["str_response_string"] = OSDParser.SerializeJsonString(resp); ??? instead
        }

        // subclasses can override this
        protected virtual bool UpdateAgent(GridRegion destination, AgentData agent)
        {
            return m_SimulationService.UpdateAgent(destination, agent);
        }
    }

    public class AgentDestinationData
    {
        public int x;
        public int y;
        public string name;
        public UUID uuid;
        public uint flags;
        public bool fromLogin;
    }
}<|MERGE_RESOLUTION|>--- conflicted
+++ resolved
@@ -101,11 +101,6 @@
                 DoAgentDelete(request, responsedata, agentID, action, regionID, auth_token);
                 return responsedata;
             }
-            else if (method.Equals("DELETECHILD"))
-            {
-                DoChildAgentDelete(request, responsedata, agentID, action, regionID);
-                return responsedata;
-            }
             else if (method.Equals("QUERYACCESS"))
             {
                 DoQueryAccess(request, responsedata, agentID, regionID);
@@ -167,37 +162,7 @@
             if (string.IsNullOrEmpty(action))
                 m_log.DebugFormat("[AGENT HANDLER]: >>> DELETE <<< RegionID: {0}; from: {1}; auth_code: {2}", regionID, Util.GetCallerIP(request), auth_token);
             else
-<<<<<<< HEAD
-            {
-                responsedata["int_response_code"] = HttpStatusCode.NotFound;
-                responsedata["str_response_string"] = "Not Found";
-            }
-        }
-
-        protected void DoChildAgentDelete(Hashtable request, Hashtable responsedata, UUID id, string action, UUID regionID)
-        {
-            m_log.Debug(" >>> DoChildAgentDelete action:" + action + "; RegionID:" + regionID);
-
-            GridRegion destination = new GridRegion();
-            destination.RegionID = regionID;
-
-            if (action.Equals("release"))
-                ReleaseAgent(regionID, id);
-            else
-                m_SimulationService.CloseChildAgent(destination, id);
-
-            responsedata["int_response_code"] = HttpStatusCode.OK;
-            responsedata["str_response_string"] = "OpenSim agent " + id.ToString();
-
-            m_log.Debug("[AGENT HANDLER]: Child Agent Released/Deleted.");
-        }
-
-        protected void DoAgentDelete(Hashtable request, Hashtable responsedata, UUID id, string action, UUID regionID)
-        {
-            m_log.Debug(" >>> DoDelete action:" + action + "; RegionID:" + regionID);
-=======
                 m_log.DebugFormat("[AGENT HANDLER]: Release {0} to RegionID: {1}", id, regionID);
->>>>>>> d48946f9
 
             GridRegion destination = new GridRegion();
             destination.RegionID = regionID;
