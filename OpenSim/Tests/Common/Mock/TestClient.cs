/*
 * Copyright (c) Contributors, http://opensimulator.org/
 * See CONTRIBUTORS.TXT for a full list of copyright holders.
 *
 * Redistribution and use in source and binary forms, with or without
 * modification, are permitted provided that the following conditions are met:
 *     * Redistributions of source code must retain the above copyright
 *       notice, this list of conditions and the following disclaimer.
 *     * Redistributions in binary form must reproduce the above copyright
 *       notice, this list of conditions and the following disclaimer in the
 *       documentation and/or other materials provided with the distribution.
 *     * Neither the name of the OpenSimulator Project nor the
 *       names of its contributors may be used to endorse or promote products
 *       derived from this software without specific prior written permission.
 *
 * THIS SOFTWARE IS PROVIDED BY THE DEVELOPERS ``AS IS'' AND ANY
 * EXPRESS OR IMPLIED WARRANTIES, INCLUDING, BUT NOT LIMITED TO, THE IMPLIED
 * WARRANTIES OF MERCHANTABILITY AND FITNESS FOR A PARTICULAR PURPOSE ARE
 * DISCLAIMED. IN NO EVENT SHALL THE CONTRIBUTORS BE LIABLE FOR ANY
 * DIRECT, INDIRECT, INCIDENTAL, SPECIAL, EXEMPLARY, OR CONSEQUENTIAL DAMAGES
 * (INCLUDING, BUT NOT LIMITED TO, PROCUREMENT OF SUBSTITUTE GOODS OR SERVICES;
 * LOSS OF USE, DATA, OR PROFITS; OR BUSINESS INTERRUPTION) HOWEVER CAUSED AND
 * ON ANY THEORY OF LIABILITY, WHETHER IN CONTRACT, STRICT LIABILITY, OR TORT
 * (INCLUDING NEGLIGENCE OR OTHERWISE) ARISING IN ANY WAY OUT OF THE USE OF THIS
 * SOFTWARE, EVEN IF ADVISED OF THE POSSIBILITY OF SUCH DAMAGE.
 */

using System;
using System.Collections.Generic;
using System.Net;
using System.Reflection;
using System.Threading;
using log4net;
using OpenMetaverse;
using OpenMetaverse.Packets;
using OpenSim.Framework;
using OpenSim.Region.Framework.Interfaces;
using OpenSim.Region.Framework.Scenes;
using OpenSim.Framework.Client;

namespace OpenSim.Tests.Common.Mock
{
    public class TestClient : IClientAPI, IClientCore
    {
        private static readonly ILog m_log = LogManager.GetLogger(MethodBase.GetCurrentMethod().DeclaringType);

        EventWaitHandle wh = new EventWaitHandle (false, EventResetMode.AutoReset, "Crossing");

        private Scene m_scene;

        // Properties so that we can get at received data for test purposes
        public List<uint> ReceivedKills { get; private set; }
        public List<UUID> ReceivedOfflineNotifications { get; private set; }
        public List<UUID> ReceivedOnlineNotifications { get; private set; }
        public List<UUID> ReceivedFriendshipTerminations { get; private set; }

        public List<ImageDataPacket> SentImageDataPackets { get; private set; }
        public List<ImagePacketPacket> SentImagePacketPackets { get; private set; }
        public List<ImageNotInDatabasePacket> SentImageNotInDatabasePackets { get; private set; }

        // Test client specific events - for use by tests to implement some IClientAPI behaviour.
        public event Action<RegionInfo, Vector3, Vector3> OnReceivedMoveAgentIntoRegion;
        public event Action<ulong, IPEndPoint> OnTestClientInformClientOfNeighbour;
        public event Action<GridInstantMessage> OnReceivedInstantMessage;

// disable warning: public events, part of the public API
#pragma warning disable 67

        public event Action<IClientAPI> OnLogout;
        public event ObjectPermissions OnObjectPermissions;

        public event MoneyTransferRequest OnMoneyTransferRequest;
        public event ParcelBuy OnParcelBuy;
        public event Action<IClientAPI> OnConnectionClosed;
        public event MoveItemsAndLeaveCopy OnMoveItemsAndLeaveCopy;
        public event ImprovedInstantMessage OnInstantMessage;
        public event ChatMessage OnChatFromClient;
        public event TextureRequest OnRequestTexture;
        public event RezObject OnRezObject;
        public event ModifyTerrain OnModifyTerrain;
        public event BakeTerrain OnBakeTerrain;
        public event SetAppearance OnSetAppearance;
        public event AvatarNowWearing OnAvatarNowWearing;
        public event RezSingleAttachmentFromInv OnRezSingleAttachmentFromInv;
        public event RezMultipleAttachmentsFromInv OnRezMultipleAttachmentsFromInv;
        public event UUIDNameRequest OnDetachAttachmentIntoInv;
        public event ObjectAttach OnObjectAttach;
        public event ObjectDeselect OnObjectDetach;
        public event ObjectDrop OnObjectDrop;
        public event StartAnim OnStartAnim;
        public event StopAnim OnStopAnim;
        public event ChangeAnim OnChangeAnim;
        public event LinkObjects OnLinkObjects;
        public event DelinkObjects OnDelinkObjects;
        public event RequestMapBlocks OnRequestMapBlocks;
        public event RequestMapName OnMapNameRequest;
        public event TeleportLocationRequest OnTeleportLocationRequest;
        public event TeleportLandmarkRequest OnTeleportLandmarkRequest;
        public event TeleportCancel OnTeleportCancel;
        public event DisconnectUser OnDisconnectUser;
        public event RequestAvatarProperties OnRequestAvatarProperties;
        public event SetAlwaysRun OnSetAlwaysRun;

        public event DeRezObject OnDeRezObject;
        public event Action<IClientAPI> OnRegionHandShakeReply;
        public event GenericCall1 OnRequestWearables;
        public event Action<IClientAPI, bool> OnCompleteMovementToRegion;
        public event UpdateAgent OnPreAgentUpdate;
        public event UpdateAgent OnAgentUpdate;
        public event AgentRequestSit OnAgentRequestSit;
        public event AgentSit OnAgentSit;
        public event AvatarPickerRequest OnAvatarPickerRequest;
        public event Action<IClientAPI> OnRequestAvatarsData;
        public event AddNewPrim OnAddPrim;
        public event RequestGodlikePowers OnRequestGodlikePowers;
        public event GodKickUser OnGodKickUser;
        public event ObjectDuplicate OnObjectDuplicate;
        public event GrabObject OnGrabObject;
        public event DeGrabObject OnDeGrabObject;
        public event MoveObject OnGrabUpdate;
        public event SpinStart OnSpinStart;
        public event SpinObject OnSpinUpdate;
        public event SpinStop OnSpinStop;
        public event ViewerEffectEventHandler OnViewerEffect;

        public event FetchInventory OnAgentDataUpdateRequest;
        public event TeleportLocationRequest OnSetStartLocationRequest;

        public event UpdateShape OnUpdatePrimShape;
        public event ObjectExtraParams OnUpdateExtraParams;
        public event RequestObjectPropertiesFamily OnRequestObjectPropertiesFamily;
        public event ObjectSelect OnObjectSelect;
        public event ObjectRequest OnObjectRequest;
        public event GenericCall7 OnObjectDescription;
        public event GenericCall7 OnObjectName;
        public event GenericCall7 OnObjectClickAction;
        public event GenericCall7 OnObjectMaterial;
        public event UpdatePrimFlags OnUpdatePrimFlags;
        public event UpdatePrimTexture OnUpdatePrimTexture;
        public event ClientChangeObject onClientChangeObject;
        public event UpdateVector OnUpdatePrimGroupPosition;
        public event UpdateVector OnUpdatePrimSinglePosition;
        public event UpdatePrimRotation OnUpdatePrimGroupRotation;
        public event UpdatePrimSingleRotation OnUpdatePrimSingleRotation;
        public event UpdatePrimSingleRotationPosition OnUpdatePrimSingleRotationPosition;
        public event UpdatePrimGroupRotation OnUpdatePrimGroupMouseRotation;
        public event UpdateVector OnUpdatePrimScale;
        public event UpdateVector OnUpdatePrimGroupScale;
        public event StatusChange OnChildAgentStatus;
        public event GenericCall2 OnStopMovement;
        public event Action<UUID> OnRemoveAvatar;

        public event CreateNewInventoryItem OnCreateNewInventoryItem;
        public event LinkInventoryItem OnLinkInventoryItem;
        public event CreateInventoryFolder OnCreateNewInventoryFolder;
        public event UpdateInventoryFolder OnUpdateInventoryFolder;
        public event MoveInventoryFolder OnMoveInventoryFolder;
        public event RemoveInventoryFolder OnRemoveInventoryFolder;
        public event RemoveInventoryItem OnRemoveInventoryItem;
        public event FetchInventoryDescendents OnFetchInventoryDescendents;
        public event PurgeInventoryDescendents OnPurgeInventoryDescendents;
        public event FetchInventory OnFetchInventory;
        public event RequestTaskInventory OnRequestTaskInventory;
        public event UpdateInventoryItem OnUpdateInventoryItem;
        public event CopyInventoryItem OnCopyInventoryItem;
        public event MoveInventoryItem OnMoveInventoryItem;
        public event UDPAssetUploadRequest OnAssetUploadRequest;
        public event RequestTerrain OnRequestTerrain;
        public event RequestTerrain OnUploadTerrain;
        public event XferReceive OnXferReceive;
        public event RequestXfer OnRequestXfer;
        public event ConfirmXfer OnConfirmXfer;
        public event AbortXfer OnAbortXfer;
        public event RezScript OnRezScript;
        public event UpdateTaskInventory OnUpdateTaskInventory;
        public event MoveTaskInventory OnMoveTaskItem;
        public event RemoveTaskInventory OnRemoveTaskItem;
        public event RequestAsset OnRequestAsset;
        public event GenericMessage OnGenericMessage;
        public event UUIDNameRequest OnNameFromUUIDRequest;
        public event UUIDNameRequest OnUUIDGroupNameRequest;

        public event ParcelPropertiesRequest OnParcelPropertiesRequest;
        public event ParcelDivideRequest OnParcelDivideRequest;
        public event ParcelJoinRequest OnParcelJoinRequest;
        public event ParcelPropertiesUpdateRequest OnParcelPropertiesUpdateRequest;
        public event ParcelAbandonRequest OnParcelAbandonRequest;
        public event ParcelGodForceOwner OnParcelGodForceOwner;
        public event ParcelReclaim OnParcelReclaim;
        public event ParcelReturnObjectsRequest OnParcelReturnObjectsRequest;
        public event ParcelAccessListRequest OnParcelAccessListRequest;
        public event ParcelAccessListUpdateRequest OnParcelAccessListUpdateRequest;
        public event ParcelSelectObjects OnParcelSelectObjects;
        public event ParcelObjectOwnerRequest OnParcelObjectOwnerRequest;
        public event ParcelDeedToGroup OnParcelDeedToGroup;
        public event ObjectDeselect OnObjectDeselect;
        public event RegionInfoRequest OnRegionInfoRequest;
        public event EstateCovenantRequest OnEstateCovenantRequest;
        public event EstateChangeInfo OnEstateChangeInfo;
        public event EstateManageTelehub OnEstateManageTelehub;
        public event CachedTextureRequest OnCachedTextureRequest;

        public event ObjectDuplicateOnRay OnObjectDuplicateOnRay;

        public event FriendActionDelegate OnApproveFriendRequest;
        public event FriendActionDelegate OnDenyFriendRequest;
        public event FriendshipTermination OnTerminateFriendship;
        public event GrantUserFriendRights OnGrantUserRights;

        public event EconomyDataRequest OnEconomyDataRequest;
        public event MoneyBalanceRequest OnMoneyBalanceRequest;
        public event UpdateAvatarProperties OnUpdateAvatarProperties;

        public event ObjectIncludeInSearch OnObjectIncludeInSearch;
        public event UUIDNameRequest OnTeleportHomeRequest;

        public event ScriptAnswer OnScriptAnswer;
        public event RequestPayPrice OnRequestPayPrice;
        public event ObjectSaleInfo OnObjectSaleInfo;
        public event ObjectBuy OnObjectBuy;
        public event BuyObjectInventory OnBuyObjectInventory;
        public event AgentSit OnUndo;
        public event AgentSit OnRedo;
        public event LandUndo OnLandUndo;

        public event ForceReleaseControls OnForceReleaseControls;

        public event GodLandStatRequest OnLandStatRequest;
        public event RequestObjectPropertiesFamily OnObjectGroupRequest;

        public event DetailedEstateDataRequest OnDetailedEstateDataRequest;
        public event SetEstateFlagsRequest OnSetEstateFlagsRequest;
        public event SetEstateTerrainBaseTexture OnSetEstateTerrainBaseTexture;
        public event SetEstateTerrainDetailTexture OnSetEstateTerrainDetailTexture;
        public event SetEstateTerrainTextureHeights OnSetEstateTerrainTextureHeights;
        public event CommitEstateTerrainTextureRequest OnCommitEstateTerrainTextureRequest;
        public event SetRegionTerrainSettings OnSetRegionTerrainSettings;
        public event EstateRestartSimRequest OnEstateRestartSimRequest;
        public event EstateChangeCovenantRequest OnEstateChangeCovenantRequest;
        public event UpdateEstateAccessDeltaRequest OnUpdateEstateAccessDeltaRequest;
        public event SimulatorBlueBoxMessageRequest OnSimulatorBlueBoxMessageRequest;
        public event EstateBlueBoxMessageRequest OnEstateBlueBoxMessageRequest;
        public event EstateDebugRegionRequest OnEstateDebugRegionRequest;
        public event EstateTeleportOneUserHomeRequest OnEstateTeleportOneUserHomeRequest;
        public event EstateTeleportAllUsersHomeRequest OnEstateTeleportAllUsersHomeRequest;
        public event ScriptReset OnScriptReset;
        public event GetScriptRunning OnGetScriptRunning;
        public event SetScriptRunning OnSetScriptRunning;
        public event Action<Vector3, bool, bool> OnAutoPilotGo;

        public event TerrainUnacked OnUnackedTerrain;

        public event RegionHandleRequest OnRegionHandleRequest;
        public event ParcelInfoRequest OnParcelInfoRequest;

        public event ActivateGesture OnActivateGesture;
        public event DeactivateGesture OnDeactivateGesture;
        public event ObjectOwner OnObjectOwner;

        public event DirPlacesQuery OnDirPlacesQuery;
        public event DirFindQuery OnDirFindQuery;
        public event DirLandQuery OnDirLandQuery;
        public event DirPopularQuery OnDirPopularQuery;
        public event DirClassifiedQuery OnDirClassifiedQuery;
        public event EventInfoRequest OnEventInfoRequest;
        public event ParcelSetOtherCleanTime OnParcelSetOtherCleanTime;

        public event MapItemRequest OnMapItemRequest;

        public event OfferCallingCard OnOfferCallingCard;
        public event AcceptCallingCard OnAcceptCallingCard;
        public event DeclineCallingCard OnDeclineCallingCard;

        public event SoundTrigger OnSoundTrigger;

        public event StartLure OnStartLure;
        public event TeleportLureRequest OnTeleportLureRequest;
        public event NetworkStats OnNetworkStatsUpdate;

        public event ClassifiedInfoRequest OnClassifiedInfoRequest;
        public event ClassifiedInfoUpdate OnClassifiedInfoUpdate;
        public event ClassifiedDelete OnClassifiedDelete;
        public event ClassifiedGodDelete OnClassifiedGodDelete;

        public event EventNotificationAddRequest OnEventNotificationAddRequest;
        public event EventNotificationRemoveRequest OnEventNotificationRemoveRequest;
        public event EventGodDelete OnEventGodDelete;

        public event ParcelDwellRequest OnParcelDwellRequest;

        public event UserInfoRequest OnUserInfoRequest;
        public event UpdateUserInfo OnUpdateUserInfo;

        public event RetrieveInstantMessages OnRetrieveInstantMessages;

        public event PickDelete OnPickDelete;
        public event PickGodDelete OnPickGodDelete;
        public event PickInfoUpdate OnPickInfoUpdate;
        public event AvatarNotesUpdate OnAvatarNotesUpdate;

        public event MuteListRequest OnMuteListRequest;

        public event AvatarInterestUpdate OnAvatarInterestUpdate;

        public event PlacesQuery OnPlacesQuery;
        
        public event FindAgentUpdate OnFindAgent;
        public event TrackAgentUpdate OnTrackAgent;
        public event NewUserReport OnUserReport;
        public event SaveStateHandler OnSaveState;
        public event GroupAccountSummaryRequest OnGroupAccountSummaryRequest;
        public event GroupAccountDetailsRequest OnGroupAccountDetailsRequest;
        public event GroupAccountTransactionsRequest OnGroupAccountTransactionsRequest;
        public event FreezeUserUpdate OnParcelFreezeUser;
        public event EjectUserUpdate OnParcelEjectUser;
        public event ParcelBuyPass OnParcelBuyPass;
        public event ParcelGodMark OnParcelGodMark;
        public event GroupActiveProposalsRequest OnGroupActiveProposalsRequest;
        public event GroupVoteHistoryRequest OnGroupVoteHistoryRequest;
        public event SimWideDeletesDelegate OnSimWideDeletes;
        public event SendPostcard OnSendPostcard;
        public event ChangeInventoryItemFlags OnChangeInventoryItemFlags;
        public event MuteListEntryUpdate OnUpdateMuteListEntry;
        public event MuteListEntryRemove OnRemoveMuteListEntry;
        public event GodlikeMessage onGodlikeMessage;
        public event GodUpdateRegionInfoUpdate OnGodUpdateRegionInfoUpdate;
        public event GenericCall2 OnUpdateThrottles;
#pragma warning restore 67

        /// <value>
        /// This agent's UUID
        /// </value>
        private UUID m_agentId;

        public ISceneAgent SceneAgent { get; set; }

        /// <value>
        /// The last caps seed url that this client was given.
        /// </value>
        public string CapsSeedUrl;

        private Vector3 startPos = new Vector3(((int)Constants.RegionSize * 0.5f), ((int)Constants.RegionSize * 0.5f), 2);

        public virtual Vector3 StartPos
        {
            get { return startPos; }
            set { }
        }

        public virtual UUID AgentId
        {
            get { return m_agentId; }
        }

        public UUID SessionId { get; set; }

        public UUID SecureSessionId { get; set; }

        public virtual string FirstName
        {
            get { return m_firstName; }
        }
        private string m_firstName;

        public virtual string LastName
        {
            get { return m_lastName; }
        }
        private string m_lastName;

        public virtual String Name
        {
            get { return FirstName + " " + LastName; }
        }

        public bool IsActive
        {
            get { return true; }
            set { }
        }

        public bool IsLoggingOut { get; set; }

        public UUID ActiveGroupId
        {
            get { return UUID.Zero; }
        }

        public string ActiveGroupName
        {
            get { return String.Empty; }
        }

        public ulong ActiveGroupPowers
        {
            get { return 0; }
        }

        public bool IsGroupMember(UUID groupID)
        {
            return false;
        }

        public ulong GetGroupPowers(UUID groupID)
        {
            return 0;
        }

        public virtual int NextAnimationSequenceNumber
        {
            get { return 1; }
        }

        public IScene Scene
        {
            get { return m_scene; }
        }

        public bool SendLogoutPacketWhenClosing
        {
            set { }
        }

        private uint m_circuitCode;

        public uint CircuitCode
        {
            get { return m_circuitCode; }
            set { m_circuitCode = value; }
        }

        public IPEndPoint RemoteEndPoint
        {
            get { return new IPEndPoint(IPAddress.Loopback, (ushort)m_circuitCode); }
        }

        /// <summary>
        /// Constructor
        /// </summary>
        /// <param name="agentData"></param>
        /// <param name="scene"></param>
        /// <param name="sceneManager"></param>
        public TestClient(AgentCircuitData agentData, Scene scene)
        {
            m_agentId = agentData.AgentID;
            m_firstName = agentData.firstname;
            m_lastName = agentData.lastname;
            m_circuitCode = agentData.circuitcode;
            m_scene = scene;
            SessionId = agentData.SessionID;
            SecureSessionId = agentData.SecureSessionID;
            CapsSeedUrl = agentData.CapsPath;

            ReceivedKills = new List<uint>();
            ReceivedOfflineNotifications = new List<UUID>();
            ReceivedOnlineNotifications = new List<UUID>();
            ReceivedFriendshipTerminations = new List<UUID>();

            SentImageDataPackets = new List<ImageDataPacket>();
            SentImagePacketPackets = new List<ImagePacketPacket>();
            SentImageNotInDatabasePackets = new List<ImageNotInDatabasePacket>();
        }

        /// <summary>
        /// Attempt a teleport to the given region.
        /// </summary>
        /// <param name="regionHandle"></param>
        /// <param name="position"></param>
        /// <param name="lookAt"></param>
        public void Teleport(ulong regionHandle, Vector3 position, Vector3 lookAt)
        {
            OnTeleportLocationRequest(this, regionHandle, position, lookAt, 16);
        }

        public void CompleteMovement()
        {
            OnCompleteMovementToRegion(this, true);
        }

        /// <summary>
        /// Emulate sending an IM from the viewer to the simulator.
        /// </summary>
        /// <param name='im'></param>
        public void HandleImprovedInstantMessage(GridInstantMessage im)
        {
            ImprovedInstantMessage handlerInstantMessage = OnInstantMessage;

            if (handlerInstantMessage != null)
                handlerInstantMessage(this, im);
        }

        public virtual void ActivateGesture(UUID assetId, UUID gestureId)
        {
        }

        public virtual void SendWearables(AvatarWearable[] wearables, int serial)
        {
        }

        public virtual void SendAppearance(UUID agentID, byte[] visualParams, byte[] textureEntry)
        {
        }

        public void SendCachedTextureResponse(ISceneEntity avatar, int serial, List<CachedTextureResponseArg> cachedTextures)
        {

        }

        public virtual void Kick(string message)
        {
        }

        public virtual void SendStartPingCheck(byte seq)
        {
        }

        public virtual void SendAvatarPickerReply(AvatarPickerReplyAgentDataArgs AgentData, List<AvatarPickerReplyDataArgs> Data)
        {
        }

        public virtual void SendAgentDataUpdate(UUID agentid, UUID activegroupid, string firstname, string lastname, ulong grouppowers, string groupname, string grouptitle)
        {
        }

        public virtual void SendKillObject(List<uint> localID)
        {
            ReceivedKills.AddRange(localID);
        }

        public virtual void SetChildAgentThrottle(byte[] throttle)
        {
        }

<<<<<<< HEAD
        public void SetAgentThrottleSilent(int throttle, int setting)
        {


        }
=======
>>>>>>> 55c9bc15
        public byte[] GetThrottlesPacked(float multiplier)
        {
            return new byte[0];
        }

        public virtual void SendAnimations(UUID[] animations, int[] seqs, UUID sourceAgentId, UUID[] objectIDs)
        {
        }

        public virtual void SendChatMessage(
            string message, byte type, Vector3 fromPos, string fromName,
            UUID fromAgentID, UUID ownerID, byte source, byte audible)
        {
        }

        public void SendInstantMessage(GridInstantMessage im)
        {
            if (OnReceivedInstantMessage != null)
                OnReceivedInstantMessage(im);
        }

        public void SendGenericMessage(string method, UUID invoice, List<string> message)
        {

        }

        public void SendGenericMessage(string method, UUID invoice, List<byte[]> message)
        {

        }

        public virtual void SendLayerData(float[] map)
        {
        }

        public virtual void SendLayerData(int px, int py, float[] map)
        {
        }
        public virtual void SendLayerData(int px, int py, float[] map, bool track)
        {
        }

        public virtual void SendWindData(Vector2[] windSpeeds) { }

        public virtual void SendCloudData(float[] cloudCover) { }

        public virtual void MoveAgentIntoRegion(RegionInfo regInfo, Vector3 pos, Vector3 look)
        {
            if (OnReceivedMoveAgentIntoRegion != null)
                OnReceivedMoveAgentIntoRegion(regInfo, pos, look);
        }

        public virtual AgentCircuitData RequestClientInfo()
        {
            AgentCircuitData agentData = new AgentCircuitData();
            agentData.AgentID = AgentId;
            agentData.SessionID = UUID.Zero;
            agentData.SecureSessionID = UUID.Zero;
            agentData.circuitcode = m_circuitCode;
            agentData.child = false;
            agentData.firstname = m_firstName;
            agentData.lastname = m_lastName;

            ICapabilitiesModule capsModule = m_scene.RequestModuleInterface<ICapabilitiesModule>();
            if (capsModule != null)
            {
                agentData.CapsPath = capsModule.GetCapsPath(m_agentId);
                agentData.ChildrenCapSeeds = new Dictionary<ulong, string>(capsModule.GetChildrenSeeds(m_agentId));
            }

            return agentData;
        }

        public virtual void InformClientOfNeighbour(ulong neighbourHandle, IPEndPoint neighbourExternalEndPoint)
        {
            if (OnTestClientInformClientOfNeighbour != null)
                OnTestClientInformClientOfNeighbour(neighbourHandle, neighbourExternalEndPoint);
        }

        public virtual void SendRegionTeleport(ulong regionHandle, byte simAccess, IPEndPoint regionExternalEndPoint,
                                               uint locationID, uint flags, string capsURL)
        {
            m_log.DebugFormat("[TEST CLIENT]: Received SendRegionTeleport");

            CapsSeedUrl = capsURL;

            // We don't do this here so that the source region can complete processing first in a single-threaded
            // regression test scenario.  The test itself will have to call CompleteTeleportClientSide() after a teleport
            // CompleteTeleportClientSide();
        }

        public virtual void SendTeleportFailed(string reason)
        {
            m_log.DebugFormat("[TEST CLIENT]: Teleport failed with reason {0}", reason);
        }

        public virtual void CrossRegion(ulong newRegionHandle, Vector3 pos, Vector3 lookAt,
                                        IPEndPoint newRegionExternalEndPoint, string capsURL)
        {
            // This is supposed to send a packet to the client telling it's ready to start region crossing.
            // Instead I will just signal I'm ready, mimicking the communication behavior.
            // It's ugly, but avoids needless communication setup. This is used in ScenePresenceTests.cs.
            // Arthur V.

            wh.Set();
        }

        public virtual void SendMapBlock(List<MapBlockData> mapBlocks, uint flag)
        {
        }

        public virtual void SendLocalTeleport(Vector3 position, Vector3 lookAt, uint flags)
        {
        }

        public virtual void SendTeleportStart(uint flags)
        {
        }

        public void SendTeleportProgress(uint flags, string message)
        {
        }

        public virtual void SendMoneyBalance(UUID transaction, bool success, byte[] description, int balance)
        {
        }

        public virtual void SendPayPrice(UUID objectID, int[] payPrice)
        {
        }

        public virtual void SendCoarseLocationUpdate(List<UUID> users, List<Vector3> CoarseLocations)
        {
        }

        public virtual void SendDialog(string objectname, UUID objectID, UUID ownerID, string ownerFirstName, string ownerLastName, string msg, UUID textureID, int ch, string[] buttonlabels)
        {
        }

        public void SendAvatarDataImmediate(ISceneEntity avatar)
        {
        }

        public void SendEntityUpdate(ISceneEntity entity, PrimUpdateFlags updateFlags)
        {
        }

        public void ReprioritizeUpdates()
        {
        }

        public void FlushPrimUpdates()
        {
        }

        public virtual void SendInventoryFolderDetails(UUID ownerID, UUID folderID,
                                                       List<InventoryItemBase> items,
                                                       List<InventoryFolderBase> folders,
                                                       int version, 
                                                       bool fetchFolders,
                                                       bool fetchItems)
        {
        }

        public virtual void SendInventoryItemDetails(UUID ownerID, InventoryItemBase item)
        {
        }

        public virtual void SendInventoryItemCreateUpdate(InventoryItemBase Item, uint callbackID)
        {
        }

        public void SendInventoryItemCreateUpdate(InventoryItemBase Item, UUID transactionID, uint callbackId)
        {
        }

        public virtual void SendRemoveInventoryItem(UUID itemID)
        {
        }

        public virtual void SendBulkUpdateInventory(InventoryNodeBase node)
        {
        }

        public void SendTakeControls(int controls, bool passToAgent, bool TakeControls)
        {
        }

        public virtual void SendTaskInventory(UUID taskID, short serial, byte[] fileName)
        {
        }

        public virtual void SendXferPacket(ulong xferID, uint packet, byte[] data, bool isTaskInventory)
        {
        }

        public virtual void SendAbortXferPacket(ulong xferID)
        {

        }

        public virtual void SendEconomyData(float EnergyEfficiency, int ObjectCapacity, int ObjectCount, int PriceEnergyUnit,
            int PriceGroupCreate, int PriceObjectClaim, float PriceObjectRent, float PriceObjectScaleFactor,
            int PriceParcelClaim, float PriceParcelClaimFactor, int PriceParcelRent, int PricePublicObjectDecay,
            int PricePublicObjectDelete, int PriceRentLight, int PriceUpload, int TeleportMinPrice, float TeleportPriceExponent)
        {
        }

        public virtual void SendNameReply(UUID profileId, string firstname, string lastname)
        {
        }

        public virtual void SendPreLoadSound(UUID objectID, UUID ownerID, UUID soundID)
        {
        }

        public virtual void SendPlayAttachedSound(UUID soundID, UUID objectID, UUID ownerID, float gain,
                                                  byte flags)
        {
        }

        public void SendTriggeredSound(UUID soundID, UUID ownerID, UUID objectID, UUID parentID, ulong handle, Vector3 position, float gain)
        {
        }

        public void SendAttachedSoundGainChange(UUID objectID, float gain)
        {

        }

        public void SendAlertMessage(string message)
        {
        }

        public void SendAgentAlertMessage(string message, bool modal)
        {
        }

        public void SendSystemAlertMessage(string message)
        {
        }

        public void SendLoadURL(string objectname, UUID objectID, UUID ownerID, bool groupOwned, string message,
                                string url)
        {
        }

        public virtual void SendRegionHandshake(RegionInfo regionInfo, RegionHandshakeArgs args)
        {
            if (OnRegionHandShakeReply != null)
            {
                OnRegionHandShakeReply(this);
            }

            if (OnCompleteMovementToRegion != null)
            {
                OnCompleteMovementToRegion(this, true);
            }
        }
        
        public void SendAssetUploadCompleteMessage(sbyte AssetType, bool Success, UUID AssetFullID)
        {
        }

        public void SendConfirmXfer(ulong xferID, uint PacketID)
        {
        }

        public void SendXferRequest(ulong XferID, short AssetType, UUID vFileID, byte FilePath, byte[] FileName)
        {
        }

        public void SendInitiateDownload(string simFileName, string clientFileName)
        {
        }

        public void SendImageFirstPart(ushort numParts, UUID ImageUUID, uint ImageSize, byte[] ImageData, byte imageCodec)
        {
            ImageDataPacket im = new ImageDataPacket();
            im.Header.Reliable = false;
            im.ImageID.Packets = numParts;
            im.ImageID.ID = ImageUUID;

            if (ImageSize > 0)
                im.ImageID.Size = ImageSize;

            im.ImageData.Data = ImageData;
            im.ImageID.Codec = imageCodec;
            im.Header.Zerocoded = true;
            SentImageDataPackets.Add(im);
        }

        public void SendImageNextPart(ushort partNumber, UUID imageUuid, byte[] imageData)
        {
            ImagePacketPacket im = new ImagePacketPacket();
            im.Header.Reliable = false;
            im.ImageID.Packet = partNumber;
            im.ImageID.ID = imageUuid;
            im.ImageData.Data = imageData;
            SentImagePacketPackets.Add(im);
        }

        public void SendImageNotFound(UUID imageid)
        {
            ImageNotInDatabasePacket p = new ImageNotInDatabasePacket();
            p.ImageID.ID = imageid;

            SentImageNotInDatabasePackets.Add(p);
        }

        public void SendShutdownConnectionNotice()
        {
        }

        public void SendSimStats(SimStats stats)
        {
        }

        public void SendObjectPropertiesFamilyData(ISceneEntity Entity, uint RequestFlags)
        {
        }

        public void SendObjectPropertiesReply(ISceneEntity entity)
        {
        }

        public void SendAgentOffline(UUID[] agentIDs)
        {
            ReceivedOfflineNotifications.AddRange(agentIDs);
        }

        public void SendAgentOnline(UUID[] agentIDs)
        {
            ReceivedOnlineNotifications.AddRange(agentIDs);
        }

        public void SendSitResponse(UUID TargetID, Vector3 OffsetPos, Quaternion SitOrientation, bool autopilot,
                                        Vector3 CameraAtOffset, Vector3 CameraEyeOffset, bool ForceMouseLook)
        {
        }

        public void SendAdminResponse(UUID Token, uint AdminLevel)
        {

        }

        public void SendGroupMembership(GroupMembershipData[] GroupMembership)
        {

        }

        public bool AddMoney(int debit)
        {
            return false;
        }

        public void SendSunPos(Vector3 sunPos, Vector3 sunVel, ulong time, uint dlen, uint ylen, float phase)
        {
        }

        public void SendViewerEffect(ViewerEffectPacket.EffectBlock[] effectBlocks)
        {
        }

        public void SendViewerTime(int phase)
        {
        }

        public void SendAvatarProperties(UUID avatarID, string aboutText, string bornOn, Byte[] charterMember,
                                         string flAbout, uint flags, UUID flImageID, UUID imageID, string profileURL,
                                         UUID partnerID)
        {
        }

        public int DebugPacketLevel { get; set; }

        public void InPacket(object NewPack)
        {
        }

        public void ProcessInPacket(Packet NewPack)
        {
        }

        /// <summary>
        /// This is a TestClient only method to do shutdown tasks that are normally carried out by LLUDPServer.RemoveClient()
        /// </summary>
        public void Logout()
        {
            // We must set this here so that the presence is removed from the PresenceService by the PresenceDetector
            IsLoggingOut = true;

            Close();
        }

        public void Close()
        {
            Close(true, false);
        }

        public void Close(bool sendStop, bool force)
        {
            // Fire the callback for this connection closing
            // This is necesary to get the presence detector to notice that a client has logged out.
            if (OnConnectionClosed != null)
                OnConnectionClosed(this);

            m_scene.RemoveClient(AgentId, true);
        }

        public void Start()
        {
            throw new NotImplementedException();
        }

        public void Stop()
        {
        }

        public void SendBlueBoxMessage(UUID FromAvatarID, String FromAvatarName, String Message)
        {

        }
        public void SendLogoutPacket()
        {
        }

        public void Terminate()
        {
        }

        public ClientInfo GetClientInfo()
        {
            return null;
        }

        public void SetClientInfo(ClientInfo info)
        {
        }

        public void SendScriptQuestion(UUID objectID, string taskName, string ownerName, UUID itemID, int question)
        {
        }
        public void SendHealth(float health)
        {
        }

        public void SendTelehubInfo(UUID ObjectID, string ObjectName, Vector3 ObjectPos, Quaternion ObjectRot, List<Vector3> SpawnPoint)
        {
        }

        public void SendEstateList(UUID invoice, int code, UUID[] Data, uint estateID)
        {
        }

        public void SendBannedUserList(UUID invoice, EstateBan[] banlist, uint estateID)
        {
        }

        public void SendRegionInfoToEstateMenu(RegionInfoForEstateMenuArgs args)
        {
        }

        public void SendEstateCovenantInformation(UUID covenant)
        {
        }

        public void SendDetailedEstateData(UUID invoice, string estateName, uint estateID, uint parentEstate, uint estateFlags, uint sunPosition, UUID covenant, uint covenantChanged, string abuseEmail, UUID estateOwner)
        {
        }

        public void SendLandProperties(int sequence_id, bool snap_selection, int request_result, ILandObject lo, float simObjectBonusFactor, int parcelObjectCapacity, int simObjectCapacity, uint regionFlags)
        {
        }

        public void SendLandAccessListData(List<LandAccessEntry> accessList, uint accessFlag, int localLandID)
        {
        }

        public void SendForceClientSelectObjects(List<uint> objectIDs)
        {
        }

        public void SendCameraConstraint(Vector4 ConstraintPlane)
        {
        }

        public void SendLandObjectOwners(LandData land, List<UUID> groups, Dictionary<UUID, int> ownersAndCount)
        {
        }

        public void SendLandParcelOverlay(byte[] data, int sequence_id)
        {
        }

        public void SendParcelMediaCommand(uint flags, ParcelMediaCommandEnum command, float time)
        {
        }

        public void SendParcelMediaUpdate(string mediaUrl, UUID mediaTextureID, byte autoScale, string mediaType,
                                          string mediaDesc, int mediaWidth, int mediaHeight, byte mediaLoop)
        {
        }

        public void SendGroupNameReply(UUID groupLLUID, string GroupName)
        {
        }

        public void SendLandStatReply(uint reportType, uint requestFlags, uint resultCount, LandStatReportItem[] lsrpia)
        {
        }

        public void SendScriptRunningReply(UUID objectID, UUID itemID, bool running)
        {
        }

        public void SendAsset(AssetRequestToClient req)
        {
        }

        public void SendTexture(AssetBase TextureAsset)
        {

        }

        public void SendSetFollowCamProperties (UUID objectID, SortedDictionary<int, float> parameters)
        {
        }

        public void SendClearFollowCamProperties (UUID objectID)
        {
        }

        public void SendRegionHandle (UUID regoinID, ulong handle)
        {
        }

        public void SendParcelInfo (RegionInfo info, LandData land, UUID parcelID, uint x, uint y)
        {
        }

        public void SetClientOption(string option, string value)
        {
        }

        public string GetClientOption(string option)
        {
            return string.Empty;
        }

        public void SendScriptTeleportRequest(string objName, string simName, Vector3 pos, Vector3 lookAt)
        {
        }

        public void SendDirPlacesReply(UUID queryID, DirPlacesReplyData[] data)
        {
        }

        public void SendDirPeopleReply(UUID queryID, DirPeopleReplyData[] data)
        {
        }

        public void SendDirEventsReply(UUID queryID, DirEventsReplyData[] data)
        {
        }

        public void SendDirGroupsReply(UUID queryID, DirGroupsReplyData[] data)
        {
        }

        public void SendDirClassifiedReply(UUID queryID, DirClassifiedReplyData[] data)
        {
        }

        public void SendDirLandReply(UUID queryID, DirLandReplyData[] data)
        {
        }

        public void SendDirPopularReply(UUID queryID, DirPopularReplyData[] data)
        {
        }

        public void SendMapItemReply(mapItemReply[] replies, uint mapitemtype, uint flags)
        {
        }

        public void SendEventInfoReply (EventData info)
        {
        }

        public void SendOfferCallingCard (UUID destID, UUID transactionID)
        {
        }

        public void SendAcceptCallingCard (UUID transactionID)
        {
        }

        public void SendDeclineCallingCard (UUID transactionID)
        {
        }

        public void SendAvatarGroupsReply(UUID avatarID, GroupMembershipData[] data)
        {
        }

        public void SendJoinGroupReply(UUID groupID, bool success)
        {
        }

        public void SendEjectGroupMemberReply(UUID agentID, UUID groupID, bool succss)
        {
        }

        public void SendLeaveGroupReply(UUID groupID, bool success)
        {
        }

        public void SendTerminateFriend(UUID exFriendID)
        {
            ReceivedFriendshipTerminations.Add(exFriendID);
        }

        public bool AddGenericPacketHandler(string MethodName, GenericMessage handler)
        {
            //throw new NotImplementedException();
            return false;
        }

        public void SendAvatarClassifiedReply(UUID targetID, UUID[] classifiedID, string[] name)
        {
        }

        public void SendClassifiedInfoReply(UUID classifiedID, UUID creatorID, uint creationDate, uint expirationDate, uint category, string name, string description, UUID parcelID, uint parentEstate, UUID snapshotID, string simName, Vector3 globalPos, string parcelName, byte classifiedFlags, int price)
        {
        }

        public void SendAgentDropGroup(UUID groupID)
        {
        }

        public void SendAvatarNotesReply(UUID targetID, string text)
        {
        }

        public void SendAvatarPicksReply(UUID targetID, Dictionary<UUID, string> picks)
        {
        }

        public void SendAvatarClassifiedReply(UUID targetID, Dictionary<UUID, string> classifieds)
        {
        }

        public void SendParcelDwellReply(int localID, UUID parcelID, float dwell)
        {
        }

        public void SendUserInfoReply(bool imViaEmail, bool visible, string email)
        {
        }

        public void SendCreateGroupReply(UUID groupID, bool success, string message)
        {
        }

        public void RefreshGroupMembership()
        {
        }

        public void SendUseCachedMuteList()
        {
        }

        public void SendMuteListUpdate(string filename)
        {
        }
        
        public void SendPickInfoReply(UUID pickID,UUID creatorID, bool topPick, UUID parcelID, string name, string desc, UUID snapshotID, string user, string originalName, string simName, Vector3 posGlobal, int sortOrder, bool enabled)
        {
        }

        public bool TryGet<T>(out T iface)
        {
            iface = default(T);
            return false;
        }

        public T Get<T>()
        {
            return default(T);
        }

        public void Disconnect(string reason)
        {
        }

        public void Disconnect() 
        {
        }

        public void SendRebakeAvatarTextures(UUID textureID)
        {
        }
        
        public void SendAvatarInterestsReply(UUID avatarID, uint wantMask, string wantText, uint skillsMask, string skillsText, string languages)
        {
        }
        
        public void SendGroupAccountingDetails(IClientAPI sender,UUID groupID, UUID transactionID, UUID sessionID, int amt)
        {
        }
        
        public void SendGroupAccountingSummary(IClientAPI sender,UUID groupID, uint moneyAmt, int totalTier, int usedTier)
        {
        }
        
        public void SendGroupTransactionsSummaryDetails(IClientAPI sender,UUID groupID, UUID transactionID, UUID sessionID,int amt)
        {
        }

        public void SendGroupVoteHistory(UUID groupID, UUID transactionID, GroupVoteHistory[] Votes)
        {
        }

        public void SendGroupActiveProposals(UUID groupID, UUID transactionID, GroupActiveProposals[] Proposals)
        {
        }

        public void SendChangeUserRights(UUID agentID, UUID friendID, int rights)
        {
        }

        public void SendTextBoxRequest(string message, int chatChannel, string objectname, UUID ownerID, string ownerFirstName, string ownerLastName, UUID objectId)
        {
        }

        public void StopFlying(ISceneEntity presence)
        {
        }

        public void SendPlacesReply(UUID queryID, UUID transactionID, PlacesReplyData[] data)
        {
        }

        public void SendPartPhysicsProprieties(ISceneEntity entity)
        {
        }
    }
}<|MERGE_RESOLUTION|>--- conflicted
+++ resolved
@@ -531,14 +531,10 @@
         {
         }
 
-<<<<<<< HEAD
         public void SetAgentThrottleSilent(int throttle, int setting)
         {
-
-
-        }
-=======
->>>>>>> 55c9bc15
+        }
+
         public byte[] GetThrottlesPacked(float multiplier)
         {
             return new byte[0];
