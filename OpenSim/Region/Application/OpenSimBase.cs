--- conflicted
+++ resolved
@@ -435,13 +435,11 @@
             scene.loadAllLandObjectsFromStorage(regionInfo.originRegionID);
             scene.EventManager.TriggerParcelPrimCountUpdate();
 
-<<<<<<< HEAD
             if (scene.SnmpService != null)
             {
                 scene.SnmpService.BootInfo("Grid Registration in progress", scene);
             } 
-=======
->>>>>>> 10b93480
+
             try
             {
                 scene.RegisterRegionWithGrid();
@@ -461,14 +459,11 @@
                 Environment.Exit(1);
             }
 
-<<<<<<< HEAD
             if (scene.SnmpService != null)
             {
                 scene.SnmpService.BootInfo("Grid Registration done", scene);
             }
 
-=======
->>>>>>> 10b93480
             // We need to do this after we've initialized the
             // scripting engines.
             scene.CreateScriptInstances();
