/*
 * Copyright (c) Contributors, http://opensimulator.org/
 * See CONTRIBUTORS.TXT for a full list of copyright holders.
 *
 * Redistribution and use in source and binary forms, with or without
 * modification, are permitted provided that the following conditions are met:
 *     * Redistributions of source code must retain the above copyright
 *       notice, this list of conditions and the following disclaimer.
 *     * Redistributions in binary form must reproduce the above copyright
 *       notice, this list of conditions and the following disclaimer in the
 *       documentation and/or other materials provided with the distribution.
 *     * Neither the name of the OpenSimulator Project nor the
 *       names of its contributors may be used to endorse or promote products
 *       derived from this software without specific prior written permission.
 *
 * THIS SOFTWARE IS PROVIDED BY THE DEVELOPERS ``AS IS'' AND ANY
 * EXPRESS OR IMPLIED WARRANTIES, INCLUDING, BUT NOT LIMITED TO, THE IMPLIED
 * WARRANTIES OF MERCHANTABILITY AND FITNESS FOR A PARTICULAR PURPOSE ARE
 * DISCLAIMED. IN NO EVENT SHALL THE CONTRIBUTORS BE LIABLE FOR ANY
 * DIRECT, INDIRECT, INCIDENTAL, SPECIAL, EXEMPLARY, OR CONSEQUENTIAL DAMAGES
 * (INCLUDING, BUT NOT LIMITED TO, PROCUREMENT OF SUBSTITUTE GOODS OR SERVICES;
 * LOSS OF USE, DATA, OR PROFITS; OR BUSINESS INTERRUPTION) HOWEVER CAUSED AND
 * ON ANY THEORY OF LIABILITY, WHETHER IN CONTRACT, STRICT LIABILITY, OR TORT
 * (INCLUDING NEGLIGENCE OR OTHERWISE) ARISING IN ANY WAY OUT OF THE USE OF THIS
 * SOFTWARE, EVEN IF ADVISED OF THE POSSIBILITY OF SUCH DAMAGE.
 */

using System;
using System.Collections.Generic;
using System.IO;
using System.Linq;
using System.Net;
using System.Reflection;
using System.Text;
using log4net;
using Nini.Config;
using OpenMetaverse;
using OpenSim.Framework;
using OpenSim.Framework.Communications;
using OpenSim.Framework.Console;
using OpenSim.Framework.Servers;
using OpenSim.Framework.Servers.HttpServer;
using OpenSim.Framework.Statistics;
using OpenSim.Region.ClientStack;
using OpenSim.Region.CoreModules.ServiceConnectorsOut.UserAccounts;
using OpenSim.Region.Framework;
using OpenSim.Region.Framework.Interfaces;
using OpenSim.Region.Framework.Scenes;
using OpenSim.Region.Physics.Manager;
using OpenSim.Server.Base;
using OpenSim.Services.Base;
using OpenSim.Services.Interfaces;
using OpenSim.Services.UserAccountService;

namespace OpenSim
{
    /// <summary>
    /// Common OpenSimulator simulator code
    /// </summary>
    public class OpenSimBase : RegionApplicationBase
    {
        private static readonly ILog m_log = LogManager.GetLogger(MethodBase.GetCurrentMethod().DeclaringType);

        // These are the names of the plugin-points extended by this
        // class during system startup.
        //

        private const string PLUGIN_ASSET_CACHE = "/OpenSim/AssetCache";
        private const string PLUGIN_ASSET_SERVER_CLIENT = "/OpenSim/AssetClient";

        // OpenSim.ini Section name for ESTATES Settings
        public const string ESTATE_SECTION_NAME = "Estates";

        protected string proxyUrl;
        protected int proxyOffset = 0;
        
        public string userStatsURI = String.Empty;

        protected bool m_autoCreateClientStack = true;

        /// <value>
        /// The file used to load and save prim backup xml if no filename has been specified
        /// </value>
        protected const string DEFAULT_PRIM_BACKUP_FILENAME = "prim-backup.xml";

        public ConfigSettings ConfigurationSettings
        {
            get { return m_configSettings; }
            set { m_configSettings = value; }
        }

        protected ConfigSettings m_configSettings;

        protected ConfigurationLoader m_configLoader;

        public ConsoleCommand CreateAccount = null;

        protected List<IApplicationPlugin> m_plugins = new List<IApplicationPlugin>();

        private List<string> m_permsModules;

        private bool m_securePermissionsLoading = true;

        /// <value>
        /// The config information passed into the OpenSimulator region server.
        /// </value>
        public OpenSimConfigSource ConfigSource
        {
            get { return m_config; }
            set { m_config = value; }
        }

        protected OpenSimConfigSource m_config;

        public List<IClientNetworkServer> ClientServers
        {
            get { return m_clientServers; }
        }

        protected EnvConfigSource m_EnvConfigSource = new EnvConfigSource();

        public EnvConfigSource envConfigSource
        {
            get { return m_EnvConfigSource; }
        }

        protected List<IClientNetworkServer> m_clientServers = new List<IClientNetworkServer>();
       
        public uint HttpServerPort
        {
            get { return m_httpServerPort; }
        }

        public ModuleLoader ModuleLoader
        {
            get { return m_moduleLoader; }
            set { m_moduleLoader = value; }
        }

        protected ModuleLoader m_moduleLoader;

        protected IRegistryCore m_applicationRegistry = new RegistryCore();

        public IRegistryCore ApplicationRegistry
        {
            get { return m_applicationRegistry; }
        }

        /// <summary>
        /// Constructor.
        /// </summary>
        /// <param name="configSource"></param>
        public OpenSimBase(IConfigSource configSource) : base()
        {
            LoadConfigSettings(configSource);
        }

        protected virtual void LoadConfigSettings(IConfigSource configSource)
        {
            m_configLoader = new ConfigurationLoader();
            m_config = m_configLoader.LoadConfigSettings(configSource, envConfigSource, out m_configSettings, out m_networkServersInfo);
            ReadExtraConfigSettings();
        }

        protected virtual void ReadExtraConfigSettings()
        {
            IConfig networkConfig = m_config.Source.Configs["Network"];
            if (networkConfig != null)
            {
                proxyUrl = networkConfig.GetString("proxy_url", "");
                proxyOffset = Int32.Parse(networkConfig.GetString("proxy_offset", "0"));
            }
        }

        protected virtual void LoadPlugins()
        {
            using (PluginLoader<IApplicationPlugin> loader = new PluginLoader<IApplicationPlugin>(new ApplicationPluginInitialiser(this)))
            {
                loader.Load("/OpenSim/Startup");
                m_plugins = loader.Plugins;
            }
        }

        protected override List<string> GetHelpTopics()
        {
            List<string> topics = base.GetHelpTopics();
            Scene s = SceneManager.CurrentOrFirstScene;
            if (s != null && s.GetCommanders() != null)
                topics.AddRange(s.GetCommanders().Keys);

            return topics;
        }

        /// <summary>
        /// Performs startup specific to the region server, including initialization of the scene 
        /// such as loading configuration from disk.
        /// </summary>
        protected override void StartupSpecific()
        {
            IConfig startupConfig = m_config.Source.Configs["Startup"];
            if (startupConfig != null)
            {
                string pidFile = startupConfig.GetString("PIDFile", String.Empty);
                if (pidFile != String.Empty)
                    CreatePIDFile(pidFile);
                
                userStatsURI = startupConfig.GetString("Stats_URI", String.Empty);

                m_securePermissionsLoading = startupConfig.GetBoolean("SecurePermissionsLoading", true);

                string permissionModules = startupConfig.GetString("permissionmodules", "DefaultPermissionsModule");
                m_permsModules = new List<string>(permissionModules.Split(','));
            }

            // Load the simulation data service
            IConfig simDataConfig = m_config.Source.Configs["SimulationDataStore"];
            if (simDataConfig == null)
                throw new Exception("Configuration file is missing the [SimulationDataStore] section.  Have you copied OpenSim.ini.example to OpenSim.ini to reference config-include/ files?");
            string module = simDataConfig.GetString("LocalServiceModule", String.Empty);
            if (String.IsNullOrEmpty(module))
                throw new Exception("Configuration file is missing the LocalServiceModule parameter in the [SimulationDataStore] section.");
            m_simulationDataService = ServerUtils.LoadPlugin<ISimulationDataService>(module, new object[] { m_config.Source });

            // Load the estate data service
            IConfig estateDataConfig = m_config.Source.Configs["EstateDataStore"];
            if (estateDataConfig == null)
                throw new Exception("Configuration file is missing the [EstateDataStore] section.  Have you copied OpenSim.ini.example to OpenSim.ini to reference config-include/ files?");
            module = estateDataConfig.GetString("LocalServiceModule", String.Empty);
            if (String.IsNullOrEmpty(module))
                throw new Exception("Configuration file is missing the LocalServiceModule parameter in the [EstateDataStore] section");
            m_estateDataService = ServerUtils.LoadPlugin<IEstateDataService>(module, new object[] { m_config.Source });

            base.StartupSpecific();

            m_stats = StatsManager.StartCollectingSimExtraStats();

            // Create a ModuleLoader instance
            m_moduleLoader = new ModuleLoader(m_config.Source);

            LoadPlugins();

            if (m_plugins.Count == 0) // We failed to load any modules. Mono Addins glitch!
            {
                Environment.Exit(1);
            }

            foreach (IApplicationPlugin plugin in m_plugins)
            {
                plugin.PostInitialise();
            }

            AddPluginCommands();
        }

        protected virtual void AddPluginCommands()
        {
            // If console exists add plugin commands.
            if (m_console != null)
            {
                List<string> topics = GetHelpTopics();

                foreach (string topic in topics)
                {
                    string capitalizedTopic = char.ToUpper(topic[0]) + topic.Substring(1);

                    m_console.Commands.AddCommand(capitalizedTopic, false, "help " + capitalizedTopic,
                                                  "help " + capitalizedTopic,
                                                  "Get help on plugin command '" + topic + "'",
                                                  HandleCommanderHelp);
//
//                    m_console.Commands.AddCommand("General", false, topic,
//                                                  topic,
//                                                  "Execute subcommand for plugin '" + topic + "'",
//                                                  null);

                    ICommander commander = null;

                    Scene s = SceneManager.CurrentOrFirstScene;

                    if (s != null && s.GetCommanders() != null)
                    {
                        if (s.GetCommanders().ContainsKey(topic))
                            commander = s.GetCommanders()[topic];
                    }

                    if (commander == null)
                        continue;

                    foreach (string command in commander.Commands.Keys)
                    {
                        m_console.Commands.AddCommand(capitalizedTopic, false,
                                                      topic + " " + command,
                                                      topic + " " + commander.Commands[command].ShortHelp(),
                                                      String.Empty, HandleCommanderCommand);
                    }
                }
            }
        }

        private void HandleCommanderCommand(string module, string[] cmd)
        {
            m_sceneManager.SendCommandToPluginModules(cmd);
        }

        private void HandleCommanderHelp(string module, string[] cmd)
        {
            // Only safe for the interactive console, since it won't
            // let us come here unless both scene and commander exist
            //
            ICommander moduleCommander = SceneManager.CurrentOrFirstScene.GetCommander(cmd[1].ToLower());
            if (moduleCommander != null)
                m_console.Output(moduleCommander.Help);
        }

        protected override void Initialize()
        {
            // Called from base.StartUp()

            m_httpServerPort = m_networkServersInfo.HttpListenerPort;
            m_sceneManager.OnRestartSim += handleRestartRegion;
        }

        /// <summary>
        /// Execute the region creation process.  This includes setting up scene infrastructure.
        /// </summary>
        /// <param name="regionInfo"></param>
        /// <param name="portadd_flag"></param>
        /// <returns></returns>
        public IClientNetworkServer CreateRegion(RegionInfo regionInfo, bool portadd_flag, out IScene scene)
        {
            return CreateRegion(regionInfo, portadd_flag, false, out scene);
        }

        /// <summary>
        /// Execute the region creation process.  This includes setting up scene infrastructure.
        /// </summary>
        /// <param name="regionInfo"></param>
        /// <returns></returns>
        public IClientNetworkServer CreateRegion(RegionInfo regionInfo, out IScene scene)
        {
            return CreateRegion(regionInfo, false, true, out scene);
        }

        /// <summary>
        /// Execute the region creation process.  This includes setting up scene infrastructure.
        /// </summary>
        /// <param name="regionInfo"></param>
        /// <param name="portadd_flag"></param>
        /// <param name="do_post_init"></param>
        /// <returns></returns>
        public IClientNetworkServer CreateRegion(RegionInfo regionInfo, bool portadd_flag, bool do_post_init, out IScene mscene)
        {
            int port = regionInfo.InternalEndPoint.Port;

            // set initial RegionID to originRegionID in RegionInfo. (it needs for loding prims)
            // Commented this out because otherwise regions can't register with
            // the grid as there is already another region with the same UUID
            // at those coordinates. This is required for the load balancer to work.
            // --Mike, 2009.02.25
            //regionInfo.originRegionID = regionInfo.RegionID;

            // set initial ServerURI
            regionInfo.HttpPort = m_httpServerPort;
            regionInfo.ServerURI = "http://" + regionInfo.ExternalHostName + ":" + regionInfo.HttpPort.ToString() + "/";
            
            regionInfo.osSecret = m_osSecret;
            
            if ((proxyUrl.Length > 0) && (portadd_flag))
            {
                // set proxy url to RegionInfo
                regionInfo.proxyUrl = proxyUrl;
                regionInfo.ProxyOffset = proxyOffset;
                Util.XmlRpcCommand(proxyUrl, "AddPort", port, port + proxyOffset, regionInfo.ExternalHostName);
            }

            IClientNetworkServer clientServer;
            Scene scene = SetupScene(regionInfo, proxyOffset, m_config.Source, out clientServer);

            m_log.Info("[MODULES]: Loading Region's modules (old style)");

            List<IRegionModule> modules = m_moduleLoader.PickupModules(scene, ".");

            // This needs to be ahead of the script engine load, so the
            // script module can pick up events exposed by a module
            m_moduleLoader.InitialiseSharedModules(scene);

            // Use this in the future, the line above will be deprecated soon
            m_log.Info("[REGIONMODULES]: Loading Region's modules (new style)");
            IRegionModulesController controller;
            if (ApplicationRegistry.TryGet(out controller))
            {
                controller.AddRegionToModules(scene);
            }
            else m_log.Error("[REGIONMODULES]: The new RegionModulesController is missing...");

            if (m_securePermissionsLoading)
            {
                foreach (string s in m_permsModules)
                {
                    if (!scene.RegionModules.ContainsKey(s))
                    {
                        bool found = false;
                        foreach (IRegionModule m in modules)
                        {
                            if (m.Name == s)
                            {
                                found = true;
                            }
                        }
                        if (!found)
                        {
                            m_log.Fatal("[MODULES]: Required module " + s + " not found.");
                            Environment.Exit(0);
                        }
                    }
                }
            }

            scene.SetModuleInterfaces();
// First Step of bootreport sequence
            if (scene.SnmpService != null)
            {
                scene.SnmpService.ColdStart(1,scene);
                scene.SnmpService.LinkDown(scene);
            }

            if (scene.SnmpService != null)
            {
                scene.SnmpService.BootInfo("Loading prins", scene);
            }

            while (regionInfo.EstateSettings.EstateOwner == UUID.Zero && MainConsole.Instance != null)
                SetUpEstateOwner(scene);

            // Prims have to be loaded after module configuration since some modules may be invoked during the load
            scene.LoadPrimsFromStorage(regionInfo.originRegionID);
            
            // TODO : Try setting resource for region xstats here on scene
            MainServer.Instance.AddStreamHandler(new Region.Framework.Scenes.RegionStatsHandler(regionInfo)); 
            
            scene.loadAllLandObjectsFromStorage(regionInfo.originRegionID);
            scene.EventManager.TriggerParcelPrimCountUpdate();

            if (scene.SnmpService != null)
            {
                scene.SnmpService.BootInfo("Grid Registration in progress", scene);
            } 

            try
            {
                scene.RegisterRegionWithGrid();
            }
            catch (Exception e)
            {
                m_log.ErrorFormat(
                    "[STARTUP]: Registration of region with grid failed, aborting startup due to {0} {1}", 
                    e.Message, e.StackTrace);

                if (scene.SnmpService != null)
                {
                    scene.SnmpService.Critical("Grid registration failed. Startup aborted.", scene);
                }
                // Carrying on now causes a lot of confusion down the
                // line - we need to get the user's attention
                Environment.Exit(1);
            }

            if (scene.SnmpService != null)
            {
                scene.SnmpService.BootInfo("Grid Registration done", scene);
            }

            // We need to do this after we've initialized the
            // scripting engines.
            scene.CreateScriptInstances();

            if (scene.SnmpService != null)
            {
                scene.SnmpService.BootInfo("ScriptEngine started", scene);
            }

            m_sceneManager.Add(scene);

            if (m_autoCreateClientStack)
            {
                m_clientServers.Add(clientServer);
                clientServer.Start();
            }

            if (scene.SnmpService != null)
            {
                scene.SnmpService.BootInfo("Initializing region modules", scene);
            }
            if (do_post_init)
            {
                foreach (IRegionModule module in modules)
                {
                    module.PostInitialise();
                }
            }
            scene.EventManager.OnShutdown += delegate() { ShutdownRegion(scene); };

            mscene = scene;

<<<<<<< HEAD
            if (scene.SnmpService != null)
            {
                scene.SnmpService.BootInfo("The region is operational", scene);
                scene.SnmpService.LinkUp(scene);
            }

            scene.StartTimer();
            scene.StartTimerWatchdog();
=======
            scene.Start();
>>>>>>> 349454ca

            scene.StartScripts();

            return clientServer;
        }

        /// <summary>
        /// Try to set up the estate owner for the given scene.
        /// </summary>
        /// <remarks>
        /// The involves asking the user for information about the user on the console.  If the user does not already
        /// exist then it is created.
        /// </remarks>
        /// <param name="scene"></param>
        private void SetUpEstateOwner(Scene scene)
        {
            RegionInfo regionInfo = scene.RegionInfo;

            string estateOwnerFirstName = null;
            string estateOwnerLastName = null;
            string estateOwnerEMail = null;
            string estateOwnerPassword = null;
            string rawEstateOwnerUuid = null;

            if (m_config.Source.Configs[ESTATE_SECTION_NAME] != null)
            {
                string defaultEstateOwnerName
                    = m_config.Source.Configs[ESTATE_SECTION_NAME].GetString("DefaultEstateOwnerName", "").Trim();
                string[] ownerNames = defaultEstateOwnerName.Split(' ');

                if (ownerNames.Length >= 2)
                {
                    estateOwnerFirstName = ownerNames[0];
                    estateOwnerLastName = ownerNames[1];
                }

                // Info to be used only on Standalone Mode
                rawEstateOwnerUuid = m_config.Source.Configs[ESTATE_SECTION_NAME].GetString("DefaultEstateOwnerUUID", null);
                estateOwnerEMail = m_config.Source.Configs[ESTATE_SECTION_NAME].GetString("DefaultEstateOwnerEMail", null);
                estateOwnerPassword = m_config.Source.Configs[ESTATE_SECTION_NAME].GetString("DefaultEstateOwnerPassword", null);
            }

            MainConsole.Instance.OutputFormat("Estate {0} has no owner set.", regionInfo.EstateSettings.EstateName);
            List<char> excluded = new List<char>(new char[1]{' '});


            if (estateOwnerFirstName == null || estateOwnerLastName == null)
            {
                estateOwnerFirstName = MainConsole.Instance.CmdPrompt("Estate owner first name", "Test", excluded);
                estateOwnerLastName = MainConsole.Instance.CmdPrompt("Estate owner last name", "User", excluded);
            }

            UserAccount account
                = scene.UserAccountService.GetUserAccount(regionInfo.ScopeID, estateOwnerFirstName, estateOwnerLastName);

            if (account == null)
            {

                // XXX: The LocalUserAccountServicesConnector is currently registering its inner service rather than
                // itself!
//                    if (scene.UserAccountService is LocalUserAccountServicesConnector)
//                    {
//                        IUserAccountService innerUas
//                            = ((LocalUserAccountServicesConnector)scene.UserAccountService).UserAccountService;
//
//                        m_log.DebugFormat("B {0}", innerUas.GetType());
//
//                        if (innerUas is UserAccountService)
//                        {

                if (scene.UserAccountService is UserAccountService)
                {
                    if (estateOwnerPassword == null)
                        estateOwnerPassword = MainConsole.Instance.PasswdPrompt("Password");

                    if (estateOwnerEMail == null)
                        estateOwnerEMail = MainConsole.Instance.CmdPrompt("Email");

                    if (rawEstateOwnerUuid == null)
                        rawEstateOwnerUuid = MainConsole.Instance.CmdPrompt("User ID", UUID.Random().ToString());
        
                    UUID estateOwnerUuid = UUID.Zero;
                    if (!UUID.TryParse(rawEstateOwnerUuid, out estateOwnerUuid))
                    {
                        m_log.ErrorFormat("[OPENSIM]: ID {0} is not a valid UUID", rawEstateOwnerUuid);
                        return;
                    }

                    // If we've been given a zero uuid then this signals that we should use a random user id
                    if (estateOwnerUuid == UUID.Zero)
                        estateOwnerUuid = UUID.Random();

                    account
                        = ((UserAccountService)scene.UserAccountService).CreateUser(
                            regionInfo.ScopeID,
                            estateOwnerUuid,
                            estateOwnerFirstName,
                            estateOwnerLastName,
                            estateOwnerPassword,
                            estateOwnerEMail);
                }
            }

            if (account == null)
            {
                m_log.ErrorFormat(
                    "[OPENSIM]: Unable to store account. If this simulator is connected to a grid, you must create the estate owner account first.");
            }
            else
            {
                regionInfo.EstateSettings.EstateOwner = account.PrincipalID;
                regionInfo.EstateSettings.Save();
            }
        }

        private void ShutdownRegion(Scene scene)
        {
            m_log.DebugFormat("[SHUTDOWN]: Shutting down region {0}", scene.RegionInfo.RegionName);
            if (scene.SnmpService != null)
            {
                scene.SnmpService.BootInfo("The region is shutting down", scene);
                scene.SnmpService.LinkDown(scene);
            }
            IRegionModulesController controller;
            if (ApplicationRegistry.TryGet<IRegionModulesController>(out controller))
            {
                controller.RemoveRegionFromModules(scene);
            }
        }

        public void RemoveRegion(Scene scene, bool cleanup)
        {
            // only need to check this if we are not at the
            // root level
            if ((m_sceneManager.CurrentScene != null) &&
                (m_sceneManager.CurrentScene.RegionInfo.RegionID == scene.RegionInfo.RegionID))
            {
                m_sceneManager.TrySetCurrentScene("..");
            }

            scene.DeleteAllSceneObjects();
            m_sceneManager.CloseScene(scene);
            ShutdownClientServer(scene.RegionInfo);
            
            if (!cleanup)
                return;

            if (!String.IsNullOrEmpty(scene.RegionInfo.RegionFile))
            {
                if (scene.RegionInfo.RegionFile.ToLower().EndsWith(".xml"))
                {
                    File.Delete(scene.RegionInfo.RegionFile);
                    m_log.InfoFormat("[OPENSIM]: deleting region file \"{0}\"", scene.RegionInfo.RegionFile);
                }
                if (scene.RegionInfo.RegionFile.ToLower().EndsWith(".ini"))
                {
                    try
                    {
                        IniConfigSource source = new IniConfigSource(scene.RegionInfo.RegionFile);
                        if (source.Configs[scene.RegionInfo.RegionName] != null)
                        {
                            source.Configs.Remove(scene.RegionInfo.RegionName);

                            if (source.Configs.Count == 0)
                            {
                                File.Delete(scene.RegionInfo.RegionFile);
                            }
                            else
                            {
                                source.Save(scene.RegionInfo.RegionFile);
                            }
                        }
                    }
                    catch (Exception)
                    {
                    }
                }
            }
        }

        public void RemoveRegion(string name, bool cleanUp)
        {
            Scene target;
            if (m_sceneManager.TryGetScene(name, out target))
                RemoveRegion(target, cleanUp);
        }

        /// <summary>
        /// Remove a region from the simulator without deleting it permanently.
        /// </summary>
        /// <param name="scene"></param>
        /// <returns></returns>
        public void CloseRegion(Scene scene)
        {
            // only need to check this if we are not at the
            // root level
            if ((m_sceneManager.CurrentScene != null) &&
                (m_sceneManager.CurrentScene.RegionInfo.RegionID == scene.RegionInfo.RegionID))
            {
                m_sceneManager.TrySetCurrentScene("..");
            }

            m_sceneManager.CloseScene(scene);
            ShutdownClientServer(scene.RegionInfo);
        }
        
        /// <summary>
        /// Remove a region from the simulator without deleting it permanently.
        /// </summary>
        /// <param name="name"></param>
        /// <returns></returns>
        public void CloseRegion(string name)
        {
            Scene target;
            if (m_sceneManager.TryGetScene(name, out target))
                CloseRegion(target);
        }
        
        /// <summary>
        /// Create a scene and its initial base structures.
        /// </summary>
        /// <param name="regionInfo"></param>
        /// <param name="clientServer"> </param>
        /// <returns></returns>
        protected Scene SetupScene(RegionInfo regionInfo, out IClientNetworkServer clientServer)
        {
            return SetupScene(regionInfo, 0, null, out clientServer);
        }

        /// <summary>
        /// Create a scene and its initial base structures.
        /// </summary>
        /// <param name="regionInfo"></param>
        /// <param name="proxyOffset"></param>
        /// <param name="configSource"></param>
        /// <param name="clientServer"> </param>
        /// <returns></returns>
        protected Scene SetupScene(
            RegionInfo regionInfo, int proxyOffset, IConfigSource configSource, out IClientNetworkServer clientServer)
        {
            AgentCircuitManager circuitManager = new AgentCircuitManager();
            IPAddress listenIP = regionInfo.InternalEndPoint.Address;
            //if (!IPAddress.TryParse(regionInfo.InternalEndPoint, out listenIP))
            //    listenIP = IPAddress.Parse("0.0.0.0");

            uint port = (uint) regionInfo.InternalEndPoint.Port;

            if (m_autoCreateClientStack)
            {
                clientServer
                    = m_clientStackManager.CreateServer(
                        listenIP, ref port, proxyOffset, regionInfo.m_allow_alternate_ports, configSource,
                        circuitManager);
            }
            else
            {
                clientServer = null;
            }

            regionInfo.InternalEndPoint.Port = (int) port;

            Scene scene = CreateScene(regionInfo, m_simulationDataService, m_estateDataService, circuitManager);

            if (m_autoCreateClientStack)
            {
                clientServer.AddScene(scene);
            }

            scene.LoadWorldMap();

            scene.PhysicsScene = GetPhysicsScene(scene.RegionInfo.RegionName);
            scene.PhysicsScene.SetTerrain(scene.Heightmap.GetFloatsSerialised());
            scene.PhysicsScene.SetWaterLevel((float) regionInfo.RegionSettings.WaterHeight);

            return scene;
        }

        protected override ClientStackManager CreateClientStackManager()
        {
            return new ClientStackManager(m_configSettings.ClientstackDll);
        }

        protected override Scene CreateScene(RegionInfo regionInfo, ISimulationDataService simDataService,
            IEstateDataService estateDataService, AgentCircuitManager circuitManager)
        {
            SceneCommunicationService sceneGridService = new SceneCommunicationService();

            return new Scene(
                regionInfo, circuitManager, sceneGridService,
                simDataService, estateDataService, m_moduleLoader, false,
                m_config.Source, m_version);
        }
        
        protected void ShutdownClientServer(RegionInfo whichRegion)
        {
            // Close and remove the clientserver for a region
            bool foundClientServer = false;
            int clientServerElement = 0;
            Location location = new Location(whichRegion.RegionHandle);

            for (int i = 0; i < m_clientServers.Count; i++)
            {
                if (m_clientServers[i].HandlesRegion(location))
                {
                    clientServerElement = i;
                    foundClientServer = true;
                    break;
                }
            }

            if (foundClientServer)
            {
                m_clientServers[clientServerElement].NetworkStop();
                m_clientServers.RemoveAt(clientServerElement);
            }
        }
        
        public void handleRestartRegion(RegionInfo whichRegion)
        {
            m_log.Info("[OPENSIM]: Got restart signal from SceneManager");

            ShutdownClientServer(whichRegion);
            IScene scene;
            CreateRegion(whichRegion, true, out scene);
        }

        # region Setup methods

        protected override PhysicsScene GetPhysicsScene(string osSceneIdentifier)
        {
            return GetPhysicsScene(
                m_configSettings.PhysicsEngine, m_configSettings.MeshEngineName, m_config.Source, osSceneIdentifier);
        }

        /// <summary>
        /// Handler to supply the current status of this sim
        /// </summary>
        /// Currently this is always OK if the simulator is still listening for connections on its HTTP service
        public class SimStatusHandler : IStreamedRequestHandler
        {
            public byte[] Handle(string path, Stream request,
                                 IOSHttpRequest httpRequest, IOSHttpResponse httpResponse)
            {
                return Util.UTF8.GetBytes("OK");
            }

            public string ContentType
            {
                get { return "text/plain"; }
            }

            public string HttpMethod
            {
                get { return "GET"; }
            }

            public string Path
            {
                get { return "/simstatus"; }
            }
        }

        /// <summary>
        /// Handler to supply the current extended status of this sim
        /// Sends the statistical data in a json serialization 
        /// </summary>
        public class XSimStatusHandler : IStreamedRequestHandler
        {
            OpenSimBase m_opensim;
            string osXStatsURI = String.Empty;
        
            public XSimStatusHandler(OpenSimBase sim)
            {
                m_opensim = sim;
                osXStatsURI = Util.SHA1Hash(sim.osSecret);
            }
            
            public byte[] Handle(string path, Stream request,
                                 IOSHttpRequest httpRequest, IOSHttpResponse httpResponse)
            {
                return Util.UTF8.GetBytes(m_opensim.StatReport(httpRequest));
            }

            public string ContentType
            {
                get { return "text/plain"; }
            }

            public string HttpMethod
            {
                get { return "GET"; }
            }

            public string Path
            {
                // This is for the OpenSimulator instance and is the osSecret hashed
                get { return "/" + osXStatsURI; }
            }
        }

        /// <summary>
        /// Handler to supply the current extended status of this sim to a user configured URI
        /// Sends the statistical data in a json serialization 
        /// If the request contains a key, "callback" the response will be wrappend in the 
        /// associated value for jsonp used with ajax/javascript
        /// </summary>
        public class UXSimStatusHandler : IStreamedRequestHandler
        {
            OpenSimBase m_opensim;
            string osUXStatsURI = String.Empty;
        
            public UXSimStatusHandler(OpenSimBase sim)
            {
                m_opensim = sim;
                osUXStatsURI = sim.userStatsURI;
                
            }
            
            public byte[] Handle(string path, Stream request,
                                 IOSHttpRequest httpRequest, IOSHttpResponse httpResponse)
            {
                return Util.UTF8.GetBytes(m_opensim.StatReport(httpRequest));
            }

            public string ContentType
            {
                get { return "text/plain"; }
            }

            public string HttpMethod
            {
                get { return "GET"; }
            }

            public string Path
            {
                // This is for the OpenSimulator instance and is the user provided URI 
                get { return "/" + osUXStatsURI; }
            }
        }

        #endregion

        /// <summary>
        /// Performs any last-minute sanity checking and shuts down the region server
        /// </summary>
        public override void ShutdownSpecific()
        {
            if (proxyUrl.Length > 0)
            {
                Util.XmlRpcCommand(proxyUrl, "Stop");
            }

            m_log.Info("[SHUTDOWN]: Closing all threads");
            m_log.Info("[SHUTDOWN]: Killing listener thread");
            m_log.Info("[SHUTDOWN]: Killing clients");
            // TODO: implement this
            m_log.Info("[SHUTDOWN]: Closing console and terminating");

            try
            {
                m_sceneManager.Close();
            }
            catch (Exception e)
            {
                m_log.ErrorFormat("[SHUTDOWN]: Ignoring failure during shutdown - {0}", e);
            }
        }

        /// <summary>
        /// Get the start time and up time of Region server
        /// </summary>
        /// <param name="starttime">The first out parameter describing when the Region server started</param>
        /// <param name="uptime">The second out parameter describing how long the Region server has run</param>
        public void GetRunTime(out string starttime, out string uptime)
        {
            starttime = m_startuptime.ToString();
            uptime = (DateTime.Now - m_startuptime).ToString();
        }

        /// <summary>
        /// Get the number of the avatars in the Region server
        /// </summary>
        /// <param name="usernum">The first out parameter describing the number of all the avatars in the Region server</param>
        public void GetAvatarNumber(out int usernum)
        {
            usernum = m_sceneManager.GetCurrentSceneAvatars().Count;
        }

        /// <summary>
        /// Get the number of regions
        /// </summary>
        /// <param name="regionnum">The first out parameter describing the number of regions</param>
        public void GetRegionNumber(out int regionnum)
        {
            regionnum = m_sceneManager.Scenes.Count;
        }
        
        /// <summary>
        /// Create an estate with an initial region.
        /// </summary>
        /// <remarks>
        /// This method doesn't allow an estate to be created with the same name as existing estates.
        /// </remarks>
        /// <param name="regInfo"></param>
        /// <param name="estatesByName">A list of estate names that already exist.</param>
        /// <param name="estateName">Estate name to create if already known</param>
        /// <returns>true if the estate was created, false otherwise</returns>
        public bool CreateEstate(RegionInfo regInfo, Dictionary<string, EstateSettings> estatesByName, string estateName)
        {
            // Create a new estate
            regInfo.EstateSettings = EstateDataService.LoadEstateSettings(regInfo.RegionID, true);

            string newName;
            if (estateName != null && estateName != "")
                newName = estateName;
            else
                newName = MainConsole.Instance.CmdPrompt("New estate name", regInfo.EstateSettings.EstateName);

            if (estatesByName.ContainsKey(newName))
            {
                MainConsole.Instance.OutputFormat("An estate named {0} already exists.  Please try again.", newName);
                return false;
            }
            
            regInfo.EstateSettings.EstateName = newName;
            
            // FIXME: Later on, the scene constructor will reload the estate settings no matter what.
            // Therefore, we need to do an initial save here otherwise the new estate name will be reset
            // back to the default.  The reloading of estate settings by scene could be eliminated if it
            // knows that the passed in settings in RegionInfo are already valid.  Also, it might be 
            // possible to eliminate some additional later saves made by callers of this method.
            regInfo.EstateSettings.Save();   
            
            return true;
        }
        
        /// <summary>
        /// Load the estate information for the provided RegionInfo object.
        /// </summary>
        /// <param name="regInfo"></param>
        public void PopulateRegionEstateInfo(RegionInfo regInfo)
        {
            if (EstateDataService != null)
                regInfo.EstateSettings = EstateDataService.LoadEstateSettings(regInfo.RegionID, false);

            if (regInfo.EstateSettings.EstateID != 0)
                return;

            m_log.WarnFormat("[ESTATE] Region {0} is not part of an estate.", regInfo.RegionName);
            
            List<EstateSettings> estates = EstateDataService.LoadEstateSettingsAll();                
            Dictionary<string, EstateSettings> estatesByName = new Dictionary<string, EstateSettings>();

            foreach (EstateSettings estate in estates)
                estatesByName[estate.EstateName] = estate;

            string defaultEstateName = null;

            if (m_config.Source.Configs[ESTATE_SECTION_NAME] != null)
            {
                defaultEstateName = m_config.Source.Configs[ESTATE_SECTION_NAME].GetString("DefaultEstateName", null);

                if (defaultEstateName != null)
                {
                    EstateSettings defaultEstate;
                    bool defaultEstateJoined = false;

                    if (estatesByName.ContainsKey(defaultEstateName))
                    {
                        defaultEstate = estatesByName[defaultEstateName];

                        if (EstateDataService.LinkRegion(regInfo.RegionID, (int)defaultEstate.EstateID))
                            defaultEstateJoined = true;
                    }
                    else
                    {
                        if (CreateEstate(regInfo, estatesByName, defaultEstateName))
                            defaultEstateJoined = true;
                    }

                    if (defaultEstateJoined)
                        return;
                    else
                        m_log.ErrorFormat(
                            "[OPENSIM BASE]: Joining default estate {0} failed", defaultEstateName);
                }
            }

            // If we have no default estate or creation of the default estate failed then ask the user.
            while (true)
            {
                if (estates.Count == 0)
                {
                    m_log.Info("[ESTATE]: No existing estates found.  You must create a new one.");

                    if (CreateEstate(regInfo, estatesByName, null))
                        break;
                    else
                        continue;
                }
                else
                {
                    string response
                        = MainConsole.Instance.CmdPrompt(
                            string.Format(
                                "Do you wish to join region {0} to an existing estate (yes/no)?", regInfo.RegionName),
                                "yes",
                                new List<string>() { "yes", "no" });

                    if (response == "no")
                    {
                        if (CreateEstate(regInfo, estatesByName, null))
                            break;
                        else
                            continue;
                    }
                    else
                    {
                        string[] estateNames = estatesByName.Keys.ToArray();
                        response
                            = MainConsole.Instance.CmdPrompt(
                                string.Format(
                                    "Name of estate to join.  Existing estate names are ({0})",
                                    string.Join(", ", estateNames)),
                                estateNames[0]);

                        List<int> estateIDs = EstateDataService.GetEstates(response);
                        if (estateIDs.Count < 1)
                        {
                            MainConsole.Instance.Output("The name you have entered matches no known estate.  Please try again.");
                            continue;
                        }

                        int estateID = estateIDs[0];

                        regInfo.EstateSettings = EstateDataService.LoadEstateSettings(estateID);

                        if (EstateDataService.LinkRegion(regInfo.RegionID, estateID))
                            break;

                        MainConsole.Instance.Output("Joining the estate failed. Please try again.");
                    }
                }
            }
        }
    }
    
    public class OpenSimConfigSource
    {
        public IConfigSource Source;

        public void Save(string path)
        {
            if (Source is IniConfigSource)
            {
                IniConfigSource iniCon = (IniConfigSource) Source;
                iniCon.Save(path);
            }
            else if (Source is XmlConfigSource)
            {
                XmlConfigSource xmlCon = (XmlConfigSource) Source;
                xmlCon.Save(path);
            }
        }
    }
}<|MERGE_RESOLUTION|>--- conflicted
+++ resolved
@@ -502,18 +502,13 @@
 
             mscene = scene;
 
-<<<<<<< HEAD
             if (scene.SnmpService != null)
             {
                 scene.SnmpService.BootInfo("The region is operational", scene);
                 scene.SnmpService.LinkUp(scene);
             }
 
-            scene.StartTimer();
-            scene.StartTimerWatchdog();
-=======
             scene.Start();
->>>>>>> 349454ca
 
             scene.StartScripts();
 
