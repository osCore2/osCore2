/*
 * Copyright (c) Contributors, http://opensimulator.org/
 * See CONTRIBUTORS.TXT for a full list of copyright holders.
 *
 * Redistribution and use in source and binary forms, with or without
 * modification, are permitted provided that the following conditions are met:
 *     * Redistributions of source code must retain the above copyright
 *       notice, this list of conditions and the following disclaimer.
 *     * Redistributions in binary form must reproduce the above copyright
 *       notice, this list of conditions and the following disclaimer in the
 *       documentation and/or other materials provided with the distribution.
 *     * Neither the name of the OpenSimulator Project nor the
 *       names of its contributors may be used to endorse or promote products
 *       derived from this software without specific prior written permission.
 *
 * THIS SOFTWARE IS PROVIDED BY THE DEVELOPERS ``AS IS'' AND ANY
 * EXPRESS OR IMPLIED WARRANTIES, INCLUDING, BUT NOT LIMITED TO, THE IMPLIED
 * WARRANTIES OF MERCHANTABILITY AND FITNESS FOR A PARTICULAR PURPOSE ARE
 * DISCLAIMED. IN NO EVENT SHALL THE CONTRIBUTORS BE LIABLE FOR ANY
 * DIRECT, INDIRECT, INCIDENTAL, SPECIAL, EXEMPLARY, OR CONSEQUENTIAL DAMAGES
 * (INCLUDING, BUT NOT LIMITED TO, PROCUREMENT OF SUBSTITUTE GOODS OR SERVICES;
 * LOSS OF USE, DATA, OR PROFITS; OR BUSINESS INTERRUPTION) HOWEVER CAUSED AND
 * ON ANY THEORY OF LIABILITY, WHETHER IN CONTRACT, STRICT LIABILITY, OR TORT
 * (INCLUDING NEGLIGENCE OR OTHERWISE) ARISING IN ANY WAY OUT OF THE USE OF THIS
 * SOFTWARE, EVEN IF ADVISED OF THE POSSIBILITY OF SUCH DAMAGE.
 */

using System;
using System.Collections.Generic;
using System.IO;
using System.Linq;
using System.Net;
using System.Reflection;
using System.Text;
using log4net;
using Nini.Config;
using OpenMetaverse;
using OpenSim.Framework;
using OpenSim.Framework.Communications;
using OpenSim.Framework.Console;
using OpenSim.Framework.Servers;
using OpenSim.Framework.Servers.HttpServer;
using OpenSim.Framework.Monitoring;
using OpenSim.Region.ClientStack;
using OpenSim.Region.CoreModules.ServiceConnectorsOut.UserAccounts;
using OpenSim.Region.Framework;
using OpenSim.Region.Framework.Interfaces;
using OpenSim.Region.Framework.Scenes;
using OpenSim.Region.Physics.Manager;
using OpenSim.Server.Base;
using OpenSim.Services.Base;
using OpenSim.Services.Interfaces;
using OpenSim.Services.UserAccountService;

namespace OpenSim
{
    /// <summary>
    /// Common OpenSimulator simulator code
    /// </summary>
    public class OpenSimBase : RegionApplicationBase
    {
        private static readonly ILog m_log = LogManager.GetLogger(MethodBase.GetCurrentMethod().DeclaringType);

        // These are the names of the plugin-points extended by this
        // class during system startup.
        //

        private const string PLUGIN_ASSET_CACHE = "/OpenSim/AssetCache";
        private const string PLUGIN_ASSET_SERVER_CLIENT = "/OpenSim/AssetClient";

        // OpenSim.ini Section name for ESTATES Settings
        public const string ESTATE_SECTION_NAME = "Estates";

        protected string proxyUrl;
        protected int proxyOffset = 0;
        
        public string userStatsURI = String.Empty;

        protected bool m_autoCreateClientStack = true;

        /// <value>
        /// The file used to load and save prim backup xml if no filename has been specified
        /// </value>
        protected const string DEFAULT_PRIM_BACKUP_FILENAME = "prim-backup.xml";

        public ConfigSettings ConfigurationSettings
        {
            get { return m_configSettings; }
            set { m_configSettings = value; }
        }

        protected ConfigSettings m_configSettings;

        protected ConfigurationLoader m_configLoader;

        public ConsoleCommand CreateAccount = null;

        protected List<IApplicationPlugin> m_plugins = new List<IApplicationPlugin>();

        private List<string> m_permsModules;

        private bool m_securePermissionsLoading = true;

        /// <value>
        /// The config information passed into the OpenSimulator region server.
        /// </value>
        public OpenSimConfigSource ConfigSource { get; private set; }

        public List<IClientNetworkServer> ClientServers
        {
            get { return m_clientServers; }
        }

        protected EnvConfigSource m_EnvConfigSource = new EnvConfigSource();

        public EnvConfigSource envConfigSource
        {
            get { return m_EnvConfigSource; }
        }

        protected List<IClientNetworkServer> m_clientServers = new List<IClientNetworkServer>();
       
        public uint HttpServerPort
        {
            get { return m_httpServerPort; }
        }

        protected IRegistryCore m_applicationRegistry = new RegistryCore();

        public IRegistryCore ApplicationRegistry
        {
            get { return m_applicationRegistry; }
        }

        /// <summary>
        /// Constructor.
        /// </summary>
        /// <param name="configSource"></param>
        public OpenSimBase(IConfigSource configSource) : base()
        {
            LoadConfigSettings(configSource);
        }

        protected virtual void LoadConfigSettings(IConfigSource configSource)
        {
            m_configLoader = new ConfigurationLoader();
            ConfigSource = m_configLoader.LoadConfigSettings(configSource, envConfigSource, out m_configSettings, out m_networkServersInfo);
            Config = ConfigSource.Source;
            ReadExtraConfigSettings();
        }

        protected virtual void ReadExtraConfigSettings()
        {
            IConfig networkConfig = Config.Configs["Network"];
            if (networkConfig != null)
            {
                proxyUrl = networkConfig.GetString("proxy_url", "");
                proxyOffset = Int32.Parse(networkConfig.GetString("proxy_offset", "0"));
            }
        }

        protected virtual void LoadPlugins()
        {
            using (PluginLoader<IApplicationPlugin> loader = new PluginLoader<IApplicationPlugin>(new ApplicationPluginInitialiser(this)))
            {
                loader.Load("/OpenSim/Startup");
                m_plugins = loader.Plugins;
            }
        }

        protected override List<string> GetHelpTopics()
        {
            List<string> topics = base.GetHelpTopics();
            Scene s = SceneManager.CurrentOrFirstScene;
            if (s != null && s.GetCommanders() != null)
                topics.AddRange(s.GetCommanders().Keys);

            return topics;
        }

        /// <summary>
        /// Performs startup specific to the region server, including initialization of the scene 
        /// such as loading configuration from disk.
        /// </summary>
        protected override void StartupSpecific()
        {
            IConfig startupConfig = Config.Configs["Startup"];
            if (startupConfig != null)
            {
                string pidFile = startupConfig.GetString("PIDFile", String.Empty);
                if (pidFile != String.Empty)
                    CreatePIDFile(pidFile);
                
                userStatsURI = startupConfig.GetString("Stats_URI", String.Empty);

                m_securePermissionsLoading = startupConfig.GetBoolean("SecurePermissionsLoading", true);

                string permissionModules = startupConfig.GetString("permissionmodules", "DefaultPermissionsModule");
                m_permsModules = new List<string>(permissionModules.Split(','));
            }

            // Load the simulation data service
            IConfig simDataConfig = Config.Configs["SimulationDataStore"];
            if (simDataConfig == null)
                throw new Exception("Configuration file is missing the [SimulationDataStore] section.  Have you copied OpenSim.ini.example to OpenSim.ini to reference config-include/ files?");

            string module = simDataConfig.GetString("LocalServiceModule", String.Empty);
            if (String.IsNullOrEmpty(module))
                throw new Exception("Configuration file is missing the LocalServiceModule parameter in the [SimulationDataStore] section.");

            m_simulationDataService = ServerUtils.LoadPlugin<ISimulationDataService>(module, new object[] { Config });
            if (m_simulationDataService == null)
                throw new Exception(
                    string.Format(
                        "Could not load an ISimulationDataService implementation from {0}, as configured in the LocalServiceModule parameter of the [SimulationDataStore] config section.", 
                        module));

            // Load the estate data service
            IConfig estateDataConfig = Config.Configs["EstateDataStore"];
            if (estateDataConfig == null)
                throw new Exception("Configuration file is missing the [EstateDataStore] section.  Have you copied OpenSim.ini.example to OpenSim.ini to reference config-include/ files?");

            module = estateDataConfig.GetString("LocalServiceModule", String.Empty);
            if (String.IsNullOrEmpty(module))
                throw new Exception("Configuration file is missing the LocalServiceModule parameter in the [EstateDataStore] section");

            m_estateDataService = ServerUtils.LoadPlugin<IEstateDataService>(module, new object[] { Config });
            if (m_estateDataService == null)
                throw new Exception(
                    string.Format(
                        "Could not load an IEstateDataService implementation from {0}, as configured in the LocalServiceModule parameter of the [EstateDataStore] config section.", 
                        module));

            base.StartupSpecific();

            LoadPlugins();

            if (m_plugins.Count == 0) // We failed to load any modules. Mono Addins glitch!
            {
                Environment.Exit(1);
            }

            foreach (IApplicationPlugin plugin in m_plugins)
            {
                plugin.PostInitialise();
            }

            if (m_console != null)
            {
                StatsManager.RegisterConsoleCommands(m_console);
                AddPluginCommands(m_console);
            }
        }

        protected virtual void AddPluginCommands(ICommandConsole console)
        {
            List<string> topics = GetHelpTopics();

            foreach (string topic in topics)
            {
                string capitalizedTopic = char.ToUpper(topic[0]) + topic.Substring(1);

                // This is a hack to allow the user to enter the help command in upper or lowercase.  This will go
                // away at some point.
                console.Commands.AddCommand(capitalizedTopic, false, "help " + topic,
                                              "help " + capitalizedTopic,
                                              "Get help on plugin command '" + topic + "'",
                                              HandleCommanderHelp);
//                console.Commands.AddCommand(capitalizedTopic, false, "help " + capitalizedTopic,
//                                              "help " + capitalizedTopic,
//                                              "Get help on plugin command '" + topic + "'",
//                                              HandleCommanderHelp);

                ICommander commander = null;

                Scene s = SceneManager.CurrentOrFirstScene;

                if (s != null && s.GetCommanders() != null)
                {
                    if (s.GetCommanders().ContainsKey(topic))
                        commander = s.GetCommanders()[topic];
                }

                if (commander == null)
                    continue;

                foreach (string command in commander.Commands.Keys)
                {
                    console.Commands.AddCommand(capitalizedTopic, false,
                                                  topic + " " + command,
                                                  topic + " " + commander.Commands[command].ShortHelp(),
                                                  String.Empty, HandleCommanderCommand);
                }
            }
        }

        private void HandleCommanderCommand(string module, string[] cmd)
        {
            SceneManager.SendCommandToPluginModules(cmd);
        }

        private void HandleCommanderHelp(string module, string[] cmd)
        {
            // Only safe for the interactive console, since it won't
            // let us come here unless both scene and commander exist
            //
            ICommander moduleCommander = SceneManager.CurrentOrFirstScene.GetCommander(cmd[1].ToLower());
            if (moduleCommander != null)
                m_console.Output(moduleCommander.Help);
        }

        protected override void Initialize()
        {
            // Called from base.StartUp()

            m_httpServerPort = m_networkServersInfo.HttpListenerPort;
            SceneManager.OnRestartSim += HandleRestartRegion;

            // Only enable the watchdogs when all regions are ready.  Otherwise we get false positives when cpu is
            // heavily used during initial startup.
            //
            // FIXME: It's also possible that region ready status should be flipped during an OAR load since this
            // also makes heavy use of the CPU.
            SceneManager.OnRegionsReadyStatusChange
                += sm => { MemoryWatchdog.Enabled = sm.AllRegionsReady; Watchdog.Enabled = sm.AllRegionsReady; };
        }

        /// <summary>
        /// Execute the region creation process.  This includes setting up scene infrastructure.
        /// </summary>
        /// <param name="regionInfo"></param>
        /// <param name="portadd_flag"></param>
        /// <returns></returns>
        public List<IClientNetworkServer> CreateRegion(RegionInfo regionInfo, bool portadd_flag, out IScene scene)
        {
            return CreateRegion(regionInfo, portadd_flag, false, out scene);
        }

        /// <summary>
        /// Execute the region creation process.  This includes setting up scene infrastructure.
        /// </summary>
        /// <param name="regionInfo"></param>
        /// <returns></returns>
        public List<IClientNetworkServer> CreateRegion(RegionInfo regionInfo, out IScene scene)
        {
            return CreateRegion(regionInfo, false, true, out scene);
        }

        /// <summary>
        /// Execute the region creation process.  This includes setting up scene infrastructure.
        /// </summary>
        /// <param name="regionInfo"></param>
        /// <param name="portadd_flag"></param>
        /// <param name="do_post_init"></param>
        /// <returns></returns>
        public List<IClientNetworkServer> CreateRegion(RegionInfo regionInfo, bool portadd_flag, bool do_post_init, out IScene mscene)
        {
            int port = regionInfo.InternalEndPoint.Port;

            // set initial RegionID to originRegionID in RegionInfo. (it needs for loding prims)
            // Commented this out because otherwise regions can't register with
            // the grid as there is already another region with the same UUID
            // at those coordinates. This is required for the load balancer to work.
            // --Mike, 2009.02.25
            //regionInfo.originRegionID = regionInfo.RegionID;

            // set initial ServerURI
            regionInfo.HttpPort = m_httpServerPort;
            regionInfo.ServerURI = "http://" + regionInfo.ExternalHostName + ":" + regionInfo.HttpPort.ToString() + "/";
            
            regionInfo.osSecret = m_osSecret;
            
            if ((proxyUrl.Length > 0) && (portadd_flag))
            {
                // set proxy url to RegionInfo
                regionInfo.proxyUrl = proxyUrl;
                regionInfo.ProxyOffset = proxyOffset;
                Util.XmlRpcCommand(proxyUrl, "AddPort", port, port + proxyOffset, regionInfo.ExternalHostName);
            }

            List<IClientNetworkServer> clientServers;
            Scene scene = SetupScene(regionInfo, proxyOffset, Config, out clientServers);

            m_log.Info("[MODULES]: Loading Region's modules (old style)");

            // Use this in the future, the line above will be deprecated soon
            m_log.Info("[REGIONMODULES]: Loading Region's modules (new style)");
            IRegionModulesController controller;
            if (ApplicationRegistry.TryGet(out controller))
            {
                controller.AddRegionToModules(scene);
            }
            else m_log.Error("[REGIONMODULES]: The new RegionModulesController is missing...");

            // XPTO: Fix this
//            if (m_securePermissionsLoading)
//            {
//                foreach (string s in m_permsModules)
//                {
//                    if (!scene.RegionModules.ContainsKey(s))
//                    {
//                        bool found = false;
//                        foreach (IRegionModule m in modules)
//                        {
//                            if (m.Name == s)
//                            {
//                                found = true;
//                            }
//                        }
//                        if (!found)
//                        {
//                            m_log.Fatal("[MODULES]: Required module " + s + " not found.");
//                            Environment.Exit(0);
//                        }
//                    }
//                }
//            }

            scene.SetModuleInterfaces();
// First Step of bootreport sequence
            if (scene.SnmpService != null)
            {
                scene.SnmpService.ColdStart(1,scene);
                scene.SnmpService.LinkDown(scene);
            }

            if (scene.SnmpService != null)
            {
                scene.SnmpService.BootInfo("Loading prins", scene);
            }

            while (regionInfo.EstateSettings.EstateOwner == UUID.Zero && MainConsole.Instance != null)
                SetUpEstateOwner(scene);

            // Prims have to be loaded after module configuration since some modules may be invoked during the load
            scene.LoadPrimsFromStorage(regionInfo.originRegionID);
            
            // TODO : Try setting resource for region xstats here on scene
            MainServer.Instance.AddStreamHandler(new RegionStatsHandler(regionInfo));
            
            scene.loadAllLandObjectsFromStorage(regionInfo.originRegionID);
            scene.EventManager.TriggerParcelPrimCountUpdate();

            if (scene.SnmpService != null)
            {
                scene.SnmpService.BootInfo("Grid Registration in progress", scene);
            } 

            try
            {
                scene.RegisterRegionWithGrid();
            }
            catch (Exception e)
            {
                m_log.ErrorFormat(
                    "[STARTUP]: Registration of region with grid failed, aborting startup due to {0} {1}", 
                    e.Message, e.StackTrace);

                if (scene.SnmpService != null)
                {
                    scene.SnmpService.Critical("Grid registration failed. Startup aborted.", scene);
                }
                // Carrying on now causes a lot of confusion down the
                // line - we need to get the user's attention
                Environment.Exit(1);
            }

            if (scene.SnmpService != null)
            {
                scene.SnmpService.BootInfo("Grid Registration done", scene);
            }

            // We need to do this after we've initialized the
            // scripting engines.
            scene.CreateScriptInstances();

            if (scene.SnmpService != null)
            {
                scene.SnmpService.BootInfo("ScriptEngine started", scene);
            }

            SceneManager.Add(scene);

            if (m_autoCreateClientStack)
            {
                foreach (IClientNetworkServer clientserver in clientServers)
                {
                    m_clientServers.Add(clientserver);
                    clientserver.Start();
                }
            }

            if (scene.SnmpService != null)
            {
                scene.SnmpService.BootInfo("Initializing region modules", scene);
            }
            scene.EventManager.OnShutdown += delegate() { ShutdownRegion(scene); };

            mscene = scene;

<<<<<<< HEAD
            if (scene.SnmpService != null)
            {
                scene.SnmpService.BootInfo("The region is operational", scene);
                scene.SnmpService.LinkUp(scene);
            }

            scene.Start();
            scene.StartScripts();

=======
>>>>>>> 1ffa69f6
            return clientServers;
        }

        /// <summary>
        /// Try to set up the estate owner for the given scene.
        /// </summary>
        /// <remarks>
        /// The involves asking the user for information about the user on the console.  If the user does not already
        /// exist then it is created.
        /// </remarks>
        /// <param name="scene"></param>
        private void SetUpEstateOwner(Scene scene)
        {
            RegionInfo regionInfo = scene.RegionInfo;

            string estateOwnerFirstName = null;
            string estateOwnerLastName = null;
            string estateOwnerEMail = null;
            string estateOwnerPassword = null;
            string rawEstateOwnerUuid = null;

            if (Config.Configs[ESTATE_SECTION_NAME] != null)
            {
                string defaultEstateOwnerName
                    = Config.Configs[ESTATE_SECTION_NAME].GetString("DefaultEstateOwnerName", "").Trim();
                string[] ownerNames = defaultEstateOwnerName.Split(' ');

                if (ownerNames.Length >= 2)
                {
                    estateOwnerFirstName = ownerNames[0];
                    estateOwnerLastName = ownerNames[1];
                }

                // Info to be used only on Standalone Mode
                rawEstateOwnerUuid = Config.Configs[ESTATE_SECTION_NAME].GetString("DefaultEstateOwnerUUID", null);
                estateOwnerEMail = Config.Configs[ESTATE_SECTION_NAME].GetString("DefaultEstateOwnerEMail", null);
                estateOwnerPassword = Config.Configs[ESTATE_SECTION_NAME].GetString("DefaultEstateOwnerPassword", null);
            }

            MainConsole.Instance.OutputFormat("Estate {0} has no owner set.", regionInfo.EstateSettings.EstateName);
            List<char> excluded = new List<char>(new char[1]{' '});


            if (estateOwnerFirstName == null || estateOwnerLastName == null)
            {
                estateOwnerFirstName = MainConsole.Instance.CmdPrompt("Estate owner first name", "Test", excluded);
                estateOwnerLastName = MainConsole.Instance.CmdPrompt("Estate owner last name", "User", excluded);
            }

            UserAccount account
                = scene.UserAccountService.GetUserAccount(regionInfo.ScopeID, estateOwnerFirstName, estateOwnerLastName);

            if (account == null)
            {

                // XXX: The LocalUserAccountServicesConnector is currently registering its inner service rather than
                // itself!
//                    if (scene.UserAccountService is LocalUserAccountServicesConnector)
//                    {
//                        IUserAccountService innerUas
//                            = ((LocalUserAccountServicesConnector)scene.UserAccountService).UserAccountService;
//
//                        m_log.DebugFormat("B {0}", innerUas.GetType());
//
//                        if (innerUas is UserAccountService)
//                        {

                if (scene.UserAccountService is UserAccountService)
                {
                    if (estateOwnerPassword == null)
                        estateOwnerPassword = MainConsole.Instance.PasswdPrompt("Password");

                    if (estateOwnerEMail == null)
                        estateOwnerEMail = MainConsole.Instance.CmdPrompt("Email");

                    if (rawEstateOwnerUuid == null)
                        rawEstateOwnerUuid = MainConsole.Instance.CmdPrompt("User ID", UUID.Random().ToString());
        
                    UUID estateOwnerUuid = UUID.Zero;
                    if (!UUID.TryParse(rawEstateOwnerUuid, out estateOwnerUuid))
                    {
                        m_log.ErrorFormat("[OPENSIM]: ID {0} is not a valid UUID", rawEstateOwnerUuid);
                        return;
                    }

                    // If we've been given a zero uuid then this signals that we should use a random user id
                    if (estateOwnerUuid == UUID.Zero)
                        estateOwnerUuid = UUID.Random();

                    account
                        = ((UserAccountService)scene.UserAccountService).CreateUser(
                            regionInfo.ScopeID,
                            estateOwnerUuid,
                            estateOwnerFirstName,
                            estateOwnerLastName,
                            estateOwnerPassword,
                            estateOwnerEMail);
                }
            }

            if (account == null)
            {
                m_log.ErrorFormat(
                    "[OPENSIM]: Unable to store account. If this simulator is connected to a grid, you must create the estate owner account first at the grid level.");
            }
            else
            {
                regionInfo.EstateSettings.EstateOwner = account.PrincipalID;
                regionInfo.EstateSettings.Save();
            }
        }

        private void ShutdownRegion(Scene scene)
        {
            m_log.DebugFormat("[SHUTDOWN]: Shutting down region {0}", scene.RegionInfo.RegionName);
            if (scene.SnmpService != null)
            {
                scene.SnmpService.BootInfo("The region is shutting down", scene);
                scene.SnmpService.LinkDown(scene);
            }
            IRegionModulesController controller;
            if (ApplicationRegistry.TryGet<IRegionModulesController>(out controller))
            {
                controller.RemoveRegionFromModules(scene);
            }
        }

        public void RemoveRegion(Scene scene, bool cleanup)
        {
            // only need to check this if we are not at the
            // root level
            if ((SceneManager.CurrentScene != null) &&
                (SceneManager.CurrentScene.RegionInfo.RegionID == scene.RegionInfo.RegionID))
            {
                SceneManager.TrySetCurrentScene("..");
            }

            scene.DeleteAllSceneObjects();
            SceneManager.CloseScene(scene);
            ShutdownClientServer(scene.RegionInfo);
            
            if (!cleanup)
                return;

            if (!String.IsNullOrEmpty(scene.RegionInfo.RegionFile))
            {
                if (scene.RegionInfo.RegionFile.ToLower().EndsWith(".xml"))
                {
                    File.Delete(scene.RegionInfo.RegionFile);
                    m_log.InfoFormat("[OPENSIM]: deleting region file \"{0}\"", scene.RegionInfo.RegionFile);
                }
                if (scene.RegionInfo.RegionFile.ToLower().EndsWith(".ini"))
                {
                    try
                    {
                        IniConfigSource source = new IniConfigSource(scene.RegionInfo.RegionFile);
                        if (source.Configs[scene.RegionInfo.RegionName] != null)
                        {
                            source.Configs.Remove(scene.RegionInfo.RegionName);

                            if (source.Configs.Count == 0)
                            {
                                File.Delete(scene.RegionInfo.RegionFile);
                            }
                            else
                            {
                                source.Save(scene.RegionInfo.RegionFile);
                            }
                        }
                    }
                    catch (Exception)
                    {
                    }
                }
            }
        }

        public void RemoveRegion(string name, bool cleanUp)
        {
            Scene target;
            if (SceneManager.TryGetScene(name, out target))
                RemoveRegion(target, cleanUp);
        }

        /// <summary>
        /// Remove a region from the simulator without deleting it permanently.
        /// </summary>
        /// <param name="scene"></param>
        /// <returns></returns>
        public void CloseRegion(Scene scene)
        {
            // only need to check this if we are not at the
            // root level
            if ((SceneManager.CurrentScene != null) &&
                (SceneManager.CurrentScene.RegionInfo.RegionID == scene.RegionInfo.RegionID))
            {
                SceneManager.TrySetCurrentScene("..");
            }

            SceneManager.CloseScene(scene);
            ShutdownClientServer(scene.RegionInfo);
        }
        
        /// <summary>
        /// Remove a region from the simulator without deleting it permanently.
        /// </summary>
        /// <param name="name"></param>
        /// <returns></returns>
        public void CloseRegion(string name)
        {
            Scene target;
            if (SceneManager.TryGetScene(name, out target))
                CloseRegion(target);
        }
        
        /// <summary>
        /// Create a scene and its initial base structures.
        /// </summary>
        /// <param name="regionInfo"></param>
        /// <param name="clientServer"> </param>
        /// <returns></returns>
        protected Scene SetupScene(RegionInfo regionInfo, out List<IClientNetworkServer> clientServer)
        {
            return SetupScene(regionInfo, 0, null, out clientServer);
        }

        /// <summary>
        /// Create a scene and its initial base structures.
        /// </summary>
        /// <param name="regionInfo"></param>
        /// <param name="proxyOffset"></param>
        /// <param name="configSource"></param>
        /// <param name="clientServer"> </param>
        /// <returns></returns>
        protected Scene SetupScene(
            RegionInfo regionInfo, int proxyOffset, IConfigSource configSource, out List<IClientNetworkServer> clientServer)
        {
            List<IClientNetworkServer> clientNetworkServers = null;

            AgentCircuitManager circuitManager = new AgentCircuitManager();
            IPAddress listenIP = regionInfo.InternalEndPoint.Address;
            //if (!IPAddress.TryParse(regionInfo.InternalEndPoint, out listenIP))
            //    listenIP = IPAddress.Parse("0.0.0.0");

            uint port = (uint) regionInfo.InternalEndPoint.Port;

            if (m_autoCreateClientStack)
            {
                clientNetworkServers = m_clientStackManager.CreateServers(
                        listenIP, ref port, proxyOffset, regionInfo.m_allow_alternate_ports, configSource,
                        circuitManager);
            }
            else
            {
                clientServer = null;
            }

            regionInfo.InternalEndPoint.Port = (int) port;

            Scene scene = CreateScene(regionInfo, m_simulationDataService, m_estateDataService, circuitManager);

            if (m_autoCreateClientStack)
            {
                foreach (IClientNetworkServer clientnetserver in clientNetworkServers)
                {
                    clientnetserver.AddScene(scene);
                }
            }
            clientServer = clientNetworkServers;
            scene.LoadWorldMap();

            scene.PhysicsScene = GetPhysicsScene(scene.RegionInfo.RegionName);
            scene.PhysicsScene.RequestAssetMethod = scene.PhysicsRequestAsset;
            scene.PhysicsScene.SetTerrain(scene.Heightmap.GetFloatsSerialised());
            scene.PhysicsScene.SetWaterLevel((float) regionInfo.RegionSettings.WaterHeight);

            return scene;
        }

        protected override ClientStackManager CreateClientStackManager()
        {
            return new ClientStackManager(m_configSettings.ClientstackDll);
        }

        protected override Scene CreateScene(RegionInfo regionInfo, ISimulationDataService simDataService,
            IEstateDataService estateDataService, AgentCircuitManager circuitManager)
        {
            SceneCommunicationService sceneGridService = new SceneCommunicationService();

            return new Scene(
                regionInfo, circuitManager, sceneGridService,
                simDataService, estateDataService,
                Config, m_version);
        }
        
        protected void ShutdownClientServer(RegionInfo whichRegion)
        {
            // Close and remove the clientserver for a region
            bool foundClientServer = false;
            int clientServerElement = 0;
            Location location = new Location(whichRegion.RegionHandle);

            for (int i = 0; i < m_clientServers.Count; i++)
            {
                if (m_clientServers[i].HandlesRegion(location))
                {
                    clientServerElement = i;
                    foundClientServer = true;
                    break;
                }
            }

            if (foundClientServer)
            {
                m_clientServers[clientServerElement].Stop();
                m_clientServers.RemoveAt(clientServerElement);
            }
        }
        
        protected virtual void HandleRestartRegion(RegionInfo whichRegion)
        {
            m_log.InfoFormat(
                "[OPENSIM]: Got restart signal from SceneManager for region {0} ({1},{2})", 
                whichRegion.RegionName, whichRegion.RegionLocX, whichRegion.RegionLocY);

            ShutdownClientServer(whichRegion);
            IScene scene;
            CreateRegion(whichRegion, true, out scene);
            scene.Start();
        }

        # region Setup methods

        protected override PhysicsScene GetPhysicsScene(string osSceneIdentifier)
        {
            return GetPhysicsScene(
                m_configSettings.PhysicsEngine, m_configSettings.MeshEngineName, Config, osSceneIdentifier);
        }

        /// <summary>
        /// Handler to supply the current status of this sim
        /// </summary>
        /// Currently this is always OK if the simulator is still listening for connections on its HTTP service
        public class SimStatusHandler : IStreamedRequestHandler
        {
            public byte[] Handle(string path, Stream request,
                                 IOSHttpRequest httpRequest, IOSHttpResponse httpResponse)
            {
                return Util.UTF8.GetBytes("OK");
            }

            public string Name { get { return "SimStatus"; } }
            public string Description { get { return "Simulator Status"; } }

            public string ContentType
            {
                get { return "text/plain"; }
            }

            public string HttpMethod
            {
                get { return "GET"; }
            }

            public string Path
            {
                get { return "/simstatus"; }
            }
        }

        /// <summary>
        /// Handler to supply the current extended status of this sim
        /// Sends the statistical data in a json serialization 
        /// </summary>
        public class XSimStatusHandler : IStreamedRequestHandler
        {
            OpenSimBase m_opensim;
            string osXStatsURI = String.Empty;

            public string Name { get { return "XSimStatus"; } }
            public string Description { get { return "Simulator XStatus"; } }
        
            public XSimStatusHandler(OpenSimBase sim)
            {
                m_opensim = sim;
                osXStatsURI = Util.SHA1Hash(sim.osSecret);
            }
            
            public byte[] Handle(string path, Stream request,
                                 IOSHttpRequest httpRequest, IOSHttpResponse httpResponse)
            {
                return Util.UTF8.GetBytes(m_opensim.StatReport(httpRequest));
            }

            public string ContentType
            {
                get { return "text/plain"; }
            }

            public string HttpMethod
            {
                get { return "GET"; }
            }

            public string Path
            {
                // This is for the OpenSimulator instance and is the osSecret hashed
                get { return "/" + osXStatsURI; }
            }
        }

        /// <summary>
        /// Handler to supply the current extended status of this sim to a user configured URI
        /// Sends the statistical data in a json serialization 
        /// If the request contains a key, "callback" the response will be wrappend in the 
        /// associated value for jsonp used with ajax/javascript
        /// </summary>
        public class UXSimStatusHandler : IStreamedRequestHandler
        {
            OpenSimBase m_opensim;
            string osUXStatsURI = String.Empty;

            public string Name { get { return "UXSimStatus"; } }
            public string Description { get { return "Simulator UXStatus"; } }
        
            public UXSimStatusHandler(OpenSimBase sim)
            {
                m_opensim = sim;
                osUXStatsURI = sim.userStatsURI;
                
            }
            
            public byte[] Handle(string path, Stream request,
                                 IOSHttpRequest httpRequest, IOSHttpResponse httpResponse)
            {
                return Util.UTF8.GetBytes(m_opensim.StatReport(httpRequest));
            }

            public string ContentType
            {
                get { return "text/plain"; }
            }

            public string HttpMethod
            {
                get { return "GET"; }
            }

            public string Path
            {
                // This is for the OpenSimulator instance and is the user provided URI 
                get { return "/" + osUXStatsURI; }
            }
        }

        #endregion

        /// <summary>
        /// Performs any last-minute sanity checking and shuts down the region server
        /// </summary>
        public override void ShutdownSpecific()
        {
            if (proxyUrl.Length > 0)
            {
                Util.XmlRpcCommand(proxyUrl, "Stop");
            }

            m_log.Info("[SHUTDOWN]: Closing all threads");
            m_log.Info("[SHUTDOWN]: Killing listener thread");
            m_log.Info("[SHUTDOWN]: Killing clients");
            m_log.Info("[SHUTDOWN]: Closing console and terminating");

            try
            {
                SceneManager.Close();
            }
            catch (Exception e)
            {
                m_log.Error("[SHUTDOWN]: Ignoring failure during shutdown - ", e);
            }
        }

        /// <summary>
        /// Get the start time and up time of Region server
        /// </summary>
        /// <param name="starttime">The first out parameter describing when the Region server started</param>
        /// <param name="uptime">The second out parameter describing how long the Region server has run</param>
        public void GetRunTime(out string starttime, out string uptime)
        {
            starttime = m_startuptime.ToString();
            uptime = (DateTime.Now - m_startuptime).ToString();
        }

        /// <summary>
        /// Get the number of the avatars in the Region server
        /// </summary>
        /// <param name="usernum">The first out parameter describing the number of all the avatars in the Region server</param>
        public void GetAvatarNumber(out int usernum)
        {
            usernum = SceneManager.GetCurrentSceneAvatars().Count;
        }

        /// <summary>
        /// Get the number of regions
        /// </summary>
        /// <param name="regionnum">The first out parameter describing the number of regions</param>
        public void GetRegionNumber(out int regionnum)
        {
            regionnum = SceneManager.Scenes.Count;
        }
        
        /// <summary>
        /// Create an estate with an initial region.
        /// </summary>
        /// <remarks>
        /// This method doesn't allow an estate to be created with the same name as existing estates.
        /// </remarks>
        /// <param name="regInfo"></param>
        /// <param name="estatesByName">A list of estate names that already exist.</param>
        /// <param name="estateName">Estate name to create if already known</param>
        /// <returns>true if the estate was created, false otherwise</returns>
        public bool CreateEstate(RegionInfo regInfo, Dictionary<string, EstateSettings> estatesByName, string estateName)
        {
            // Create a new estate
            regInfo.EstateSettings = EstateDataService.LoadEstateSettings(regInfo.RegionID, true);

            string newName;
            if (estateName != null && estateName != "")
                newName = estateName;
            else
                newName = MainConsole.Instance.CmdPrompt("New estate name", regInfo.EstateSettings.EstateName);

            if (estatesByName.ContainsKey(newName))
            {
                MainConsole.Instance.OutputFormat("An estate named {0} already exists.  Please try again.", newName);
                return false;
            }
            
            regInfo.EstateSettings.EstateName = newName;
            
            // FIXME: Later on, the scene constructor will reload the estate settings no matter what.
            // Therefore, we need to do an initial save here otherwise the new estate name will be reset
            // back to the default.  The reloading of estate settings by scene could be eliminated if it
            // knows that the passed in settings in RegionInfo are already valid.  Also, it might be 
            // possible to eliminate some additional later saves made by callers of this method.
            regInfo.EstateSettings.Save();   
            
            return true;
        }
        
        /// <summary>
        /// Load the estate information for the provided RegionInfo object.
        /// </summary>
        /// <param name="regInfo"></param>
        public bool PopulateRegionEstateInfo(RegionInfo regInfo)
        {
            if (EstateDataService != null)
                regInfo.EstateSettings = EstateDataService.LoadEstateSettings(regInfo.RegionID, false);

            if (regInfo.EstateSettings.EstateID != 0)
                return false;	// estate info in the database did not change

            m_log.WarnFormat("[ESTATE] Region {0} is not part of an estate.", regInfo.RegionName);
            
            List<EstateSettings> estates = EstateDataService.LoadEstateSettingsAll();                
            Dictionary<string, EstateSettings> estatesByName = new Dictionary<string, EstateSettings>();

            foreach (EstateSettings estate in estates)
                estatesByName[estate.EstateName] = estate;

            string defaultEstateName = null;

            if (Config.Configs[ESTATE_SECTION_NAME] != null)
            {
                defaultEstateName = Config.Configs[ESTATE_SECTION_NAME].GetString("DefaultEstateName", null);

                if (defaultEstateName != null)
                {
                    EstateSettings defaultEstate;
                    bool defaultEstateJoined = false;

                    if (estatesByName.ContainsKey(defaultEstateName))
                    {
                        defaultEstate = estatesByName[defaultEstateName];

                        if (EstateDataService.LinkRegion(regInfo.RegionID, (int)defaultEstate.EstateID))
                            defaultEstateJoined = true;
                    }
                    else
                    {
                        if (CreateEstate(regInfo, estatesByName, defaultEstateName))
                            defaultEstateJoined = true;
                    }

                    if (defaultEstateJoined)
                        return true; // need to update the database
                    else
                        m_log.ErrorFormat(
                            "[OPENSIM BASE]: Joining default estate {0} failed", defaultEstateName);
                }
            }

            // If we have no default estate or creation of the default estate failed then ask the user.
            while (true)
            {
                if (estates.Count == 0)
                {
                    m_log.Info("[ESTATE]: No existing estates found.  You must create a new one.");

                    if (CreateEstate(regInfo, estatesByName, null))
                        break;
                    else
                        continue;
                }
                else
                {
                    string response
                        = MainConsole.Instance.CmdPrompt(
                            string.Format(
                                "Do you wish to join region {0} to an existing estate (yes/no)?", regInfo.RegionName),
                                "yes",
                                new List<string>() { "yes", "no" });

                    if (response == "no")
                    {
                        if (CreateEstate(regInfo, estatesByName, null))
                            break;
                        else
                            continue;
                    }
                    else
                    {
                        string[] estateNames = estatesByName.Keys.ToArray();
                        response
                            = MainConsole.Instance.CmdPrompt(
                                string.Format(
                                    "Name of estate to join.  Existing estate names are ({0})",
                                    string.Join(", ", estateNames)),
                                estateNames[0]);

                        List<int> estateIDs = EstateDataService.GetEstates(response);
                        if (estateIDs.Count < 1)
                        {
                            MainConsole.Instance.Output("The name you have entered matches no known estate.  Please try again.");
                            continue;
                        }

                        int estateID = estateIDs[0];

                        regInfo.EstateSettings = EstateDataService.LoadEstateSettings(estateID);

                        if (EstateDataService.LinkRegion(regInfo.RegionID, estateID))
                            break;

                        MainConsole.Instance.Output("Joining the estate failed. Please try again.");
                    }
                }
    	    }

    	    return true;	// need to update the database
    	}
    }
    
    public class OpenSimConfigSource
    {
        public IConfigSource Source;
    }
}<|MERGE_RESOLUTION|>--- conflicted
+++ resolved
@@ -498,18 +498,12 @@
 
             mscene = scene;
 
-<<<<<<< HEAD
             if (scene.SnmpService != null)
             {
                 scene.SnmpService.BootInfo("The region is operational", scene);
                 scene.SnmpService.LinkUp(scene);
             }
 
-            scene.Start();
-            scene.StartScripts();
-
-=======
->>>>>>> 1ffa69f6
             return clientServers;
         }
 
