/*
 * Copyright (c) Contributors, http://opensimulator.org/
 * See CONTRIBUTORS.TXT for a full list of copyright holders.
 *
 * Redistribution and use in source and binary forms, with or without
 * modification, are permitted provided that the following conditions are met:
 *     * Redistributions of source code must retain the above copyright
 *       notice, this list of conditions and the following disclaimer.
 *     * Redistributions in binary form must reproduce the above copyright
 *       notice, this list of conditions and the following disclaimer in the
 *       documentation and/or other materials provided with the distribution.
 *     * Neither the name of the OpenSimulator Project nor the
 *       names of its contributors may be used to endorse or promote products
 *       derived from this software without specific prior written permission.
 *
 * THIS SOFTWARE IS PROVIDED BY THE DEVELOPERS ``AS IS'' AND ANY
 * EXPRESS OR IMPLIED WARRANTIES, INCLUDING, BUT NOT LIMITED TO, THE IMPLIED
 * WARRANTIES OF MERCHANTABILITY AND FITNESS FOR A PARTICULAR PURPOSE ARE
 * DISCLAIMED. IN NO EVENT SHALL THE CONTRIBUTORS BE LIABLE FOR ANY
 * DIRECT, INDIRECT, INCIDENTAL, SPECIAL, EXEMPLARY, OR CONSEQUENTIAL DAMAGES
 * (INCLUDING, BUT NOT LIMITED TO, PROCUREMENT OF SUBSTITUTE GOODS OR SERVICES;
 * LOSS OF USE, DATA, OR PROFITS; OR BUSINESS INTERRUPTION) HOWEVER CAUSED AND
 * ON ANY THEORY OF LIABILITY, WHETHER IN CONTRACT, STRICT LIABILITY, OR TORT
 * (INCLUDING NEGLIGENCE OR OTHERWISE) ARISING IN ANY WAY OUT OF THE USE OF THIS
 * SOFTWARE, EVEN IF ADVISED OF THE POSSIBILITY OF SUCH DAMAGE.
 *
 * The quotations from http://wiki.secondlife.com/wiki/Linden_Vehicle_Tutorial
 * are Copyright (c) 2009 Linden Research, Inc and are used under their license
 * of Creative Commons Attribution-Share Alike 3.0
 * (http://creativecommons.org/licenses/by-sa/3.0/).
 */

using System;
using System.Collections.Generic;
using System.Reflection;
using System.Runtime.InteropServices;
using OpenMetaverse;
using OpenSim.Region.Physics.Manager;

namespace OpenSim.Region.Physics.BulletSPlugin
{
    public sealed class BSDynamics
    {
        private static string LogHeader = "[BULLETSIM VEHICLE]";

        private BSScene PhysicsScene { get; set; }
        // the prim this dynamic controller belongs to
        private BSPrim Prim { get; set; }

        // mass of the vehicle fetched each time we're calles
        private float m_vehicleMass;

        // Vehicle properties
        public Vehicle Type { get; set; }

        // private Quaternion m_referenceFrame = Quaternion.Identity;   // Axis modifier
        private VehicleFlag m_flags = (VehicleFlag) 0;                  // Boolean settings:
                                                                        // HOVER_TERRAIN_ONLY
                                                                        // HOVER_GLOBAL_HEIGHT
                                                                        // NO_DEFLECTION_UP
                                                                        // HOVER_WATER_ONLY
                                                                        // HOVER_UP_ONLY
                                                                        // LIMIT_MOTOR_UP
                                                                        // LIMIT_ROLL_ONLY
        private Vector3 m_BlockingEndPoint = Vector3.Zero;
        private Quaternion m_RollreferenceFrame = Quaternion.Identity;
        private Quaternion m_referenceFrame = Quaternion.Identity;

        // Linear properties
        private BSVMotor m_linearMotor = new BSVMotor("LinearMotor");
        private Vector3 m_linearMotorDirection = Vector3.Zero;          // velocity requested by LSL, decayed by time
        private Vector3 m_linearMotorOffset = Vector3.Zero;             // the point of force can be offset from the center
        private Vector3 m_linearMotorDirectionLASTSET = Vector3.Zero;   // velocity requested by LSL
        private Vector3 m_linearFrictionTimescale = Vector3.Zero;
        private float m_linearMotorDecayTimescale = 0;
        private float m_linearMotorTimescale = 0;
        private Vector3 m_lastLinearVelocityVector = Vector3.Zero;
        private Vector3 m_lastPositionVector = Vector3.Zero;
        // private bool m_LinearMotorSetLastFrame = false;
        // private Vector3 m_linearMotorOffset = Vector3.Zero;

        //Angular properties
        private BSVMotor m_angularMotor = new BSVMotor("AngularMotor");
        private Vector3 m_angularMotorDirection = Vector3.Zero;         // angular velocity requested by LSL motor
        // private int m_angularMotorApply = 0;                            // application frame counter
        private Vector3 m_angularMotorVelocity = Vector3.Zero;          // current angular motor velocity
        private float m_angularMotorTimescale = 0;                      // motor angular velocity ramp up rate
        private float m_angularMotorDecayTimescale = 0;                 // motor angular velocity decay rate
        private Vector3 m_angularFrictionTimescale = Vector3.Zero;      // body angular velocity  decay rate
        private Vector3 m_lastAngularVelocity = Vector3.Zero;
        private Vector3 m_lastVertAttractor = Vector3.Zero;             // what VA was last applied to body

        //Deflection properties
        private BSVMotor m_angularDeflectionMotor = new BSVMotor("AngularDeflection");
        private float m_angularDeflectionEfficiency = 0;
        private float m_angularDeflectionTimescale = 0;
        private float m_linearDeflectionEfficiency = 0;
        private float m_linearDeflectionTimescale = 0;

        //Banking properties
        private float m_bankingEfficiency = 0;
        private float m_bankingMix = 0;
        private float m_bankingTimescale = 0;

        //Hover and Buoyancy properties
        private BSVMotor m_hoverMotor = new BSVMotor("Hover");
        private float m_VhoverHeight = 0f;
        private float m_VhoverEfficiency = 0f;
        private float m_VhoverTimescale = 0f;
        private float m_VhoverTargetHeight = -1.0f;     // if <0 then no hover, else its the current target height
        // Modifies gravity. Slider between -1 (double-gravity) and 1 (full anti-gravity)
        private float m_VehicleBuoyancy = 0f;
        private Vector3 m_VehicleGravity = Vector3.Zero;    // Gravity computed when buoyancy set

        //Attractor properties
        private BSVMotor m_verticalAttractionMotor = new BSVMotor("VerticalAttraction");
        private float m_verticalAttractionEfficiency = 1.0f; // damped
        private float m_verticalAttractionCutoff = 500f;     // per the documentation
        // Timescale > cutoff  means no vert attractor.
        private float m_verticalAttractionTimescale = 510f;

        // Just some recomputed constants:
        static readonly float PIOverFour = ((float)Math.PI) / 4f;
        static readonly float PIOverTwo = ((float)Math.PI) / 2f;

        // For debugging, flags to turn on and off individual corrections.
<<<<<<< HEAD
        private bool enableAngularVerticalAttraction = true;
        private bool enableAngularDeflection = true;
        private bool enableAngularBanking = true;
=======
        private bool enableAngularVerticalAttraction;
        private bool enableAngularDeflection;
        private bool enableAngularBanking;
>>>>>>> f54b3985

        public BSDynamics(BSScene myScene, BSPrim myPrim)
        {
            PhysicsScene = myScene;
            Prim = myPrim;
            Type = Vehicle.TYPE_NONE;
            SetupVehicleDebugging();
        }

        // Stopgap debugging enablement. Allows source level debugging but still checking
        //    in changes by making enablement of debugging flags from INI file.
        public void SetupVehicleDebugging()
        {
            enableAngularVerticalAttraction = true;
<<<<<<< HEAD
            enableAngularDeflection = true;
            enableAngularBanking = true;
=======
            enableAngularDeflection = false;
            enableAngularBanking = false;
>>>>>>> f54b3985
            if (BSParam.VehicleDebuggingEnabled != ConfigurationParameters.numericFalse)
            {
                enableAngularVerticalAttraction = false;
                enableAngularDeflection = false;
                enableAngularBanking = false;
            }
        }

        // Return 'true' if this vehicle is doing vehicle things
        public bool IsActive
        {
            get { return (Type != Vehicle.TYPE_NONE && !Prim.IsStatic); }
        }

        #region Vehicle parameter setting
        internal void ProcessFloatVehicleParam(Vehicle pParam, float pValue)
        {
            VDetailLog("{0},ProcessFloatVehicleParam,param={1},val={2}", Prim.LocalID, pParam, pValue);
            switch (pParam)
            {
                case Vehicle.ANGULAR_DEFLECTION_EFFICIENCY:
                    m_angularDeflectionEfficiency = Math.Max(pValue, 0.01f);
                    break;
                case Vehicle.ANGULAR_DEFLECTION_TIMESCALE:
                    m_angularDeflectionTimescale = Math.Max(pValue, 0.01f);
                    break;
                case Vehicle.ANGULAR_MOTOR_DECAY_TIMESCALE:
                    m_angularMotorDecayTimescale = ClampInRange(0.01f, pValue, 120);
                    m_angularMotor.TargetValueDecayTimeScale = m_angularMotorDecayTimescale;
                    break;
                case Vehicle.ANGULAR_MOTOR_TIMESCALE:
                    m_angularMotorTimescale = Math.Max(pValue, 0.01f);
                    m_angularMotor.TimeScale = m_angularMotorTimescale;
                    break;
                case Vehicle.BANKING_EFFICIENCY:
                    m_bankingEfficiency = ClampInRange(-1f, pValue, 1f);
                    break;
                case Vehicle.BANKING_MIX:
                    m_bankingMix = Math.Max(pValue, 0.01f);
                    break;
                case Vehicle.BANKING_TIMESCALE:
                    m_bankingTimescale = Math.Max(pValue, 0.01f);
                    break;
                case Vehicle.BUOYANCY:
                    m_VehicleBuoyancy = ClampInRange(-1f, pValue, 1f);
                    m_VehicleGravity = Prim.ComputeGravity(m_VehicleBuoyancy);
                    break;
                case Vehicle.HOVER_EFFICIENCY:
                    m_VhoverEfficiency = ClampInRange(0f, pValue, 1f);
                    break;
                case Vehicle.HOVER_HEIGHT:
                    m_VhoverHeight = pValue;
                    break;
                case Vehicle.HOVER_TIMESCALE:
                    m_VhoverTimescale = Math.Max(pValue, 0.01f);
                    break;
                case Vehicle.LINEAR_DEFLECTION_EFFICIENCY:
                    m_linearDeflectionEfficiency = Math.Max(pValue, 0.01f);
                    break;
                case Vehicle.LINEAR_DEFLECTION_TIMESCALE:
                    m_linearDeflectionTimescale = Math.Max(pValue, 0.01f);
                    break;
                case Vehicle.LINEAR_MOTOR_DECAY_TIMESCALE:
                    m_linearMotorDecayTimescale = ClampInRange(0.01f, pValue, 120);
                    m_linearMotor.TargetValueDecayTimeScale = m_linearMotorDecayTimescale;
                    break;
                case Vehicle.LINEAR_MOTOR_TIMESCALE:
                    m_linearMotorTimescale = Math.Max(pValue, 0.01f);
                    m_linearMotor.TimeScale = m_linearMotorTimescale;
                    break;
                case Vehicle.VERTICAL_ATTRACTION_EFFICIENCY:
                    m_verticalAttractionEfficiency = ClampInRange(0.1f, pValue, 1f);
                    m_verticalAttractionMotor.Efficiency = m_verticalAttractionEfficiency;
                    break;
                case Vehicle.VERTICAL_ATTRACTION_TIMESCALE:
                    m_verticalAttractionTimescale = Math.Max(pValue, 0.01f);
                    m_verticalAttractionMotor.TimeScale = m_verticalAttractionTimescale;
                    break;

                // These are vector properties but the engine lets you use a single float value to
                // set all of the components to the same value
                case Vehicle.ANGULAR_FRICTION_TIMESCALE:
                    m_angularFrictionTimescale = new Vector3(pValue, pValue, pValue);
                    m_angularMotor.FrictionTimescale = m_angularFrictionTimescale;
                    break;
                case Vehicle.ANGULAR_MOTOR_DIRECTION:
                    m_angularMotorDirection = new Vector3(pValue, pValue, pValue);
                    m_angularMotor.SetTarget(m_angularMotorDirection);
                    break;
                case Vehicle.LINEAR_FRICTION_TIMESCALE:
                    m_linearFrictionTimescale = new Vector3(pValue, pValue, pValue);
                    m_linearMotor.FrictionTimescale = m_linearFrictionTimescale;
                    break;
                case Vehicle.LINEAR_MOTOR_DIRECTION:
                    m_linearMotorDirection = new Vector3(pValue, pValue, pValue);
                    m_linearMotorDirectionLASTSET = new Vector3(pValue, pValue, pValue);
                    m_linearMotor.SetTarget(m_linearMotorDirection);
                    break;
                case Vehicle.LINEAR_MOTOR_OFFSET:
                    m_linearMotorOffset = new Vector3(pValue, pValue, pValue);
                    break;

            }
        }//end ProcessFloatVehicleParam

        internal void ProcessVectorVehicleParam(Vehicle pParam, Vector3 pValue)
        {
            VDetailLog("{0},ProcessVectorVehicleParam,param={1},val={2}", Prim.LocalID, pParam, pValue);
            switch (pParam)
            {
                case Vehicle.ANGULAR_FRICTION_TIMESCALE:
                    m_angularFrictionTimescale = new Vector3(pValue.X, pValue.Y, pValue.Z);
                    m_angularMotor.FrictionTimescale = m_angularFrictionTimescale;
                    break;
                case Vehicle.ANGULAR_MOTOR_DIRECTION:
                    // Limit requested angular speed to 2 rps= 4 pi rads/sec
                    pValue.X = ClampInRange(-12.56f, pValue.X, 12.56f);
                    pValue.Y = ClampInRange(-12.56f, pValue.Y, 12.56f);
                    pValue.Z = ClampInRange(-12.56f, pValue.Z, 12.56f);
                    m_angularMotorDirection = new Vector3(pValue.X, pValue.Y, pValue.Z);
                    m_angularMotor.SetTarget(m_angularMotorDirection);
                    break;
                case Vehicle.LINEAR_FRICTION_TIMESCALE:
                    m_linearFrictionTimescale = new Vector3(pValue.X, pValue.Y, pValue.Z);
                    m_linearMotor.FrictionTimescale = m_linearFrictionTimescale;
                    break;
                case Vehicle.LINEAR_MOTOR_DIRECTION:
                    m_linearMotorDirection = new Vector3(pValue.X, pValue.Y, pValue.Z);
                    m_linearMotorDirectionLASTSET = new Vector3(pValue.X, pValue.Y, pValue.Z);
                    m_linearMotor.SetTarget(m_linearMotorDirection);
                    break;
                case Vehicle.LINEAR_MOTOR_OFFSET:
                    m_linearMotorOffset = new Vector3(pValue.X, pValue.Y, pValue.Z);
                    break;
                case Vehicle.BLOCK_EXIT:
                    m_BlockingEndPoint = new Vector3(pValue.X, pValue.Y, pValue.Z);
                    break;
            }
        }//end ProcessVectorVehicleParam

        internal void ProcessRotationVehicleParam(Vehicle pParam, Quaternion pValue)
        {
            VDetailLog("{0},ProcessRotationalVehicleParam,param={1},val={2}", Prim.LocalID, pParam, pValue);
            switch (pParam)
            {
                case Vehicle.REFERENCE_FRAME:
                    m_referenceFrame = pValue;
                    break;
                case Vehicle.ROLL_FRAME:
                    m_RollreferenceFrame = pValue;
                    break;
            }
        }//end ProcessRotationVehicleParam

        internal void ProcessVehicleFlags(int pParam, bool remove)
        {
            VDetailLog("{0},ProcessVehicleFlags,param={1},remove={2}", Prim.LocalID, pParam, remove);
            VehicleFlag parm = (VehicleFlag)pParam;
            if (pParam == -1)
                m_flags = (VehicleFlag)0;
            else
            {
                if (remove)
                    m_flags &= ~parm;
                else
                    m_flags |= parm;
            }
        }

        internal void ProcessTypeChange(Vehicle pType)
        {
            VDetailLog("{0},ProcessTypeChange,type={1}", Prim.LocalID, pType);
            // Set Defaults For Type
            Type = pType;
            switch (pType)
            {
                case Vehicle.TYPE_NONE:
                    m_linearMotorDirection = Vector3.Zero;
                    m_linearMotorTimescale = 0;
                    m_linearMotorDecayTimescale = 0;
                    m_linearFrictionTimescale = new Vector3(0, 0, 0);

                    m_angularMotorDirection = Vector3.Zero;
                    m_angularMotorDecayTimescale = 0;
                    m_angularMotorTimescale = 0;
                    m_angularFrictionTimescale = new Vector3(0, 0, 0);

                    m_VhoverHeight = 0;
                    m_VhoverEfficiency = 0;
                    m_VhoverTimescale = 0;
                    m_VehicleBuoyancy = 0;

                    m_linearDeflectionEfficiency = 1;
                    m_linearDeflectionTimescale = 1;

                    m_angularDeflectionEfficiency = 0;
                    m_angularDeflectionTimescale = 1000;

                    m_verticalAttractionEfficiency = 0;
                    m_verticalAttractionTimescale = 0;

                    m_bankingEfficiency = 0;
                    m_bankingTimescale = 1000;
                    m_bankingMix = 1;

                    m_referenceFrame = Quaternion.Identity;
                    m_flags = (VehicleFlag)0;

                    break;

                case Vehicle.TYPE_SLED:
                    m_linearMotorDirection = Vector3.Zero;
                    m_linearMotorTimescale = 1000;
                    m_linearMotorDecayTimescale = 120;
                    m_linearFrictionTimescale = new Vector3(30, 1, 1000);

                    m_angularMotorDirection = Vector3.Zero;
                    m_angularMotorTimescale = 1000;
                    m_angularMotorDecayTimescale = 120;
                    m_angularFrictionTimescale = new Vector3(1000, 1000, 1000);

                    m_VhoverHeight = 0;
                    m_VhoverEfficiency = 10;    // TODO: this looks wrong!!
                    m_VhoverTimescale = 10;
                    m_VehicleBuoyancy = 0;

                    m_linearDeflectionEfficiency = 1;
                    m_linearDeflectionTimescale = 1;

                    m_angularDeflectionEfficiency = 1;
                    m_angularDeflectionTimescale = 1000;

                    m_verticalAttractionEfficiency = 0;
                    m_verticalAttractionTimescale = 0;

                    m_bankingEfficiency = 0;
                    m_bankingTimescale = 10;
                    m_bankingMix = 1;

                    m_referenceFrame = Quaternion.Identity;
                    m_flags &= ~(VehicleFlag.HOVER_WATER_ONLY
                                | VehicleFlag.HOVER_TERRAIN_ONLY
                                | VehicleFlag.HOVER_GLOBAL_HEIGHT
                                | VehicleFlag.HOVER_UP_ONLY);
                    m_flags |= (VehicleFlag.NO_DEFLECTION_UP
                            | VehicleFlag.LIMIT_ROLL_ONLY
                            | VehicleFlag.LIMIT_MOTOR_UP);

                    break;
                case Vehicle.TYPE_CAR:
                    m_linearMotorDirection = Vector3.Zero;
                    m_linearMotorTimescale = 1;
                    m_linearMotorDecayTimescale = 60;
                    m_linearFrictionTimescale = new Vector3(100, 2, 1000);

                    m_angularMotorDirection = Vector3.Zero;
                    m_angularMotorTimescale = 1;
                    m_angularMotorDecayTimescale = 0.8f;
                    m_angularFrictionTimescale = new Vector3(1000, 1000, 1000);

                    m_VhoverHeight = 0;
                    m_VhoverEfficiency = 0;
                    m_VhoverTimescale = 1000;
                    m_VehicleBuoyancy = 0;

                    m_linearDeflectionEfficiency = 1;
                    m_linearDeflectionTimescale = 2;

                    m_angularDeflectionEfficiency = 0;
                    m_angularDeflectionTimescale = 10;

                    m_verticalAttractionEfficiency = 1f;
                    m_verticalAttractionTimescale = 10f;

                    m_bankingEfficiency = -0.2f;
                    m_bankingMix = 1;
                    m_bankingTimescale = 1;

                    m_referenceFrame = Quaternion.Identity;
                    m_flags &= ~(VehicleFlag.HOVER_WATER_ONLY
                                | VehicleFlag.HOVER_TERRAIN_ONLY
                                | VehicleFlag.HOVER_GLOBAL_HEIGHT);
                    m_flags |= (VehicleFlag.NO_DEFLECTION_UP
                                | VehicleFlag.LIMIT_ROLL_ONLY
                                | VehicleFlag.LIMIT_MOTOR_UP
                                | VehicleFlag.HOVER_UP_ONLY);
                    break;
                case Vehicle.TYPE_BOAT:
                    m_linearMotorDirection = Vector3.Zero;
                    m_linearMotorTimescale = 5;
                    m_linearMotorDecayTimescale = 60;
                    m_linearFrictionTimescale = new Vector3(10, 3, 2);

                    m_angularMotorDirection = Vector3.Zero;
                    m_angularMotorTimescale = 4;
                    m_angularMotorDecayTimescale = 4;
                    m_angularFrictionTimescale = new Vector3(10,10,10);

                    m_VhoverHeight = 0;
                    m_VhoverEfficiency = 0.5f;
                    m_VhoverTimescale = 2;
                    m_VehicleBuoyancy = 1;

                    m_linearDeflectionEfficiency = 0.5f;
                    m_linearDeflectionTimescale = 3;

                    m_angularDeflectionEfficiency = 0.5f;
                    m_angularDeflectionTimescale = 5;

                    m_verticalAttractionEfficiency = 0.5f;
                    m_verticalAttractionTimescale = 5f;

                    m_bankingEfficiency = -0.3f;
                    m_bankingMix = 0.8f;
                    m_bankingTimescale = 1;

                    m_referenceFrame = Quaternion.Identity;
                    m_flags &= ~(VehicleFlag.HOVER_TERRAIN_ONLY
                                    | VehicleFlag.HOVER_GLOBAL_HEIGHT
                                    | VehicleFlag.LIMIT_ROLL_ONLY
                                    | VehicleFlag.HOVER_UP_ONLY);
                    m_flags |= (VehicleFlag.NO_DEFLECTION_UP
                                    | VehicleFlag.LIMIT_MOTOR_UP
                                    | VehicleFlag.HOVER_WATER_ONLY);
                    break;
                case Vehicle.TYPE_AIRPLANE:
                    m_linearMotorDirection = Vector3.Zero;
                    m_linearMotorTimescale = 2;
                    m_linearMotorDecayTimescale = 60;
                    m_linearFrictionTimescale = new Vector3(200, 10, 5);

                    m_angularMotorDirection = Vector3.Zero;
                    m_angularMotorTimescale = 4;
                    m_angularMotorDecayTimescale = 4;
                    m_angularFrictionTimescale = new Vector3(20, 20, 20);

                    m_VhoverHeight = 0;
                    m_VhoverEfficiency = 0.5f;
                    m_VhoverTimescale = 1000;
                    m_VehicleBuoyancy = 0;

                    m_linearDeflectionEfficiency = 0.5f;
                    m_linearDeflectionTimescale = 3;

                    m_angularDeflectionEfficiency = 1;
                    m_angularDeflectionTimescale = 2;

                    m_verticalAttractionEfficiency = 0.9f;
                    m_verticalAttractionTimescale = 2f;

                    m_bankingEfficiency = 1;
                    m_bankingMix = 0.7f;
                    m_bankingTimescale = 2;

                    m_referenceFrame = Quaternion.Identity;
                    m_flags &= ~(VehicleFlag.HOVER_WATER_ONLY
                                    | VehicleFlag.HOVER_TERRAIN_ONLY
                                    | VehicleFlag.HOVER_GLOBAL_HEIGHT
                                    | VehicleFlag.HOVER_UP_ONLY
                                    | VehicleFlag.NO_DEFLECTION_UP
                                    | VehicleFlag.LIMIT_MOTOR_UP);
                    m_flags |= (VehicleFlag.LIMIT_ROLL_ONLY);
                    break;
                case Vehicle.TYPE_BALLOON:
                    m_linearMotorDirection = Vector3.Zero;
                    m_linearMotorTimescale = 5;
                    m_linearFrictionTimescale = new Vector3(5, 5, 5);
                    m_linearMotorDecayTimescale = 60;

                    m_angularMotorDirection = Vector3.Zero;
                    m_angularMotorTimescale = 6;
                    m_angularFrictionTimescale = new Vector3(10, 10, 10);
                    m_angularMotorDecayTimescale = 10;

                    m_VhoverHeight = 5;
                    m_VhoverEfficiency = 0.8f;
                    m_VhoverTimescale = 10;
                    m_VehicleBuoyancy = 1;

                    m_linearDeflectionEfficiency = 0;
                    m_linearDeflectionTimescale = 5;

                    m_angularDeflectionEfficiency = 0;
                    m_angularDeflectionTimescale = 5;

                    m_verticalAttractionEfficiency = 1f;
                    m_verticalAttractionTimescale = 100f;

                    m_bankingEfficiency = 0;
                    m_bankingMix = 0.7f;
                    m_bankingTimescale = 5;

                    m_referenceFrame = Quaternion.Identity;

                    m_referenceFrame = Quaternion.Identity;
                    m_flags &= ~(VehicleFlag.HOVER_WATER_ONLY
                                    | VehicleFlag.HOVER_TERRAIN_ONLY
                                    | VehicleFlag.HOVER_UP_ONLY
                                    | VehicleFlag.NO_DEFLECTION_UP
                                    | VehicleFlag.LIMIT_MOTOR_UP);
                    m_flags |= (VehicleFlag.LIMIT_ROLL_ONLY
                                    | VehicleFlag.HOVER_GLOBAL_HEIGHT);
                    break;
            }

            // Update any physical parameters based on this type.
            Refresh();

            m_linearMotor = new BSVMotor("LinearMotor", m_linearMotorTimescale,
                                m_linearMotorDecayTimescale, m_linearFrictionTimescale,
                                1f);
            m_linearMotor.PhysicsScene = PhysicsScene;  // DEBUG DEBUG DEBUG (enables detail logging)

            m_angularMotor = new BSVMotor("AngularMotor", m_angularMotorTimescale,
                                m_angularMotorDecayTimescale, m_angularFrictionTimescale,
                                1f);
            m_angularMotor.PhysicsScene = PhysicsScene;  // DEBUG DEBUG DEBUG (enables detail logging)

            /*  Not implemented
            m_verticalAttractionMotor = new BSVMotor("VerticalAttraction", m_verticalAttractionTimescale,
                                BSMotor.Infinite, BSMotor.InfiniteVector,
                                m_verticalAttractionEfficiency);
            // Z goes away and we keep X and Y
            m_verticalAttractionMotor.FrictionTimescale = new Vector3(BSMotor.Infinite, BSMotor.Infinite, 0.1f);
            m_verticalAttractionMotor.PhysicsScene = PhysicsScene;  // DEBUG DEBUG DEBUG (enables detail logging)
             */
        }
        #endregion // Vehicle parameter setting

        // Some of the properties of this prim may have changed.
        // Do any updating needed for a vehicle
        public void Refresh()
        {
            if (IsActive)
            {
                // Remember the mass so we don't have to fetch it every step
                m_vehicleMass = Prim.Linkset.LinksetMass;

                // Friction affects are handled by this vehicle code
                float friction = 0f;
                PhysicsScene.PE.SetFriction(Prim.PhysBody, friction);

                // Moderate angular movement introduced by Bullet.
                // TODO: possibly set AngularFactor and LinearFactor for the type of vehicle.
                //     Maybe compute linear and angular factor and damping from params.
                float angularDamping = BSParam.VehicleAngularDamping;
                PhysicsScene.PE.SetAngularDamping(Prim.PhysBody, angularDamping);

                // Vehicles report collision events so we know when it's on the ground
                PhysicsScene.PE.AddToCollisionFlags(Prim.PhysBody, CollisionFlags.BS_VEHICLE_COLLISIONS);

                Prim.Inertia = PhysicsScene.PE.CalculateLocalInertia(Prim.PhysShape, m_vehicleMass);
                PhysicsScene.PE.SetMassProps(Prim.PhysBody, m_vehicleMass, Prim.Inertia);
                PhysicsScene.PE.UpdateInertiaTensor(Prim.PhysBody);

                // Set the gravity for the vehicle depending on the buoyancy
                // TODO: what should be done if prim and vehicle buoyancy differ?
                m_VehicleGravity = Prim.ComputeGravity(m_VehicleBuoyancy);
                // The actual vehicle gravity is set to zero in Bullet so we can do all the application of same.
                PhysicsScene.PE.SetGravity(Prim.PhysBody, Vector3.Zero);

                VDetailLog("{0},BSDynamics.Refresh,mass={1},frict={2},inert={3},aDamp={4},grav={5}",
                        Prim.LocalID, m_vehicleMass, friction, Prim.Inertia, angularDamping, m_VehicleGravity);
            }
            else
            {
                PhysicsScene.PE.RemoveFromCollisionFlags(Prim.PhysBody, CollisionFlags.BS_VEHICLE_COLLISIONS);
            }
        }

        public bool RemoveBodyDependencies(BSPhysObject prim)
        {
            // If active, we need to add our properties back when the body is rebuilt.
            return IsActive;
        }

        public void RestoreBodyDependencies(BSPhysObject prim)
        {
            if (Prim.LocalID != prim.LocalID)
            {
                // The call should be on us by our prim. Error if not.
                PhysicsScene.Logger.ErrorFormat("{0} RestoreBodyDependencies: called by not my prim. passedLocalID={1}, vehiclePrimLocalID={2}",
                                LogHeader, prim.LocalID, Prim.LocalID);
                return;
            }
            Refresh();
        }

        #region Known vehicle value functions
        // Vehicle physical parameters that we buffer from constant getting and setting.
        // The "m_known*" values are unknown until they are fetched and the m_knownHas flag is set.
        //      Changing is remembered and the parameter is stored back into the physics engine only if updated.
        //      This does two things: 1) saves continuious calls into unmanaged code, and
        //      2) signals when a physics property update must happen back to the simulator
        //      to update values modified for the vehicle.
        private int m_knownChanged;
        private int m_knownHas;
        private float m_knownTerrainHeight;
        private float m_knownWaterLevel;
        private Vector3 m_knownPosition;
        private Vector3 m_knownVelocity;
        private Vector3 m_knownForce;
        private Vector3 m_knownForceImpulse;
        private Quaternion m_knownOrientation;
        private Vector3 m_knownRotationalVelocity;
        private Vector3 m_knownRotationalForce;
        private Vector3 m_knownRotationalImpulse;
        private Vector3 m_knownForwardVelocity;    // vehicle relative forward speed

        private const int m_knownChangedPosition           = 1 << 0;
        private const int m_knownChangedVelocity           = 1 << 1;
        private const int m_knownChangedForce              = 1 << 2;
        private const int m_knownChangedForceImpulse       = 1 << 3;
        private const int m_knownChangedOrientation        = 1 << 4;
        private const int m_knownChangedRotationalVelocity = 1 << 5;
        private const int m_knownChangedRotationalForce    = 1 << 6;
<<<<<<< HEAD
        private const int m_knownChangedTerrainHeight      = 1 << 7;
        private const int m_knownChangedWaterLevel         = 1 << 8;
        private const int m_knownChangedForwardVelocity    = 1 << 9;
=======
        private const int m_knownChangedRotationalImpulse  = 1 << 7;
        private const int m_knownChangedTerrainHeight      = 1 << 8;
        private const int m_knownChangedWaterLevel         = 1 << 9;
        private const int m_knownChangedForwardVelocity    = 1 <<10;
>>>>>>> f54b3985

        private void ForgetKnownVehicleProperties()
        {
            m_knownHas = 0;
            m_knownChanged = 0;
        }
        // Push all the changed values back into the physics engine
        private void PushKnownChanged()
        {
            if (m_knownChanged != 0)
            {
                if ((m_knownChanged & m_knownChangedPosition) != 0)
                    Prim.ForcePosition = m_knownPosition;

                if ((m_knownChanged & m_knownChangedOrientation) != 0)
                    Prim.ForceOrientation = m_knownOrientation;

                if ((m_knownChanged & m_knownChangedVelocity) != 0)
                {
                    Prim.ForceVelocity = m_knownVelocity;
                    // Fake out Bullet by making it think the velocity is the same as last time.
                    // Bullet does a bunch of smoothing for changing parameters.
                    //    Since the vehicle is demanding this setting, we override Bullet's smoothing
                    //    by telling Bullet the value was the same last time.
                    PhysicsScene.PE.SetInterpolationLinearVelocity(Prim.PhysBody, m_knownVelocity);
                }

                if ((m_knownChanged & m_knownChangedForce) != 0)
                    Prim.AddForce((Vector3)m_knownForce, false /*pushForce*/, true /*inTaintTime*/);

                if ((m_knownChanged & m_knownChangedForceImpulse) != 0)
                    Prim.AddForceImpulse((Vector3)m_knownForceImpulse, false /*pushforce*/, true /*inTaintTime*/);

                if ((m_knownChanged & m_knownChangedRotationalVelocity) != 0)
                {
                    Prim.ForceRotationalVelocity = m_knownRotationalVelocity;
                    PhysicsScene.PE.SetInterpolationAngularVelocity(Prim.PhysBody, m_knownRotationalVelocity);
                }

                if ((m_knownChanged & m_knownChangedRotationalImpulse) != 0)
                    Prim.ApplyTorqueImpulse((Vector3)m_knownRotationalImpulse, true /*inTaintTime*/);

                if ((m_knownChanged & m_knownChangedRotationalForce) != 0)
                {
                    Prim.AddAngularForce((Vector3)m_knownRotationalForce, false /*pushForce*/, true /*inTaintTime*/);
                }

                // If we set one of the values (ie, the physics engine didn't do it) we must force
                //      an UpdateProperties event to send the changes up to the simulator.
                PhysicsScene.PE.PushUpdate(Prim.PhysBody);
            }
            m_knownChanged = 0;
        }

        // Since the computation of terrain height can be a little involved, this routine
        //    is used to fetch the height only once for each vehicle simulation step.
        private float GetTerrainHeight(Vector3 pos)
        {
            if ((m_knownHas & m_knownChangedTerrainHeight) == 0)
            {
                m_knownTerrainHeight = Prim.PhysicsScene.TerrainManager.GetTerrainHeightAtXYZ(pos);
                m_knownHas |= m_knownChangedTerrainHeight;
            }
            return m_knownTerrainHeight;
        }

        // Since the computation of water level can be a little involved, this routine
        //    is used ot fetch the level only once for each vehicle simulation step.
        private float GetWaterLevel(Vector3 pos)
        {
            if ((m_knownHas & m_knownChangedWaterLevel) == 0)
            {
                m_knownWaterLevel = Prim.PhysicsScene.TerrainManager.GetWaterLevelAtXYZ(pos);
                m_knownHas |= m_knownChangedWaterLevel;
            }
            return (float)m_knownWaterLevel;
        }

        private Vector3 VehiclePosition
        {
            get
            {
                if ((m_knownHas & m_knownChangedPosition) == 0)
                {
                    m_knownPosition = Prim.ForcePosition;
                    m_knownHas |= m_knownChangedPosition;
                }
                return m_knownPosition;
            }
            set
            {
                m_knownPosition = value;
                m_knownChanged |= m_knownChangedPosition;
                m_knownHas |= m_knownChangedPosition;
            }
        }

        private Quaternion VehicleOrientation
        {
            get
            {
                if ((m_knownHas & m_knownChangedOrientation) == 0)
                {
                    m_knownOrientation = Prim.ForceOrientation;
                    m_knownHas |= m_knownChangedOrientation;
                }
                return m_knownOrientation;
            }
            set
            {
                m_knownOrientation = value;
                m_knownChanged |= m_knownChangedOrientation;
                m_knownHas |= m_knownChangedOrientation;
            }
        }

        private Vector3 VehicleVelocity
        {
            get
            {
                if ((m_knownHas & m_knownChangedVelocity) == 0)
                {
                    m_knownVelocity = Prim.ForceVelocity;
                    m_knownHas |= m_knownChangedVelocity;
                }
                return (Vector3)m_knownVelocity;
            }
            set
            {
                m_knownVelocity = value;
                m_knownChanged |= m_knownChangedVelocity;
                m_knownHas |= m_knownChangedVelocity;
            }
        }

        private void VehicleAddForce(Vector3 pForce)
        {
            if ((m_knownHas & m_knownChangedForce) == 0)
            {
                m_knownForce = Vector3.Zero;
                m_knownHas |= m_knownChangedForce;
            }
            m_knownForce += pForce;
            m_knownChanged |= m_knownChangedForce;
        }

        private void VehicleAddForceImpulse(Vector3 pImpulse)
        {
            if ((m_knownHas & m_knownChangedForceImpulse) == 0)
            {
                m_knownForceImpulse = Vector3.Zero;
                m_knownHas |= m_knownChangedForceImpulse;
            }
            m_knownForceImpulse += pImpulse;
            m_knownChanged |= m_knownChangedForceImpulse;
        }

        private Vector3 VehicleRotationalVelocity
        {
            get
            {
                if ((m_knownHas & m_knownChangedRotationalVelocity) == 0)
                {
                    m_knownRotationalVelocity = Prim.ForceRotationalVelocity;
                    m_knownHas |= m_knownChangedRotationalVelocity;
                }
                return (Vector3)m_knownRotationalVelocity;
            }
            set
            {
                m_knownRotationalVelocity = value;
                m_knownChanged |= m_knownChangedRotationalVelocity;
                m_knownHas |= m_knownChangedRotationalVelocity;
            }
        }
        private void VehicleAddAngularForce(Vector3 aForce)
        {
            if ((m_knownHas & m_knownChangedRotationalForce) == 0)
            {
                m_knownRotationalForce = Vector3.Zero;
            }
            m_knownRotationalForce += aForce;
            m_knownChanged |= m_knownChangedRotationalForce;
            m_knownHas |= m_knownChangedRotationalForce;
        }
        private void VehicleAddRotationalImpulse(Vector3 pImpulse)
        {
            if ((m_knownHas & m_knownChangedRotationalImpulse) == 0)
            {
                m_knownRotationalImpulse = Vector3.Zero;
                m_knownHas |= m_knownChangedRotationalImpulse;
            }
            m_knownRotationalImpulse += pImpulse;
            m_knownChanged |= m_knownChangedRotationalImpulse;
        }

        // Vehicle relative forward velocity
        private Vector3 VehicleForwardVelocity
        {
            get
            {
                if ((m_knownHas & m_knownChangedForwardVelocity) == 0)
                {
                    m_knownForwardVelocity = VehicleVelocity * Quaternion.Inverse(Quaternion.Normalize(VehicleOrientation));
                    m_knownHas |= m_knownChangedForwardVelocity;
                }
                return m_knownForwardVelocity;
            }
        }
        private float VehicleForwardSpeed
        {
            get
            {
                return VehicleForwardVelocity.X;
            }
        }

        #endregion // Known vehicle value functions

        // One step of the vehicle properties for the next 'pTimestep' seconds.
        internal void Step(float pTimestep)
        {
            if (!IsActive) return;

            if (PhysicsScene.VehiclePhysicalLoggingEnabled)
                PhysicsScene.PE.DumpRigidBody(PhysicsScene.World, Prim.PhysBody);

            ForgetKnownVehicleProperties();

            MoveLinear(pTimestep);
            MoveAngular(pTimestep);

            LimitRotation(pTimestep);

            // remember the position so next step we can limit absolute movement effects
            m_lastPositionVector = VehiclePosition;

            // If we forced the changing of some vehicle parameters, update the values and
            //      for the physics engine to note the changes so an UpdateProperties event will happen.
            PushKnownChanged();

            if (PhysicsScene.VehiclePhysicalLoggingEnabled)
                PhysicsScene.PE.DumpRigidBody(PhysicsScene.World, Prim.PhysBody);

            VDetailLog("{0},BSDynamics.Step,done,pos={1}, force={2},velocity={3},angvel={4}",
                    Prim.LocalID, VehiclePosition, m_knownForce, VehicleVelocity, VehicleRotationalVelocity);
        }

        // Apply the effect of the linear motor and other linear motions (like hover and float).
        private void MoveLinear(float pTimestep)
        {
            ComputeLinearVelocity(pTimestep);

            ComputeLinearTerrainHeightCorrection(pTimestep);

            ComputeLinearHover(pTimestep);

            ComputeLinearBlockingEndPoint(pTimestep);

            ComputeLinearMotorUp(pTimestep);

            ApplyGravity(pTimestep);

            // If not changing some axis, reduce out velocity
            if ((m_flags & (VehicleFlag.NO_X | VehicleFlag.NO_Y | VehicleFlag.NO_Z)) != 0)
            {
                Vector3 vel = VehicleVelocity;
                if ((m_flags & (VehicleFlag.NO_X)) != 0)
                    vel.X = 0;
                if ((m_flags & (VehicleFlag.NO_Y)) != 0)
                    vel.Y = 0;
                if ((m_flags & (VehicleFlag.NO_Z)) != 0)
                    vel.Z = 0;
                VehicleVelocity = vel;
            }

            // ==================================================================
            // Clamp high or low velocities
            float newVelocityLengthSq = VehicleVelocity.LengthSquared();
            if (newVelocityLengthSq > 1000f)
            {
                VehicleVelocity /= VehicleVelocity.Length();
                VehicleVelocity *= 1000f;
            }
            else if (newVelocityLengthSq < 0.001f)
                VehicleVelocity = Vector3.Zero;

            VDetailLog("{0},  MoveLinear,done,isColl={1},newVel={2}", Prim.LocalID, Prim.IsColliding, VehicleVelocity );

        } // end MoveLinear()
<<<<<<< HEAD

        public void ComputeLinearVelocity(float pTimestep)
        {
            Vector3 linearMotorStep = m_linearMotor.Step(pTimestep);

            // The movement computed in the linear motor is relative to the vehicle
            //     coordinates. Rotate the movement to world coordinates.
            Vector3 linearMotorVelocity = linearMotorStep * VehicleOrientation;

            // If we're a ground vehicle, don't loose any Z action (like gravity acceleration).
            float mixFactor = 1f;   // 1 means use all linear motor Z value, 0 means use all existing Z
            if ((m_flags & VehicleFlag.LIMIT_MOTOR_UP) != 0)
            {
                if (!Prim.IsColliding)
                {
                    // If a ground vehicle and not on the ground, I want gravity effect
                    mixFactor = 0.2f;
                }
            }
            else
            {
                // I'm not a ground vehicle but don't totally loose the effect of the environment
                mixFactor = 0.8f;
            }
=======

        public void ComputeLinearVelocity(float pTimestep)
        {
            Vector3 linearMotorStep = m_linearMotor.Step(pTimestep);

            // The movement computed in the linear motor is relative to the vehicle
            //     coordinates. Rotate the movement to world coordinates.
            Vector3 linearMotorVelocity = linearMotorStep * VehicleOrientation;

            // If we're a ground vehicle, don't loose any Z action (like gravity acceleration).
            float mixFactor = 1f;   // 1 means use all linear motor Z value, 0 means use all existing Z
            if ((m_flags & VehicleFlag.LIMIT_MOTOR_UP) != 0)
            {
                if (!Prim.IsColliding)
                {
                    // If a ground vehicle and not on the ground, I want gravity effect
                    mixFactor = 0.2f;
                }
            }
            else
            {
                // I'm not a ground vehicle but don't totally loose the effect of the environment
                mixFactor = 0.8f;
            }
>>>>>>> f54b3985
            linearMotorVelocity.Z = mixFactor * linearMotorVelocity.Z + (1f - mixFactor) * VehicleVelocity.Z;

            // What we want to contribute to the vehicle's existing velocity
            Vector3 linearMotorForce = linearMotorVelocity - VehicleVelocity;

            // Act against the inertia of the vehicle
            linearMotorForce *= m_vehicleMass;

            VehicleAddForceImpulse(linearMotorForce * pTimestep);

            VDetailLog("{0},  MoveLinear,velocity,vehVel={1},step={2},stepVel={3},mix={4},force={5}",
                        Prim.LocalID, VehicleVelocity, linearMotorStep, linearMotorVelocity, mixFactor, linearMotorForce);
        }

        public void ComputeLinearTerrainHeightCorrection(float pTimestep)
        {
            // If below the terrain, move us above the ground a little.
            // TODO: Consider taking the rotated size of the object or possibly casting a ray.
            if (VehiclePosition.Z < GetTerrainHeight(VehiclePosition))
            {
                // Force position because applying force won't get the vehicle through the terrain
                Vector3 newPosition = VehiclePosition;
                newPosition.Z = GetTerrainHeight(VehiclePosition) + 1f;
                VehiclePosition = newPosition;
                VDetailLog("{0},  MoveLinear,terrainHeight,terrainHeight={1},pos={2}",
                        Prim.LocalID, GetTerrainHeight(VehiclePosition), VehiclePosition);
            }
        }

        public void ComputeLinearHover(float pTimestep)
        {
            // m_VhoverEfficiency: 0=bouncy, 1=totally damped
            // m_VhoverTimescale: time to achieve height
            if ((m_flags & (VehicleFlag.HOVER_WATER_ONLY | VehicleFlag.HOVER_TERRAIN_ONLY | VehicleFlag.HOVER_GLOBAL_HEIGHT)) != 0)
            {
                // We should hover, get the target height
                if ((m_flags & VehicleFlag.HOVER_WATER_ONLY) != 0)
                {
                    m_VhoverTargetHeight = GetWaterLevel(VehiclePosition) + m_VhoverHeight;
                }
                if ((m_flags & VehicleFlag.HOVER_TERRAIN_ONLY) != 0)
                {
                    m_VhoverTargetHeight = GetTerrainHeight(VehiclePosition) + m_VhoverHeight;
                }
                if ((m_flags & VehicleFlag.HOVER_GLOBAL_HEIGHT) != 0)
                {
                    m_VhoverTargetHeight = m_VhoverHeight;
                }

                if ((m_flags & VehicleFlag.HOVER_UP_ONLY) != 0)
                {
                    // If body is already heigher, use its height as target height
                    if (VehiclePosition.Z > m_VhoverTargetHeight)
                        m_VhoverTargetHeight = VehiclePosition.Z;
                }
                
                if ((m_flags & VehicleFlag.LOCK_HOVER_HEIGHT) != 0)
                {
                    if (Math.Abs(VehiclePosition.Z - m_VhoverTargetHeight) > 0.2f)
                    {
                        Vector3 pos = VehiclePosition;
                        pos.Z = m_VhoverTargetHeight;
                        VehiclePosition = pos;

                        VDetailLog("{0},  MoveLinear,hover,pos={1},lockHoverHeight", Prim.LocalID, pos);
                    }
                }
                else
                {
                    // Error is positive if below the target and negative if above.
<<<<<<< HEAD
                    float verticalError = m_VhoverTargetHeight - VehiclePosition.Z;
                    float verticalCorrectionVelocity = verticalError / m_VhoverTimescale * pTimestep;

                    // TODO: implement m_VhoverEfficiency correctly
                    VehicleAddForceImpulse(new Vector3(0f, 0f, verticalCorrectionVelocity));

                    VDetailLog("{0},  MoveLinear,hover,pos={1},eff={2},hoverTS={3},height={4},target={5},err={6},corrVel={7}",
                                    Prim.LocalID, VehiclePosition, m_VhoverEfficiency,
                                    m_VhoverTimescale, m_VhoverHeight, m_VhoverTargetHeight,
                                    verticalError, verticalCorrectionVelocity);
=======
                    Vector3 hpos = VehiclePosition;
                    float verticalError = m_VhoverTargetHeight - hpos.Z;
                    float verticalCorrection = verticalError / m_VhoverTimescale;
                    verticalCorrection *= m_VhoverEfficiency;

                    hpos.Z += verticalCorrection;
                    VehiclePosition = hpos;

                    // Since we are hovering, we need to do the opposite of falling -- get rid of world Z
                    Vector3 vel = VehicleVelocity;
                    vel.Z = 0f;
                    VehicleVelocity = vel;

                    /*
                    float verticalCorrectionVelocity = verticalError / m_VhoverTimescale;
                    Vector3 verticalCorrection = new Vector3(0f, 0f, verticalCorrectionVelocity);
                    verticalCorrection *= m_vehicleMass;

                    // TODO: implement m_VhoverEfficiency correctly
                    VehicleAddForceImpulse(verticalCorrection);
                     */

                    VDetailLog("{0},  MoveLinear,hover,pos={1},eff={2},hoverTS={3},height={4},target={5},err={6},corr={7}",
                                    Prim.LocalID, VehiclePosition, m_VhoverEfficiency,
                                    m_VhoverTimescale, m_VhoverHeight, m_VhoverTargetHeight,
                                    verticalError, verticalCorrection);
>>>>>>> f54b3985
                }

            }
        }

        public bool ComputeLinearBlockingEndPoint(float pTimestep)
        {
            bool changed = false;

            Vector3 pos = VehiclePosition;
            Vector3 posChange = pos - m_lastPositionVector;
            if (m_BlockingEndPoint != Vector3.Zero)
            {
                if (pos.X >= (m_BlockingEndPoint.X - (float)1))
                {
                    pos.X -= posChange.X + 1;
                    changed = true;
                }
                if (pos.Y >= (m_BlockingEndPoint.Y - (float)1))
                {
                    pos.Y -= posChange.Y + 1;
                    changed = true;
                }
                if (pos.Z >= (m_BlockingEndPoint.Z - (float)1))
                {
                    pos.Z -= posChange.Z + 1;
                    changed = true;
                }
                if (pos.X <= 0)
                {
                    pos.X += posChange.X + 1;
                    changed = true;
                }
                if (pos.Y <= 0)
                {
                    pos.Y += posChange.Y + 1;
                    changed = true;
                }
                if (changed)
                {
                    VehiclePosition = pos;
                    VDetailLog("{0},  MoveLinear,blockingEndPoint,block={1},origPos={2},pos={3}",
                                Prim.LocalID, m_BlockingEndPoint, posChange, pos);
                }
            }
            return changed;
        }

        // From http://wiki.secondlife.com/wiki/LlSetVehicleFlags :
        //    Prevent ground vehicles from motoring into the sky. This flag has a subtle effect when
        //    used with conjunction with banking: the strength of the banking will decay when the
        //    vehicle no longer experiences collisions. The decay timescale is the same as
        //    VEHICLE_BANKING_TIMESCALE. This is to help prevent ground vehicles from steering
        //    when they are in mid jump. 
        // TODO: this code is wrong. Also, what should it do for boats (height from water)?
        //    This is just using the ground and a general collision check. Should really be using
        //    a downward raycast to find what is below.
        public void ComputeLinearMotorUp(float pTimestep)
        {
            Vector3 ret = Vector3.Zero;

            if ((m_flags & (VehicleFlag.LIMIT_MOTOR_UP)) != 0)
            {
                // This code tries to decide if the object is not on the ground and then pushing down
                /*
                float targetHeight = Type == Vehicle.TYPE_BOAT ? GetWaterLevel(VehiclePosition) : GetTerrainHeight(VehiclePosition);
                distanceAboveGround = VehiclePosition.Z - targetHeight;
                // Not colliding if the vehicle is off the ground
                if (!Prim.IsColliding)
                {
                    // downForce = new Vector3(0, 0, -distanceAboveGround / m_bankingTimescale);
                    VehicleVelocity += new Vector3(0, 0, -distanceAboveGround);
                }
                // TODO: this calculation is wrong. From the description at
                //     (http://wiki.secondlife.com/wiki/Category:LSL_Vehicle), the downForce
                //     has a decay factor. This says this force should
                //     be computed with a motor.
                // TODO: add interaction with banking.
                VDetailLog("{0},  MoveLinear,limitMotorUp,distAbove={1},colliding={2},ret={3}",
                                Prim.LocalID, distanceAboveGround, Prim.IsColliding, ret);
                 */

                // Another approach is to measure if we're going up. If going up and not colliding,
                //     the vehicle is in the air.  Fix that by pushing down.
                if (!Prim.IsColliding && VehicleVelocity.Z > 0.1)
                {
                    // Get rid of any of the velocity vector that is pushing us up.
                    VehicleVelocity += new Vector3(0, 0, -VehicleVelocity.Z);

                    // If we're pointed up into the air, we should nose down
                    Vector3 pointingDirection = Vector3.UnitX * VehicleOrientation;
                    // The rotation around the Y axis is pitch up or down
                    if (pointingDirection.Y > 0.01f)
                    {
                        float angularCorrectionForce = -(float)Math.Asin(pointingDirection.Y);
                        Vector3 angularCorrectionVector = new Vector3(0f, angularCorrectionForce, 0f);
                        // Rotate into world coordinates and apply to vehicle
                        angularCorrectionVector *= VehicleOrientation;
                        VehicleAddAngularForce(angularCorrectionVector);
                        VDetailLog("{0},  MoveLinear,limitMotorUp,newVel={1},pntDir={2},corrFrc={3},aCorr={4}",
                                    Prim.LocalID, VehicleVelocity, pointingDirection, angularCorrectionForce, angularCorrectionVector);
                    }
                    else
                    {
                        VDetailLog("{0},  MoveLinear,limitMotorUp,newVel={1},pntDir={2}",
                                    Prim.LocalID, VehicleVelocity, pointingDirection);
                    }
                }
            }
        }

        private void ApplyGravity(float pTimeStep)
        {
            Vector3 appliedGravity = m_VehicleGravity * m_vehicleMass;
            VehicleAddForce(appliedGravity);

            VDetailLog("{0},  MoveLinear,applyGravity,vehGrav={1},appliedForce-{2}", 
                            Prim.LocalID, m_VehicleGravity, appliedGravity);
        }

        // =======================================================================
        // =======================================================================
        // Apply the effect of the angular motor.
        // The 'contribution' is how much angular correction velocity each function wants.
        //     All the contributions are added together and the resulting velocity is
        //     set directly on the vehicle.
        private void MoveAngular(float pTimestep)
        {
            // The user wants this many radians per second angular change?
            Vector3 angularMotorContribution = m_angularMotor.Step(pTimestep);

            // ==================================================================
            // From http://wiki.secondlife.com/wiki/LlSetVehicleFlags :
            //    This flag prevents linear deflection parallel to world z-axis. This is useful
            //    for preventing ground vehicles with large linear deflection, like bumper cars,
            //    from climbing their linear deflection into the sky. 
            // That is, NO_DEFLECTION_UP says angular motion should not add any pitch or roll movement
            // TODO: This is here because this is where ODE put it but documentation says it
            //    is a linear effect. Where should this check go?
            if ((m_flags & (VehicleFlag.NO_DEFLECTION_UP)) != 0)
            {
                angularMotorContribution.X = 0f;
                angularMotorContribution.Y = 0f;
                VDetailLog("{0},  MoveAngular,noDeflectionUp,angularMotorContrib={1}", Prim.LocalID, angularMotorContribution);
            }

            Vector3 verticalAttractionContribution = ComputeAngularVerticalAttraction();

            Vector3 deflectionContribution = ComputeAngularDeflection();

            Vector3 bankingContribution = ComputeAngularBanking();

            // ==================================================================
            m_lastVertAttractor = verticalAttractionContribution;

            m_lastAngularVelocity = angularMotorContribution
                                    + verticalAttractionContribution
                                    + deflectionContribution
                                    + bankingContribution;

            // Add of the above computation are made relative to vehicle coordinates.
            // Convert to world coordinates.
            m_lastAngularVelocity *= VehicleOrientation;

            // ==================================================================
            // Apply the correction velocity.
            // TODO: Should this be applied as an angular force (torque)?
            if (!m_lastAngularVelocity.ApproxEquals(Vector3.Zero, 0.01f))
            {
                VehicleRotationalVelocity = m_lastAngularVelocity;

                VDetailLog("{0},  MoveAngular,done,nonZero,angMotorContrib={1},vertAttrContrib={2},bankContrib={3},deflectContrib={4},totalContrib={5}",
                                    Prim.LocalID,
                                    angularMotorContribution, verticalAttractionContribution,
                                    bankingContribution, deflectionContribution,
                                    m_lastAngularVelocity
                                    );
            }
            else
            {
                // The vehicle is not adding anything angular wise.
                VehicleRotationalVelocity = Vector3.Zero;
                VDetailLog("{0},  MoveAngular,done,zero", Prim.LocalID);
            }

            // ==================================================================
            //Offset section
            if (m_linearMotorOffset != Vector3.Zero)
            {
                //Offset of linear velocity doesn't change the linear velocity,
                //   but causes a torque to be applied, for example...
                //
                //      IIIII     >>>   IIIII
                //      IIIII     >>>    IIIII
                //      IIIII     >>>     IIIII
                //          ^
                //          |  Applying a force at the arrow will cause the object to move forward, but also rotate
                //
                //
                // The torque created is the linear velocity crossed with the offset

                // TODO: this computation should be in the linear section
                //    because that is where we know the impulse being applied.
                Vector3 torqueFromOffset = Vector3.Zero;
                // torqueFromOffset = Vector3.Cross(m_linearMotorOffset, appliedImpulse);
                if (float.IsNaN(torqueFromOffset.X))
                    torqueFromOffset.X = 0;
                if (float.IsNaN(torqueFromOffset.Y))
                    torqueFromOffset.Y = 0;
                if (float.IsNaN(torqueFromOffset.Z))
                    torqueFromOffset.Z = 0;

                VehicleAddAngularForce(torqueFromOffset * m_vehicleMass);
                VDetailLog("{0},  BSDynamic.MoveAngular,motorOffset,applyTorqueImpulse={1}", Prim.LocalID, torqueFromOffset);
            }

        }
        // From http://wiki.secondlife.com/wiki/Linden_Vehicle_Tutorial:
        //      Some vehicles, like boats, should always keep their up-side up. This can be done by
        //      enabling the "vertical attractor" behavior that springs the vehicle's local z-axis to
        //      the world z-axis (a.k.a. "up"). To take advantage of this feature you would set the
        //      VEHICLE_VERTICAL_ATTRACTION_TIMESCALE to control the period of the spring frequency,
        //      and then set the VEHICLE_VERTICAL_ATTRACTION_EFFICIENCY to control the damping. An
        //      efficiency of 0.0 will cause the spring to wobble around its equilibrium, while an
        //      efficiency of 1.0 will cause the spring to reach its equilibrium with exponential decay.
        public Vector3 ComputeAngularVerticalAttraction()
        {
            Vector3 ret = Vector3.Zero;

            // If vertical attaction timescale is reasonable
            if (enableAngularVerticalAttraction && m_verticalAttractionTimescale < m_verticalAttractionCutoff)
            {
                // Take a vector pointing up and convert it from world to vehicle relative coords.
                Vector3 verticalError = Vector3.UnitZ * VehicleOrientation;

                // If vertical attraction correction is needed, the vector that was pointing up (UnitZ)
                //    is now:
                //    leaning to one side: rotated around the X axis with the Y value going
                //        from zero (nearly straight up) to one (completely to the side)) or
                //    leaning front-to-back: rotated around the Y axis with the value of X being between
                //         zero and one.
                // The value of Z is how far the rotation is off with 1 meaning none and 0 being 90 degrees.

                // Y error means needed rotation around X axis and visa versa.
                // Since the error goes from zero to one, the asin is the corresponding angle.
                ret.X = (float)Math.Asin(verticalError.Y);
                // (Tilt forward (positive X) needs to tilt back (rotate negative) around Y axis.)
                ret.Y = -(float)Math.Asin(verticalError.X);

                // If verticalError.Z is negative, the vehicle is upside down. Add additional push.
                if (verticalError.Z < 0f)
                {
                    ret.X += PIOverFour;
                    ret.Y += PIOverFour;
                }

                // 'ret' is now the necessary velocity to correct tilt in one second.
                //     Correction happens over a number of seconds.
                Vector3 unscaledContrib = ret;
                ret /= m_verticalAttractionTimescale;

                VDetailLog("{0},  MoveAngular,verticalAttraction,,verticalError={1},unscaled={2},eff={3},ts={4},vertAttr={5}",
                                Prim.LocalID, verticalError, unscaledContrib, m_verticalAttractionEfficiency, m_verticalAttractionTimescale, ret);
            }
            return ret;
        }

        // Return the angular correction to correct the direction the vehicle is pointing to be
        //      the direction is should want to be pointing.
        // The vehicle is moving in some direction and correct its orientation to it is pointing
        //     in that direction.
        // TODO: implement reference frame.
        public Vector3 ComputeAngularDeflection()
        {
            Vector3 ret = Vector3.Zero;

            // Since angularMotorUp and angularDeflection are computed independently, they will calculate
            //     approximately the same X or Y correction. When added together (when contributions are combined)
            //     this creates an over-correction and then wabbling as the target is overshot.
            // TODO: rethink how the different correction computations inter-relate.

            if (enableAngularDeflection && m_angularDeflectionEfficiency != 0 && VehicleForwardSpeed > 0.2)
            {
                // The direction the vehicle is moving
                Vector3 movingDirection = VehicleVelocity;
                movingDirection.Normalize();

                // If the vehicle is going backward, it is still pointing forward
                movingDirection *= Math.Sign(VehicleForwardSpeed);

                // The direction the vehicle is pointing
                Vector3 pointingDirection = Vector3.UnitX * VehicleOrientation;
                pointingDirection.Normalize();

                // The difference between what is and what should be.
                Vector3 deflectionError = movingDirection - pointingDirection;

                // Don't try to correct very large errors (not our job)
                // if (Math.Abs(deflectionError.X) > PIOverFour) deflectionError.X = PIOverTwo * Math.Sign(deflectionError.X);
                // if (Math.Abs(deflectionError.Y) > PIOverFour) deflectionError.Y = PIOverTwo * Math.Sign(deflectionError.Y);
                // if (Math.Abs(deflectionError.Z) > PIOverFour) deflectionError.Z = PIOverTwo * Math.Sign(deflectionError.Z);
                if (Math.Abs(deflectionError.X) > PIOverFour) deflectionError.X = 0f;
                if (Math.Abs(deflectionError.Y) > PIOverFour) deflectionError.Y = 0f;
                if (Math.Abs(deflectionError.Z) > PIOverFour) deflectionError.Z = 0f;

                // ret = m_angularDeflectionCorrectionMotor(1f, deflectionError);

                // Scale the correction by recovery timescale and efficiency
                ret = (-deflectionError) * m_angularDeflectionEfficiency;
                ret /= m_angularDeflectionTimescale;

                VDetailLog("{0},  MoveAngular,Deflection,movingDir={1},pointingDir={2},deflectError={3},ret={4}",
                    Prim.LocalID, movingDirection, pointingDirection, deflectionError, ret);
                VDetailLog("{0},  MoveAngular,Deflection,fwdSpd={1},defEff={2},defTS={3}",
                    Prim.LocalID, VehicleForwardSpeed, m_angularDeflectionEfficiency, m_angularDeflectionTimescale);
            }
            return ret;
        }

        // Return an angular change to rotate the vehicle around the Z axis when the vehicle
        //     is tipped around the X axis.
        // From http://wiki.secondlife.com/wiki/Linden_Vehicle_Tutorial:
        //      The vertical attractor feature must be enabled in order for the banking behavior to
        //      function. The way banking works is this: a rotation around the vehicle's roll-axis will
        //      produce a angular velocity around the yaw-axis, causing the vehicle to turn. The magnitude
        //      of the yaw effect will be proportional to the
        //          VEHICLE_BANKING_EFFICIENCY, the angle of the roll rotation, and sometimes the vehicle's
        //                 velocity along its preferred axis of motion. 
        //          The VEHICLE_BANKING_EFFICIENCY can vary between -1 and +1. When it is positive then any
        //                  positive rotation (by the right-hand rule) about the roll-axis will effect a
        //                  (negative) torque around the yaw-axis, making it turn to the right--that is the
        //                  vehicle will lean into the turn, which is how real airplanes and motorcycle's work.
        //                  Negating the banking coefficient will make it so that the vehicle leans to the
        //                  outside of the turn (not very "physical" but might allow interesting vehicles so why not?). 
        //           The VEHICLE_BANKING_MIX is a fake (i.e. non-physical) parameter that is useful for making
        //                  banking vehicles do what you want rather than what the laws of physics allow.
        //                  For example, consider a real motorcycle...it must be moving forward in order for
        //                  it to turn while banking, however video-game motorcycles are often configured
        //                  to turn in place when at a dead stop--because they are often easier to control
        //                  that way using the limited interface of the keyboard or game controller. The
        //                  VEHICLE_BANKING_MIX enables combinations of both realistic and non-realistic
        //                  banking by functioning as a slider between a banking that is correspondingly
        //                  totally static (0.0) and totally dynamic (1.0). By "static" we mean that the
        //                  banking effect depends only on the vehicle's rotation about its roll-axis compared
        //                  to "dynamic" where the banking is also proportional to its velocity along its
        //                  roll-axis. Finding the best value of the "mixture" will probably require trial and error. 
        //      The time it takes for the banking behavior to defeat a preexisting angular velocity about the
        //      world z-axis is determined by the VEHICLE_BANKING_TIMESCALE. So if you want the vehicle to
        //      bank quickly then give it a banking timescale of about a second or less, otherwise you can
        //      make a sluggish vehicle by giving it a timescale of several seconds. 
        public Vector3 ComputeAngularBanking()
        {
            Vector3 ret = Vector3.Zero;

            if (enableAngularBanking && m_bankingEfficiency != 0 && m_verticalAttractionTimescale < m_verticalAttractionCutoff)
            {
                // Rotate a UnitZ vector (pointing up) to how the vehicle is oriented.
                // As the vehicle rolls to the right or left, the Y value will increase from
                //     zero (straight up) to 1 or -1 (full tilt right  or left)
                Vector3 rollComponents = Vector3.UnitZ * VehicleOrientation;
                
                // Figure out the yaw value for this much roll.
                // Squared because that seems to give a good value
                float yawAngle = (float)Math.Asin(rollComponents.Y * rollComponents.Y) * m_bankingEfficiency;

                //        actual error  =       static turn error            +           dynamic turn error
                float mixedYawAngle = yawAngle * (1f - m_bankingMix) + yawAngle * m_bankingMix * VehicleForwardSpeed;

                // TODO: the banking effect should not go to infinity but what to limit it to?
                mixedYawAngle = ClampInRange(-20f, mixedYawAngle, 20f);

                // Build the force vector to change rotation from what it is to what it should be
                ret.Z = -mixedYawAngle;

                // Don't do it all at once.
                ret /= m_bankingTimescale;

                VDetailLog("{0},  MoveAngular,Banking,rollComp={1},speed={2},rollComp={3},yAng={4},mYAng={5},ret={6}",
                            Prim.LocalID, rollComponents, VehicleForwardSpeed, rollComponents, yawAngle, mixedYawAngle, ret);
            }
            return ret;
        }

        // This is from previous instantiations of XXXDynamics.cs.
        // Applies roll reference frame.
        // TODO: is this the right way to separate the code to do this operation?
        //    Should this be in MoveAngular()?
        internal void LimitRotation(float timestep)
        {
            Quaternion rotq = VehicleOrientation;
            Quaternion m_rot = rotq;
            if (m_RollreferenceFrame != Quaternion.Identity)
            {
                if (rotq.X >= m_RollreferenceFrame.X)
                {
                    m_rot.X = rotq.X - (m_RollreferenceFrame.X / 2);
                }
                if (rotq.Y >= m_RollreferenceFrame.Y)
                {
                    m_rot.Y = rotq.Y - (m_RollreferenceFrame.Y / 2);
                }
                if (rotq.X <= -m_RollreferenceFrame.X)
                {
                    m_rot.X = rotq.X + (m_RollreferenceFrame.X / 2);
                }
                if (rotq.Y <= -m_RollreferenceFrame.Y)
                {
                    m_rot.Y = rotq.Y + (m_RollreferenceFrame.Y / 2);
                }
            }
            if ((m_flags & VehicleFlag.LOCK_ROTATION) != 0)
            {
                m_rot.X = 0;
                m_rot.Y = 0;
            }
            if (rotq != m_rot)
            {
                VehicleOrientation = m_rot;
                VDetailLog("{0},  LimitRotation,done,orig={1},new={2}", Prim.LocalID, rotq, m_rot);
            }

        }

        private float ClampInRange(float low, float val, float high)
        {
            return Math.Max(low, Math.Min(val, high));
            // return Utils.Clamp(val, low, high);
        }

        // Invoke the detailed logger and output something if it's enabled.
        private void VDetailLog(string msg, params Object[] args)
        {
            if (Prim.PhysicsScene.VehicleLoggingEnabled)
                Prim.PhysicsScene.DetailLog(msg, args);
        }
    }
}<|MERGE_RESOLUTION|>--- conflicted
+++ resolved
@@ -124,15 +124,9 @@
         static readonly float PIOverTwo = ((float)Math.PI) / 2f;
 
         // For debugging, flags to turn on and off individual corrections.
-<<<<<<< HEAD
-        private bool enableAngularVerticalAttraction = true;
-        private bool enableAngularDeflection = true;
-        private bool enableAngularBanking = true;
-=======
         private bool enableAngularVerticalAttraction;
         private bool enableAngularDeflection;
         private bool enableAngularBanking;
->>>>>>> f54b3985
 
         public BSDynamics(BSScene myScene, BSPrim myPrim)
         {
@@ -147,13 +141,8 @@
         public void SetupVehicleDebugging()
         {
             enableAngularVerticalAttraction = true;
-<<<<<<< HEAD
-            enableAngularDeflection = true;
-            enableAngularBanking = true;
-=======
             enableAngularDeflection = false;
             enableAngularBanking = false;
->>>>>>> f54b3985
             if (BSParam.VehicleDebuggingEnabled != ConfigurationParameters.numericFalse)
             {
                 enableAngularVerticalAttraction = false;
@@ -670,16 +659,10 @@
         private const int m_knownChangedOrientation        = 1 << 4;
         private const int m_knownChangedRotationalVelocity = 1 << 5;
         private const int m_knownChangedRotationalForce    = 1 << 6;
-<<<<<<< HEAD
-        private const int m_knownChangedTerrainHeight      = 1 << 7;
-        private const int m_knownChangedWaterLevel         = 1 << 8;
-        private const int m_knownChangedForwardVelocity    = 1 << 9;
-=======
         private const int m_knownChangedRotationalImpulse  = 1 << 7;
         private const int m_knownChangedTerrainHeight      = 1 << 8;
         private const int m_knownChangedWaterLevel         = 1 << 9;
         private const int m_knownChangedForwardVelocity    = 1 <<10;
->>>>>>> f54b3985
 
         private void ForgetKnownVehicleProperties()
         {
@@ -970,7 +953,6 @@
             VDetailLog("{0},  MoveLinear,done,isColl={1},newVel={2}", Prim.LocalID, Prim.IsColliding, VehicleVelocity );
 
         } // end MoveLinear()
-<<<<<<< HEAD
 
         public void ComputeLinearVelocity(float pTimestep)
         {
@@ -995,32 +977,6 @@
                 // I'm not a ground vehicle but don't totally loose the effect of the environment
                 mixFactor = 0.8f;
             }
-=======
-
-        public void ComputeLinearVelocity(float pTimestep)
-        {
-            Vector3 linearMotorStep = m_linearMotor.Step(pTimestep);
-
-            // The movement computed in the linear motor is relative to the vehicle
-            //     coordinates. Rotate the movement to world coordinates.
-            Vector3 linearMotorVelocity = linearMotorStep * VehicleOrientation;
-
-            // If we're a ground vehicle, don't loose any Z action (like gravity acceleration).
-            float mixFactor = 1f;   // 1 means use all linear motor Z value, 0 means use all existing Z
-            if ((m_flags & VehicleFlag.LIMIT_MOTOR_UP) != 0)
-            {
-                if (!Prim.IsColliding)
-                {
-                    // If a ground vehicle and not on the ground, I want gravity effect
-                    mixFactor = 0.2f;
-                }
-            }
-            else
-            {
-                // I'm not a ground vehicle but don't totally loose the effect of the environment
-                mixFactor = 0.8f;
-            }
->>>>>>> f54b3985
             linearMotorVelocity.Z = mixFactor * linearMotorVelocity.Z + (1f - mixFactor) * VehicleVelocity.Z;
 
             // What we want to contribute to the vehicle's existing velocity
@@ -1091,18 +1047,6 @@
                 else
                 {
                     // Error is positive if below the target and negative if above.
-<<<<<<< HEAD
-                    float verticalError = m_VhoverTargetHeight - VehiclePosition.Z;
-                    float verticalCorrectionVelocity = verticalError / m_VhoverTimescale * pTimestep;
-
-                    // TODO: implement m_VhoverEfficiency correctly
-                    VehicleAddForceImpulse(new Vector3(0f, 0f, verticalCorrectionVelocity));
-
-                    VDetailLog("{0},  MoveLinear,hover,pos={1},eff={2},hoverTS={3},height={4},target={5},err={6},corrVel={7}",
-                                    Prim.LocalID, VehiclePosition, m_VhoverEfficiency,
-                                    m_VhoverTimescale, m_VhoverHeight, m_VhoverTargetHeight,
-                                    verticalError, verticalCorrectionVelocity);
-=======
                     Vector3 hpos = VehiclePosition;
                     float verticalError = m_VhoverTargetHeight - hpos.Z;
                     float verticalCorrection = verticalError / m_VhoverTimescale;
@@ -1129,7 +1073,6 @@
                                     Prim.LocalID, VehiclePosition, m_VhoverEfficiency,
                                     m_VhoverTimescale, m_VhoverHeight, m_VhoverTargetHeight,
                                     verticalError, verticalCorrection);
->>>>>>> f54b3985
                 }
 
             }
