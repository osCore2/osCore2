--- conflicted
+++ resolved
@@ -332,15 +332,12 @@
                 int hullCount, float[] hulls);
 
 public abstract BulletShape BuildHullShapeFromMesh(BulletWorld world, BulletShape meshShape, HACDParams parms);
-<<<<<<< HEAD
-=======
 
 public abstract BulletShape BuildConvexHullShapeFromMesh(BulletWorld world, BulletShape meshShape);
 
 public abstract BulletShape CreateConvexHullShape(BulletWorld world,
                 int indicesCount, int[] indices,
                 int verticesCount, float[] vertices );
->>>>>>> c6e9db58
 
 public abstract BulletShape BuildNativeShape(BulletWorld world, ShapeData shapeData);
 
