/*
 * Copyright (c) Contributors, http://opensimulator.org/
 * See CONTRIBUTORS.TXT for a full list of copyright holders.
 *
 * Redistribution and use in source and binary forms, with or without
 * modification, are permitted provided that the following conditions are met:
 *     * Redistributions of source code must retain the above copyright
 *       notice, this list of conditions and the following disclaimer.
 *     * Redistributions in binary form must reproduce the above copyright
 *       notice, this list of conditions and the following disclaimer in the
 *       documentation and/or other materials provided with the distribution.
 *     * Neither the name of the OpenSimulator Project nor the
 *       names of its contributors may be used to endorse or promote products
 *       derived from this software without specific prior written permission.
 *
 * THIS SOFTWARE IS PROVIDED BY THE DEVELOPERS ``AS IS'' AND ANY
 * EXPRESS OR IMPLIED WARRANTIES, INCLUDING, BUT NOT LIMITED TO, THE IMPLIED
 * WARRANTIES OF MERCHANTABILITY AND FITNESS FOR A PARTICULAR PURPOSE ARE
 * DISCLAIMED. IN NO EVENT SHALL THE CONTRIBUTORS BE LIABLE FOR ANY
 * DIRECT, INDIRECT, INCIDENTAL, SPECIAL, EXEMPLARY, OR CONSEQUENTIAL DAMAGES
 * (INCLUDING, BUT NOT LIMITED TO, PROCUREMENT OF SUBSTITUTE GOODS OR SERVICES;
 * LOSS OF USE, DATA, OR PROFITS; OR BUSINESS INTERRUPTION) HOWEVER CAUSED AND
 * ON ANY THEORY OF LIABILITY, WHETHER IN CONTRACT, STRICT LIABILITY, OR TORT
 * (INCLUDING NEGLIGENCE OR OTHERWISE) ARISING IN ANY WAY OUT OF THE USE OF THIS
 * SOFTWARE, EVEN IF ADVISED OF THE POSSIBILITY OF SUCH DAMAGE.
 */

//#define USE_DRAWSTUFF

using System;
using System.Collections.Generic;
using System.Reflection;
using System.Runtime.InteropServices;
using System.Threading;
using System.IO;
using System.Diagnostics;
using log4net;
using Nini.Config;
using Ode.NET;
#if USE_DRAWSTUFF
using Drawstuff.NET;
#endif 
using OpenSim.Framework;
using OpenSim.Region.Physics.Manager;
using OpenMetaverse;

//using OpenSim.Region.Physics.OdePlugin.Meshing;

namespace OpenSim.Region.Physics.OdePlugin
{
    /// <summary>
    /// ODE plugin
    /// </summary>
    public class OdePlugin : IPhysicsPlugin
    {
        //private static readonly log4net.ILog m_log = log4net.LogManager.GetLogger(System.Reflection.MethodBase.GetCurrentMethod().DeclaringType);

        private CollisionLocker ode;
        private OdeScene _mScene;

        public OdePlugin()
        {
            ode = new CollisionLocker();
        }

        public bool Init()
        {
            return true;
        }

        public PhysicsScene GetScene(String sceneIdentifier)
        {
            if (_mScene == null)
            {
                // Initializing ODE only when a scene is created allows alternative ODE plugins to co-habit (according to
                // http://opensimulator.org/mantis/view.php?id=2750).
                d.InitODE();
                
                _mScene = new OdeScene(ode, sceneIdentifier);
            }
            return (_mScene);
        }

        public string GetName()
        {
            return ("OpenDynamicsEngine");
        }

        public void Dispose()
        {
        }
    }

    public enum StatusIndicators : int
    {
        Generic = 0,
        Start = 1,
        End = 2
    }

    public struct sCollisionData
    {
        public uint ColliderLocalId;
        public uint CollidedWithLocalId;
        public int NumberOfCollisions;
        public int CollisionType;
        public int StatusIndicator;
        public int lastframe;
    }

    [Flags]
    public enum CollisionCategories : int
    {
        Disabled = 0,
        Geom = 0x00000001,
        Body = 0x00000002,
        Space = 0x00000004,
        Character = 0x00000008,
        Land = 0x00000010,
        Water = 0x00000020,
        Wind = 0x00000040,
        Sensor = 0x00000080,
        Selected = 0x00000100
    }

    /// <summary>
    /// Material type for a primitive
    /// </summary>
    public enum Material : int
    {
        /// <summary></summary>
        Stone = 0,
        /// <summary></summary>
        Metal = 1,
        /// <summary></summary>
        Glass = 2,
        /// <summary></summary>
        Wood = 3,
        /// <summary></summary>
        Flesh = 4,
        /// <summary></summary>
        Plastic = 5,
        /// <summary></summary>
        Rubber = 6

    }

    public sealed class OdeScene : PhysicsScene
    {
        private readonly ILog m_log;
        // private Dictionary<string, sCollisionData> m_storedCollisions = new Dictionary<string, sCollisionData>();

        CollisionLocker ode;

        private Random fluidRandomizer = new Random(Environment.TickCount);

        private const uint m_regionWidth = Constants.RegionSize;
        private const uint m_regionHeight = Constants.RegionSize;

        private float ODE_STEPSIZE = 0.020f;
        private float metersInSpace = 29.9f;

        public float gravityx = 0f;
        public float gravityy = 0f;
        public float gravityz = -9.8f;

        private float contactsurfacelayer = 0.001f;

        private int worldHashspaceLow = -4;
        private int worldHashspaceHigh = 128;

        private int smallHashspaceLow = -4;
        private int smallHashspaceHigh = 66;

        private float waterlevel = 0f;
        private int framecount = 0;
        //private int m_returncollisions = 10;

        private readonly IntPtr contactgroup;
        internal IntPtr LandGeom;

        internal IntPtr WaterGeom;

        private float nmTerrainContactFriction = 255.0f;
        private float nmTerrainContactBounce = 0.1f;
        private float nmTerrainContactERP = 0.1025f;

        private float mTerrainContactFriction = 75f;
        private float mTerrainContactBounce = 0.1f;
        private float mTerrainContactERP = 0.05025f;

        private float nmAvatarObjectContactFriction = 250f;
        private float nmAvatarObjectContactBounce = 0.1f;

        private float mAvatarObjectContactFriction = 75f;
        private float mAvatarObjectContactBounce = 0.1f;

        private float avPIDD = 3200f;
        private float avPIDP = 1400f;
        private float avCapRadius = 0.37f;
        private float avStandupTensor = 2000000f;
        private bool avCapsuleTilted = true; // true = old compatibility mode with leaning capsule; false = new corrected mode
        public bool IsAvCapsuleTilted { get { return avCapsuleTilted; } set { avCapsuleTilted = value; } }
        private float avDensity = 80f;
        private float avHeightFudgeFactor = 0.52f;
        private float avMovementDivisorWalk = 1.3f;
        private float avMovementDivisorRun = 0.8f;
        private float minimumGroundFlightOffset = 3f;

        public bool meshSculptedPrim = true;
        public bool forceSimplePrimMeshing = false;

        public float meshSculptLOD = 32;
        public float MeshSculptphysicalLOD = 16;

        public float geomDefaultDensity = 10.000006836f;

        public int geomContactPointsStartthrottle = 3;
        public int geomUpdatesPerThrottledUpdate = 15;

        public float bodyPIDD = 35f;
        public float bodyPIDG = 25;

        public int geomCrossingFailuresBeforeOutofbounds = 5;

        public float bodyMotorJointMaxforceTensor = 2;

        public int bodyFramesAutoDisable = 20;

        

        private float[] _watermap;
        private bool m_filterCollisions = true;

        private d.NearCallback nearCallback;
        public d.TriCallback triCallback;
        public d.TriArrayCallback triArrayCallback;
        private readonly HashSet<OdeCharacter> _characters = new HashSet<OdeCharacter>();
        private readonly HashSet<OdePrim> _prims = new HashSet<OdePrim>();
        private readonly HashSet<OdePrim> _activeprims = new HashSet<OdePrim>();
        private readonly HashSet<OdePrim> _taintedPrimH = new HashSet<OdePrim>();
        private readonly List<OdePrim> _taintedPrimL = new List<OdePrim>();
        private readonly HashSet<OdeCharacter> _taintedActors = new HashSet<OdeCharacter>();
        private readonly List<d.ContactGeom> _perloopContact = new List<d.ContactGeom>();
        private readonly List<PhysicsActor> _collisionEventPrim = new List<PhysicsActor>();
        public Dictionary<IntPtr, String> geom_name_map = new Dictionary<IntPtr, String>();
        public Dictionary<IntPtr, PhysicsActor> actor_name_map = new Dictionary<IntPtr, PhysicsActor>();
        private bool m_NINJA_physics_joints_enabled = false;
        //private Dictionary<String, IntPtr> jointpart_name_map = new Dictionary<String,IntPtr>();
        private readonly Dictionary<String, List<PhysicsJoint>> joints_connecting_actor = new Dictionary<String, List<PhysicsJoint>>();
        private d.ContactGeom[] contacts = new d.ContactGeom[80];
        private readonly List<PhysicsJoint> requestedJointsToBeCreated = new List<PhysicsJoint>(); // lock only briefly. accessed by external code (to request new joints) and by OdeScene.Simulate() to move those joints into pending/active
        private readonly List<PhysicsJoint> pendingJoints = new List<PhysicsJoint>(); // can lock for longer. accessed only by OdeScene.
        private readonly List<PhysicsJoint> activeJoints = new List<PhysicsJoint>(); // can lock for longer. accessed only by OdeScene.
        private readonly List<string> requestedJointsToBeDeleted = new List<string>(); // lock only briefly. accessed by external code (to request deletion of joints) and by OdeScene.Simulate() to move those joints out of pending/active
        private Object externalJointRequestsLock = new Object();
        private readonly Dictionary<String, PhysicsJoint> SOPName_to_activeJoint = new Dictionary<String, PhysicsJoint>();
        private readonly Dictionary<String, PhysicsJoint> SOPName_to_pendingJoint = new Dictionary<String, PhysicsJoint>();
        private readonly DoubleDictionary<Vector3, IntPtr, IntPtr> RegionTerrain = new DoubleDictionary<Vector3, IntPtr, IntPtr>();
        private readonly Dictionary<IntPtr,float[]> TerrainHeightFieldHeights = new Dictionary<IntPtr, float[]>();

        private d.Contact contact;
        private d.Contact TerrainContact;
        private d.Contact AvatarMovementprimContact;
        private d.Contact AvatarMovementTerrainContact;
        private d.Contact WaterContact;
        private d.Contact[,] m_materialContacts;

//Ckrinke: Comment out until used. We declare it, initialize it, but do not use it
//Ckrinke        private int m_randomizeWater = 200;
        private int m_physicsiterations = 10;
        private const float m_SkipFramesAtms = 0.40f; // Drop frames gracefully at a 400 ms lag
        private readonly PhysicsActor PANull = new NullPhysicsActor();
        private float step_time = 0.0f;
//Ckrinke: Comment out until used. We declare it, initialize it, but do not use it
//Ckrinke        private int ms = 0;
        public IntPtr world;
        //private bool returncollisions = false;
        // private uint obj1LocalID = 0;
        private uint obj2LocalID = 0;
        //private int ctype = 0;
        private OdeCharacter cc1;
        private OdePrim cp1;
        private OdeCharacter cc2;
        private OdePrim cp2;
        //private int cStartStop = 0;
        //private string cDictKey = "";

        public IntPtr space;

        //private IntPtr tmpSpace;
        // split static geometry collision handling into spaces of 30 meters
        public IntPtr[,] staticPrimspace;

        public Object OdeLock;

        public IMesher mesher;

        private IConfigSource m_config;

        public bool physics_logging = false;
        public int physics_logging_interval = 0;
        public bool physics_logging_append_existing_logfile = false;

        public d.Vector3 xyz = new d.Vector3(128.1640f, 128.3079f, 25.7600f);
        public d.Vector3 hpr = new d.Vector3(125.5000f, -17.0000f, 0.0000f);

        // TODO: unused: private uint heightmapWidth = m_regionWidth + 1;
        // TODO: unused: private uint heightmapHeight = m_regionHeight + 1;
        // TODO: unused: private uint heightmapWidthSamples;
        // TODO: unused: private uint heightmapHeightSamples;

        private volatile int m_global_contactcount = 0;

        private Vector3 m_worldOffset = Vector3.Zero;
        public Vector2 WorldExtents = new Vector2((int)Constants.RegionSize, (int)Constants.RegionSize);
        private PhysicsScene m_parentScene = null;

        private ODERayCastRequestManager m_rayCastManager;

        /// <summary>
        /// Initiailizes the scene
        /// Sets many properties that ODE requires to be stable
        /// These settings need to be tweaked 'exactly' right or weird stuff happens.
        /// </summary>
        public OdeScene(CollisionLocker dode, string sceneIdentifier)
        {
            m_log 
                = LogManager.GetLogger(MethodBase.GetCurrentMethod().DeclaringType.ToString() + "." + sceneIdentifier);

            OdeLock = new Object();
            ode = dode;
            nearCallback = near;
            triCallback = TriCallback;
            triArrayCallback = TriArrayCallback;
            m_rayCastManager = new ODERayCastRequestManager(this);
            lock (OdeLock)
            {
                // Create the world and the first space
                world = d.WorldCreate();
                space = d.HashSpaceCreate(IntPtr.Zero);
                

                contactgroup = d.JointGroupCreate(0);
                //contactgroup

                d.WorldSetAutoDisableFlag(world, false);
                #if USE_DRAWSTUFF
                
                Thread viewthread = new Thread(new ParameterizedThreadStart(startvisualization));
                viewthread.Start();
                #endif
            }


            _watermap = new float[258 * 258];

            // Zero out the prim spaces array (we split our space into smaller spaces so
            // we can hit test less.
        }

#if USE_DRAWSTUFF
        public void startvisualization(object o)
        {
            ds.Functions fn;
            fn.version = ds.VERSION;
            fn.start = new ds.CallbackFunction(start);
            fn.step = new ds.CallbackFunction(step);
            fn.command = new ds.CallbackFunction(command);
            fn.stop = null;
            fn.path_to_textures = "./textures";
            string[] args = new string[0];
            ds.SimulationLoop(args.Length, args, 352, 288, ref fn);
        }
#endif

        // Initialize the mesh plugin
        public override void Initialise(IMesher meshmerizer, IConfigSource config)
        {
            mesher = meshmerizer;
            m_config = config;
            // Defaults

            if (Environment.OSVersion.Platform == PlatformID.Unix)
            {
                avPIDD = 3200.0f;
                avPIDP = 1400.0f;
                avStandupTensor = 2000000f;
            }
            else
            {
                avPIDD = 2200.0f;
                avPIDP = 900.0f;
                avStandupTensor = 550000f;
            }

            if (m_config != null)
            {
                IConfig physicsconfig = m_config.Configs["ODEPhysicsSettings"];
                if (physicsconfig != null)
                {
                    gravityx = physicsconfig.GetFloat("world_gravityx", 0f);
                    gravityy = physicsconfig.GetFloat("world_gravityy", 0f);
                    gravityz = physicsconfig.GetFloat("world_gravityz", -9.8f);

                    worldHashspaceLow = physicsconfig.GetInt("world_hashspace_size_low", -4);
                    worldHashspaceHigh = physicsconfig.GetInt("world_hashspace_size_high", 128);

                    metersInSpace = physicsconfig.GetFloat("meters_in_small_space", 29.9f);
                    smallHashspaceLow = physicsconfig.GetInt("small_hashspace_size_low", -4);
                    smallHashspaceHigh = physicsconfig.GetInt("small_hashspace_size_high", 66);

                    contactsurfacelayer = physicsconfig.GetFloat("world_contact_surface_layer", 0.001f);

                    nmTerrainContactFriction = physicsconfig.GetFloat("nm_terraincontact_friction", 255.0f);
                    nmTerrainContactBounce = physicsconfig.GetFloat("nm_terraincontact_bounce", 0.1f);
                    nmTerrainContactERP = physicsconfig.GetFloat("nm_terraincontact_erp", 0.1025f);

                    mTerrainContactFriction = physicsconfig.GetFloat("m_terraincontact_friction", 75f);
                    mTerrainContactBounce = physicsconfig.GetFloat("m_terraincontact_bounce", 0.05f);
                    mTerrainContactERP = physicsconfig.GetFloat("m_terraincontact_erp", 0.05025f);

                    nmAvatarObjectContactFriction = physicsconfig.GetFloat("objectcontact_friction", 250f);
                    nmAvatarObjectContactBounce = physicsconfig.GetFloat("objectcontact_bounce", 0.2f);

                    mAvatarObjectContactFriction = physicsconfig.GetFloat("m_avatarobjectcontact_friction", 75f);
                    mAvatarObjectContactBounce = physicsconfig.GetFloat("m_avatarobjectcontact_bounce", 0.1f);

                    ODE_STEPSIZE = physicsconfig.GetFloat("world_stepsize", 0.020f);
                    m_physicsiterations = physicsconfig.GetInt("world_internal_steps_without_collisions", 10);

                    avDensity = physicsconfig.GetFloat("av_density", 80f);
                    avHeightFudgeFactor = physicsconfig.GetFloat("av_height_fudge_factor", 0.52f);
                    avMovementDivisorWalk = physicsconfig.GetFloat("av_movement_divisor_walk", 1.3f);
                    avMovementDivisorRun = physicsconfig.GetFloat("av_movement_divisor_run", 0.8f);
                    avCapRadius = physicsconfig.GetFloat("av_capsule_radius", 0.37f);
                    avCapsuleTilted = physicsconfig.GetBoolean("av_capsule_tilted", true);

                    geomContactPointsStartthrottle = physicsconfig.GetInt("geom_contactpoints_start_throttling", 3);
                    geomUpdatesPerThrottledUpdate = physicsconfig.GetInt("geom_updates_before_throttled_update", 15);
                    geomCrossingFailuresBeforeOutofbounds = physicsconfig.GetInt("geom_crossing_failures_before_outofbounds", 5);

                    geomDefaultDensity = physicsconfig.GetFloat("geometry_default_density", 10.000006836f);
                    bodyFramesAutoDisable = physicsconfig.GetInt("body_frames_auto_disable", 20);

                    bodyPIDD = physicsconfig.GetFloat("body_pid_derivative", 35f);
                    bodyPIDG = physicsconfig.GetFloat("body_pid_gain", 25f);

                    forceSimplePrimMeshing = physicsconfig.GetBoolean("force_simple_prim_meshing", forceSimplePrimMeshing);
                    meshSculptedPrim = physicsconfig.GetBoolean("mesh_sculpted_prim", true);
                    meshSculptLOD = physicsconfig.GetFloat("mesh_lod", 32f);
                    MeshSculptphysicalLOD = physicsconfig.GetFloat("mesh_physical_lod", 16f);
                    m_filterCollisions = physicsconfig.GetBoolean("filter_collisions", false);

                    if (Environment.OSVersion.Platform == PlatformID.Unix)
                    {
                        avPIDD = physicsconfig.GetFloat("av_pid_derivative_linux", 2200.0f);
                        avPIDP = physicsconfig.GetFloat("av_pid_proportional_linux", 900.0f);
                        avStandupTensor = physicsconfig.GetFloat("av_capsule_standup_tensor_linux", 550000f);
                        bodyMotorJointMaxforceTensor = physicsconfig.GetFloat("body_motor_joint_maxforce_tensor_linux", 5f);
                    }
                    else
                    {
                        avPIDD = physicsconfig.GetFloat("av_pid_derivative_win", 2200.0f);
                        avPIDP = physicsconfig.GetFloat("av_pid_proportional_win", 900.0f);
                        avStandupTensor = physicsconfig.GetFloat("av_capsule_standup_tensor_win", 550000f);
                        bodyMotorJointMaxforceTensor = physicsconfig.GetFloat("body_motor_joint_maxforce_tensor_win", 5f);
                    }

                    physics_logging = physicsconfig.GetBoolean("physics_logging", false);
                    physics_logging_interval = physicsconfig.GetInt("physics_logging_interval", 0);
                    physics_logging_append_existing_logfile = physicsconfig.GetBoolean("physics_logging_append_existing_logfile", false);

                    m_NINJA_physics_joints_enabled = physicsconfig.GetBoolean("use_NINJA_physics_joints", false);
                    minimumGroundFlightOffset = physicsconfig.GetFloat("minimum_ground_flight_offset", 3f);

                }
            }

            staticPrimspace = new IntPtr[(int)(300 / metersInSpace), (int)(300 / metersInSpace)];

            // Centeral contact friction and bounce
            // ckrinke 11/10/08 Enabling soft_erp but not soft_cfm until I figure out why
            // an avatar falls through in Z but not in X or Y when walking on a prim.
            contact.surface.mode |= d.ContactFlags.SoftERP;
            contact.surface.mu = nmAvatarObjectContactFriction;
            contact.surface.bounce = nmAvatarObjectContactBounce;
            contact.surface.soft_cfm = 0.010f;
            contact.surface.soft_erp = 0.010f;

            // Terrain contact friction and Bounce
            // This is the *non* moving version.   Use this when an avatar
            // isn't moving to keep it in place better
            TerrainContact.surface.mode |= d.ContactFlags.SoftERP;
            TerrainContact.surface.mu = nmTerrainContactFriction;
            TerrainContact.surface.bounce = nmTerrainContactBounce;
            TerrainContact.surface.soft_erp = nmTerrainContactERP;

            WaterContact.surface.mode |= (d.ContactFlags.SoftERP | d.ContactFlags.SoftCFM);
            WaterContact.surface.mu = 0f; // No friction
            WaterContact.surface.bounce = 0.0f; // No bounce
            WaterContact.surface.soft_cfm = 0.010f;
            WaterContact.surface.soft_erp = 0.010f;

            // Prim contact friction and bounce
            // THis is the *non* moving version of friction and bounce
            // Use this when an avatar comes in contact with a prim
            // and is moving
            AvatarMovementprimContact.surface.mu = mAvatarObjectContactFriction;
            AvatarMovementprimContact.surface.bounce = mAvatarObjectContactBounce;

            // Terrain contact friction bounce and various error correcting calculations
            // Use this when an avatar is in contact with the terrain and moving.
            AvatarMovementTerrainContact.surface.mode |= d.ContactFlags.SoftERP;
            AvatarMovementTerrainContact.surface.mu = mTerrainContactFriction;
            AvatarMovementTerrainContact.surface.bounce = mTerrainContactBounce;
            AvatarMovementTerrainContact.surface.soft_erp = mTerrainContactERP;


            /*
                <summary></summary>
                Stone = 0,
                /// <summary></summary>
                Metal = 1,
                /// <summary></summary>
                Glass = 2,
                /// <summary></summary>
                Wood = 3,
                /// <summary></summary>
                Flesh = 4,
                /// <summary></summary>
                Plastic = 5,
                /// <summary></summary>
                Rubber = 6
             */

            m_materialContacts = new d.Contact[7,2];

            m_materialContacts[(int)Material.Stone, 0] = new d.Contact();
            m_materialContacts[(int)Material.Stone, 0].surface.mode |= d.ContactFlags.SoftERP;
            m_materialContacts[(int)Material.Stone, 0].surface.mu = nmAvatarObjectContactFriction;
            m_materialContacts[(int)Material.Stone, 0].surface.bounce = nmAvatarObjectContactBounce;
            m_materialContacts[(int)Material.Stone, 0].surface.soft_cfm = 0.010f;
            m_materialContacts[(int)Material.Stone, 0].surface.soft_erp = 0.010f;

            m_materialContacts[(int)Material.Stone, 1] = new d.Contact();
            m_materialContacts[(int)Material.Stone, 1].surface.mode |= d.ContactFlags.SoftERP;
            m_materialContacts[(int)Material.Stone, 1].surface.mu = mAvatarObjectContactFriction;
            m_materialContacts[(int)Material.Stone, 1].surface.bounce = mAvatarObjectContactBounce;
            m_materialContacts[(int)Material.Stone, 1].surface.soft_cfm = 0.010f;
            m_materialContacts[(int)Material.Stone, 1].surface.soft_erp = 0.010f;

            m_materialContacts[(int)Material.Metal, 0] = new d.Contact();
            m_materialContacts[(int)Material.Metal, 0].surface.mode |= d.ContactFlags.SoftERP;
            m_materialContacts[(int)Material.Metal, 0].surface.mu = nmAvatarObjectContactFriction;
            m_materialContacts[(int)Material.Metal, 0].surface.bounce = nmAvatarObjectContactBounce;
            m_materialContacts[(int)Material.Metal, 0].surface.soft_cfm = 0.010f;
            m_materialContacts[(int)Material.Metal, 0].surface.soft_erp = 0.010f;

            m_materialContacts[(int)Material.Metal, 1] = new d.Contact();
            m_materialContacts[(int)Material.Metal, 1].surface.mode |= d.ContactFlags.SoftERP;
            m_materialContacts[(int)Material.Metal, 1].surface.mu = mAvatarObjectContactFriction;
            m_materialContacts[(int)Material.Metal, 1].surface.bounce = mAvatarObjectContactBounce;
            m_materialContacts[(int)Material.Metal, 1].surface.soft_cfm = 0.010f;
            m_materialContacts[(int)Material.Metal, 1].surface.soft_erp = 0.010f;

            m_materialContacts[(int)Material.Glass, 0] = new d.Contact();
            m_materialContacts[(int)Material.Glass, 0].surface.mode |= d.ContactFlags.SoftERP;
            m_materialContacts[(int)Material.Glass, 0].surface.mu = 1f;
            m_materialContacts[(int)Material.Glass, 0].surface.bounce = 0.5f;
            m_materialContacts[(int)Material.Glass, 0].surface.soft_cfm = 0.010f;
            m_materialContacts[(int)Material.Glass, 0].surface.soft_erp = 0.010f;

            /*
                private float nmAvatarObjectContactFriction = 250f;
                private float nmAvatarObjectContactBounce = 0.1f;

                private float mAvatarObjectContactFriction = 75f;
                private float mAvatarObjectContactBounce = 0.1f;
            */
            m_materialContacts[(int)Material.Glass, 1] = new d.Contact();
            m_materialContacts[(int)Material.Glass, 1].surface.mode |= d.ContactFlags.SoftERP;
            m_materialContacts[(int)Material.Glass, 1].surface.mu = 1f;
            m_materialContacts[(int)Material.Glass, 1].surface.bounce = 0.5f;
            m_materialContacts[(int)Material.Glass, 1].surface.soft_cfm = 0.010f;
            m_materialContacts[(int)Material.Glass, 1].surface.soft_erp = 0.010f;

            m_materialContacts[(int)Material.Wood, 0] = new d.Contact();
            m_materialContacts[(int)Material.Wood, 0].surface.mode |= d.ContactFlags.SoftERP;
            m_materialContacts[(int)Material.Wood, 0].surface.mu = nmAvatarObjectContactFriction;
            m_materialContacts[(int)Material.Wood, 0].surface.bounce = nmAvatarObjectContactBounce;
            m_materialContacts[(int)Material.Wood, 0].surface.soft_cfm = 0.010f;
            m_materialContacts[(int)Material.Wood, 0].surface.soft_erp = 0.010f;

            m_materialContacts[(int)Material.Wood, 1] = new d.Contact();
            m_materialContacts[(int)Material.Wood, 1].surface.mode |= d.ContactFlags.SoftERP;
            m_materialContacts[(int)Material.Wood, 1].surface.mu = mAvatarObjectContactFriction;
            m_materialContacts[(int)Material.Wood, 1].surface.bounce = mAvatarObjectContactBounce;
            m_materialContacts[(int)Material.Wood, 1].surface.soft_cfm = 0.010f;
            m_materialContacts[(int)Material.Wood, 1].surface.soft_erp = 0.010f;

            m_materialContacts[(int)Material.Flesh, 0] = new d.Contact();
            m_materialContacts[(int)Material.Flesh, 0].surface.mode |= d.ContactFlags.SoftERP;
            m_materialContacts[(int)Material.Flesh, 0].surface.mu = nmAvatarObjectContactFriction;
            m_materialContacts[(int)Material.Flesh, 0].surface.bounce = nmAvatarObjectContactBounce;
            m_materialContacts[(int)Material.Flesh, 0].surface.soft_cfm = 0.010f;
            m_materialContacts[(int)Material.Flesh, 0].surface.soft_erp = 0.010f;

            m_materialContacts[(int)Material.Flesh, 1] = new d.Contact();
            m_materialContacts[(int)Material.Flesh, 1].surface.mode |= d.ContactFlags.SoftERP;
            m_materialContacts[(int)Material.Flesh, 1].surface.mu = mAvatarObjectContactFriction;
            m_materialContacts[(int)Material.Flesh, 1].surface.bounce = mAvatarObjectContactBounce;
            m_materialContacts[(int)Material.Flesh, 1].surface.soft_cfm = 0.010f;
            m_materialContacts[(int)Material.Flesh, 1].surface.soft_erp = 0.010f;

            m_materialContacts[(int)Material.Plastic, 0] = new d.Contact();
            m_materialContacts[(int)Material.Plastic, 0].surface.mode |= d.ContactFlags.SoftERP;
            m_materialContacts[(int)Material.Plastic, 0].surface.mu = nmAvatarObjectContactFriction;
            m_materialContacts[(int)Material.Plastic, 0].surface.bounce = nmAvatarObjectContactBounce;
            m_materialContacts[(int)Material.Plastic, 0].surface.soft_cfm = 0.010f;
            m_materialContacts[(int)Material.Plastic, 0].surface.soft_erp = 0.010f;

            m_materialContacts[(int)Material.Plastic, 1] = new d.Contact();
            m_materialContacts[(int)Material.Plastic, 1].surface.mode |= d.ContactFlags.SoftERP;
            m_materialContacts[(int)Material.Plastic, 1].surface.mu = mAvatarObjectContactFriction;
            m_materialContacts[(int)Material.Plastic, 1].surface.bounce = mAvatarObjectContactBounce;
            m_materialContacts[(int)Material.Plastic, 1].surface.soft_cfm = 0.010f;
            m_materialContacts[(int)Material.Plastic, 1].surface.soft_erp = 0.010f;

            m_materialContacts[(int)Material.Rubber, 0] = new d.Contact();
            m_materialContacts[(int)Material.Rubber, 0].surface.mode |= d.ContactFlags.SoftERP;
            m_materialContacts[(int)Material.Rubber, 0].surface.mu = nmAvatarObjectContactFriction;
            m_materialContacts[(int)Material.Rubber, 0].surface.bounce = nmAvatarObjectContactBounce;
            m_materialContacts[(int)Material.Rubber, 0].surface.soft_cfm = 0.010f;
            m_materialContacts[(int)Material.Rubber, 0].surface.soft_erp = 0.010f;

            m_materialContacts[(int)Material.Rubber, 1] = new d.Contact();
            m_materialContacts[(int)Material.Rubber, 1].surface.mode |= d.ContactFlags.SoftERP;
            m_materialContacts[(int)Material.Rubber, 1].surface.mu = mAvatarObjectContactFriction;
            m_materialContacts[(int)Material.Rubber, 1].surface.bounce = mAvatarObjectContactBounce;
            m_materialContacts[(int)Material.Rubber, 1].surface.soft_cfm = 0.010f;
            m_materialContacts[(int)Material.Rubber, 1].surface.soft_erp = 0.010f;

            d.HashSpaceSetLevels(space, worldHashspaceLow, worldHashspaceHigh);

            // Set the gravity,, don't disable things automatically (we set it explicitly on some things)

            d.WorldSetGravity(world, gravityx, gravityy, gravityz);
            d.WorldSetContactSurfaceLayer(world, contactsurfacelayer);

            d.WorldSetLinearDamping(world, 256f);
            d.WorldSetAngularDamping(world, 256f);
            d.WorldSetAngularDampingThreshold(world, 256f);
            d.WorldSetLinearDampingThreshold(world, 256f);
            d.WorldSetMaxAngularSpeed(world, 256f);

            // Set how many steps we go without running collision testing
            // This is in addition to the step size.
            // Essentially Steps * m_physicsiterations
            d.WorldSetQuickStepNumIterations(world, m_physicsiterations);
            //d.WorldSetContactMaxCorrectingVel(world, 1000.0f);

            

            for (int i = 0; i < staticPrimspace.GetLength(0); i++)
            {
                for (int j = 0; j < staticPrimspace.GetLength(1); j++)
                {
                    staticPrimspace[i, j] = IntPtr.Zero;
                }
            }
        }

        internal void waitForSpaceUnlock(IntPtr space)
        {
            //if (space != IntPtr.Zero)
                //while (d.SpaceLockQuery(space)) { } // Wait and do nothing
        }

        /// <summary>
        /// Debug space message for printing the space that a prim/avatar is in.
        /// </summary>
        /// <param name="pos"></param>
        /// <returns>Returns which split up space the given position is in.</returns>
        public string whichspaceamIin(PhysicsVector pos)
        {
            return calculateSpaceForGeom(pos).ToString();
        }

        #region Collision Detection

        /// <summary>
        /// This is our near callback.  A geometry is near a body
        /// </summary>
        /// <param name="space">The space that contains the geoms.  Remember, spaces are also geoms</param>
        /// <param name="g1">a geometry or space</param>
        /// <param name="g2">another geometry or space</param>
        private void near(IntPtr space, IntPtr g1, IntPtr g2)
        {
            //  no lock here!  It's invoked from within Simulate(), which is thread-locked

            // Test if we're colliding a geom with a space.
            // If so we have to drill down into the space recursively

            if (d.GeomIsSpace(g1) || d.GeomIsSpace(g2))
            {
                if (g1 == IntPtr.Zero || g2 == IntPtr.Zero)
                    return;
                
                // Separating static prim geometry spaces.
                // We'll be calling near recursivly if one
                // of them is a space to find all of the
                // contact points in the space
                try
                {
                    d.SpaceCollide2(g1, g2, IntPtr.Zero, nearCallback);
                }
                catch (AccessViolationException)
                {
                    m_log.Warn("[PHYSICS]: Unable to collide test a space");
                    return;
                }
                //Colliding a space or a geom with a space or a geom. so drill down

                //Collide all geoms in each space..
                //if (d.GeomIsSpace(g1)) d.SpaceCollide(g1, IntPtr.Zero, nearCallback);
                //if (d.GeomIsSpace(g2)) d.SpaceCollide(g2, IntPtr.Zero, nearCallback);
                return;
            }

            if (g1 == IntPtr.Zero || g2 == IntPtr.Zero)
                return;

            IntPtr b1 = d.GeomGetBody(g1);
            IntPtr b2 = d.GeomGetBody(g2);

            // d.GeomClassID id = d.GeomGetClass(g1);

            String name1 = null;
            String name2 = null;

            if (!geom_name_map.TryGetValue(g1, out name1))
            {
                name1 = "null";
            }
            if (!geom_name_map.TryGetValue(g2, out name2))
            {
                name2 = "null";
            }

            //if (id == d.GeomClassId.TriMeshClass)
            //{
                //               m_log.InfoFormat("near: A collision was detected between {1} and {2}", 0, name1, name2);
                //m_log.Debug("near: A collision was detected between {1} and {2}", 0, name1, name2);
            //}

            // Figure out how many contact points we have
            int count = 0;
            try
            {
                // Colliding Geom To Geom
                // This portion of the function 'was' blatantly ripped off from BoxStack.cs

                if (g1 == g2)
                    return; // Can't collide with yourself

                if (b1 != IntPtr.Zero && b2 != IntPtr.Zero && d.AreConnectedExcluding(b1, b2, d.JointType.Contact))
                    return;

                lock (contacts)
                {
                    count = d.Collide(g1, g2, contacts.GetLength(0), contacts, d.ContactGeom.SizeOf);
                }
            }
            catch (SEHException)
            {
                m_log.Error("[PHYSICS]: The Operating system shut down ODE because of corrupt memory.  This could be a result of really irregular terrain.  If this repeats continuously, restart using Basic Physics and terrain fill your terrain.  Restarting the sim.");
                ode.drelease(world);
                base.TriggerPhysicsBasedRestart();
            }
            catch (Exception e)
            {
                m_log.WarnFormat("[PHYSICS]: Unable to collide test an object: {0}", e.Message);
                return;
            }

            PhysicsActor p1;
            PhysicsActor p2;

            if (!actor_name_map.TryGetValue(g1, out p1))
            {
                p1 = PANull;
            }

            if (!actor_name_map.TryGetValue(g2, out p2))
            {
                p2 = PANull;
            }

            float max_collision_depth = 0f;
            if (p1.CollisionScore + count >= float.MaxValue)
                p1.CollisionScore = 0;
            p1.CollisionScore += count;

            if (p2.CollisionScore + count >= float.MaxValue)
                p2.CollisionScore = 0;
            p2.CollisionScore += count;

            for (int i = 0; i < count; i++)
            {


                max_collision_depth = (contacts[i].depth > max_collision_depth) ? contacts[i].depth : max_collision_depth;
                //m_log.Warn("[CCOUNT]: " + count);
                IntPtr joint;
                // If we're colliding with terrain, use 'TerrainContact' instead of contact.
                // allows us to have different settings
                
                // We only need to test p2 for 'jump crouch purposes'
                p2.IsColliding = true;
                
                //if ((framecount % m_returncollisions) == 0)

                switch (p1.PhysicsActorType)
                {
                    case (int)ActorTypes.Agent:
                        p2.CollidingObj = true;
                        break;
                    case (int)ActorTypes.Prim:
                        if (p2.Velocity.X > 0 || p2.Velocity.Y > 0 || p2.Velocity.Z > 0)
                            p2.CollidingObj = true;
                        break;
                    case (int)ActorTypes.Unknown:
                        p2.CollidingGround = true;
                        break;
                    default:
                        p2.CollidingGround = true;
                        break;
                }

                // we don't want prim or avatar to explode

                #region InterPenetration Handling - Unintended physics explosions
# region disabled code1

                if (contacts[i].depth >= 0.08f)
                {
                    //This is disabled at the moment only because it needs more tweaking
                    //It will eventually be uncommented
                    /*
                    if (contacts[i].depth >= 1.00f)
                    {
                        //m_log.Debug("[PHYSICS]: " + contacts[i].depth.ToString());
                    }

                    //If you interpenetrate a prim with an agent
                    if ((p2.PhysicsActorType == (int) ActorTypes.Agent &&
                         p1.PhysicsActorType == (int) ActorTypes.Prim) ||
                        (p1.PhysicsActorType == (int) ActorTypes.Agent &&
                         p2.PhysicsActorType == (int) ActorTypes.Prim))
                    {
                        
                        //contacts[i].depth = contacts[i].depth * 4.15f;
                        /*
                        if (p2.PhysicsActorType == (int) ActorTypes.Agent)
                        {
                            p2.CollidingObj = true;
                            contacts[i].depth = 0.003f;
                            p2.Velocity = p2.Velocity + new PhysicsVector(0, 0, 2.5f);
                            OdeCharacter character = (OdeCharacter) p2;
                            character.SetPidStatus(true);
                            contacts[i].pos = new d.Vector3(contacts[i].pos.X + (p1.Size.X / 2), contacts[i].pos.Y + (p1.Size.Y / 2), contacts[i].pos.Z + (p1.Size.Z / 2));

                        }
                        else
                        {

                            //contacts[i].depth = 0.0000000f;
                        }
                        if (p1.PhysicsActorType == (int) ActorTypes.Agent)
                        {

                            p1.CollidingObj = true;
                            contacts[i].depth = 0.003f;
                            p1.Velocity = p1.Velocity + new PhysicsVector(0, 0, 2.5f);
                            contacts[i].pos = new d.Vector3(contacts[i].pos.X + (p2.Size.X / 2), contacts[i].pos.Y + (p2.Size.Y / 2), contacts[i].pos.Z + (p2.Size.Z / 2));
                            OdeCharacter character = (OdeCharacter)p1;
                            character.SetPidStatus(true);
                        }
                        else
                        {

                            //contacts[i].depth = 0.0000000f;
                        }
                          
                        
                     
                    }
*/
                    // If you interpenetrate a prim with another prim
                /*
                    if (p1.PhysicsActorType == (int) ActorTypes.Prim && p2.PhysicsActorType == (int) ActorTypes.Prim)
                    {
                        #region disabledcode2
                        //OdePrim op1 = (OdePrim)p1;
                        //OdePrim op2 = (OdePrim)p2;
                        //op1.m_collisionscore++;
                        //op2.m_collisionscore++;

                        //if (op1.m_collisionscore > 8000 || op2.m_collisionscore > 8000)
                        //{
                            //op1.m_taintdisable = true;
                            //AddPhysicsActorTaint(p1);
                            //op2.m_taintdisable = true;
                            //AddPhysicsActorTaint(p2);
                        //}

                        //if (contacts[i].depth >= 0.25f)
                        //{
                            // Don't collide, one or both prim will expld.

                            //op1.m_interpenetrationcount++;
                            //op2.m_interpenetrationcount++;
                            //interpenetrations_before_disable = 200;
                            //if (op1.m_interpenetrationcount >= interpenetrations_before_disable)
                            //{
                                //op1.m_taintdisable = true;
                                //AddPhysicsActorTaint(p1);
                            //}
                            //if (op2.m_interpenetrationcount >= interpenetrations_before_disable)
                            //{
                               // op2.m_taintdisable = true;
                                //AddPhysicsActorTaint(p2);
                            //}

                            //contacts[i].depth = contacts[i].depth / 8f;
                            //contacts[i].normal = new d.Vector3(0, 0, 1);
                        //}
                        //if (op1.m_disabled || op2.m_disabled)
                        //{
                            //Manually disabled objects stay disabled
                            //contacts[i].depth = 0f;
                        //}
                        #endregion
                    }
                    */
#endregion
                    if (contacts[i].depth >= 1.00f)
                    {
                        //m_log.Info("[P]: " + contacts[i].depth.ToString());
                        if ((p2.PhysicsActorType == (int) ActorTypes.Agent &&
                             p1.PhysicsActorType == (int) ActorTypes.Unknown) ||
                            (p1.PhysicsActorType == (int) ActorTypes.Agent &&
                             p2.PhysicsActorType == (int) ActorTypes.Unknown))
                        {
                            if (p2.PhysicsActorType == (int) ActorTypes.Agent)
                            {
                                if (p2 is OdeCharacter)
                                {
                                    OdeCharacter character = (OdeCharacter) p2;

                                    //p2.CollidingObj = true;
                                    contacts[i].depth = 0.00000003f;
                                    p2.Velocity = p2.Velocity + new PhysicsVector(0, 0, 0.5f);
                                    contacts[i].pos =
                                        new d.Vector3(contacts[i].pos.X + (p1.Size.X/2),
                                                      contacts[i].pos.Y + (p1.Size.Y/2),
                                                      contacts[i].pos.Z + (p1.Size.Z/2));
                                    character.SetPidStatus(true);
                                }
                            }
                            

                            if (p1.PhysicsActorType == (int) ActorTypes.Agent)
                            {
                                if (p1 is OdeCharacter)
                                {
                                    OdeCharacter character = (OdeCharacter) p1;

                                    //p2.CollidingObj = true;
                                    contacts[i].depth = 0.00000003f;
                                    p1.Velocity = p1.Velocity + new PhysicsVector(0, 0, 0.5f);
                                    contacts[i].pos =
                                        new d.Vector3(contacts[i].pos.X + (p1.Size.X/2),
                                                      contacts[i].pos.Y + (p1.Size.Y/2),
                                                      contacts[i].pos.Z + (p1.Size.Z/2));
                                    character.SetPidStatus(true);
                                }
                            }
                        }
                    }
                }

                #endregion

                // Logic for collision handling
                // Note, that if *all* contacts are skipped (VolumeDetect)
                // The prim still detects (and forwards) collision events but 
                // appears to be phantom for the world
                Boolean skipThisContact = false;

                if ((p1 is OdePrim) && (((OdePrim)p1).m_isVolumeDetect))
                    skipThisContact = true;   // No collision on volume detect prims

                if (!skipThisContact && (p2 is OdePrim) && (((OdePrim)p2).m_isVolumeDetect))
                    skipThisContact = true;   // No collision on volume detect prims

                if (!skipThisContact && contacts[i].depth < 0f)
                    skipThisContact = true;

                if (!skipThisContact && checkDupe(contacts[i], p2.PhysicsActorType))
                    skipThisContact = true;

                int maxContactsbeforedeath = 4000;
                joint = IntPtr.Zero;


                if (!skipThisContact)
                {
                    // If we're colliding against terrain
                    if (name1 == "Terrain" || name2 == "Terrain")
                    {
                        // If we're moving
                        if ((p2.PhysicsActorType == (int) ActorTypes.Agent) &&
                            (Math.Abs(p2.Velocity.X) > 0.01f || Math.Abs(p2.Velocity.Y) > 0.01f))
                        {
                            // Use the movement terrain contact
                            AvatarMovementTerrainContact.geom = contacts[i];
                            _perloopContact.Add(contacts[i]);
                            if (m_global_contactcount < maxContactsbeforedeath)
                            {
                                joint = d.JointCreateContact(world, contactgroup, ref AvatarMovementTerrainContact);
                                m_global_contactcount++;
                            }
                        }
                        else
                        {
                            if (p2.PhysicsActorType == (int)ActorTypes.Agent)
                            {
                                // Use the non moving terrain contact
                                TerrainContact.geom = contacts[i];
                                _perloopContact.Add(contacts[i]);
                                if (m_global_contactcount < maxContactsbeforedeath)
                                {
                                    joint = d.JointCreateContact(world, contactgroup, ref TerrainContact);
                                    m_global_contactcount++;
                                }
                            }
                            else
                            {
                                if (p2.PhysicsActorType == (int)ActorTypes.Prim && p1.PhysicsActorType == (int)ActorTypes.Prim)
                                {
                                    // prim prim contact
                                    // int pj294950 = 0;
                                    int movintYN = 0;
                                    int material = (int) Material.Wood;
                                    // prim terrain contact
                                    if (Math.Abs(p2.Velocity.X) > 0.01f || Math.Abs(p2.Velocity.Y) > 0.01f)
                                    {
                                        movintYN = 1;
                                    }

                                    if (p2 is OdePrim)
                                        material = ((OdePrim)p2).m_material;

                                    //m_log.DebugFormat("Material: {0}", material);
                                    m_materialContacts[material, movintYN].geom = contacts[i];
                                    _perloopContact.Add(contacts[i]);

                                    if (m_global_contactcount < maxContactsbeforedeath)
                                    {
                                        joint = d.JointCreateContact(world, contactgroup, ref m_materialContacts[material, movintYN]);
                                        m_global_contactcount++;

                                    }
                                    
                                }
                                else
                                {

                                    int movintYN = 0;
                                    // prim terrain contact
                                    if (Math.Abs(p2.Velocity.X) > 0.01f || Math.Abs(p2.Velocity.Y) > 0.01f)
                                    {
                                        movintYN = 1;
                                    }

                                    int material = (int)Material.Wood;

                                    if (p2 is OdePrim)
                                        material = ((OdePrim)p2).m_material;
                                    //m_log.DebugFormat("Material: {0}", material);
                                    m_materialContacts[material, movintYN].geom = contacts[i];
                                    _perloopContact.Add(contacts[i]);

                                    if (m_global_contactcount < maxContactsbeforedeath)
                                    {
                                        joint = d.JointCreateContact(world, contactgroup, ref m_materialContacts[material, movintYN]);
                                        m_global_contactcount++;

                                    }
                                }
                            }
                        }
                        //if (p2.PhysicsActorType == (int)ActorTypes.Prim)
                        //{
                        //m_log.Debug("[PHYSICS]: prim contacting with ground");
                        //}
                    }
                    else if (name1 == "Water" || name2 == "Water")
                    {
                        /*
                        if ((p2.PhysicsActorType == (int) ActorTypes.Prim))
                        {
                        }
                        else
                        {
                        }
                        */
                        //WaterContact.surface.soft_cfm = 0.0000f;
                        //WaterContact.surface.soft_erp = 0.00000f;
                        if (contacts[i].depth > 0.1f)
                        {
                            contacts[i].depth *= 52;
                            //contacts[i].normal = new d.Vector3(0, 0, 1);
                            //contacts[i].pos = new d.Vector3(0, 0, contacts[i].pos.Z - 5f);
                        }
                        WaterContact.geom = contacts[i];
                        _perloopContact.Add(contacts[i]);
                        if (m_global_contactcount < maxContactsbeforedeath)
                        {
                            joint = d.JointCreateContact(world, contactgroup, ref WaterContact);
                            m_global_contactcount++;
                        }
                        //m_log.Info("[PHYSICS]: Prim Water Contact" + contacts[i].depth);
                    }
                    else
                    {
                        // we're colliding with prim or avatar
                        // check if we're moving
                        if ((p2.PhysicsActorType == (int)ActorTypes.Agent))
                        {
                            if ((Math.Abs(p2.Velocity.X) > 0.01f || Math.Abs(p2.Velocity.Y) > 0.01f))
                            {
                                // Use the Movement prim contact
                                AvatarMovementprimContact.geom = contacts[i];
                                _perloopContact.Add(contacts[i]);
                                if (m_global_contactcount < maxContactsbeforedeath)
                                {
                                    joint = d.JointCreateContact(world, contactgroup, ref AvatarMovementprimContact);
                                    m_global_contactcount++;
                                }
                            }
                            else
                            {
                                // Use the non movement contact
                                contact.geom = contacts[i];
                                _perloopContact.Add(contacts[i]);

                                if (m_global_contactcount < maxContactsbeforedeath)
                                {
                                    joint = d.JointCreateContact(world, contactgroup, ref contact);
                                    m_global_contactcount++;
                                }
                            }
                        }
                        else if (p2.PhysicsActorType == (int)ActorTypes.Prim)
                        {
                            //p1.PhysicsActorType
                            int material = (int)Material.Wood;

                            if (p2 is OdePrim)
                                material = ((OdePrim)p2).m_material;
                            
                            //m_log.DebugFormat("Material: {0}", material);
                            m_materialContacts[material, 0].geom = contacts[i];
                            _perloopContact.Add(contacts[i]);

                            if (m_global_contactcount < maxContactsbeforedeath)
                            {
                                joint = d.JointCreateContact(world, contactgroup, ref m_materialContacts[material, 0]);
                                m_global_contactcount++;

                            }
                        }
                    }

                    if (m_global_contactcount < maxContactsbeforedeath && joint != IntPtr.Zero) // stack collide!
                    {
                        d.JointAttach(joint, b1, b2);
                        m_global_contactcount++;
                    }

                }
                collision_accounting_events(p1, p2, max_collision_depth);
                if (count > geomContactPointsStartthrottle)
                {
                    // If there are more then 3 contact points, it's likely
                    // that we've got a pile of objects, so ...
                    // We don't want to send out hundreds of terse updates over and over again
                    // so lets throttle them and send them again after it's somewhat sorted out.
                    p2.ThrottleUpdates = true;
                }
                //m_log.Debug(count.ToString());
                //m_log.Debug("near: A collision was detected between {1} and {2}", 0, name1, name2);
            }
        }

        private bool checkDupe(d.ContactGeom contactGeom, int atype)
        {
            bool result = false;
            //return result;
            if (!m_filterCollisions)
                return false;

            ActorTypes at = (ActorTypes)atype;
            lock (_perloopContact)
            {
                foreach (d.ContactGeom contact in _perloopContact)
                {
                    //if ((contact.g1 == contactGeom.g1 && contact.g2 == contactGeom.g2))
                    //{
                        // || (contact.g2 == contactGeom.g1 && contact.g1 == contactGeom.g2)
                    if (at == ActorTypes.Agent)
                    {
                            if (((Math.Abs(contactGeom.normal.X - contact.normal.X) < 1.026f) && (Math.Abs(contactGeom.normal.Y - contact.normal.Y) < 0.303f) && (Math.Abs(contactGeom.normal.Z - contact.normal.Z) < 0.065f)) && contactGeom.g1 != LandGeom && contactGeom.g2 != LandGeom)
                            {
                                
                                if (Math.Abs(contact.depth - contactGeom.depth) < 0.052f)
                                {
                                    //contactGeom.depth *= .00005f;
                                   //m_log.DebugFormat("[Collsion]: Depth {0}", Math.Abs(contact.depth - contactGeom.depth));
                                    // m_log.DebugFormat("[Collision]: <{0},{1},{2}>", Math.Abs(contactGeom.normal.X - contact.normal.X), Math.Abs(contactGeom.normal.Y - contact.normal.Y), Math.Abs(contactGeom.normal.Z - contact.normal.Z));
                                    result = true;
                                    break;
                                }
                                else
                                {
                                    //m_log.DebugFormat("[Collsion]: Depth {0}", Math.Abs(contact.depth - contactGeom.depth));
                                }
                            }
                            else
                            {
                                //m_log.DebugFormat("[Collision]: <{0},{1},{2}>", Math.Abs(contactGeom.normal.X - contact.normal.X), Math.Abs(contactGeom.normal.Y - contact.normal.Y), Math.Abs(contactGeom.normal.Z - contact.normal.Z));
                                //int i = 0;
                            }
                    } 
                    else if (at == ActorTypes.Prim)
                    {
                            //d.AABB aabb1 = new d.AABB();
                            //d.AABB aabb2 = new d.AABB();

                            //d.GeomGetAABB(contactGeom.g2, out aabb2);
                            //d.GeomGetAABB(contactGeom.g1, out aabb1);
                            //aabb1.
                            if (((Math.Abs(contactGeom.normal.X - contact.normal.X) < 1.026f) && (Math.Abs(contactGeom.normal.Y - contact.normal.Y) < 0.303f) && (Math.Abs(contactGeom.normal.Z - contact.normal.Z) < 0.065f)) && contactGeom.g1 != LandGeom && contactGeom.g2 != LandGeom)
                            {
                                if (contactGeom.normal.X == contact.normal.X && contactGeom.normal.Y == contact.normal.Y && contactGeom.normal.Z == contact.normal.Z)
                                {
                                    if (Math.Abs(contact.depth - contactGeom.depth) < 0.272f)
                                    {
                                        result = true;
                                        break;
                                    }
                                }
                                //m_log.DebugFormat("[Collsion]: Depth {0}", Math.Abs(contact.depth - contactGeom.depth));
                                //m_log.DebugFormat("[Collision]: <{0},{1},{2}>", Math.Abs(contactGeom.normal.X - contact.normal.X), Math.Abs(contactGeom.normal.Y - contact.normal.Y), Math.Abs(contactGeom.normal.Z - contact.normal.Z));
                            }
                            
                    }
                    
                    //}

                }
            }
            return result;
        }

        private void collision_accounting_events(PhysicsActor p1, PhysicsActor p2, float collisiondepth)
        {
            // obj1LocalID = 0;
            //returncollisions = false;
            obj2LocalID = 0;
            //ctype = 0;
            //cStartStop = 0;
            if (!p2.SubscribedEvents() && !p1.SubscribedEvents())
                return;

            switch ((ActorTypes)p2.PhysicsActorType)
            {
                case ActorTypes.Agent:
                    cc2 = (OdeCharacter)p2;

                    // obj1LocalID = cc2.m_localID;
                    switch ((ActorTypes)p1.PhysicsActorType)
                    {
                        case ActorTypes.Agent:
                            cc1 = (OdeCharacter)p1;
                            obj2LocalID = cc1.m_localID;
                            cc1.AddCollisionEvent(cc2.m_localID, collisiondepth);
                            //ctype = (int)CollisionCategories.Character;

                            //if (cc1.CollidingObj)
                            //cStartStop = (int)StatusIndicators.Generic;
                            //else
                            //cStartStop = (int)StatusIndicators.Start;

                            //returncollisions = true;
                            break;
                        case ActorTypes.Prim:
                            if (p1 is OdePrim)
                            {
                                cp1 = (OdePrim) p1;
                                obj2LocalID = cp1.m_localID;
                                cp1.AddCollisionEvent(cc2.m_localID, collisiondepth);
                            }
                            //ctype = (int)CollisionCategories.Geom;

                            //if (cp1.CollidingObj)
                            //cStartStop = (int)StatusIndicators.Generic;
                            //else
                            //cStartStop = (int)StatusIndicators.Start;

                            //returncollisions = true;
                            break;

                        case ActorTypes.Ground:
                        case ActorTypes.Unknown:
                            obj2LocalID = 0;
                            //ctype = (int)CollisionCategories.Land;
                            //returncollisions = true;
                            break;
                    }

                    cc2.AddCollisionEvent(obj2LocalID, collisiondepth);
                    break;
                case ActorTypes.Prim:

                    if (p2 is OdePrim)
                    {
                        cp2 = (OdePrim) p2;

                        // obj1LocalID = cp2.m_localID;
                        switch ((ActorTypes) p1.PhysicsActorType)
                        {
                            case ActorTypes.Agent:
                                if (p1 is OdeCharacter)
                                {
                                    cc1 = (OdeCharacter) p1;
                                    obj2LocalID = cc1.m_localID;
                                    cc1.AddCollisionEvent(cp2.m_localID, collisiondepth);
                                    //ctype = (int)CollisionCategories.Character;

                                    //if (cc1.CollidingObj)
                                    //cStartStop = (int)StatusIndicators.Generic;
                                    //else
                                    //cStartStop = (int)StatusIndicators.Start;
                                    //returncollisions = true;
                                }
                                break;
                            case ActorTypes.Prim:

                                if (p1 is OdePrim)
                                {
                                    cp1 = (OdePrim) p1;
                                    obj2LocalID = cp1.m_localID;
                                    cp1.AddCollisionEvent(cp2.m_localID, collisiondepth);
                                    //ctype = (int)CollisionCategories.Geom;

                                    //if (cp1.CollidingObj)
                                    //cStartStop = (int)StatusIndicators.Generic;
                                    //else
                                    //cStartStop = (int)StatusIndicators.Start;

                                    //returncollisions = true;
                                }
                                break;

                            case ActorTypes.Ground:
                            case ActorTypes.Unknown:
                                obj2LocalID = 0;
                                //ctype = (int)CollisionCategories.Land;

                                //returncollisions = true;
                                break;
                        }

                        cp2.AddCollisionEvent(obj2LocalID, collisiondepth);
                    }
                    break;
            }
            //if (returncollisions)
            //{

                //lock (m_storedCollisions)
                //{
                    //cDictKey = obj1LocalID.ToString() + obj2LocalID.ToString() + cStartStop.ToString() + ctype.ToString();
                    //if (m_storedCollisions.ContainsKey(cDictKey))
                    //{
                        //sCollisionData objd = m_storedCollisions[cDictKey];
                        //objd.NumberOfCollisions += 1;
                        //objd.lastframe = framecount;
                        //m_storedCollisions[cDictKey] = objd;
                    //}
                    //else
                    //{
                        //sCollisionData objd = new sCollisionData();
                        //objd.ColliderLocalId = obj1LocalID;
                        //objd.CollidedWithLocalId = obj2LocalID;
                        //objd.CollisionType = ctype;
                        //objd.NumberOfCollisions = 1;
                        //objd.lastframe = framecount;
                        //objd.StatusIndicator = cStartStop;
                        //m_storedCollisions.Add(cDictKey, objd);
                    //}
                //}
           // }
        }

        public int TriArrayCallback(IntPtr trimesh, IntPtr refObject, int[] triangleIndex, int triCount)
        {
            /*            String name1 = null;
                        String name2 = null;

                        if (!geom_name_map.TryGetValue(trimesh, out name1))
                        {
                            name1 = "null";
                        }
                        if (!geom_name_map.TryGetValue(refObject, out name2))
                        {
                            name2 = "null";
                        }

                        m_log.InfoFormat("TriArrayCallback: A collision was detected between {1} and {2}", 0, name1, name2);
            */
            return 1;
        }

        public int TriCallback(IntPtr trimesh, IntPtr refObject, int triangleIndex)
        {
            String name1 = null;
            String name2 = null;

            if (!geom_name_map.TryGetValue(trimesh, out name1))
            {
                name1 = "null";
            }

            if (!geom_name_map.TryGetValue(refObject, out name2))
            {
                name2 = "null";
            }

            //            m_log.InfoFormat("TriCallback: A collision was detected between {1} and {2}. Index was {3}", 0, name1, name2, triangleIndex);

            d.Vector3 v0 = new d.Vector3();
            d.Vector3 v1 = new d.Vector3();
            d.Vector3 v2 = new d.Vector3();

            d.GeomTriMeshGetTriangle(trimesh, 0, ref v0, ref v1, ref v2);
            //            m_log.DebugFormat("Triangle {0} is <{1},{2},{3}>, <{4},{5},{6}>, <{7},{8},{9}>", triangleIndex, v0.X, v0.Y, v0.Z, v1.X, v1.Y, v1.Z, v2.X, v2.Y, v2.Z);

            return 1;
        }

        /// <summary>
        /// This is our collision testing routine in ODE
        /// </summary>
        /// <param name="timeStep"></param>
        private void collision_optimized(float timeStep)
        {
            _perloopContact.Clear();

            lock (_characters)
            {
                foreach (OdeCharacter chr in _characters)
                {
                    // Reset the collision values to false
                    // since we don't know if we're colliding yet
                    
                    // For some reason this can happen. Don't ask...
                    //
                    if (chr == null)
                        continue;
                    
                    if (chr.Shell == IntPtr.Zero || chr.Body == IntPtr.Zero)
                        continue;
                    
                    chr.IsColliding = false;
                    chr.CollidingGround = false;
                    chr.CollidingObj = false;
                    
                    // test the avatar's geometry for collision with the space
                    // This will return near and the space that they are the closest to
                    // And we'll run this again against the avatar and the space segment
                    // This will return with a bunch of possible objects in the space segment
                    // and we'll run it again on all of them.
                    try
                    {
                        d.SpaceCollide2(space, chr.Shell, IntPtr.Zero, nearCallback);
                    }
                    catch (AccessViolationException)
                    {
                        m_log.Warn("[PHYSICS]: Unable to space collide");
                    }
                    //float terrainheight = GetTerrainHeightAtXY(chr.Position.X, chr.Position.Y);
                    //if (chr.Position.Z + (chr.Velocity.Z * timeStep) < terrainheight + 10)
                    //{
                    //chr.Position.Z = terrainheight + 10.0f;
                    //forcedZ = true;
                    //}
                }
            }

            lock (_activeprims)
            {
                List<OdePrim> removeprims = null;
                foreach (OdePrim chr in _activeprims)
                {
                    if (chr.Body != IntPtr.Zero && d.BodyIsEnabled(chr.Body) && (!chr.m_disabled))
                    {
                        try
                        {
                            lock (chr)
                            {
                                if (space != IntPtr.Zero && chr.prim_geom != IntPtr.Zero && chr.m_taintremove == false)
                                {
                                    d.SpaceCollide2(space, chr.prim_geom, IntPtr.Zero, nearCallback);
                                }
                                else
                                {
                                    if (removeprims == null)
                                    {
                                        removeprims = new List<OdePrim>();
                                    }
                                    removeprims.Add(chr);
                                    m_log.Debug("[PHYSICS]: unable to collide test active prim against space.  The space was zero, the geom was zero or it was in the process of being removed.  Removed it from the active prim list.  This needs to be fixed!");
                                }
                            }
                        }
                        catch (AccessViolationException)
                        {
                            m_log.Warn("[PHYSICS]: Unable to space collide");
                        }
                    }
                }
                if (removeprims != null)
                {
                    foreach (OdePrim chr in removeprims)
                    {
                        _activeprims.Remove(chr);
                    }
                }
            }

            _perloopContact.Clear();
        }

        #endregion

        public override void Combine(PhysicsScene pScene, Vector3 offset, Vector3 extents)
        {
            m_worldOffset = offset;
            WorldExtents = new Vector2(extents.X, extents.Y);
            m_parentScene = pScene;
            
        }
        
        // Recovered for use by fly height. Kitto Flora
        public float GetTerrainHeightAtXY(float x, float y)
        {

            int offsetX = ((int)(x / (int)Constants.RegionSize)) * (int)Constants.RegionSize;
            int offsetY = ((int)(y / (int)Constants.RegionSize)) * (int)Constants.RegionSize;

            IntPtr heightFieldGeom = IntPtr.Zero;

            if (RegionTerrain.TryGetValue(new Vector3(offsetX,offsetY,0), out heightFieldGeom))
            {
                if (heightFieldGeom != IntPtr.Zero)
                {
                    if (TerrainHeightFieldHeights.ContainsKey(heightFieldGeom))
                    {
                        
                        int index;


                        if ((int)x > WorldExtents.X || (int)y > WorldExtents.Y ||
                            (int)x < 0.001f || (int)y < 0.001f)
                            return 0;

                        x = x - offsetX;
                        y = y - offsetY;

                        index = (int)((int)x * ((int)Constants.RegionSize + 2) + (int)y);

                        if (index < TerrainHeightFieldHeights[heightFieldGeom].Length)
                        {
                            //m_log.DebugFormat("x{0} y{1} = {2}", x, y, (float)TerrainHeightFieldHeights[heightFieldGeom][index]);
                            return (float)TerrainHeightFieldHeights[heightFieldGeom][index];
                        }
                            
                        else
                            return 0f;
                    }
                    else
                    {
                        return 0f;
                    }

                }
                else
                {
                    return 0f;
                }

            }
            else
            {
                return 0f;
            }


        } 
// End recovered. Kitto Flora

        public void addCollisionEventReporting(PhysicsActor obj)
        {
            lock (_collisionEventPrim)
            {
                if (!_collisionEventPrim.Contains(obj))
                    _collisionEventPrim.Add(obj);
            }
        }

        public void remCollisionEventReporting(PhysicsActor obj)
        {
            lock (_collisionEventPrim)
            {
                if (!_collisionEventPrim.Contains(obj))
                    _collisionEventPrim.Remove(obj);
            }
        }

        #region Add/Remove Entities

        public override PhysicsActor AddAvatar(string avName, PhysicsVector position, PhysicsVector size, bool isFlying)
        {
            PhysicsVector pos = new PhysicsVector();
            pos.X = position.X;
            pos.Y = position.Y;
            pos.Z = position.Z;
            OdeCharacter newAv = new OdeCharacter(avName, this, pos, ode, size, avPIDD, avPIDP, avCapRadius, avStandupTensor, avDensity, avHeightFudgeFactor, avMovementDivisorWalk, avMovementDivisorRun);
            newAv.Flying = isFlying;
            newAv.MinimumGroundFlightOffset = minimumGroundFlightOffset;
            
            return newAv;
        }

        public void AddCharacter(OdeCharacter chr)
        {
            lock (_characters)
            {
                if (!_characters.Contains(chr))
                {
                    _characters.Add(chr);
                }
            }
        }

        public void RemoveCharacter(OdeCharacter chr)
        {
            lock (_characters)
            {
                if (_characters.Contains(chr))
                {
                    _characters.Remove(chr);
                }
            }
        }

        public override void RemoveAvatar(PhysicsActor actor)
        {
            //m_log.Debug("[PHYSICS]:ODELOCK");
            ((OdeCharacter) actor).Destroy();
            
        }

        private PhysicsActor AddPrim(String name, PhysicsVector position, PhysicsVector size, Quaternion rotation,
                                     IMesh mesh, PrimitiveBaseShape pbs, bool isphysical)
        {
            
            PhysicsVector pos = new PhysicsVector(position.X, position.Y, position.Z);
            //pos.X = position.X;
            //pos.Y = position.Y;
            //pos.Z = position.Z;
            PhysicsVector siz = new PhysicsVector();
            siz.X = size.X;
            siz.Y = size.Y;
            siz.Z = size.Z;
            Quaternion rot = rotation;

            OdePrim newPrim;
            lock (OdeLock)
            {
                newPrim = new OdePrim(name, this, pos, siz, rot, mesh, pbs, isphysical, ode);

                lock (_prims)
                    _prims.Add(newPrim);
            }

            return newPrim;
        }

        public void addActivePrim(OdePrim activatePrim)
        {
            // adds active prim..   (ones that should be iterated over in collisions_optimized
            lock (_activeprims)
            {
                if (!_activeprims.Contains(activatePrim))
                    _activeprims.Add(activatePrim);
                //else
                  //  m_log.Warn("[PHYSICS]: Double Entry in _activeprims detected, potential crash immenent");
            }
        }

        public override PhysicsActor AddPrimShape(string primName, PrimitiveBaseShape pbs, PhysicsVector position,
                                                  PhysicsVector size, Quaternion rotation) //To be removed
        {
            return AddPrimShape(primName, pbs, position, size, rotation, false);
        }

        public override PhysicsActor AddPrimShape(string primName, PrimitiveBaseShape pbs, PhysicsVector position,
                                                  PhysicsVector size, Quaternion rotation, bool isPhysical)
        {
            PhysicsActor result;
            IMesh mesh = null;

            if (needsMeshing(pbs))
                mesh = mesher.CreateMesh(primName, pbs, size, 32f, isPhysical);

            result = AddPrim(primName, position, size, rotation, mesh, pbs, isPhysical);

            return result;
        }

        public override bool SupportsNINJAJoints
        {
            get { return m_NINJA_physics_joints_enabled; }
        }

        // internal utility function: must be called within a lock (OdeLock)
        private void InternalAddActiveJoint(PhysicsJoint joint)
        {
            activeJoints.Add(joint);
            SOPName_to_activeJoint.Add(joint.ObjectNameInScene, joint);
        }

        // internal utility function: must be called within a lock (OdeLock)
        private void InternalAddPendingJoint(OdePhysicsJoint joint)
        {
            pendingJoints.Add(joint);
            SOPName_to_pendingJoint.Add(joint.ObjectNameInScene, joint);
        }

        // internal utility function: must be called within a lock (OdeLock)
        private void InternalRemovePendingJoint(PhysicsJoint joint)
        {
            pendingJoints.Remove(joint);
            SOPName_to_pendingJoint.Remove(joint.ObjectNameInScene);
        }

        // internal utility function: must be called within a lock (OdeLock)
        private void InternalRemoveActiveJoint(PhysicsJoint joint)
        {
            activeJoints.Remove(joint);
            SOPName_to_activeJoint.Remove(joint.ObjectNameInScene);
        }

        public override void DumpJointInfo()
        {
            string hdr = "[NINJA] JOINTINFO: ";
            foreach (PhysicsJoint j in pendingJoints)
            {
                m_log.Debug(hdr + " pending joint, Name: " + j.ObjectNameInScene + " raw parms:" + j.RawParams);
            }
            m_log.Debug(hdr + pendingJoints.Count + " total pending joints");
            foreach (string jointName in SOPName_to_pendingJoint.Keys)
            {
                m_log.Debug(hdr + " pending joints dict contains Name: " + jointName);
            }
            m_log.Debug(hdr + SOPName_to_pendingJoint.Keys.Count + " total pending joints dict entries");
            foreach (PhysicsJoint j in activeJoints)
            {
                m_log.Debug(hdr + " active joint, Name: " + j.ObjectNameInScene + " raw parms:" + j.RawParams);
            }
            m_log.Debug(hdr + activeJoints.Count + " total active joints");
            foreach (string jointName in SOPName_to_activeJoint.Keys)
            {
                m_log.Debug(hdr + " active joints dict contains Name: " + jointName);
            }
            m_log.Debug(hdr + SOPName_to_activeJoint.Keys.Count + " total active joints dict entries");

            m_log.Debug(hdr + " Per-body joint connectivity information follows.");
            m_log.Debug(hdr + joints_connecting_actor.Keys.Count + " bodies are connected by joints.");
            foreach (string actorName in joints_connecting_actor.Keys)
            {
                m_log.Debug(hdr + " Actor " + actorName + " has the following joints connecting it");
                foreach (PhysicsJoint j in joints_connecting_actor[actorName])
                {
                    m_log.Debug(hdr + " * joint Name: " + j.ObjectNameInScene + " raw parms:" + j.RawParams);
                }
                m_log.Debug(hdr + joints_connecting_actor[actorName].Count + " connecting joints total for this actor");
            }
        }

        public override void RequestJointDeletion(string ObjectNameInScene)
        {
            lock (externalJointRequestsLock)
            {
                if (!requestedJointsToBeDeleted.Contains(ObjectNameInScene)) // forbid same deletion request from entering twice to prevent spurious deletions processed asynchronously
                {
                    requestedJointsToBeDeleted.Add(ObjectNameInScene);
                }
            }
        }

        private void DeleteRequestedJoints()
        {
            List<string> myRequestedJointsToBeDeleted;
            lock (externalJointRequestsLock)
            {
                // make a local copy of the shared list for processing (threading issues)
                myRequestedJointsToBeDeleted = new List<string>(requestedJointsToBeDeleted);
            }

            foreach (string jointName in myRequestedJointsToBeDeleted)
            {
                lock (OdeLock)
                {
                    //m_log.Debug("[NINJA] trying to deleting requested joint " + jointName);
                    if (SOPName_to_activeJoint.ContainsKey(jointName) || SOPName_to_pendingJoint.ContainsKey(jointName))
                    {
                        OdePhysicsJoint joint = null;
                        if (SOPName_to_activeJoint.ContainsKey(jointName))
                        {
                            joint = SOPName_to_activeJoint[jointName] as OdePhysicsJoint;
                            InternalRemoveActiveJoint(joint);
                        }
                        else if (SOPName_to_pendingJoint.ContainsKey(jointName))
                        {
                            joint = SOPName_to_pendingJoint[jointName] as OdePhysicsJoint;
                            InternalRemovePendingJoint(joint);
                        }

                        if (joint != null)
                        {
                            //m_log.Debug("joint.BodyNames.Count is " + joint.BodyNames.Count + " and contents " + joint.BodyNames);
                            for (int iBodyName = 0; iBodyName < 2; iBodyName++)
                            {
                                string bodyName = joint.BodyNames[iBodyName];
                                if (bodyName != "NULL")
                                {
                                    joints_connecting_actor[bodyName].Remove(joint);
                                    if (joints_connecting_actor[bodyName].Count == 0)
                                    {
                                        joints_connecting_actor.Remove(bodyName);
                                    }
                                }
                            }

                            DoJointDeactivated(joint);
                            if (joint.jointID != IntPtr.Zero)
                            {
                                d.JointDestroy(joint.jointID);
                                joint.jointID = IntPtr.Zero;
                                //DoJointErrorMessage(joint, "successfully destroyed joint " + jointName);
                            }
                            else
                            {
                                //m_log.Warn("[NINJA] Ignoring re-request to destroy joint " + jointName);
                            }
                        }
                        else
                        {
                            // DoJointErrorMessage(joint, "coult not find joint to destroy based on name " + jointName);
                        }
                    }
                    else
                    {
                        // DoJointErrorMessage(joint, "WARNING - joint removal failed, joint " + jointName);
                    }
                }
            }

            // remove processed joints from the shared list
            lock (externalJointRequestsLock)
            {
                foreach (string jointName in myRequestedJointsToBeDeleted)
                {
                    requestedJointsToBeDeleted.Remove(jointName);
                }
            }
        }

        // for pending joints we don't know if their associated bodies exist yet or not.
        // the joint is actually created during processing of the taints
        private void CreateRequestedJoints()
        {
            List<PhysicsJoint> myRequestedJointsToBeCreated;
            lock (externalJointRequestsLock)
            {
                // make a local copy of the shared list for processing (threading issues)
                myRequestedJointsToBeCreated = new List<PhysicsJoint>(requestedJointsToBeCreated);
            }

            foreach (PhysicsJoint joint in myRequestedJointsToBeCreated)
            {
                lock (OdeLock)
                {
                    if (SOPName_to_pendingJoint.ContainsKey(joint.ObjectNameInScene) && SOPName_to_pendingJoint[joint.ObjectNameInScene] != null)
                    {
                        DoJointErrorMessage(joint, "WARNING: ignoring request to re-add already pending joint Name:" + joint.ObjectNameInScene + " type:" + joint.Type + " parms: " + joint.RawParams + " pos: " + joint.Position + " rot:" + joint.Rotation);
                        continue;
                    }
                    if (SOPName_to_activeJoint.ContainsKey(joint.ObjectNameInScene) && SOPName_to_activeJoint[joint.ObjectNameInScene] != null)
                    {
                        DoJointErrorMessage(joint, "WARNING: ignoring request to re-add already active joint Name:" + joint.ObjectNameInScene + " type:" + joint.Type + " parms: " + joint.RawParams + " pos: " + joint.Position + " rot:" + joint.Rotation);
                        continue;
                    }

                    InternalAddPendingJoint(joint as OdePhysicsJoint);

                    if (joint.BodyNames.Count >= 2)
                    {
                        for (int iBodyName = 0; iBodyName < 2; iBodyName++)
                        {
                            string bodyName = joint.BodyNames[iBodyName];
                            if (bodyName != "NULL")
                            {
                                if (!joints_connecting_actor.ContainsKey(bodyName))
                                {
                                    joints_connecting_actor.Add(bodyName, new List<PhysicsJoint>());
                                }
                                joints_connecting_actor[bodyName].Add(joint);
                            }
                        }
                    }
                }
            }

            // remove processed joints from shared list
            lock (externalJointRequestsLock)
            {
                foreach (PhysicsJoint joint in myRequestedJointsToBeCreated)
                {
                    requestedJointsToBeCreated.Remove(joint);
                }
            }

        }

        // public function to add an request for joint creation
        // this joint will just be added to a waiting list that is NOT processed during the main
        // Simulate() loop (to avoid deadlocks). After Simulate() is finished, we handle unprocessed joint requests.

        public override PhysicsJoint RequestJointCreation(string objectNameInScene, PhysicsJointType jointType, PhysicsVector position,
                                            Quaternion rotation, string parms, List<string> bodyNames, string trackedBodyName, Quaternion localRotation)

        {

            OdePhysicsJoint joint = new OdePhysicsJoint();
            joint.ObjectNameInScene = objectNameInScene;
            joint.Type = jointType;
            joint.Position = new PhysicsVector(position.X, position.Y, position.Z);
            joint.Rotation = rotation;
            joint.RawParams = parms;
            joint.BodyNames = new List<string>(bodyNames);
            joint.TrackedBodyName = trackedBodyName; 
            joint.LocalRotation = localRotation;
            joint.jointID = IntPtr.Zero;
            joint.ErrorMessageCount = 0;

            lock (externalJointRequestsLock)
            {
                if (!requestedJointsToBeCreated.Contains(joint)) // forbid same creation request from entering twice 
                {
                    requestedJointsToBeCreated.Add(joint);
                }
            }
            return joint;
        }

        private void RemoveAllJointsConnectedToActor(PhysicsActor actor)
        {
            //m_log.Debug("RemoveAllJointsConnectedToActor: start");
            if (actor.SOPName != null && joints_connecting_actor.ContainsKey(actor.SOPName) && joints_connecting_actor[actor.SOPName] != null)
            {

                List<PhysicsJoint> jointsToRemove = new List<PhysicsJoint>();
                //TODO: merge these 2 loops (originally it was needed to avoid altering a list being iterated over, but it is no longer needed due to the joint request queue mechanism)
                foreach (PhysicsJoint j in joints_connecting_actor[actor.SOPName])
                {
                    jointsToRemove.Add(j);
                }
                foreach (PhysicsJoint j in jointsToRemove)
                {
                    //m_log.Debug("RemoveAllJointsConnectedToActor: about to request deletion of " + j.ObjectNameInScene);
                    RequestJointDeletion(j.ObjectNameInScene);
                    //m_log.Debug("RemoveAllJointsConnectedToActor: done request deletion of " + j.ObjectNameInScene);
                    j.TrackedBodyName = null; // *IMMEDIATELY* prevent any further movement of this joint (else a deleted actor might cause spurious tracking motion of the joint for a few frames, leading to the joint proxy object disappearing)
                }
            }
        }

        public override void RemoveAllJointsConnectedToActorThreadLocked(PhysicsActor actor)
        {
            //m_log.Debug("RemoveAllJointsConnectedToActorThreadLocked: start");
            lock (OdeLock)
            {
                //m_log.Debug("RemoveAllJointsConnectedToActorThreadLocked: got lock");
                RemoveAllJointsConnectedToActor(actor);
            }
        }

        // normally called from within OnJointMoved, which is called from within a lock (OdeLock)
        public override PhysicsVector GetJointAnchor(PhysicsJoint joint)
        {
            Debug.Assert(joint.IsInPhysicsEngine);
            d.Vector3 pos = new d.Vector3();

            if (!(joint is OdePhysicsJoint))
            {
                DoJointErrorMessage(joint, "warning: non-ODE joint requesting anchor: " + joint.ObjectNameInScene);
            }
            else
            {
                OdePhysicsJoint odeJoint = (OdePhysicsJoint)joint;
                switch (odeJoint.Type)
                {
                    case PhysicsJointType.Ball:
                        d.JointGetBallAnchor(odeJoint.jointID, out pos);
                        break;
                    case PhysicsJointType.Hinge:
                        d.JointGetHingeAnchor(odeJoint.jointID, out pos);
                        break;
                }
            }
            return new PhysicsVector(pos.X, pos.Y, pos.Z);
        }

        // normally called from within OnJointMoved, which is called from within a lock (OdeLock)
        // WARNING: ODE sometimes returns <0,0,0> as the joint axis! Therefore this function
        // appears to be unreliable. Fortunately we can compute the joint axis ourselves by
        // keeping track of the joint's original orientation relative to one of the involved bodies.
        public override PhysicsVector GetJointAxis(PhysicsJoint joint)
        {
            Debug.Assert(joint.IsInPhysicsEngine);
            d.Vector3 axis = new d.Vector3();

            if (!(joint is OdePhysicsJoint))
            {
                DoJointErrorMessage(joint, "warning: non-ODE joint requesting anchor: " + joint.ObjectNameInScene);
            }
            else
            {
                OdePhysicsJoint odeJoint = (OdePhysicsJoint)joint;
                switch (odeJoint.Type)
                {
                    case PhysicsJointType.Ball:
                        DoJointErrorMessage(joint, "warning - axis requested for ball joint: " + joint.ObjectNameInScene);
                        break;
                    case PhysicsJointType.Hinge:
                        d.JointGetHingeAxis(odeJoint.jointID, out axis);
                        break;
                }
            }
            return new PhysicsVector(axis.X, axis.Y, axis.Z);
        }


        public void remActivePrim(OdePrim deactivatePrim)
        {
            lock (_activeprims)
            {
                _activeprims.Remove(deactivatePrim);
            }
        }

        public override void RemovePrim(PhysicsActor prim)
        {
            if (prim is OdePrim)
            {
                lock (OdeLock)
                {
                    OdePrim p = (OdePrim) prim;

                    p.setPrimForRemoval();
                    AddPhysicsActorTaint(prim);
                    //RemovePrimThreadLocked(p);
                }
            }
        }

        /// <summary>
        /// This is called from within simulate but outside the locked portion
        /// We need to do our own locking here
        /// Essentially, we need to remove the prim from our space segment, whatever segment it's in.
        ///
        /// If there are no more prim in the segment, we need to empty (spacedestroy)the segment and reclaim memory
        /// that the space was using.
        /// </summary>
        /// <param name="prim"></param>
        public void RemovePrimThreadLocked(OdePrim prim)
        {
//Console.WriteLine("RemovePrimThreadLocked " +  prim.m_primName);            
            lock (prim)
            {
                remCollisionEventReporting(prim);
                lock (ode)
                {
                    if (prim.prim_geom != IntPtr.Zero)
                    {
                        prim.ResetTaints();

                        if (prim.IsPhysical)
                        {
                            prim.disableBody();
                            if (prim.childPrim)
                            {
                                prim.childPrim = false;
                                prim.Body = IntPtr.Zero;
                                prim.m_disabled = true;
                                prim.IsPhysical = false;
                            }


                        }
                        // we don't want to remove the main space

                        // If the geometry is in the targetspace, remove it from the target space
                        //m_log.Warn(prim.m_targetSpace);

                        //if (prim.m_targetSpace != IntPtr.Zero)
                        //{
                        //if (d.SpaceQuery(prim.m_targetSpace, prim.prim_geom))
                        //{

                        //if (d.GeomIsSpace(prim.m_targetSpace))
                        //{
                        //waitForSpaceUnlock(prim.m_targetSpace);
                        //d.SpaceRemove(prim.m_targetSpace, prim.prim_geom);
                        prim.m_targetSpace = IntPtr.Zero;
                        //}
                        //else
                        //{
                        // m_log.Info("[Physics]: Invalid Scene passed to 'removeprim from scene':" +
                        //((OdePrim)prim).m_targetSpace.ToString());
                        //}

                        //}
                        //}
                        //m_log.Warn(prim.prim_geom);
                        try
                        {
                            if (prim.prim_geom != IntPtr.Zero)
                            {
                                d.GeomDestroy(prim.prim_geom);
                                prim.prim_geom = IntPtr.Zero;
                            }
                            else
                            {
                                m_log.Warn("[PHYSICS]: Unable to remove prim from physics scene");
                            }
                        }
                        catch (AccessViolationException)
                        {
                            m_log.Info("[PHYSICS]: Couldn't remove prim from physics scene, it was already be removed.");
                        }
                        lock (_prims)
                        _prims.Remove(prim);

                        //If there are no more geometries in the sub-space, we don't need it in the main space anymore
                        //if (d.SpaceGetNumGeoms(prim.m_targetSpace) == 0)
                        //{
                        //if (prim.m_targetSpace != null)
                        //{
                        //if (d.GeomIsSpace(prim.m_targetSpace))
                        //{
                        //waitForSpaceUnlock(prim.m_targetSpace);
                        //d.SpaceRemove(space, prim.m_targetSpace);
                        // free up memory used by the space.
                        //d.SpaceDestroy(prim.m_targetSpace);
                        //int[] xyspace = calculateSpaceArrayItemFromPos(prim.Position);
                        //resetSpaceArrayItemToZero(xyspace[0], xyspace[1]);
                        //}
                        //else
                        //{
                        //m_log.Info("[Physics]: Invalid Scene passed to 'removeprim from scene':" +
                        //((OdePrim) prim).m_targetSpace.ToString());
                        //}
                        //}
                        //}

                        if (SupportsNINJAJoints)
                        {
                            RemoveAllJointsConnectedToActorThreadLocked(prim);
                        }
                    }
                }
            }
        }

        #endregion

        #region Space Separation Calculation

        /// <summary>
        /// Takes a space pointer and zeros out the array we're using to hold the spaces
        /// </summary>
        /// <param name="pSpace"></param>
        public void resetSpaceArrayItemToZero(IntPtr pSpace)
        {
            for (int x = 0; x < staticPrimspace.GetLength(0); x++)
            {
                for (int y = 0; y < staticPrimspace.GetLength(1); y++)
                {
                    if (staticPrimspace[x, y] == pSpace)
                        staticPrimspace[x, y] = IntPtr.Zero;
                }
            }
        }

        public void resetSpaceArrayItemToZero(int arrayitemX, int arrayitemY)
        {
            staticPrimspace[arrayitemX, arrayitemY] = IntPtr.Zero;
        }

        /// <summary>
        /// Called when a static prim moves.  Allocates a space for the prim based on its position
        /// </summary>
        /// <param name="geom">the pointer to the geom that moved</param>
        /// <param name="pos">the position that the geom moved to</param>
        /// <param name="currentspace">a pointer to the space it was in before it was moved.</param>
        /// <returns>a pointer to the new space it's in</returns>
        public IntPtr recalculateSpaceForGeom(IntPtr geom, PhysicsVector pos, IntPtr currentspace)
        {
            // Called from setting the Position and Size of an ODEPrim so
            // it's already in locked space.

            // we don't want to remove the main space
            // we don't need to test physical here because this function should
            // never be called if the prim is physical(active)

            // All physical prim end up in the root space
            //Thread.Sleep(20);
            if (currentspace != space)
            {
                //m_log.Info("[SPACE]: C:" + currentspace.ToString() + " g:" + geom.ToString());
                //if (currentspace == IntPtr.Zero)
               //{
                    //int adfadf = 0;
                //}
                if (d.SpaceQuery(currentspace, geom) && currentspace != IntPtr.Zero)
                {
                    if (d.GeomIsSpace(currentspace))
                    {
                        waitForSpaceUnlock(currentspace);
                        d.SpaceRemove(currentspace, geom);
                    }
                    else
                    {
                        m_log.Info("[Physics]: Invalid Scene passed to 'recalculatespace':" + currentspace +
                                   " Geom:" + geom);
                    }
                }
                else
                {
                    IntPtr sGeomIsIn = d.GeomGetSpace(geom);
                    if (sGeomIsIn != IntPtr.Zero)
                    {
                        if (d.GeomIsSpace(currentspace))
                        {
                            waitForSpaceUnlock(sGeomIsIn);
                            d.SpaceRemove(sGeomIsIn, geom);
                        }
                        else
                        {
                            m_log.Info("[Physics]: Invalid Scene passed to 'recalculatespace':" +
                                       sGeomIsIn + " Geom:" + geom);
                        }
                    }
                }

                //If there are no more geometries in the sub-space, we don't need it in the main space anymore
                if (d.SpaceGetNumGeoms(currentspace) == 0)
                {
                    if (currentspace != IntPtr.Zero)
                    {
                        if (d.GeomIsSpace(currentspace))
                        {
                            waitForSpaceUnlock(currentspace);
                            waitForSpaceUnlock(space);
                            d.SpaceRemove(space, currentspace);
                            // free up memory used by the space.

                            //d.SpaceDestroy(currentspace);
                            resetSpaceArrayItemToZero(currentspace);
                        }
                        else
                        {
                            m_log.Info("[Physics]: Invalid Scene passed to 'recalculatespace':" +
                                       currentspace + " Geom:" + geom);
                        }
                    }
                }
            }
            else
            {
                // this is a physical object that got disabled. ;.;
                if (currentspace != IntPtr.Zero && geom != IntPtr.Zero)
                {
                    if (d.SpaceQuery(currentspace, geom))
                    {
                        if (d.GeomIsSpace(currentspace))
                        {
                            waitForSpaceUnlock(currentspace);
                            d.SpaceRemove(currentspace, geom);
                        }
                        else
                        {
                            m_log.Info("[Physics]: Invalid Scene passed to 'recalculatespace':" +
                                       currentspace + " Geom:" + geom);
                        }
                    }
                    else
                    {
                        IntPtr sGeomIsIn = d.GeomGetSpace(geom);
                        if (sGeomIsIn != IntPtr.Zero)
                        {
                            if (d.GeomIsSpace(sGeomIsIn))
                            {
                                waitForSpaceUnlock(sGeomIsIn);
                                d.SpaceRemove(sGeomIsIn, geom);
                            }
                            else
                            {
                                m_log.Info("[Physics]: Invalid Scene passed to 'recalculatespace':" +
                                           sGeomIsIn + " Geom:" + geom);
                            }
                        }
                    }
                }
            }

            // The routines in the Position and Size sections do the 'inserting' into the space,
            // so all we have to do is make sure that the space that we're putting the prim into
            // is in the 'main' space.
            int[] iprimspaceArrItem = calculateSpaceArrayItemFromPos(pos);
            IntPtr newspace = calculateSpaceForGeom(pos);

            if (newspace == IntPtr.Zero)
            {
                newspace = createprimspace(iprimspaceArrItem[0], iprimspaceArrItem[1]);
                d.HashSpaceSetLevels(newspace, smallHashspaceLow, smallHashspaceHigh);
            }

            return newspace;
        }

        /// <summary>
        /// Creates a new space at X Y
        /// </summary>
        /// <param name="iprimspaceArrItemX"></param>
        /// <param name="iprimspaceArrItemY"></param>
        /// <returns>A pointer to the created space</returns>
        public IntPtr createprimspace(int iprimspaceArrItemX, int iprimspaceArrItemY)
        {
            // creating a new space for prim and inserting it into main space.
            staticPrimspace[iprimspaceArrItemX, iprimspaceArrItemY] = d.HashSpaceCreate(IntPtr.Zero);
            d.GeomSetCategoryBits(staticPrimspace[iprimspaceArrItemX, iprimspaceArrItemY], (int)CollisionCategories.Space);
            waitForSpaceUnlock(space);
            d.SpaceSetSublevel(space, 1);
            d.SpaceAdd(space, staticPrimspace[iprimspaceArrItemX, iprimspaceArrItemY]);
            return staticPrimspace[iprimspaceArrItemX, iprimspaceArrItemY];
        }

        /// <summary>
        /// Calculates the space the prim should be in by its position
        /// </summary>
        /// <param name="pos"></param>
        /// <returns>a pointer to the space. This could be a new space or reused space.</returns>
        public IntPtr calculateSpaceForGeom(PhysicsVector pos)
        {
            int[] xyspace = calculateSpaceArrayItemFromPos(pos);
            //m_log.Info("[Physics]: Attempting to use arrayItem: " + xyspace[0].ToString() + "," + xyspace[1].ToString());
            return staticPrimspace[xyspace[0], xyspace[1]];
        }

        /// <summary>
        /// Holds the space allocation logic
        /// </summary>
        /// <param name="pos"></param>
        /// <returns>an array item based on the position</returns>
        public int[] calculateSpaceArrayItemFromPos(PhysicsVector pos)
        {
            int[] returnint = new int[2];

            returnint[0] = (int) (pos.X/metersInSpace);

            if (returnint[0] > ((int) (259f/metersInSpace)))
                returnint[0] = ((int) (259f/metersInSpace));
            if (returnint[0] < 0)
                returnint[0] = 0;

            returnint[1] = (int) (pos.Y/metersInSpace);
            if (returnint[1] > ((int) (259f/metersInSpace)))
                returnint[1] = ((int) (259f/metersInSpace));
            if (returnint[1] < 0)
                returnint[1] = 0;

            return returnint;
        }

        #endregion

        /// <summary>
        /// Routine to figure out if we need to mesh this prim with our mesher
        /// </summary>
        /// <param name="pbs"></param>
        /// <returns></returns>
        public bool needsMeshing(PrimitiveBaseShape pbs)
        {
            // most of this is redundant now as the mesher will return null if it cant mesh a prim
            // but we still need to check for sculptie meshing being enabled so this is the most
            // convenient place to do it for now...

        //    //if (pbs.PathCurve == (byte)Primitive.PathCurve.Circle && pbs.ProfileCurve == (byte)Primitive.ProfileCurve.Circle && pbs.PathScaleY <= 0.75f)
        //    //m_log.Debug("needsMeshing: " + " pathCurve: " + pbs.PathCurve.ToString() + " profileCurve: " + pbs.ProfileCurve.ToString() + " pathScaleY: " + Primitive.UnpackPathScale(pbs.PathScaleY).ToString());
            int iPropertiesNotSupportedDefault = 0;

            if (pbs.SculptEntry && !meshSculptedPrim)
            {
#if SPAM
                m_log.Warn("NonMesh");
#endif
                return false;
            }

            // if it's a standard box or sphere with no cuts, hollows, twist or top shear, return false since ODE can use an internal representation for the prim
            if (!forceSimplePrimMeshing)
            {
                if ((pbs.ProfileShape == ProfileShape.Square && pbs.PathCurve == (byte)Extrusion.Straight)
                    || (pbs.ProfileShape == ProfileShape.HalfCircle && pbs.PathCurve == (byte)Extrusion.Curve1
                    && pbs.Scale.X == pbs.Scale.Y && pbs.Scale.Y == pbs.Scale.Z))
                {

                    if (pbs.ProfileBegin == 0 && pbs.ProfileEnd == 0
                        && pbs.ProfileHollow == 0
                        && pbs.PathTwist == 0 && pbs.PathTwistBegin == 0
                        && pbs.PathBegin == 0 && pbs.PathEnd == 0
                        && pbs.PathTaperX == 0 && pbs.PathTaperY == 0
                        && pbs.PathScaleX == 100 && pbs.PathScaleY == 100
                        && pbs.PathShearX == 0 && pbs.PathShearY == 0)
                    {
#if SPAM
                    m_log.Warn("NonMesh");
#endif
                        return false;
                    }
                }
            }

            if (pbs.ProfileHollow != 0)
                iPropertiesNotSupportedDefault++;

            if ((pbs.PathTwistBegin != 0) || (pbs.PathTwist != 0))
                iPropertiesNotSupportedDefault++; 

            if ((pbs.ProfileBegin != 0) || pbs.ProfileEnd != 0)
                iPropertiesNotSupportedDefault++;

            if ((pbs.PathScaleX != 100) || (pbs.PathScaleY != 100))
                iPropertiesNotSupportedDefault++;

            if ((pbs.PathShearX != 0) || (pbs.PathShearY != 0))
                iPropertiesNotSupportedDefault++;

            if (pbs.ProfileShape == ProfileShape.Circle && pbs.PathCurve == (byte)Extrusion.Straight)
                iPropertiesNotSupportedDefault++;

            if (pbs.ProfileShape == ProfileShape.HalfCircle && pbs.PathCurve == (byte)Extrusion.Curve1 && (pbs.Scale.X != pbs.Scale.Y || pbs.Scale.Y != pbs.Scale.Z || pbs.Scale.Z != pbs.Scale.X))
                iPropertiesNotSupportedDefault++;

            if (pbs.ProfileShape == ProfileShape.HalfCircle && pbs.PathCurve == (byte) Extrusion.Curve1)
                iPropertiesNotSupportedDefault++;

            // test for torus
            if ((pbs.ProfileCurve & 0x07) == (byte)ProfileShape.Square)
            {
                if (pbs.PathCurve == (byte)Extrusion.Curve1)
                {
                    iPropertiesNotSupportedDefault++;
                }
            }
            else if ((pbs.ProfileCurve & 0x07) == (byte)ProfileShape.Circle)
            {
                if (pbs.PathCurve == (byte)Extrusion.Straight)
                {
                    iPropertiesNotSupportedDefault++;
                }

                // ProfileCurve seems to combine hole shape and profile curve so we need to only compare against the lower 3 bits
                else if (pbs.PathCurve == (byte)Extrusion.Curve1)
                {
                    iPropertiesNotSupportedDefault++;
                }
            }
            else if ((pbs.ProfileCurve & 0x07) == (byte)ProfileShape.HalfCircle)
            {
                if (pbs.PathCurve == (byte)Extrusion.Curve1 || pbs.PathCurve == (byte)Extrusion.Curve2)
                {
                    iPropertiesNotSupportedDefault++;
                }
            }
            else if ((pbs.ProfileCurve & 0x07) == (byte)ProfileShape.EquilateralTriangle)
            {
                if (pbs.PathCurve == (byte)Extrusion.Straight)
                {
                    iPropertiesNotSupportedDefault++;
                }
                else if (pbs.PathCurve == (byte)Extrusion.Curve1)
                {
                    iPropertiesNotSupportedDefault++;
                }
            }


            if (iPropertiesNotSupportedDefault == 0)
            {
#if SPAM
                m_log.Warn("NonMesh");
#endif
                return false;
            }
#if SPAM
            m_log.Debug("Mesh");
#endif
            return true; 
        }

        /// <summary>
        /// Called after our prim properties are set Scale, position etc.
        /// We use this event queue like method to keep changes to the physical scene occuring in the threadlocked mutex
        /// This assures us that we have no race conditions
        /// </summary>
        /// <param name="prim"></param>
        public override void AddPhysicsActorTaint(PhysicsActor prim)
        {
            
            if (prim is OdePrim)
            {
                OdePrim taintedprim = ((OdePrim) prim);
                lock (_taintedPrimH)
                {
                    if (!(_taintedPrimH.Contains(taintedprim))) 
        			{
//Console.WriteLine("AddPhysicsActorTaint to " +  taintedprim.m_primName);       			
                        _taintedPrimH.Add(taintedprim);					// HashSet for searching
                        _taintedPrimL.Add(taintedprim);					// List for ordered readout
					}
				}
                return;
            }
            else if (prim is OdeCharacter)
            {
                OdeCharacter taintedchar = ((OdeCharacter)prim);
                lock (_taintedActors)
                {
                    if (!(_taintedActors.Contains(taintedchar)))
                        _taintedActors.Add(taintedchar);
                }
            }
        }

        /// <summary>
        /// This is our main simulate loop
        /// It's thread locked by a Mutex in the scene.
        /// It holds Collisions, it instructs ODE to step through the physical reactions
        /// It moves the objects around in memory
        /// It calls the methods that report back to the object owners.. (scenepresence, SceneObjectGroup)
        /// </summary>
        /// <param name="timeStep"></param>
        /// <returns></returns>
        public override float Simulate(float timeStep)
        {
            if (framecount >= int.MaxValue)
                framecount = 0;

            //if (m_worldOffset != Vector3.Zero)
            //    return 0;

            framecount++;

            float fps = 0;
            //m_log.Info(timeStep.ToString());
            step_time += timeStep;
            
            // If We're loaded down by something else,
            // or debugging with the Visual Studio project on pause
            // skip a few frames to catch up gracefully.
            // without shooting the physicsactors all over the place

            if (step_time >= m_SkipFramesAtms)
            {
                // Instead of trying to catch up, it'll do 5 physics frames only
                step_time = ODE_STEPSIZE;
                m_physicsiterations = 5;
            }
            else
            {
                m_physicsiterations = 10;
            }

            if (SupportsNINJAJoints)
            {
                DeleteRequestedJoints(); // this must be outside of the lock (OdeLock) to avoid deadlocks
                CreateRequestedJoints(); // this must be outside of the lock (OdeLock) to avoid deadlocks
            }

            lock (OdeLock)
            {
                // Process 10 frames if the sim is running normal..
                // process 5 frames if the sim is running slow
                //try
                //{
                    //d.WorldSetQuickStepNumIterations(world, m_physicsiterations);
                //}
                //catch (StackOverflowException)
                //{
                   // m_log.Error("[PHYSICS]: The operating system wasn't able to allocate enough memory for the simulation.  Restarting the sim.");
                   // ode.drelease(world);
                    //base.TriggerPhysicsBasedRestart();
                //}

                int i = 0;

                // Figure out the Frames Per Second we're going at.
                //(step_time == 0.004f, there's 250 of those per second.   Times the step time/step size
                
                fps = (step_time/ODE_STEPSIZE) * 1000;

                step_time = 0.09375f;

                while (step_time > 0.0f)
                {
                    //lock (ode)
                    //{
                        //if (!ode.lockquery())
                        //{
                           // ode.dlock(world);
                            try
                            { 
                                // Insert, remove Characters
                                bool processedtaints = false;

                                lock (_taintedActors)
                                {
                                    if (_taintedActors.Count > 0)
                                    {
                                        foreach (OdeCharacter character in _taintedActors)
                                        {

                                            character.ProcessTaints(timeStep);

                                            processedtaints = true;
                                            //character.m_collisionscore = 0;
                                        }

                                        if (processedtaints)
                                            _taintedActors.Clear();
                                    }
                                }

                                // Modify other objects in the scene.
                                processedtaints = false;

                                lock (_taintedPrimL)
                                {
                                    foreach (OdePrim prim in _taintedPrimL)
                                    {
       
                                    
                                        if (prim.m_taintremove)
                                        {
//Console.WriteLine("Simulate calls RemovePrimThreadLocked");                                          
                                            RemovePrimThreadLocked(prim);
                                        }
                                        else
                                        {
//Console.WriteLine("Simulate calls ProcessTaints");                                        
                                            prim.ProcessTaints(timeStep);
                                        }
                                        processedtaints = true;
                                        prim.m_collisionscore = 0;
                                    }

                                    if (SupportsNINJAJoints)
                                    {
                                        // Create pending joints, if possible

                                        // joints can only be processed after ALL bodies are processed (and exist in ODE), since creating
                                        // a joint requires specifying the body id of both involved bodies
                                        if (pendingJoints.Count > 0)
                                        {
                                            List<PhysicsJoint> successfullyProcessedPendingJoints = new List<PhysicsJoint>();
                                            //DoJointErrorMessage(joints_connecting_actor, "taint: " + pendingJoints.Count + " pending joints");
                                            foreach (PhysicsJoint joint in pendingJoints)
                                            {
                                                //DoJointErrorMessage(joint, "taint: time to create joint with parms: " + joint.RawParams);
                                                string[] jointParams = joint.RawParams.Split(" ".ToCharArray(), System.StringSplitOptions.RemoveEmptyEntries);
                                                List<IntPtr> jointBodies = new List<IntPtr>();
                                                bool allJointBodiesAreReady = true;
                                                foreach (string jointParam in jointParams)
                                                {
                                                    if (jointParam == "NULL")
                                                    {
                                                        //DoJointErrorMessage(joint, "attaching NULL joint to world");
                                                        jointBodies.Add(IntPtr.Zero);
                                                    }
                                                    else
                                                    {
                                                        //DoJointErrorMessage(joint, "looking for prim name: " + jointParam);
                                                        bool foundPrim = false;
                                                        lock (_prims)
                                                        {
                                                            foreach (OdePrim prim in _prims) // FIXME: inefficient
                                                            {
                                                                if (prim.SOPName == jointParam)
                                                                {
                                                                    //DoJointErrorMessage(joint, "found for prim name: " + jointParam);
                                                                    if (prim.IsPhysical && prim.Body != IntPtr.Zero)
                                                                    {
                                                                        jointBodies.Add(prim.Body);
                                                                        foundPrim = true;
                                                                        break;
                                                                    }
                                                                    else
                                                                    {
                                                                        DoJointErrorMessage(joint, "prim name " + jointParam +
                                                                            " exists but is not (yet) physical; deferring joint creation. " +
                                                                            "IsPhysical property is " + prim.IsPhysical +
                                                                            " and body is " + prim.Body);
                                                                        foundPrim = false;
                                                                        break;
                                                                    }
                                                                }
                                                            }
                                                        }
                                                        if (foundPrim)
                                                        {
                                                            // all is fine
                                                        }
                                                        else
                                                        {
                                                            allJointBodiesAreReady = false;
                                                            break;
                                                        }
                                                    }
                                                }
                                                if (allJointBodiesAreReady)
                                                {
                                                    //DoJointErrorMessage(joint, "allJointBodiesAreReady for " + joint.ObjectNameInScene + " with parms " + joint.RawParams);
                                                    if (jointBodies[0] == jointBodies[1])
                                                    {
                                                        DoJointErrorMessage(joint, "ERROR: joint cannot be created; the joint bodies are the same, body1==body2. Raw body is " + jointBodies[0] + ". raw parms: " + joint.RawParams);
                                                    }
                                                    else
                                                    {
                                                        switch (joint.Type)
                                                        {
                                                            case PhysicsJointType.Ball:
                                                                {
                                                                    IntPtr odeJoint;
                                                                    //DoJointErrorMessage(joint, "ODE creating ball joint ");
                                                                    odeJoint = d.JointCreateBall(world, IntPtr.Zero);
                                                                    //DoJointErrorMessage(joint, "ODE attaching ball joint: " + odeJoint + " with b1:" + jointBodies[0] + " b2:" + jointBodies[1]);
                                                                    d.JointAttach(odeJoint, jointBodies[0], jointBodies[1]);
                                                                    //DoJointErrorMessage(joint, "ODE setting ball anchor: " + odeJoint + " to vec:" + joint.Position);
                                                                    d.JointSetBallAnchor(odeJoint,
                                                                                        joint.Position.X,
                                                                                        joint.Position.Y,
                                                                                        joint.Position.Z);
                                                                    //DoJointErrorMessage(joint, "ODE joint setting OK");
                                                                    //DoJointErrorMessage(joint, "The ball joint's bodies are here: b0: ");
                                                                    //DoJointErrorMessage(joint, "" + (jointBodies[0] != IntPtr.Zero ? "" + d.BodyGetPosition(jointBodies[0]) : "fixed environment"));
                                                                    //DoJointErrorMessage(joint, "The ball joint's bodies are here: b1: ");
                                                                    //DoJointErrorMessage(joint, "" + (jointBodies[1] != IntPtr.Zero ? "" + d.BodyGetPosition(jointBodies[1]) : "fixed environment"));

                                                                    if (joint is OdePhysicsJoint)
                                                                    {
                                                                        ((OdePhysicsJoint)joint).jointID = odeJoint;
                                                                    }
                                                                    else
                                                                    {
                                                                        DoJointErrorMessage(joint, "WARNING: non-ode joint in ODE!");
                                                                    }
                                                                }
                                                                break;
                                                            case PhysicsJointType.Hinge:
                                                                {
                                                                    IntPtr odeJoint;
                                                                    //DoJointErrorMessage(joint, "ODE creating hinge joint ");
                                                                    odeJoint = d.JointCreateHinge(world, IntPtr.Zero);
                                                                    //DoJointErrorMessage(joint, "ODE attaching hinge joint: " + odeJoint + " with b1:" + jointBodies[0] + " b2:" + jointBodies[1]);
                                                                    d.JointAttach(odeJoint, jointBodies[0], jointBodies[1]);
                                                                    //DoJointErrorMessage(joint, "ODE setting hinge anchor: " + odeJoint + " to vec:" + joint.Position);
                                                                    d.JointSetHingeAnchor(odeJoint,
                                                                                          joint.Position.X,
                                                                                          joint.Position.Y,
                                                                                          joint.Position.Z);
                                                                    // We use the orientation of the x-axis of the joint's coordinate frame
                                                                    // as the axis for the hinge. 

                                                                    // Therefore, we must get the joint's coordinate frame based on the
                                                                    // joint.Rotation field, which originates from the orientation of the 
                                                                    // joint's proxy object in the scene.

                                                                    // The joint's coordinate frame is defined as the transformation matrix
                                                                    // that converts a vector from joint-local coordinates into world coordinates.
                                                                    // World coordinates are defined as the XYZ coordinate system of the sim,
                                                                    // as shown in the top status-bar of the viewer.

                                                                    // Once we have the joint's coordinate frame, we extract its X axis (AtAxis)
                                                                    // and use that as the hinge axis.

                                                                    //joint.Rotation.Normalize();
                                                                    Matrix4 proxyFrame = Matrix4.CreateFromQuaternion(joint.Rotation);

                                                                    // Now extract the X axis of the joint's coordinate frame.

                                                                    // Do not try to use proxyFrame.AtAxis or you will become mired in the
                                                                    // tar pit of transposed, inverted, and generally messed-up orientations.
                                                                    // (In other words, Matrix4.AtAxis() is borked.)
                                                                    // Vector3 jointAxis = proxyFrame.AtAxis; <--- this path leadeth to madness

                                                                    // Instead, compute the X axis of the coordinate frame by transforming
                                                                    // the (1,0,0) vector. At least that works.

                                                                    //m_log.Debug("PHY: making axis: complete matrix is " + proxyFrame);
                                                                    Vector3 jointAxis = Vector3.Transform(Vector3.UnitX, proxyFrame);
                                                                    //m_log.Debug("PHY: making axis: hinge joint axis is " + jointAxis); 
                                                                    //DoJointErrorMessage(joint, "ODE setting hinge axis: " + odeJoint + " to vec:" + jointAxis);
                                                                    d.JointSetHingeAxis(odeJoint,
                                                                                        jointAxis.X,
                                                                                        jointAxis.Y,
                                                                                        jointAxis.Z);
                                                                    //d.JointSetHingeParam(odeJoint, (int)dParam.CFM, 0.1f);
                                                                    if (joint is OdePhysicsJoint)
                                                                    {
                                                                        ((OdePhysicsJoint)joint).jointID = odeJoint;
                                                                    }
                                                                    else
                                                                    {
                                                                        DoJointErrorMessage(joint, "WARNING: non-ode joint in ODE!");
                                                                    }
                                                                }
                                                                break;
                                                        }
                                                        successfullyProcessedPendingJoints.Add(joint);
                                                    }
                                                }
                                                else
                                                {
                                                    DoJointErrorMessage(joint, "joint could not yet be created; still pending");
                                                }
                                            }
                                            foreach (PhysicsJoint successfullyProcessedJoint in successfullyProcessedPendingJoints)
                                            {
                                                //DoJointErrorMessage(successfullyProcessedJoint, "finalizing succesfully procsssed joint " + successfullyProcessedJoint.ObjectNameInScene + " parms " + successfullyProcessedJoint.RawParams);
                                                //DoJointErrorMessage(successfullyProcessedJoint, "removing from pending");
                                                InternalRemovePendingJoint(successfullyProcessedJoint);
                                                //DoJointErrorMessage(successfullyProcessedJoint, "adding to active");
                                                InternalAddActiveJoint(successfullyProcessedJoint);
                                                //DoJointErrorMessage(successfullyProcessedJoint, "done");
                                            }
                                        }
                                    }

                                    if (processedtaints)
//Console.WriteLine("Simulate calls Clear of _taintedPrim list");                                      
                                        _taintedPrimH.Clear();
                                        _taintedPrimL.Clear();
                                }

                                // Move characters
                                lock (_characters)
                                {
                                    List<OdeCharacter> defects = new List<OdeCharacter>();
                                    foreach (OdeCharacter actor in _characters)
                                    {
                                        if (actor != null)
                                            actor.Move(timeStep, defects);
                                    }
                                    if (0 != defects.Count)
                                    {
                                        foreach (OdeCharacter defect in defects)
                                        {
                                            RemoveCharacter(defect);
                                        }
                                    }
                                }

                                // Move other active objects
                                lock (_activeprims)
                                {
                                    foreach (OdePrim prim in _activeprims)
                                    {
                                        prim.m_collisionscore = 0;
                                        prim.Move(timeStep);
                                    }
                                }

                                //if ((framecount % m_randomizeWater) == 0)
                                   // randomizeWater(waterlevel);

                                //int RayCastTimeMS = m_rayCastManager.ProcessQueuedRequests();
                                m_rayCastManager.ProcessQueuedRequests();

                                collision_optimized(timeStep);

                                lock (_collisionEventPrim)
                                {
                                    foreach (PhysicsActor obj in _collisionEventPrim)
                                    {
                                        if (obj == null)
                                            continue;

                                        switch ((ActorTypes)obj.PhysicsActorType)
                                        {
                                            case ActorTypes.Agent:
                                                OdeCharacter cobj = (OdeCharacter)obj;
                                                cobj.SendCollisions();
                                                break;
                                            case ActorTypes.Prim:
                                                OdePrim pobj = (OdePrim)obj;
                                                pobj.SendCollisions();
                                                break;
                                        }
                                    }
                                }

                                //if (m_global_contactcount > 5)
                                //{
                                //    m_log.DebugFormat("[PHYSICS]: Contacts:{0}", m_global_contactcount);
                                //}

                                m_global_contactcount = 0;
                                
                                d.WorldQuickStep(world, ODE_STEPSIZE);
                                d.JointGroupEmpty(contactgroup);
                                //ode.dunlock(world);
                            }
                            catch (Exception e)
                            {
                                m_log.ErrorFormat("[PHYSICS]: {0}, {1}, {2}", e.Message, e.TargetSite, e);
                                ode.dunlock(world);
                            }

                            step_time -= ODE_STEPSIZE;
                            i++;
                        //}
                        //else
                        //{
                            //fps = 0;
                        //}
                    //}
                }

                lock (_characters)
                {
                    foreach (OdeCharacter actor in _characters)
                    {
                        if (actor != null)
                            actor.UpdatePositionAndVelocity();
                    }
                }

                lock (_activeprims)
                {
                    //if (timeStep < 0.2f)
                    {
                        foreach (OdePrim actor in _activeprims)
                        {
                            if (actor.IsPhysical && (d.BodyIsEnabled(actor.Body) || !actor._zeroFlag))
                            {
                                actor.UpdatePositionAndVelocity();

                                if (SupportsNINJAJoints)
                                {
                                    // If an actor moved, move its joint proxy objects as well.
                                    // There seems to be an event PhysicsActor.OnPositionUpdate that could be used
                                    // for this purpose but it is never called! So we just do the joint
                                    // movement code here.

                                    if (actor.SOPName != null &&
                                        joints_connecting_actor.ContainsKey(actor.SOPName) &&
                                        joints_connecting_actor[actor.SOPName] != null &&
                                        joints_connecting_actor[actor.SOPName].Count > 0)
                                    {
                                        foreach (PhysicsJoint affectedJoint in joints_connecting_actor[actor.SOPName])
                                        {
                                            if (affectedJoint.IsInPhysicsEngine)
                                            {
                                                DoJointMoved(affectedJoint);
                                            }
                                            else
                                            {
                                                DoJointErrorMessage(affectedJoint, "a body connected to a joint was moved, but the joint doesn't exist yet! this will lead to joint error. joint was: " + affectedJoint.ObjectNameInScene + " parms:" + affectedJoint.RawParams);
                                            }
                                        }
                                    }
                                }
                            }
                        }
                    }
                }

                //DumpJointInfo();

                // Finished with all sim stepping. If requested, dump world state to file for debugging.
                // TODO: This call to the export function is already inside lock (OdeLock) - but is an extra lock needed?
                // TODO: This overwrites all dump files in-place. Should this be a growing logfile, or separate snapshots?
                if (physics_logging && (physics_logging_interval>0) && (framecount % physics_logging_interval == 0))
                {
                    string fname = "state-" + world.ToString() + ".DIF"; // give each physics world a separate filename
                    string prefix = "world" + world.ToString(); // prefix for variable names in exported .DIF file

                    if (physics_logging_append_existing_logfile)
                    {
                        string header = "-------------- START OF PHYSICS FRAME " + framecount.ToString() + " --------------";
                        TextWriter fwriter = File.AppendText(fname);
                        fwriter.WriteLine(header);
                        fwriter.Close();
                    }
                    d.WorldExportDIF(world, fname, physics_logging_append_existing_logfile, prefix);
                }
            }

            return fps;
        }

        public override void GetResults()
        {
        }

        public override bool IsThreaded
        {
            // for now we won't be multithreaded
            get { return (false); }
        }

        #region ODE Specific Terrain Fixes
        public float[] ResizeTerrain512NearestNeighbour(float[] heightMap)
        {
            float[] returnarr = new float[262144];
            float[,] resultarr = new float[(int)WorldExtents.X, (int)WorldExtents.Y];

            // Filling out the array into its multi-dimensional components
            for (int y = 0; y < WorldExtents.Y; y++)
            {
                for (int x = 0; x < WorldExtents.X; x++)
                {
                    resultarr[y, x] = heightMap[y * (int)WorldExtents.Y + x];
                }
            }

            // Resize using Nearest Neighbour

            // This particular way is quick but it only works on a multiple of the original

            // The idea behind this method can be described with the following diagrams
            // second pass and third pass happen in the same loop really..  just separated
            // them to show what this does.

            // First Pass
            // ResultArr:
            // 1,1,1,1,1,1
            // 1,1,1,1,1,1
            // 1,1,1,1,1,1
            // 1,1,1,1,1,1
            // 1,1,1,1,1,1
            // 1,1,1,1,1,1

            // Second Pass
            // ResultArr2:
            // 1,,1,,1,,1,,1,,1,
            // ,,,,,,,,,,
            // 1,,1,,1,,1,,1,,1,
            // ,,,,,,,,,,
            // 1,,1,,1,,1,,1,,1,
            // ,,,,,,,,,,
            // 1,,1,,1,,1,,1,,1,
            // ,,,,,,,,,,
            // 1,,1,,1,,1,,1,,1,
            // ,,,,,,,,,,
            // 1,,1,,1,,1,,1,,1,

            // Third pass fills in the blanks
            // ResultArr2:
            // 1,1,1,1,1,1,1,1,1,1,1,1
            // 1,1,1,1,1,1,1,1,1,1,1,1
            // 1,1,1,1,1,1,1,1,1,1,1,1
            // 1,1,1,1,1,1,1,1,1,1,1,1
            // 1,1,1,1,1,1,1,1,1,1,1,1
            // 1,1,1,1,1,1,1,1,1,1,1,1
            // 1,1,1,1,1,1,1,1,1,1,1,1
            // 1,1,1,1,1,1,1,1,1,1,1,1
            // 1,1,1,1,1,1,1,1,1,1,1,1
            // 1,1,1,1,1,1,1,1,1,1,1,1
            // 1,1,1,1,1,1,1,1,1,1,1,1

            // X,Y = .
            // X+1,y = ^
            // X,Y+1 = *
            // X+1,Y+1 = #

            // Filling in like this;
            // .*
            // ^#
            // 1st .
            // 2nd *
            // 3rd ^
            // 4th #
            // on single loop.

            float[,] resultarr2 = new float[512, 512];
            for (int y = 0; y < WorldExtents.Y; y++)
            {
                for (int x = 0; x < WorldExtents.X; x++)
                {
                    resultarr2[y * 2, x * 2] = resultarr[y, x];

                    if (y < WorldExtents.Y)
                    {
                        resultarr2[(y * 2) + 1, x * 2] = resultarr[y, x];
                    }
                    if (x < WorldExtents.X)
                    {
                        resultarr2[y * 2, (x * 2) + 1] = resultarr[y, x];
                    }
                    if (x < WorldExtents.X && y < WorldExtents.Y)
                    {
                        resultarr2[(y * 2) + 1, (x * 2) + 1] = resultarr[y, x];
                    }
                }
            }

            //Flatten out the array
            int i = 0;
            for (int y = 0; y < 512; y++)
            {
                for (int x = 0; x < 512; x++)
                {
                    if (resultarr2[y, x] <= 0)
                        returnarr[i] = 0.0000001f;
                    else
                        returnarr[i] = resultarr2[y, x];

                    i++;
                }
            }

            return returnarr;
        }

        public float[] ResizeTerrain512Interpolation(float[] heightMap)
        {
            float[] returnarr = new float[262144];
            float[,] resultarr = new float[512,512];

            // Filling out the array into its multi-dimensional components
            for (int y = 0; y < 256; y++)
            {
                for (int x = 0; x < 256; x++)
                {
                    resultarr[y, x] = heightMap[y * 256 + x];
                }
            }

            // Resize using interpolation

            // This particular way is quick but it only works on a multiple of the original

            // The idea behind this method can be described with the following diagrams
            // second pass and third pass happen in the same loop really..  just separated
            // them to show what this does.

            // First Pass
            // ResultArr:
            // 1,1,1,1,1,1
            // 1,1,1,1,1,1
            // 1,1,1,1,1,1
            // 1,1,1,1,1,1
            // 1,1,1,1,1,1
            // 1,1,1,1,1,1

            // Second Pass
            // ResultArr2:
            // 1,,1,,1,,1,,1,,1,
            // ,,,,,,,,,,
            // 1,,1,,1,,1,,1,,1,
            // ,,,,,,,,,,
            // 1,,1,,1,,1,,1,,1,
            // ,,,,,,,,,,
            // 1,,1,,1,,1,,1,,1,
            // ,,,,,,,,,,
            // 1,,1,,1,,1,,1,,1,
            // ,,,,,,,,,,
            // 1,,1,,1,,1,,1,,1,

            // Third pass fills in the blanks
            // ResultArr2:
            // 1,1,1,1,1,1,1,1,1,1,1,1
            // 1,1,1,1,1,1,1,1,1,1,1,1
            // 1,1,1,1,1,1,1,1,1,1,1,1
            // 1,1,1,1,1,1,1,1,1,1,1,1
            // 1,1,1,1,1,1,1,1,1,1,1,1
            // 1,1,1,1,1,1,1,1,1,1,1,1
            // 1,1,1,1,1,1,1,1,1,1,1,1
            // 1,1,1,1,1,1,1,1,1,1,1,1
            // 1,1,1,1,1,1,1,1,1,1,1,1
            // 1,1,1,1,1,1,1,1,1,1,1,1
            // 1,1,1,1,1,1,1,1,1,1,1,1

            // X,Y = .
            // X+1,y = ^
            // X,Y+1 = *
            // X+1,Y+1 = #

            // Filling in like this;
            // .*
            // ^#
            // 1st .
            // 2nd *
            // 3rd ^
            // 4th #
            // on single loop.

            float[,] resultarr2 = new float[512,512];
            for (int y = 0; y < (int)Constants.RegionSize; y++)
            {
                for (int x = 0; x < (int)Constants.RegionSize; x++)
                {
                    resultarr2[y*2, x*2] = resultarr[y, x];

                    if (y < (int)Constants.RegionSize)
                    {
                        if (y + 1 < (int)Constants.RegionSize)
                        {
                            if (x + 1 < (int)Constants.RegionSize)
                            {
                                resultarr2[(y*2) + 1, x*2] = ((resultarr[y, x] + resultarr[y + 1, x] +
                                                               resultarr[y, x + 1] + resultarr[y + 1, x + 1])/4);
                            }
                            else
                            {
                                resultarr2[(y*2) + 1, x*2] = ((resultarr[y, x] + resultarr[y + 1, x])/2);
                            }
                        }
                        else
                        {
                            resultarr2[(y*2) + 1, x*2] = resultarr[y, x];
                        }
                    }
                    if (x < (int)Constants.RegionSize)
                    {
                        if (x + 1 < (int)Constants.RegionSize)
                        {
                            if (y + 1 < (int)Constants.RegionSize)
                            {
                                resultarr2[y*2, (x*2) + 1] = ((resultarr[y, x] + resultarr[y + 1, x] +
                                                               resultarr[y, x + 1] + resultarr[y + 1, x + 1])/4);
                            }
                            else
                            {
                                resultarr2[y*2, (x*2) + 1] = ((resultarr[y, x] + resultarr[y, x + 1])/2);
                            }
                        }
                        else
                        {
                            resultarr2[y*2, (x*2) + 1] = resultarr[y, x];
                        }
                    }
                    if (x < (int)Constants.RegionSize && y < (int)Constants.RegionSize)
                    {
                        if ((x + 1 < (int)Constants.RegionSize) && (y + 1 < (int)Constants.RegionSize))
                        {
                            resultarr2[(y*2) + 1, (x*2) + 1] = ((resultarr[y, x] + resultarr[y + 1, x] +
                                                                 resultarr[y, x + 1] + resultarr[y + 1, x + 1])/4);
                        }
                        else
                        {
                            resultarr2[(y*2) + 1, (x*2) + 1] = resultarr[y, x];
                        }
                    }
                }
            }
            //Flatten out the array
            int i = 0;
            for (int y = 0; y < 512; y++)
            {
                for (int x = 0; x < 512; x++)
                {
                    if (Single.IsNaN(resultarr2[y, x]) || Single.IsInfinity(resultarr2[y, x]))
                    {
                        m_log.Warn("[PHYSICS]: Non finite heightfield element detected.  Setting it to 0");
                        resultarr2[y, x] = 0;
                    }
                    returnarr[i] = resultarr2[y, x];
                    i++;
                }
            }

            return returnarr;
        }

        #endregion

        public override void SetTerrain(float[] heightMap)
        {
            if (m_worldOffset != Vector3.Zero && m_parentScene != null)
            {
                if (m_parentScene is OdeScene)
                {
                    ((OdeScene)m_parentScene).SetTerrain(heightMap, m_worldOffset);
                }
            }
            else
            {
                SetTerrain(heightMap, m_worldOffset);
            }
        }

        public void SetTerrain(float[] heightMap, Vector3 pOffset)
        {
            // this._heightmap[i] = (double)heightMap[i];
            // dbm (danx0r) -- creating a buffer zone of one extra sample all around
            //_origheightmap = heightMap;
           
            float[] _heightmap;

            // zero out a heightmap array float array (single dimension [flattened]))
            //if ((int)Constants.RegionSize == 256)
            //    _heightmap = new float[514 * 514];
            //else

            _heightmap = new float[(((int)Constants.RegionSize + 2) * ((int)Constants.RegionSize + 2))];

            uint heightmapWidth = Constants.RegionSize + 1;
            uint heightmapHeight = Constants.RegionSize + 1;

            uint heightmapWidthSamples;

            uint heightmapHeightSamples;

            //if (((int)Constants.RegionSize) == 256)
            //{
            //    heightmapWidthSamples = 2 * (uint)Constants.RegionSize + 2;
            //    heightmapHeightSamples = 2 * (uint)Constants.RegionSize + 2;
            //    heightmapWidth++;
            //    heightmapHeight++;
            //}
            //else
            //{

                heightmapWidthSamples = (uint)Constants.RegionSize + 1;
                heightmapHeightSamples = (uint)Constants.RegionSize + 1;
            //}

            const float scale = 1.0f;
            const float offset = 0.0f;
            const float thickness = 0.2f;
            const int wrap = 0;

            int regionsize = (int) Constants.RegionSize + 2;
            //Double resolution
            //if (((int)Constants.RegionSize) == 256)
            //    heightMap = ResizeTerrain512Interpolation(heightMap);


           // if (((int)Constants.RegionSize) == 256 && (int)Constants.RegionSize == 256)
           //     regionsize = 512;

            float hfmin = 2000;
            float hfmax = -2000;
            
                for (int x = 0; x < heightmapWidthSamples; x++)
                {
                    for (int y = 0; y < heightmapHeightSamples; y++)
                    {
                        int xx = Util.Clip(x - 1, 0, regionsize - 1);
                        int yy = Util.Clip(y - 1, 0, regionsize - 1);
                        
                        
                        float val= heightMap[yy * (int)Constants.RegionSize + xx];
                         _heightmap[x * ((int)Constants.RegionSize + 2) + y] = val;
                        
                        hfmin = (val < hfmin) ? val : hfmin;
                        hfmax = (val > hfmax) ? val : hfmax;
                    }
                }
                
            
            

            lock (OdeLock)
            {
                IntPtr GroundGeom = IntPtr.Zero;
                if (RegionTerrain.TryGetValue(pOffset, out GroundGeom))
                {
                    RegionTerrain.Remove(pOffset);
                    if (GroundGeom != IntPtr.Zero)
                    {
                        if (TerrainHeightFieldHeights.ContainsKey(GroundGeom))
                        {
                            TerrainHeightFieldHeights.Remove(GroundGeom);
                        }
                        d.SpaceRemove(space, GroundGeom);
                        d.GeomDestroy(GroundGeom);
                    }

                }
                IntPtr HeightmapData = d.GeomHeightfieldDataCreate();
                d.GeomHeightfieldDataBuildSingle(HeightmapData, _heightmap, 0, heightmapWidth + 1, heightmapHeight + 1,
                                                 (int)heightmapWidthSamples + 1, (int)heightmapHeightSamples + 1, scale,
                                                 offset, thickness, wrap);
                d.GeomHeightfieldDataSetBounds(HeightmapData, hfmin - 1, hfmax + 1);
                GroundGeom = d.CreateHeightfield(space, HeightmapData, 1);
                if (GroundGeom != IntPtr.Zero)
                {
                    d.GeomSetCategoryBits(GroundGeom, (int)(CollisionCategories.Land));
                    d.GeomSetCollideBits(GroundGeom, (int)(CollisionCategories.Space));

                }
                geom_name_map[GroundGeom] = "Terrain";

                d.Matrix3 R = new d.Matrix3();

                Quaternion q1 = Quaternion.CreateFromAxisAngle(new Vector3(1, 0, 0), 1.5707f);
                Quaternion q2 = Quaternion.CreateFromAxisAngle(new Vector3(0, 1, 0), 1.5707f);
                //Axiom.Math.Quaternion q3 = Axiom.Math.Quaternion.FromAngleAxis(3.14f, new Axiom.Math.Vector3(0, 0, 1));

                q1 = q1 * q2;
                //q1 = q1 * q3;
                Vector3 v3;
                float angle;
                q1.GetAxisAngle(out v3, out angle);

                d.RFromAxisAndAngle(out R, v3.X, v3.Y, v3.Z, angle);
                d.GeomSetRotation(GroundGeom, ref R);
                d.GeomSetPosition(GroundGeom, (pOffset.X + ((int)Constants.RegionSize * 0.5f)) - 1, (pOffset.Y + ((int)Constants.RegionSize * 0.5f)) - 1, 0);
                IntPtr testGround = IntPtr.Zero;
                if (RegionTerrain.TryGetValue(pOffset, out testGround))
                {
                    RegionTerrain.Remove(pOffset);
                }
                RegionTerrain.Add(pOffset, GroundGeom, GroundGeom);
                TerrainHeightFieldHeights.Add(GroundGeom,_heightmap);
                
            }
        }

        public override void DeleteTerrain()
        {
        }

        public float GetWaterLevel()
        {
            return waterlevel;
        }

        public override bool SupportsCombining()
        {
            return true;
        }

        public override void UnCombine(PhysicsScene pScene)
        {
            IntPtr localGround = IntPtr.Zero;
            float[] localHeightfield;
            bool proceed = false;
            List<IntPtr> geomDestroyList = new List<IntPtr>();

            lock (OdeLock)
            {
                if (RegionTerrain.TryGetValue(Vector3.Zero, out localGround))
                {
                    foreach (IntPtr geom in TerrainHeightFieldHeights.Keys)
                    {
                        if (geom == localGround)
                        {
                            localHeightfield = TerrainHeightFieldHeights[geom];
                            proceed = true;
                        }
                        else
                        {
                            geomDestroyList.Add(geom);
                        }
                    }

                    if (proceed)
                    {
                        m_worldOffset = Vector3.Zero;
                        WorldExtents = new Vector2((int)Constants.RegionSize, (int)Constants.RegionSize);
                        m_parentScene = null;

                        foreach (IntPtr g in geomDestroyList)
                        {
                            // removingHeightField needs to be done or the garbage collector will
                            // collect the terrain data before we tell ODE to destroy it causing 
                            // memory corruption
                            if (TerrainHeightFieldHeights.ContainsKey(g))
                            {
                                float[] removingHeightField = TerrainHeightFieldHeights[g];
                                TerrainHeightFieldHeights.Remove(g);

                                if (RegionTerrain.ContainsKey(g))
                                {
                                    RegionTerrain.Remove(g);
                                }

                                d.GeomDestroy(g);
<<<<<<< HEAD
                                removingHeightField = new float[0];
                                

                                
                            }
                            
=======
                                //removingHeightField = new float[0];
                            }
>>>>>>> 133a4a99
                        }

                    }
                    else
                    {
                        m_log.Warn("[PHYSICS]: Couldn't proceed with UnCombine.  Region has inconsistant data.");

                    }
<<<<<<< HEAD

                }
                
            }
        }

        
=======
                }
            }
        }
>>>>>>> 133a4a99

        public override void SetWaterLevel(float baseheight)
        {
            waterlevel = baseheight;
            randomizeWater(waterlevel);
        }

        public void randomizeWater(float baseheight)
        {
            const uint heightmapWidth = m_regionWidth + 2;
            const uint heightmapHeight = m_regionHeight + 2;
            const uint heightmapWidthSamples = m_regionWidth + 2;
            const uint heightmapHeightSamples = m_regionHeight + 2;
            const float scale = 1.0f;
            const float offset = 0.0f;
            const float thickness = 2.9f;
            const int wrap = 0;

            for (int i = 0; i < (258 * 258); i++)
            {
                _watermap[i] = (baseheight-0.1f) + ((float)fluidRandomizer.Next(1,9) / 10f);
               // m_log.Info((baseheight - 0.1f) + ((float)fluidRandomizer.Next(1, 9) / 10f));
            }

            lock (OdeLock)
            {
                if (WaterGeom != IntPtr.Zero)
                {
                    d.SpaceRemove(space, WaterGeom);
                }
                IntPtr HeightmapData = d.GeomHeightfieldDataCreate();
                d.GeomHeightfieldDataBuildSingle(HeightmapData, _watermap, 0, heightmapWidth, heightmapHeight,
                                                 (int)heightmapWidthSamples, (int)heightmapHeightSamples, scale,
                                                 offset, thickness, wrap);
                d.GeomHeightfieldDataSetBounds(HeightmapData, m_regionWidth, m_regionHeight);
                WaterGeom = d.CreateHeightfield(space, HeightmapData, 1);
                if (WaterGeom != IntPtr.Zero)
                {
                    d.GeomSetCategoryBits(WaterGeom, (int)(CollisionCategories.Water));
                    d.GeomSetCollideBits(WaterGeom, (int)(CollisionCategories.Space));

                }
                geom_name_map[WaterGeom] = "Water";

                d.Matrix3 R = new d.Matrix3();

                Quaternion q1 = Quaternion.CreateFromAxisAngle(new Vector3(1, 0, 0), 1.5707f);
                Quaternion q2 = Quaternion.CreateFromAxisAngle(new Vector3(0, 1, 0), 1.5707f);
                //Axiom.Math.Quaternion q3 = Axiom.Math.Quaternion.FromAngleAxis(3.14f, new Axiom.Math.Vector3(0, 0, 1));

                q1 = q1 * q2;
                //q1 = q1 * q3;
                Vector3 v3;
                float angle;
                q1.GetAxisAngle(out v3, out angle);

                d.RFromAxisAndAngle(out R, v3.X, v3.Y, v3.Z, angle);
                d.GeomSetRotation(WaterGeom, ref R);
                d.GeomSetPosition(WaterGeom, 128, 128, 0);
                
            }

        }

        public override void Dispose()
        {
            m_rayCastManager.Dispose();
            m_rayCastManager = null;

            lock (OdeLock)
            {
                lock (_prims)
                {
                    foreach (OdePrim prm in _prims)
                    {
                        RemovePrim(prm);
                    }
                }

                //foreach (OdeCharacter act in _characters)
                //{
                    //RemoveAvatar(act);
                //}
                d.WorldDestroy(world);
                //d.CloseODE();
            }
        }
        public override Dictionary<uint, float> GetTopColliders()
        {
            Dictionary<uint, float> returncolliders = new Dictionary<uint, float>();
            int cnt = 0;
            lock (_prims)
            {
                foreach (OdePrim prm in _prims)
                {
                    if (prm.CollisionScore > 0)
                    {
                        returncolliders.Add(prm.m_localID, prm.CollisionScore);
                        cnt++;
                        prm.CollisionScore = 0f;
                        if (cnt > 25)
                        {
                            break;
                        }
                    }
                }
            }
            return returncolliders;
        }

        public override bool SupportsRayCast()
        {
            return true;
        }

        public override void RaycastWorld(Vector3 position, Vector3 direction, float length, RaycastCallback retMethod)
        {
            if (retMethod != null)
            {
                m_rayCastManager.QueueRequest(position, direction, length, retMethod);
            }
        }

#if USE_DRAWSTUFF
        // Keyboard callback
        public void command(int cmd)
        {
            IntPtr geom;
            d.Mass mass;
            d.Vector3 sides = new d.Vector3(d.RandReal() * 0.5f + 0.1f, d.RandReal() * 0.5f + 0.1f, d.RandReal() * 0.5f + 0.1f);

            

            Char ch = Char.ToLower((Char)cmd);
            switch ((Char)ch)
            {
                case 'w':
                    try
                    {
                        Vector3 rotate = (new Vector3(1, 0, 0) * Quaternion.CreateFromEulers(hpr.Z * Utils.DEG_TO_RAD, hpr.Y * Utils.DEG_TO_RAD, hpr.X * Utils.DEG_TO_RAD));

                        xyz.X += rotate.X; xyz.Y += rotate.Y; xyz.Z += rotate.Z;
                        ds.SetViewpoint(ref xyz, ref hpr);
                    }
                    catch (ArgumentException)
                    { hpr.X = 0; }
                    break;

                case 'a':
                    hpr.X++;
                    ds.SetViewpoint(ref xyz, ref hpr);
                    break;

                case 's':
                    try
                    {
                        Vector3 rotate2 = (new Vector3(-1, 0, 0) * Quaternion.CreateFromEulers(hpr.Z * Utils.DEG_TO_RAD, hpr.Y * Utils.DEG_TO_RAD, hpr.X * Utils.DEG_TO_RAD));

                        xyz.X += rotate2.X; xyz.Y += rotate2.Y; xyz.Z += rotate2.Z;
                        ds.SetViewpoint(ref xyz, ref hpr);
                    }
                    catch (ArgumentException)
                    { hpr.X = 0; }
                    break;
                case 'd':
                    hpr.X--;
                    ds.SetViewpoint(ref xyz, ref hpr);
                    break;
                case 'r':
                    xyz.Z++;
                    ds.SetViewpoint(ref xyz, ref hpr);
                    break;
                case 'f':
                    xyz.Z--;
                    ds.SetViewpoint(ref xyz, ref hpr);
                    break;
                case 'e':
                    xyz.Y++;
                    ds.SetViewpoint(ref xyz, ref hpr);
                    break;
                case 'q':
                    xyz.Y--;
                    ds.SetViewpoint(ref xyz, ref hpr);
                    break;
            }
        }

        public void step(int pause)
        {
            
            ds.SetColor(1.0f, 1.0f, 0.0f);
            ds.SetTexture(ds.Texture.Wood);
            lock (_prims)
            {
                foreach (OdePrim prm in _prims)
                {
                    //IntPtr body = d.GeomGetBody(prm.prim_geom);
                    if (prm.prim_geom != IntPtr.Zero)
                    {
                        d.Vector3 pos;
                        d.GeomCopyPosition(prm.prim_geom, out pos);
                        //d.BodyCopyPosition(body, out pos);

                        d.Matrix3 R;
                        d.GeomCopyRotation(prm.prim_geom, out R);
                        //d.BodyCopyRotation(body, out R);


                        d.Vector3 sides = new d.Vector3();
                        sides.X = prm.Size.X;
                        sides.Y = prm.Size.Y;
                        sides.Z = prm.Size.Z;

                        ds.DrawBox(ref pos, ref R, ref sides);
                    }
                }
            }
            ds.SetColor(1.0f, 0.0f, 0.0f);
            lock (_characters)
            {
                foreach (OdeCharacter chr in _characters)
                {
                    if (chr.Shell != IntPtr.Zero)
                    {
                        IntPtr body = d.GeomGetBody(chr.Shell);

                        d.Vector3 pos;
                        d.GeomCopyPosition(chr.Shell, out pos);
                        //d.BodyCopyPosition(body, out pos);

                        d.Matrix3 R;
                        d.GeomCopyRotation(chr.Shell, out R);
                        //d.BodyCopyRotation(body, out R);

                        ds.DrawCapsule(ref pos, ref R, chr.Size.Z, 0.35f);
                        d.Vector3 sides = new d.Vector3();
                        sides.X = 0.5f;
                        sides.Y = 0.5f;
                        sides.Z = 0.5f;

                        ds.DrawBox(ref pos, ref R, ref sides);


                    }
                }
            }
        }

        public void start(int unused)
        {
            
            ds.SetViewpoint(ref xyz, ref hpr);
        }
#endif
    }
}<|MERGE_RESOLUTION|>--- conflicted
+++ resolved
@@ -3531,17 +3531,8 @@
                                 }
 
                                 d.GeomDestroy(g);
-<<<<<<< HEAD
-                                removingHeightField = new float[0];
-                                
-
-                                
-                            }
-                            
-=======
                                 //removingHeightField = new float[0];
                             }
->>>>>>> 133a4a99
                         }
 
                     }
@@ -3550,19 +3541,9 @@
                         m_log.Warn("[PHYSICS]: Couldn't proceed with UnCombine.  Region has inconsistant data.");
 
                     }
-<<<<<<< HEAD
-
-                }
-                
-            }
-        }
-
-        
-=======
-                }
-            }
-        }
->>>>>>> 133a4a99
+                }
+            }
+        }
 
         public override void SetWaterLevel(float baseheight)
         {
