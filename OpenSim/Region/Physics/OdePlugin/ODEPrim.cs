/*
 * Copyright (c) Contributors, http://opensimulator.org/
 * See CONTRIBUTORS.TXT for a full list of copyright holders.
 *
 * Redistribution and use in source and binary forms, with or without
 * modification, are permitted provided that the following conditions are met:
 *     * Redistributions of source code must retain the above copyright
 *       notice, this list of conditions and the following disclaimer.
 *     * Redistributions in binary form must reproduce the above copyright
 *       notice, this list of conditions and the following disclaimer in the
 *       documentation and/or other materials provided with the distribution.
 *     * Neither the name of the OpenSimulator Project nor the
 *       names of its contributors may be used to endorse or promote products
 *       derived from this software without specific prior written permission.
 *
 * THIS SOFTWARE IS PROVIDED BY THE DEVELOPERS ``AS IS'' AND ANY
 * EXPRESS OR IMPLIED WARRANTIES, INCLUDING, BUT NOT LIMITED TO, THE IMPLIED
 * WARRANTIES OF MERCHANTABILITY AND FITNESS FOR A PARTICULAR PURPOSE ARE
 * DISCLAIMED. IN NO EVENT SHALL THE CONTRIBUTORS BE LIABLE FOR ANY
 * DIRECT, INDIRECT, INCIDENTAL, SPECIAL, EXEMPLARY, OR CONSEQUENTIAL DAMAGES
 * (INCLUDING, BUT NOT LIMITED TO, PROCUREMENT OF SUBSTITUTE GOODS OR SERVICES;
 * LOSS OF USE, DATA, OR PROFITS; OR BUSINESS INTERRUPTION) HOWEVER CAUSED AND
 * ON ANY THEORY OF LIABILITY, WHETHER IN CONTRACT, STRICT LIABILITY, OR TORT
 * (INCLUDING NEGLIGENCE OR OTHERWISE) ARISING IN ANY WAY OUT OF THE USE OF THIS
 * SOFTWARE, EVEN IF ADVISED OF THE POSSIBILITY OF SUCH DAMAGE.
 */

/*
 * Revised August 26 2009 by Kitto Flora. ODEDynamics.cs replaces
 * ODEVehicleSettings.cs. It and ODEPrim.cs are re-organised:
 * ODEPrim.cs contains methods dealing with Prim editing, Prim
 * characteristics and Kinetic motion.
 * ODEDynamics.cs contains methods dealing with Prim Physical motion
 * (dynamics) and the associated settings. Old Linear and angular
 * motors for dynamic motion have been replace with  MoveLinear()
 * and MoveAngular(); 'Physical' is used only to switch ODE dynamic 
 * simualtion on/off; VEHICAL_TYPE_NONE/VEHICAL_TYPE_<other> is to
 * switch between 'VEHICLE' parameter use and general dynamics
 * settings use.
 */

//#define SPAM

using System;
using System.Collections.Generic;
using System.Reflection;
using System.Runtime.InteropServices;
using System.Threading;
using log4net;
using OpenMetaverse;
using Ode.NET;
using OpenSim.Framework;
using OpenSim.Region.Physics.Manager;

namespace OpenSim.Region.Physics.OdePlugin
{
    /// <summary>
    /// Various properties that ODE uses for AMotors but isn't exposed in ODE.NET so we must define them ourselves.
    /// </summary>
    public class OdePrim : PhysicsActor
    {
        private static readonly ILog m_log = LogManager.GetLogger(MethodBase.GetCurrentMethod().DeclaringType);

        private bool m_isphysical;

        public int ExpectedCollisionContacts { get { return m_expectedCollisionContacts; } }
        private int m_expectedCollisionContacts = 0;

        /// <summary>
        /// Gets collide bits so that we can still perform land collisions if a mesh fails to load.
        /// </summary>
        private int BadMeshAssetCollideBits
        {
            get { return m_isphysical ? (int)CollisionCategories.Land : 0; }
        }

        /// <summary>
        /// Is this prim subject to physics?  Even if not, it's still solid for collision purposes.
        /// </summary>
        public override bool IsPhysical
        {
            get { return m_isphysical; }
            set
            {
                m_isphysical = value;
                if (!m_isphysical) // Zero the remembered last velocity
                    m_lastVelocity = Vector3.Zero;
            }
        }

        private Vector3 _position;
        private Vector3 _velocity;
        private Vector3 _torque;
        private Vector3 m_lastVelocity;
        private Vector3 m_lastposition;
        private Quaternion m_lastorientation = new Quaternion();
        private Vector3 m_rotationalVelocity;
        private Vector3 _size;
        private Vector3 _acceleration;
        // private d.Vector3 _zeroPosition = new d.Vector3(0.0f, 0.0f, 0.0f);
        private Quaternion _orientation;
        private Vector3 m_taintposition;
        private Vector3 m_taintsize;
        private Vector3 m_taintVelocity;
        private Vector3 m_taintTorque;
        private Quaternion m_taintrot;
        private Vector3 m_angularlock = Vector3.One;
        private Vector3 m_taintAngularLock = Vector3.One;
        private IntPtr Amotor = IntPtr.Zero;

        private object m_assetsLock = new object();
        private bool m_assetFailed = false;

        private Vector3 m_PIDTarget;
        private float m_PIDTau;
        private float PID_D = 35f;
        private float PID_G = 25f;
        private bool m_usePID;

        // KF: These next 7 params apply to llSetHoverHeight(float height, integer water, float tau),
        // and are for non-VEHICLES only.

        private float m_PIDHoverHeight;
        private float m_PIDHoverTau;
        private bool m_useHoverPID;
        private PIDHoverType m_PIDHoverType = PIDHoverType.Ground;
        private float m_targetHoverHeight;
        private float m_groundHeight;
        private float m_waterHeight;
        private float m_buoyancy;                //KF: m_buoyancy should be set by llSetBuoyancy() for non-vehicle. 

        // private float m_tensor = 5f;
        private int body_autodisable_frames = 20;


        private const CollisionCategories m_default_collisionFlags = (CollisionCategories.Geom
                                                        | CollisionCategories.Space
                                                        | CollisionCategories.Body
                                                        | CollisionCategories.Character
                                                        );
        private bool m_taintshape;
        private bool m_taintPhysics;
        private bool m_collidesLand = true;
        private bool m_collidesWater;

        // Default we're a Geometry
        private CollisionCategories m_collisionCategories = (CollisionCategories.Geom);

        // Default, Collide with Other Geometries, spaces and Bodies
        private CollisionCategories m_collisionFlags = m_default_collisionFlags;

        public bool m_taintremove { get; private set; }
        public bool m_taintdisable { get; private set; }
        internal bool m_disabled;
        public bool m_taintadd { get; private set; }
        public bool m_taintselected { get; private set; }
        public bool m_taintCollidesWater { get; private set; }

        private bool m_taintforce = false;
        private bool m_taintaddangularforce = false;
        private Vector3 m_force;
        private List<Vector3> m_forcelist = new List<Vector3>();
        private List<Vector3> m_angularforcelist = new List<Vector3>();

        private PrimitiveBaseShape _pbs;
        private OdeScene _parent_scene;
        
        /// <summary>
        /// The physics space which contains prim geometries
        /// </summary>
        public IntPtr m_targetSpace = IntPtr.Zero;

        /// <summary>
        /// The prim geometry, used for collision detection.
        /// </summary>
        /// <remarks>
        /// This is never null except for a brief period when the geometry needs to be replaced (due to resizing or
        /// mesh change) or when the physical prim is being removed from the scene.
        /// </remarks>
        public IntPtr prim_geom { get; private set; }

        public IntPtr _triMeshData { get; private set; }

        private IntPtr _linkJointGroup = IntPtr.Zero;
        private PhysicsActor _parent;
        private PhysicsActor m_taintparent;

        private List<OdePrim> childrenPrim = new List<OdePrim>();

        private bool iscolliding;
        private bool m_isSelected;

        internal bool m_isVolumeDetect; // If true, this prim only detects collisions but doesn't collide actively

        private bool m_throttleUpdates;
        private int throttleCounter;
        public int m_interpenetrationcount { get; private set; }
        internal float m_collisionscore;
        public int m_roundsUnderMotionThreshold { get; private set; }
        private int m_crossingfailures;

        public bool outofBounds { get; private set; }
        private float m_density = 10.000006836f; // Aluminum g/cm3;

        public bool _zeroFlag { get; private set; }
        private bool m_lastUpdateSent;

        public IntPtr Body = IntPtr.Zero;
        private Vector3 _target_velocity;
        private d.Mass pMass;

        private int m_eventsubscription;
        private CollisionEventUpdate CollisionEventsThisFrame = new CollisionEventUpdate();

        /// <summary>
        /// Signal whether there were collisions on the previous frame, so we know if we need to send the
        /// empty CollisionEventsThisFrame to the prim so that it can detect the end of a collision.
        /// </summary>
        /// <remarks>
        /// This is probably a temporary measure, pending storing this information consistently in CollisionEventUpdate itself.
        /// </remarks>
        private bool m_collisionsOnPreviousFrame;

        private IntPtr m_linkJoint = IntPtr.Zero;

        internal volatile bool childPrim;

        private ODEDynamics m_vehicle;

        internal int m_material = (int)Material.Wood;

        public OdePrim(
            String primName, OdeScene parent_scene, Vector3 pos, Vector3 size,
            Quaternion rotation, PrimitiveBaseShape pbs, bool pisPhysical)
        {
            Name = primName;
            m_vehicle = new ODEDynamics();
            //gc = GCHandle.Alloc(prim_geom, GCHandleType.Pinned);

            if (!pos.IsFinite())
            {
                pos = new Vector3(((float)Constants.RegionSize * 0.5f), ((float)Constants.RegionSize * 0.5f),
                    parent_scene.GetTerrainHeightAtXY(((float)Constants.RegionSize * 0.5f), ((float)Constants.RegionSize * 0.5f)) + 0.5f);
                m_log.WarnFormat("[PHYSICS]: Got nonFinite Object create Position for {0}", Name);
            }
            _position = pos;
            m_taintposition = pos;
            PID_D = parent_scene.bodyPIDD;
            PID_G = parent_scene.bodyPIDG;
            m_density = parent_scene.geomDefaultDensity;
            // m_tensor = parent_scene.bodyMotorJointMaxforceTensor;
            body_autodisable_frames = parent_scene.bodyFramesAutoDisable;

            prim_geom = IntPtr.Zero;

            if (!pos.IsFinite())
            {
                size = new Vector3(0.5f, 0.5f, 0.5f);
                m_log.WarnFormat("[PHYSICS]: Got nonFinite Object create Size for {0}", Name);
            }

            if (size.X <= 0) size.X = 0.01f;
            if (size.Y <= 0) size.Y = 0.01f;
            if (size.Z <= 0) size.Z = 0.01f;

            _size = size;
            m_taintsize = _size;

            if (!QuaternionIsFinite(rotation))
            {
                rotation = Quaternion.Identity;
                m_log.WarnFormat("[PHYSICS]: Got nonFinite Object create Rotation for {0}", Name);
            }

            _orientation = rotation;
            m_taintrot = _orientation;
            _pbs = pbs;

            _parent_scene = parent_scene;
            m_targetSpace = (IntPtr)0;

            if (pos.Z < 0)
            {
                IsPhysical = false;
            }
            else
            {
                IsPhysical = pisPhysical;
                // If we're physical, we need to be in the master space for now.
                // linksets *should* be in a space together..  but are not currently
                if (IsPhysical)
                    m_targetSpace = _parent_scene.space;
            }

            m_taintadd = true;
            m_assetFailed = false;
            _parent_scene.AddPhysicsActorTaint(this);
        }

        public override int PhysicsActorType
        {
            get { return (int) ActorTypes.Prim; }
            set { return; }
        }

        public override bool SetAlwaysRun
        {
            get { return false; }
            set { return; }
        }

        public override bool Grabbed
        {
            set { return; }
        }

        public override bool Selected
        {
            set
            {
                // This only makes the object not collidable if the object
                // is physical or the object is modified somehow *IN THE FUTURE*
                // without this, if an avatar selects prim, they can walk right
                // through it while it's selected
                m_collisionscore = 0;

                if ((IsPhysical && !_zeroFlag) || !value)
                {
                    m_taintselected = value;
                    _parent_scene.AddPhysicsActorTaint(this);
                }
                else
                {
                    m_taintselected = value;
                    m_isSelected = value;
                }

                if (m_isSelected)
                    disableBodySoft();
            }
        }

        /// <summary>
        /// Set a new geometry for this prim.
        /// </summary>
        /// <param name="geom"></param>
        private void SetGeom(IntPtr geom)
        {
            prim_geom = geom;
//Console.WriteLine("SetGeom to " + prim_geom + " for " + Name);

            if (m_assetFailed)
            {
                d.GeomSetCategoryBits(prim_geom, 0);
<<<<<<< HEAD
                d.GeomSetCollideBits(prim_geom, BadMeshAssetCollideBits);
            }
            else
            {
=======
                d.GeomSetCollideBits(prim_geom, BadAssetColideBits());
            }
            else
            {

>>>>>>> 1a34f424
                d.GeomSetCategoryBits(prim_geom, (int)m_collisionCategories);
                d.GeomSetCollideBits(prim_geom, (int)m_collisionFlags);
            }

            _parent_scene.geom_name_map[prim_geom] = Name;
            _parent_scene.actor_name_map[prim_geom] = this;

            if (childPrim)
            {
                if (_parent != null && _parent is OdePrim)
                {
                    OdePrim parent = (OdePrim)_parent;
//Console.WriteLine("SetGeom calls ChildSetGeom");
                    parent.ChildSetGeom(this);
                }
            }
            //m_log.Warn("Setting Geom to: " + prim_geom);
        }

        private void enableBodySoft()
        {
            if (!childPrim)
            {
                if (IsPhysical && Body != IntPtr.Zero)
                {
                    d.BodyEnable(Body);
                    if (m_vehicle.Type != Vehicle.TYPE_NONE)
                        m_vehicle.Enable(Body, _parent_scene);
                }

                m_disabled = false;
            }
        }

        private void disableBodySoft()
        {
            m_disabled = true;

            if (IsPhysical && Body != IntPtr.Zero)
            {
                d.BodyDisable(Body);
            }
        }

        /// <summary>
        /// Make a prim subject to physics.
        /// </summary>
        private void enableBody()
        {
            // Don't enable this body if we're a child prim
            // this should be taken care of in the parent function not here
            if (!childPrim)
            {
                // Sets the geom to a body
                Body = d.BodyCreate(_parent_scene.world);

                setMass();
                d.BodySetPosition(Body, _position.X, _position.Y, _position.Z);
                d.Quaternion myrot = new d.Quaternion();
                myrot.X = _orientation.X;
                myrot.Y = _orientation.Y;
                myrot.Z = _orientation.Z;
                myrot.W = _orientation.W;
                d.BodySetQuaternion(Body, ref myrot);
                d.GeomSetBody(prim_geom, Body);

                if (m_assetFailed)
                {
                    d.GeomSetCategoryBits(prim_geom, 0);
<<<<<<< HEAD
                    d.GeomSetCollideBits(prim_geom, BadMeshAssetCollideBits);
=======
                    d.GeomSetCollideBits(prim_geom, BadAssetColideBits());
>>>>>>> 1a34f424
                }
                else
                {
                    m_collisionCategories |= CollisionCategories.Body;
                    m_collisionFlags |= (CollisionCategories.Land | CollisionCategories.Wind);
                }

                d.GeomSetCategoryBits(prim_geom, (int)m_collisionCategories);
                d.GeomSetCollideBits(prim_geom, (int)m_collisionFlags);

                d.BodySetAutoDisableFlag(Body, true);
                d.BodySetAutoDisableSteps(Body, body_autodisable_frames);
                
                // disconnect from world gravity so we can apply buoyancy
                d.BodySetGravityMode (Body, false);

                m_interpenetrationcount = 0;
                m_collisionscore = 0;
                m_disabled = false;

                // The body doesn't already have a finite rotation mode set here
                if ((!m_angularlock.ApproxEquals(Vector3.Zero, 0.0f)) && _parent == null)
                {
                    createAMotor(m_angularlock);
                }
                if (m_vehicle.Type != Vehicle.TYPE_NONE)
                {
                    m_vehicle.Enable(Body, _parent_scene);
                }

                _parent_scene.ActivatePrim(this);
            }
        }

        #region Mass Calculation

        private float CalculateMass()
        {
            float volume = _size.X * _size.Y * _size.Z; // default
            float tmp;

            float returnMass = 0;
            float hollowAmount = (float)_pbs.ProfileHollow * 2.0e-5f;
            float hollowVolume = hollowAmount * hollowAmount; 
            
            switch (_pbs.ProfileShape)
            {
                case ProfileShape.Square:
                    // default box

                    if (_pbs.PathCurve == (byte)Extrusion.Straight)
                        {
                        if (hollowAmount > 0.0)
                            {
                            switch (_pbs.HollowShape)
                                {
                                case HollowShape.Square:
                                case HollowShape.Same:
                                    break;

                                case HollowShape.Circle:

                                    hollowVolume *= 0.78539816339f;
                                    break;

                                case HollowShape.Triangle:

                                    hollowVolume *= (0.5f * .5f);
                                    break;

                                default:
                                    hollowVolume = 0;
                                    break;
                                }
                            volume *= (1.0f - hollowVolume);
                            }
                        }

                    else if (_pbs.PathCurve == (byte)Extrusion.Curve1)
                        {
                        //a tube 

                        volume *= 0.78539816339e-2f * (float)(200 - _pbs.PathScaleX);
                        tmp= 1.0f -2.0e-2f * (float)(200 - _pbs.PathScaleY);
                        volume -= volume*tmp*tmp;
                        
                        if (hollowAmount > 0.0)
                            {
                            hollowVolume *= hollowAmount;
                            
                            switch (_pbs.HollowShape)
                                {
                                case HollowShape.Square:
                                case HollowShape.Same:
                                    break;

                                case HollowShape.Circle:
                                    hollowVolume *= 0.78539816339f;;
                                    break;

                                case HollowShape.Triangle:
                                    hollowVolume *= 0.5f * 0.5f;
                                    break;
                                default:
                                    hollowVolume = 0;
                                    break;
                                }
                            volume *= (1.0f - hollowVolume);
                            }
                        }

                    break;

                case ProfileShape.Circle:

                    if (_pbs.PathCurve == (byte)Extrusion.Straight)
                        {
                        volume *= 0.78539816339f; // elipse base

                        if (hollowAmount > 0.0)
                            {
                            switch (_pbs.HollowShape)
                                {
                                case HollowShape.Same:
                                case HollowShape.Circle:
                                    break;

                                case HollowShape.Square:
                                    hollowVolume *= 0.5f * 2.5984480504799f;
                                    break;

                                case HollowShape.Triangle:
                                    hollowVolume *= .5f * 1.27323954473516f;
                                    break;

                                default:
                                    hollowVolume = 0;
                                    break;
                                }
                            volume *= (1.0f - hollowVolume);
                            }
                        }

                    else if (_pbs.PathCurve == (byte)Extrusion.Curve1)
                        {
                        volume *= 0.61685027506808491367715568749226e-2f * (float)(200 - _pbs.PathScaleX);
                        tmp = 1.0f - .02f * (float)(200 - _pbs.PathScaleY);
                        volume *= (1.0f - tmp * tmp);
                        
                        if (hollowAmount > 0.0)
                            {

                            // calculate the hollow volume by it's shape compared to the prim shape
                            hollowVolume *= hollowAmount;

                            switch (_pbs.HollowShape)
                                {
                                case HollowShape.Same:
                                case HollowShape.Circle:
                                    break;

                                case HollowShape.Square:
                                    hollowVolume *= 0.5f * 2.5984480504799f;
                                    break;

                                case HollowShape.Triangle:
                                    hollowVolume *= .5f * 1.27323954473516f;
                                    break;

                                default:
                                    hollowVolume = 0;
                                    break;
                                }
                            volume *= (1.0f - hollowVolume);
                            }
                        }
                    break;

                case ProfileShape.HalfCircle:
                    if (_pbs.PathCurve == (byte)Extrusion.Curve1)
                    {
                    volume *= 0.52359877559829887307710723054658f;
                    }
                    break;

                case ProfileShape.EquilateralTriangle:

                    if (_pbs.PathCurve == (byte)Extrusion.Straight)
                        {
                        volume *= 0.32475953f;

                        if (hollowAmount > 0.0)
                            {

                            // calculate the hollow volume by it's shape compared to the prim shape
                            switch (_pbs.HollowShape)
                                {
                                case HollowShape.Same:
                                case HollowShape.Triangle:
                                    hollowVolume *= .25f;
                                    break;

                                case HollowShape.Square:
                                    hollowVolume *= 0.499849f * 3.07920140172638f;
                                    break;

                                case HollowShape.Circle:
                                    // Hollow shape is a perfect cyllinder in respect to the cube's scale
                                    // Cyllinder hollow volume calculation

                                    hollowVolume *= 0.1963495f * 3.07920140172638f;
                                    break;

                                default:
                                    hollowVolume = 0;
                                    break;
                                }
                            volume *= (1.0f - hollowVolume);
                            }
                        }
                    else if (_pbs.PathCurve == (byte)Extrusion.Curve1)
                        {
                        volume *= 0.32475953f;
                        volume *= 0.01f * (float)(200 - _pbs.PathScaleX);
                        tmp = 1.0f - .02f * (float)(200 - _pbs.PathScaleY);
                        volume *= (1.0f - tmp * tmp);

                        if (hollowAmount > 0.0)
                            {

                            hollowVolume *= hollowAmount;

                            switch (_pbs.HollowShape)
                                {
                                case HollowShape.Same:
                                case HollowShape.Triangle:
                                    hollowVolume *= .25f;
                                    break;

                                case HollowShape.Square:
                                    hollowVolume *= 0.499849f * 3.07920140172638f;
                                    break;

                                case HollowShape.Circle:

                                    hollowVolume *= 0.1963495f * 3.07920140172638f;
                                    break;

                                default:
                                    hollowVolume = 0;
                                    break;
                                }
                            volume *= (1.0f - hollowVolume);
                            }
                        }
                        break;

                default:
                    break;
                }

            float taperX1;
            float taperY1;
            float taperX;
            float taperY;
            float pathBegin;
            float pathEnd;
            float profileBegin;
            float profileEnd;

            if (_pbs.PathCurve == (byte)Extrusion.Straight || _pbs.PathCurve == (byte)Extrusion.Flexible)
            {
                taperX1 = _pbs.PathScaleX * 0.01f;
                if (taperX1 > 1.0f)
                    taperX1 = 2.0f - taperX1;
                taperX = 1.0f - taperX1;

                taperY1 = _pbs.PathScaleY * 0.01f;
                if (taperY1 > 1.0f)
                    taperY1 = 2.0f - taperY1;
                taperY = 1.0f - taperY1;
            }
            else
            {
                taperX = _pbs.PathTaperX * 0.01f;
                if (taperX < 0.0f)
                    taperX = -taperX;
                taperX1 = 1.0f - taperX;

                taperY = _pbs.PathTaperY * 0.01f;
                if (taperY < 0.0f)
                    taperY = -taperY;
                taperY1 = 1.0f - taperY;
            }

            volume *= (taperX1 * taperY1 + 0.5f * (taperX1 * taperY + taperX * taperY1) + 0.3333333333f * taperX * taperY);

            pathBegin = (float)_pbs.PathBegin * 2.0e-5f;
            pathEnd = 1.0f - (float)_pbs.PathEnd * 2.0e-5f;
            volume *= (pathEnd - pathBegin);

// this is crude aproximation
            profileBegin = (float)_pbs.ProfileBegin * 2.0e-5f;
            profileEnd = 1.0f - (float)_pbs.ProfileEnd * 2.0e-5f;
            volume *= (profileEnd - profileBegin);

            returnMass = m_density * volume;

            if (returnMass <= 0)
                returnMass = 0.0001f;//ckrinke: Mass must be greater then zero.
//            else if (returnMass > _parent_scene.maximumMassObject)
//                returnMass = _parent_scene.maximumMassObject;

            // Recursively calculate mass
            bool HasChildPrim = false;
            lock (childrenPrim)
            {
                if (childrenPrim.Count > 0)
                {
                    HasChildPrim = true;
                }
            }

            if (HasChildPrim)
            {
                OdePrim[] childPrimArr = new OdePrim[0];

                lock (childrenPrim)
                    childPrimArr = childrenPrim.ToArray();

                for (int i = 0; i < childPrimArr.Length; i++)
                {
                    if (childPrimArr[i] != null && !childPrimArr[i].m_taintremove)
                        returnMass += childPrimArr[i].CalculateMass();
                    // failsafe, this shouldn't happen but with OpenSim, you never know :)
                    if (i > 256)
                        break;
                }
            }

            if (returnMass > _parent_scene.maximumMassObject)
                returnMass = _parent_scene.maximumMassObject;

            return returnMass;
        }

        #endregion

        private void setMass()
        {
            if (Body != (IntPtr) 0)
            {
                float newmass = CalculateMass();

                //m_log.Info("[PHYSICS]: New Mass: " + newmass.ToString());

                d.MassSetBoxTotal(out pMass, newmass, _size.X, _size.Y, _size.Z);
                d.BodySetMass(Body, ref pMass);
            }
        }

        /// <summary>
        /// Stop a prim from being subject to physics.
        /// </summary>
        internal void disableBody()
        {
            //this kills the body so things like 'mesh' can re-create it.
            lock (this)
            {
                if (!childPrim)
                {
                    if (Body != IntPtr.Zero)
                    {
                        _parent_scene.DeactivatePrim(this);
                        m_collisionCategories &= ~CollisionCategories.Body;
                        m_collisionFlags &= ~(CollisionCategories.Wind | CollisionCategories.Land);

                        if (m_assetFailed)
                        {
                            d.GeomSetCategoryBits(prim_geom, 0);
                            d.GeomSetCollideBits(prim_geom, 0);
                        }
                        else
                        {
                            d.GeomSetCategoryBits(prim_geom, (int)m_collisionCategories);
                            d.GeomSetCollideBits(prim_geom, (int)m_collisionFlags);
                        }

                        d.BodyDestroy(Body);
                        lock (childrenPrim)
                        {
                            if (childrenPrim.Count > 0)
                            {
                                foreach (OdePrim prm in childrenPrim)
                                {
                                    _parent_scene.DeactivatePrim(prm);
                                    prm.Body = IntPtr.Zero;
                                }
                            }
                        }
                        Body = IntPtr.Zero;
                    }
                }
                else
                {
                    _parent_scene.DeactivatePrim(this);
                    
                    m_collisionCategories &= ~CollisionCategories.Body;
                    m_collisionFlags &= ~(CollisionCategories.Wind | CollisionCategories.Land);

                    if (m_assetFailed)
                    {
                        d.GeomSetCategoryBits(prim_geom, 0);
                        d.GeomSetCollideBits(prim_geom, 0);
                    }
                    else
                    {

                        d.GeomSetCategoryBits(prim_geom, (int)m_collisionCategories);
                        d.GeomSetCollideBits(prim_geom, (int)m_collisionFlags);
                    }

                    Body = IntPtr.Zero;
                }
            }

            m_disabled = true;
            m_collisionscore = 0;
        }

        private static Dictionary<IMesh, IntPtr> m_MeshToTriMeshMap = new Dictionary<IMesh, IntPtr>();

        public int BadAssetColideBits()
        {
            return (m_isphysical ? (int)CollisionCategories.Land : 0);
        }

        private void setMesh(OdeScene parent_scene, IMesh mesh)
        {
//            m_log.DebugFormat("[ODE PRIM]: Setting mesh on {0} to {1}", Name, mesh);

            // This sleeper is there to moderate how long it takes between
            // setting up the mesh and pre-processing it when we get rapid fire mesh requests on a single object

            //Thread.Sleep(10);

            //Kill Body so that mesh can re-make the geom
            if (IsPhysical && Body != IntPtr.Zero)
            {
                if (childPrim)
                {
                    if (_parent != null)
                    {
                        OdePrim parent = (OdePrim)_parent;
                        parent.ChildDelink(this);
                    }
                }
                else
                {
                    disableBody();
                }
            }

            IntPtr vertices, indices;
            int vertexCount, indexCount;
            int vertexStride, triStride;
            mesh.getVertexListAsPtrToFloatArray(out vertices, out vertexStride, out vertexCount); // Note, that vertices are fixed in unmanaged heap
            mesh.getIndexListAsPtrToIntArray(out indices, out triStride, out indexCount); // Also fixed, needs release after usage
            m_expectedCollisionContacts = indexCount;
            mesh.releaseSourceMeshData(); // free up the original mesh data to save memory

            // We must lock here since m_MeshToTriMeshMap is static and multiple scene threads may call this method at
            // the same time.
            lock (m_MeshToTriMeshMap)
            {
                if (m_MeshToTriMeshMap.ContainsKey(mesh))
                {
                    _triMeshData = m_MeshToTriMeshMap[mesh];
                }
                else
                {
                    _triMeshData = d.GeomTriMeshDataCreate();
    
                    d.GeomTriMeshDataBuildSimple(_triMeshData, vertices, vertexStride, vertexCount, indices, indexCount, triStride);
                    d.GeomTriMeshDataPreprocess(_triMeshData);
                    m_MeshToTriMeshMap[mesh] = _triMeshData;
                }
            }

//            _parent_scene.waitForSpaceUnlock(m_targetSpace);
            try
            {
                SetGeom(d.CreateTriMesh(m_targetSpace, _triMeshData, parent_scene.triCallback, null, null));
            }
            catch (AccessViolationException)
            {
                m_log.ErrorFormat("[PHYSICS]: MESH LOCKED FOR {0}", Name);
                return;
            }

           // if (IsPhysical && Body == (IntPtr) 0)
           // {
                // Recreate the body
          //     m_interpenetrationcount = 0;
           //     m_collisionscore = 0;

           //     enableBody();
           // }
        }

        internal void ProcessTaints()
        {
#if SPAM
Console.WriteLine("ZProcessTaints for " + Name);
#endif

            // This must be processed as the very first taint so that later operations have a prim_geom to work with
            // if this is a new prim.
            if (m_taintadd)
                changeadd();

            if (!_position.ApproxEquals(m_taintposition, 0f))
                 changemove();

            if (m_taintrot != _orientation)
            {
                if (childPrim && IsPhysical)    // For physical child prim...
                {
                    rotate();
                    // KF: ODE will also rotate the parent prim!
                    // so rotate the root back to where it was
                    OdePrim parent = (OdePrim)_parent;
                    parent.rotate();
                }
                else
                {
                    //Just rotate the prim
                    rotate();
                }
            }
        
            if (m_taintPhysics != IsPhysical && !(m_taintparent != _parent))
                changePhysicsStatus();

            if (!_size.ApproxEquals(m_taintsize, 0f))
                changesize();

            if (m_taintshape)
                changeshape();

            if (m_taintforce)
                changeAddForce();

            if (m_taintaddangularforce)
                changeAddAngularForce();

            if (!m_taintTorque.ApproxEquals(Vector3.Zero, 0.001f))
                changeSetTorque();

            if (m_taintdisable)
                changedisable();

            if (m_taintselected != m_isSelected)
                changeSelectedStatus();

            if (!m_taintVelocity.ApproxEquals(Vector3.Zero, 0.001f))
                changevelocity();

            if (m_taintparent != _parent)
                changelink();

            if (m_taintCollidesWater != m_collidesWater)
                changefloatonwater();

            if (!m_angularlock.ApproxEquals(m_taintAngularLock,0f))
                changeAngularLock();
        }

        /// <summary>
        /// Change prim in response to an angular lock taint.
        /// </summary>
        private void changeAngularLock()
        {
            // do we have a Physical object?
            if (Body != IntPtr.Zero)
            {
                //Check that we have a Parent
                //If we have a parent then we're not authorative here
                if (_parent == null)
                {
                    if (!m_taintAngularLock.ApproxEquals(Vector3.One, 0f))
                    {
                        //d.BodySetFiniteRotationMode(Body, 0);
                        //d.BodySetFiniteRotationAxis(Body,m_taintAngularLock.X,m_taintAngularLock.Y,m_taintAngularLock.Z);
                        createAMotor(m_taintAngularLock);
                    }
                    else
                    {
                        if (Amotor != IntPtr.Zero)
                        {
                            d.JointDestroy(Amotor);
                            Amotor = IntPtr.Zero;
                        }
                    }
                }
            }

            // Store this for later in case we get turned into a separate body
            m_angularlock = m_taintAngularLock;
        }

        /// <summary>
        /// Change prim in response to a link taint.
        /// </summary>
        private void changelink()
        {
            // If the newly set parent is not null
            // create link
            if (_parent == null && m_taintparent != null)
            {
                if (m_taintparent.PhysicsActorType == (int)ActorTypes.Prim)
                {
                    OdePrim obj = (OdePrim)m_taintparent;
                    //obj.disableBody();
//Console.WriteLine("changelink calls ParentPrim");
                    obj.AddChildPrim(this);

                    /*
                    if (obj.Body != (IntPtr)0 && Body != (IntPtr)0 && obj.Body != Body)
                    {
                        _linkJointGroup = d.JointGroupCreate(0);
                        m_linkJoint = d.JointCreateFixed(_parent_scene.world, _linkJointGroup);
                        d.JointAttach(m_linkJoint, obj.Body, Body);
                        d.JointSetFixed(m_linkJoint);
                    }
                     */
                }
            }
            // If the newly set parent is null
            // destroy link
            else if (_parent != null && m_taintparent == null)
            {
//Console.WriteLine("  changelink B");
            
                if (_parent is OdePrim)
                {
                    OdePrim obj = (OdePrim)_parent;
                    obj.ChildDelink(this);
                    childPrim = false;
                    //_parent = null;
                }
                
                /*
                    if (Body != (IntPtr)0 && _linkJointGroup != (IntPtr)0)
                    d.JointGroupDestroy(_linkJointGroup);
                        
                    _linkJointGroup = (IntPtr)0;
                    m_linkJoint = (IntPtr)0;
                */
            }
 
            _parent = m_taintparent;
            m_taintPhysics = IsPhysical;
        }

        /// <summary>
        /// Add a child prim to this parent prim.
        /// </summary>
        /// <param name="prim">Child prim</param>
        private void AddChildPrim(OdePrim prim)
        {
            if (LocalID == prim.LocalID)
                return;

            if (Body == IntPtr.Zero)
            {
                Body = d.BodyCreate(_parent_scene.world);
                setMass();
            }

            lock (childrenPrim)
            {
                if (childrenPrim.Contains(prim))
                    return;

//                m_log.DebugFormat(
//                    "[ODE PRIM]: Linking prim {0} {1} to {2} {3}", prim.Name, prim.LocalID, Name, LocalID);

                childrenPrim.Add(prim);

                foreach (OdePrim prm in childrenPrim)
                {
                    d.Mass m2;
                    d.MassSetZero(out m2);
                    d.MassSetBoxTotal(out m2, prim.CalculateMass(), prm._size.X, prm._size.Y, prm._size.Z);

                    d.Quaternion quat = new d.Quaternion();
                    quat.W = prm._orientation.W;
                    quat.X = prm._orientation.X;
                    quat.Y = prm._orientation.Y;
                    quat.Z = prm._orientation.Z;

                    d.Matrix3 mat = new d.Matrix3();
                    d.RfromQ(out mat, ref quat);
                    d.MassRotate(ref m2, ref mat);
                    d.MassTranslate(ref m2, Position.X - prm.Position.X, Position.Y - prm.Position.Y, Position.Z - prm.Position.Z);
                    d.MassAdd(ref pMass, ref m2);
                }

                foreach (OdePrim prm in childrenPrim)
                {
                    prm.m_collisionCategories |= CollisionCategories.Body;
                    prm.m_collisionFlags |= (CollisionCategories.Land | CollisionCategories.Wind);

//Console.WriteLine(" GeomSetCategoryBits 1: " + prm.prim_geom + " - " + (int)prm.m_collisionCategories + " for " + Name);
                    if (prm.m_assetFailed)
                    {
                        d.GeomSetCategoryBits(prm.prim_geom, 0);
<<<<<<< HEAD
                        d.GeomSetCollideBits(prm.prim_geom, prm.BadMeshAssetCollideBits);
=======
                        d.GeomSetCollideBits(prm.prim_geom, prm.BadAssetColideBits());
>>>>>>> 1a34f424
                    }
                    else
                    {
                        d.GeomSetCategoryBits(prm.prim_geom, (int)prm.m_collisionCategories);
                        d.GeomSetCollideBits(prm.prim_geom, (int)prm.m_collisionFlags);
                    }

                    d.Quaternion quat = new d.Quaternion();
                    quat.W = prm._orientation.W;
                    quat.X = prm._orientation.X;
                    quat.Y = prm._orientation.Y;
                    quat.Z = prm._orientation.Z;

                    d.Matrix3 mat = new d.Matrix3();
                    d.RfromQ(out mat, ref quat);
                    if (Body != IntPtr.Zero)
                    {
                        d.GeomSetBody(prm.prim_geom, Body);
                        prm.childPrim = true;
                        d.GeomSetOffsetWorldPosition(prm.prim_geom, prm.Position.X , prm.Position.Y, prm.Position.Z);
                        //d.GeomSetOffsetPosition(prim.prim_geom,
                        //    (Position.X - prm.Position.X) - pMass.c.X,
                        //    (Position.Y - prm.Position.Y) - pMass.c.Y,
                        //    (Position.Z - prm.Position.Z) - pMass.c.Z);
                        d.GeomSetOffsetWorldRotation(prm.prim_geom, ref mat);
                        //d.GeomSetOffsetRotation(prm.prim_geom, ref mat);
                        d.MassTranslate(ref pMass, -pMass.c.X, -pMass.c.Y, -pMass.c.Z);
                        d.BodySetMass(Body, ref pMass);
                    }
                    else
                    {
                        m_log.DebugFormat("[PHYSICS]: {0} ain't got no boooooooooddy, no body", Name);
                    }

                    prm.m_interpenetrationcount = 0;
                    prm.m_collisionscore = 0;
                    prm.m_disabled = false;

                    // The body doesn't already have a finite rotation mode set here
                    if ((!m_angularlock.ApproxEquals(Vector3.Zero, 0f)) && _parent == null)
                    {
                        prm.createAMotor(m_angularlock);
                    }
                    prm.Body = Body;
                    _parent_scene.ActivatePrim(prm);
                }

                m_collisionCategories |= CollisionCategories.Body;
                m_collisionFlags |= (CollisionCategories.Land | CollisionCategories.Wind);

                if (m_assetFailed)
                {
                    d.GeomSetCategoryBits(prim_geom, 0);
<<<<<<< HEAD
                    d.GeomSetCollideBits(prim_geom, BadMeshAssetCollideBits);
=======
                    d.GeomSetCollideBits(prim_geom, BadAssetColideBits());
>>>>>>> 1a34f424
                }
                else
                {
                    //Console.WriteLine("GeomSetCategoryBits 2: " + prim_geom + " - " + (int)m_collisionCategories + " for " + Name);
                    d.GeomSetCategoryBits(prim_geom, (int)m_collisionCategories);
                    //Console.WriteLine(" Post GeomSetCategoryBits 2");
                    d.GeomSetCollideBits(prim_geom, (int)m_collisionFlags);
                }

                d.Quaternion quat2 = new d.Quaternion();
                quat2.W = _orientation.W;
                quat2.X = _orientation.X;
                quat2.Y = _orientation.Y;
                quat2.Z = _orientation.Z;

                d.Matrix3 mat2 = new d.Matrix3();
                d.RfromQ(out mat2, ref quat2);
                d.GeomSetBody(prim_geom, Body);
                d.GeomSetOffsetWorldPosition(prim_geom, Position.X - pMass.c.X, Position.Y - pMass.c.Y, Position.Z - pMass.c.Z);
                //d.GeomSetOffsetPosition(prim.prim_geom,
                //    (Position.X - prm.Position.X) - pMass.c.X,
                //    (Position.Y - prm.Position.Y) - pMass.c.Y,
                //    (Position.Z - prm.Position.Z) - pMass.c.Z);
                //d.GeomSetOffsetRotation(prim_geom, ref mat2);
                d.MassTranslate(ref pMass, -pMass.c.X, -pMass.c.Y, -pMass.c.Z);
                d.BodySetMass(Body, ref pMass);

                d.BodySetAutoDisableFlag(Body, true);
                d.BodySetAutoDisableSteps(Body, body_autodisable_frames);

                m_interpenetrationcount = 0;
                m_collisionscore = 0;
                m_disabled = false;

                // The body doesn't already have a finite rotation mode set here
                if ((!m_angularlock.ApproxEquals(Vector3.Zero, 0f)) && _parent == null)
                {
                    createAMotor(m_angularlock);
                }

                d.BodySetPosition(Body, Position.X, Position.Y, Position.Z);

                if (m_vehicle.Type != Vehicle.TYPE_NONE)
                    m_vehicle.Enable(Body, _parent_scene);

                _parent_scene.ActivatePrim(this);
            }
        }

        private void ChildSetGeom(OdePrim odePrim)
        {
//            m_log.DebugFormat(
//                "[ODE PRIM]: ChildSetGeom {0} {1} for {2} {3}", odePrim.Name, odePrim.LocalID, Name, LocalID);

            //if (IsPhysical && Body != IntPtr.Zero)
            lock (childrenPrim)
            {
                foreach (OdePrim prm in childrenPrim)
                {
                    //prm.childPrim = true;
                    prm.disableBody();
                    //prm.m_taintparent = null;
                    //prm._parent = null;
                    //prm.m_taintPhysics = false;
                    //prm.m_disabled = true;
                    //prm.childPrim = false;
                }
            }

            disableBody();

            // Spurious - Body == IntPtr.Zero after disableBody()
//            if (Body != IntPtr.Zero)
//            {
//                _parent_scene.DeactivatePrim(this);
//            }

            lock (childrenPrim)
            {
                foreach (OdePrim prm in childrenPrim)
                {
//Console.WriteLine("ChildSetGeom calls ParentPrim");
                    AddChildPrim(prm);
                }
            }
        }

        private void ChildDelink(OdePrim odePrim)
        {
//            m_log.DebugFormat(
//                "[ODE PRIM]: Delinking prim {0} {1} from {2} {3}", odePrim.Name, odePrim.LocalID, Name, LocalID);

            // Okay, we have a delinked child..   need to rebuild the body.
            lock (childrenPrim)
            {
                foreach (OdePrim prm in childrenPrim)
                {
                    prm.childPrim = true;
                    prm.disableBody();
                    //prm.m_taintparent = null;
                    //prm._parent = null;
                    //prm.m_taintPhysics = false;
                    //prm.m_disabled = true;
                    //prm.childPrim = false;
                }
            }

            disableBody();

            lock (childrenPrim)
            {
 //Console.WriteLine("childrenPrim.Remove " + odePrim);
                childrenPrim.Remove(odePrim);
            }

            // Spurious - Body == IntPtr.Zero after disableBody()
//            if (Body != IntPtr.Zero)
//            {
//                _parent_scene.DeactivatePrim(this);
//            }

            lock (childrenPrim)
            {
                foreach (OdePrim prm in childrenPrim)
                {
//Console.WriteLine("ChildDelink calls ParentPrim");
                    AddChildPrim(prm);
                }
            }
        }

        /// <summary>
        /// Change prim in response to a selection taint.
        /// </summary>
        private void changeSelectedStatus()
        {
            if (m_taintselected)
            {
                m_collisionCategories = CollisionCategories.Selected;
                m_collisionFlags = (CollisionCategories.Sensor | CollisionCategories.Space);

                // We do the body disable soft twice because 'in theory' a collision could have happened
                // in between the disabling and the collision properties setting
                // which would wake the physical body up from a soft disabling and potentially cause it to fall
                // through the ground.
                
                // NOTE FOR JOINTS: this doesn't always work for jointed assemblies because if you select
                // just one part of the assembly, the rest of the assembly is non-selected and still simulating,
                // so that causes the selected part to wake up and continue moving.

                // even if you select all parts of a jointed assembly, it is not guaranteed that the entire
                // assembly will stop simulating during the selection, because of the lack of atomicity
                // of select operations (their processing could be interrupted by a thread switch, causing
                // simulation to continue before all of the selected object notifications trickle down to
                // the physics engine).

                // e.g. we select 100 prims that are connected by joints. non-atomically, the first 50 are
                // selected and disabled. then, due to a thread switch, the selection processing is
                // interrupted and the physics engine continues to simulate, so the last 50 items, whose
                // selection was not yet processed, continues to simulate. this wakes up ALL of the 
                // first 50 again. then the last 50 are disabled. then the first 50, which were just woken
                // up, start simulating again, which in turn wakes up the last 50.

                if (IsPhysical)
                {
                    disableBodySoft();
                }

                if (m_assetFailed)
                {
                    d.GeomSetCategoryBits(prim_geom, 0);
                    d.GeomSetCollideBits(prim_geom, 0);
                }
                else
                {
                    d.GeomSetCategoryBits(prim_geom, (int)m_collisionCategories);
                    d.GeomSetCollideBits(prim_geom, (int)m_collisionFlags);
                }

                if (IsPhysical)
                {
                    disableBodySoft();
                }
            }
            else
            {
                m_collisionCategories = CollisionCategories.Geom;

                if (IsPhysical)
                    m_collisionCategories |= CollisionCategories.Body;

                m_collisionFlags = m_default_collisionFlags;

                if (m_collidesLand)
                    m_collisionFlags |= CollisionCategories.Land;
                if (m_collidesWater)
                    m_collisionFlags |= CollisionCategories.Water;

                if (m_assetFailed)
                {
                    d.GeomSetCategoryBits(prim_geom, 0);
<<<<<<< HEAD
                    d.GeomSetCollideBits(prim_geom, BadMeshAssetCollideBits);
=======
                    d.GeomSetCollideBits(prim_geom, BadAssetColideBits());
>>>>>>> 1a34f424
                }
                else
                {
                    d.GeomSetCategoryBits(prim_geom, (int)m_collisionCategories);
                    d.GeomSetCollideBits(prim_geom, (int)m_collisionFlags);
                }

                if (IsPhysical)
                {
                    if (Body != IntPtr.Zero)
                    {
                        d.BodySetLinearVel(Body, 0f, 0f, 0f);
                        d.BodySetForce(Body, 0, 0, 0);
                        enableBodySoft();
                    }
                }
            }

            resetCollisionAccounting();
            m_isSelected = m_taintselected;
        }//end changeSelectedStatus

        internal void ResetTaints()
        {
            m_taintposition = _position;
            m_taintrot = _orientation;
            m_taintPhysics = IsPhysical;
            m_taintselected = m_isSelected;
            m_taintsize = _size;
            m_taintshape = false;
            m_taintforce = false;
            m_taintdisable = false;
            m_taintVelocity = Vector3.Zero;
        }

        /// <summary>
        /// Create a geometry for the given mesh in the given target space.
        /// </summary>
        /// <param name="m_targetSpace"></param>
        /// <param name="mesh">If null, then a mesh is used that is based on the profile shape data.</param>
        private void CreateGeom(IntPtr m_targetSpace, IMesh mesh)
        {
#if SPAM
Console.WriteLine("CreateGeom:");
#endif
            if (mesh != null)
            {
                setMesh(_parent_scene, mesh);
            }
            else
            {
                if (_pbs.ProfileShape == ProfileShape.HalfCircle && _pbs.PathCurve == (byte)Extrusion.Curve1)
                {
                    if (_size.X == _size.Y && _size.Y == _size.Z && _size.X == _size.Z)
                    {
                        if (((_size.X / 2f) > 0f))
                        {
//                            _parent_scene.waitForSpaceUnlock(m_targetSpace);
                            try
                            {
//Console.WriteLine(" CreateGeom 1");
                                SetGeom(d.CreateSphere(m_targetSpace, _size.X / 2));
                                m_expectedCollisionContacts = 3;
                            }
                            catch (AccessViolationException)
                            {
                                m_log.WarnFormat("[PHYSICS]: Unable to create physics proxy for object {0}", Name);
                                return;
                            }
                        }
                        else
                        {
//                            _parent_scene.waitForSpaceUnlock(m_targetSpace);
                            try
                            {
//Console.WriteLine(" CreateGeom 2");
                                SetGeom(d.CreateBox(m_targetSpace, _size.X, _size.Y, _size.Z));
                                m_expectedCollisionContacts = 4;
                            }
                            catch (AccessViolationException)
                            {
                                m_log.WarnFormat("[PHYSICS]: Unable to create physics proxy for object {0}", Name);
                                return;
                            }
                        }
                    }
                    else
                    {
//                        _parent_scene.waitForSpaceUnlock(m_targetSpace);
                        try
                        {
//Console.WriteLine("  CreateGeom 3");
                            SetGeom(d.CreateBox(m_targetSpace, _size.X, _size.Y, _size.Z));
                            m_expectedCollisionContacts = 4;
                        }
                        catch (AccessViolationException)
                        {
                            m_log.WarnFormat("[PHYSICS]: Unable to create physics proxy for object {0}", Name);
                            return;
                        }
                    }
                }
                else
                {
//                    _parent_scene.waitForSpaceUnlock(m_targetSpace);
                    try
                    {
//Console.WriteLine("  CreateGeom 4");
                        SetGeom(d.CreateBox(m_targetSpace, _size.X, _size.Y, _size.Z));
                        m_expectedCollisionContacts = 4;
                    }
                    catch (AccessViolationException)
                    {
                        m_log.WarnFormat("[PHYSICS]: Unable to create physics proxy for object {0}", Name);
                        return;
                    }
                }
            }
        }

        /// <summary>
        /// Remove the existing geom from this prim.
        /// </summary>
        /// <param name="m_targetSpace"></param>
        /// <param name="mesh">If null, then a mesh is used that is based on the profile shape data.</param>
        /// <returns>true if the geom was successfully removed, false if it was already gone or the remove failed.</returns>
        internal bool RemoveGeom()
        {
            if (prim_geom != IntPtr.Zero)
            {
                try
                {
                    _parent_scene.geom_name_map.Remove(prim_geom);
                    _parent_scene.actor_name_map.Remove(prim_geom);
                    d.GeomDestroy(prim_geom);
                    m_expectedCollisionContacts = 0;
                    prim_geom = IntPtr.Zero;
                }
                catch (System.AccessViolationException)
                {
                    prim_geom = IntPtr.Zero;
                    m_expectedCollisionContacts = 0;
                    m_log.ErrorFormat("[PHYSICS]: PrimGeom dead for {0}", Name);

                    return false;
                }

                return true;
            }
            else
            {
                m_log.WarnFormat(
                    "[ODE PRIM]: Called RemoveGeom() on {0} {1} where geometry was already null.", Name, LocalID);

                return false;
            }
        }
        /// <summary>
        /// Add prim in response to an add taint.
        /// </summary>
        private void changeadd()
        {
//            m_log.DebugFormat("[ODE PRIM]: Adding prim {0}", Name);
            
            int[] iprimspaceArrItem = _parent_scene.calculateSpaceArrayItemFromPos(_position);
            IntPtr targetspace = _parent_scene.calculateSpaceForGeom(_position);

            if (targetspace == IntPtr.Zero)
                targetspace = _parent_scene.createprimspace(iprimspaceArrItem[0], iprimspaceArrItem[1]);

            m_targetSpace = targetspace;

            IMesh mesh = null;

            if (_parent_scene.needsMeshing(_pbs))
            {
                // Don't need to re-enable body..   it's done in SetMesh
                mesh = _parent_scene.mesher.CreateMesh(Name, _pbs, _size, _parent_scene.meshSculptLOD, IsPhysical);
                // createmesh returns null when it's a shape that isn't a cube.
               // m_log.Debug(m_localID);
                if (mesh == null)
                    CheckMeshAsset();
                else
                    m_assetFailed = false;
            }

#if SPAM
Console.WriteLine("changeadd 1");
#endif
            CreateGeom(m_targetSpace, mesh);

            d.GeomSetPosition(prim_geom, _position.X, _position.Y, _position.Z);
            d.Quaternion myrot = new d.Quaternion();
            myrot.X = _orientation.X;
            myrot.Y = _orientation.Y;
            myrot.Z = _orientation.Z;
            myrot.W = _orientation.W;
            d.GeomSetQuaternion(prim_geom, ref myrot);

            if (IsPhysical && Body == IntPtr.Zero)
                enableBody();

            changeSelectedStatus();

            m_taintadd = false;
        }

        /// <summary>
        /// Move prim in response to a move taint.
        /// </summary>
        private void changemove()
        {
            if (IsPhysical)
            {
                if (!m_disabled && !m_taintremove && !childPrim)
                {
                    if (Body == IntPtr.Zero)
                        enableBody();

                    //Prim auto disable after 20 frames,
                    //if you move it, re-enable the prim manually.
                    if (_parent != null)
                    {
                        if (m_linkJoint != IntPtr.Zero)
                        {
                            d.JointDestroy(m_linkJoint);
                            m_linkJoint = IntPtr.Zero;
                        }
                    }

                    if (Body != IntPtr.Zero)
                    {
                        d.BodySetPosition(Body, _position.X, _position.Y, _position.Z);

                        if (_parent != null)
                        {
                            OdePrim odParent = (OdePrim)_parent;
                            if (Body != (IntPtr)0 && odParent.Body != (IntPtr)0 && Body != odParent.Body)
                            {
// KF: Fixed Joints were removed? Anyway - this Console.WriteLine does not show up, so routine is not used??
Console.WriteLine(" JointCreateFixed");
                                m_linkJoint = d.JointCreateFixed(_parent_scene.world, _linkJointGroup);
                                d.JointAttach(m_linkJoint, Body, odParent.Body);
                                d.JointSetFixed(m_linkJoint);
                            }
                        }
                        d.BodyEnable(Body);
                        if (m_vehicle.Type != Vehicle.TYPE_NONE)
                        {
                            m_vehicle.Enable(Body, _parent_scene);
                        }
                    }
                    else
                    {
                        m_log.WarnFormat("[PHYSICS]: Body for {0} still null after enableBody().  This is a crash scenario.", Name);
                    }
                }
                //else
               // {
                    //m_log.Debug("[BUG]: race!");
                //}
            }

            // string primScenAvatarIn = _parent_scene.whichspaceamIin(_position);
            // int[] arrayitem = _parent_scene.calculateSpaceArrayItemFromPos(_position);
//          _parent_scene.waitForSpaceUnlock(m_targetSpace);

            IntPtr tempspace = _parent_scene.recalculateSpaceForGeom(prim_geom, _position, m_targetSpace);
            m_targetSpace = tempspace;

//                _parent_scene.waitForSpaceUnlock(m_targetSpace);

            d.GeomSetPosition(prim_geom, _position.X, _position.Y, _position.Z);

//                    _parent_scene.waitForSpaceUnlock(m_targetSpace);
            d.SpaceAdd(m_targetSpace, prim_geom);

            changeSelectedStatus();

            resetCollisionAccounting();
            m_taintposition = _position;
        }

        internal void Move(float timestep)
        {
            float fx = 0;
            float fy = 0;
            float fz = 0;

            if (IsPhysical && (Body != IntPtr.Zero) && !m_isSelected && !childPrim)        // KF: Only move root prims.
            {
                if (m_vehicle.Type != Vehicle.TYPE_NONE)
                {
                    // 'VEHICLES' are dealt with in ODEDynamics.cs
                    m_vehicle.Step(timestep, _parent_scene);
                }
                else
                {
//Console.WriteLine("Move " +  Name);
                    if (!d.BodyIsEnabled (Body))  d.BodyEnable (Body); // KF add 161009
                    // NON-'VEHICLES' are dealt with here
//                    if (d.BodyIsEnabled(Body) && !m_angularlock.ApproxEquals(Vector3.Zero, 0.003f))
//                    {
//                        d.Vector3 avel2 = d.BodyGetAngularVel(Body);
//                        /*
//                        if (m_angularlock.X == 1)
//                            avel2.X = 0;
//                        if (m_angularlock.Y == 1)
//                            avel2.Y = 0;
//                        if (m_angularlock.Z == 1)
//                            avel2.Z = 0;
//                        d.BodySetAngularVel(Body, avel2.X, avel2.Y, avel2.Z);
//                         */
//                    }
                    //float PID_P = 900.0f;

                    float m_mass = CalculateMass();

//                    fz = 0f;
                    //m_log.Info(m_collisionFlags.ToString());

                    
                    //KF: m_buoyancy should be set by llSetBuoyancy() for non-vehicle.
                    // would come from SceneObjectPart.cs, public void SetBuoyancy(float fvalue) , PhysActor.Buoyancy = fvalue; ??
                    // m_buoyancy: (unlimited value) <0=Falls fast; 0=1g; 1=0g; >1 = floats up 
                    // gravityz multiplier = 1 - m_buoyancy
                    fz = _parent_scene.gravityz * (1.0f - m_buoyancy) * m_mass;

                    if (m_usePID)
                    {
//Console.WriteLine("PID " +  Name);
                        // KF - this is for object move? eg. llSetPos() ?
                        //if (!d.BodyIsEnabled(Body))
                        //d.BodySetForce(Body, 0f, 0f, 0f);
                        // If we're using the PID controller, then we have no gravity
                        //fz = (-1 * _parent_scene.gravityz) * m_mass;     //KF: ?? Prims have no global gravity,so simply...
                        fz = 0f;

                        //  no lock; for now it's only called from within Simulate()
    
                        // If the PID Controller isn't active then we set our force
                        // calculating base velocity to the current position

                        if ((m_PIDTau < 1) && (m_PIDTau != 0))
                        {
                            //PID_G = PID_G / m_PIDTau;
                            m_PIDTau = 1;
                        }
    
                        if ((PID_G - m_PIDTau) <= 0)
                        {
                            PID_G = m_PIDTau + 1;
                        }
                        //PidStatus = true;

                        // PhysicsVector vec = new PhysicsVector();
                        d.Vector3 vel = d.BodyGetLinearVel(Body);

                        d.Vector3 pos = d.BodyGetPosition(Body);
                        _target_velocity =
                            new Vector3(
                                (m_PIDTarget.X - pos.X) * ((PID_G - m_PIDTau) * timestep),
                                (m_PIDTarget.Y - pos.Y) * ((PID_G - m_PIDTau) * timestep),
                                (m_PIDTarget.Z - pos.Z) * ((PID_G - m_PIDTau) * timestep)
                                );

                        //  if velocity is zero, use position control; otherwise, velocity control

                        if (_target_velocity.ApproxEquals(Vector3.Zero,0.1f))
                        {
                            //  keep track of where we stopped.  No more slippin' & slidin'
    
                            // We only want to deactivate the PID Controller if we think we want to have our surrogate
                            // react to the physics scene by moving it's position.
                            // Avatar to Avatar collisions
                            // Prim to avatar collisions

                            //fx = (_target_velocity.X - vel.X) * (PID_D) + (_zeroPosition.X - pos.X) * (PID_P * 2);
                            //fy = (_target_velocity.Y - vel.Y) * (PID_D) + (_zeroPosition.Y - pos.Y) * (PID_P * 2);
                            //fz = fz + (_target_velocity.Z - vel.Z) * (PID_D) + (_zeroPosition.Z - pos.Z) * PID_P;
                            d.BodySetPosition(Body, m_PIDTarget.X, m_PIDTarget.Y, m_PIDTarget.Z);
                            d.BodySetLinearVel(Body, 0, 0, 0);
                            d.BodyAddForce(Body, 0, 0, fz);
                            return;
                        }
                        else
                        {
                            _zeroFlag = false;

                            // We're flying and colliding with something
                            fx = ((_target_velocity.X) - vel.X) * (PID_D);
                            fy = ((_target_velocity.Y) - vel.Y) * (PID_D);
    
                            // vec.Z = (_target_velocity.Z - vel.Z) * PID_D + (_zeroPosition.Z - pos.Z) * PID_P;

                            fz = fz + ((_target_velocity.Z - vel.Z) * (PID_D) * m_mass);
                        }
                    }        // end if (m_usePID)

                    // Hover PID Controller needs to be mutually exlusive to MoveTo PID controller
                    if (m_useHoverPID && !m_usePID)
                    {
//Console.WriteLine("Hover " +  Name);
                    
                        // If we're using the PID controller, then we have no gravity
                        fz = (-1 * _parent_scene.gravityz) * m_mass;

                        //  no lock; for now it's only called from within Simulate()

                        // If the PID Controller isn't active then we set our force
                        // calculating base velocity to the current position

                        if ((m_PIDTau < 1))
                        {
                            PID_G = PID_G / m_PIDTau;
                        }

                        if ((PID_G - m_PIDTau) <= 0)
                        {
                            PID_G = m_PIDTau + 1;
                        }

                        // Where are we, and where are we headed?
                        d.Vector3 pos = d.BodyGetPosition(Body);
                        d.Vector3 vel = d.BodyGetLinearVel(Body);

                        //    Non-Vehicles have a limited set of Hover options.
                        // determine what our target height really is based on HoverType
                        switch (m_PIDHoverType)
                        {
                            case PIDHoverType.Ground:
                                m_groundHeight = _parent_scene.GetTerrainHeightAtXY(pos.X, pos.Y);
                                m_targetHoverHeight = m_groundHeight + m_PIDHoverHeight;
                                break;
                            case PIDHoverType.GroundAndWater:
                                m_groundHeight = _parent_scene.GetTerrainHeightAtXY(pos.X, pos.Y);
                                m_waterHeight  = _parent_scene.GetWaterLevel();
                                if (m_groundHeight > m_waterHeight)
                                {
                                    m_targetHoverHeight = m_groundHeight + m_PIDHoverHeight;
                                }
                                else
                                {
                                    m_targetHoverHeight = m_waterHeight + m_PIDHoverHeight;
                                }
                                break;

                        }     // end switch (m_PIDHoverType)


                        _target_velocity =
                            new Vector3(0.0f, 0.0f,
                                (m_targetHoverHeight - pos.Z) * ((PID_G - m_PIDHoverTau) * timestep)
                                );

                        //  if velocity is zero, use position control; otherwise, velocity control

                        if (_target_velocity.ApproxEquals(Vector3.Zero, 0.1f))
                        {
                            //  keep track of where we stopped.  No more slippin' & slidin'
    
                            // We only want to deactivate the PID Controller if we think we want to have our surrogate
                            // react to the physics scene by moving it's position.
                            // Avatar to Avatar collisions
                            // Prim to avatar collisions

                            d.BodySetPosition(Body, pos.X, pos.Y, m_targetHoverHeight);
                            d.BodySetLinearVel(Body, vel.X, vel.Y, 0);
                            d.BodyAddForce(Body, 0, 0, fz);
                            return;
                        }
                        else
                        {
                            _zeroFlag = false;

                            // We're flying and colliding with something
                            fz = fz + ((_target_velocity.Z - vel.Z) * (PID_D) * m_mass);
                        }
                    }

                    fx *= m_mass;
                    fy *= m_mass;
                    //fz *= m_mass;

                    fx += m_force.X;
                    fy += m_force.Y;
                    fz += m_force.Z;

                    //m_log.Info("[OBJPID]: X:" + fx.ToString() + " Y:" + fy.ToString() + " Z:" + fz.ToString());
                    if (fx != 0 || fy != 0 || fz != 0)
                    {
                        //m_taintdisable = true;
                        //base.RaiseOutOfBounds(Position);
                        //d.BodySetLinearVel(Body, fx, fy, 0f);
                        if (!d.BodyIsEnabled(Body))
                        {
                            // A physical body at rest on a surface will auto-disable after a while,
                            // this appears to re-enable it incase the surface it is upon vanishes,
                            // and the body should fall again. 
                            d.BodySetLinearVel(Body, 0f, 0f, 0f);
                            d.BodySetForce(Body, 0, 0, 0);
                            enableBodySoft();
                        }

                        // 35x10 = 350n times the mass per second applied maximum.
                        float nmax = 35f * m_mass;
                        float nmin = -35f * m_mass;
                    
                        if (fx > nmax)
                            fx = nmax;
                        if (fx < nmin)
                            fx = nmin;
                        if (fy > nmax)
                            fy = nmax;
                        if (fy < nmin)
                            fy = nmin;
                        d.BodyAddForce(Body, fx, fy, fz);
//Console.WriteLine("AddForce " + fx + "," + fy + "," + fz);
                    }
                }
            }
            else
            {    // is not physical, or is not a body or is selected
              //  _zeroPosition = d.BodyGetPosition(Body);
                return;
//Console.WriteLine("Nothing " +  Name);
               
            }
        }

        private void rotate()
        {
            d.Quaternion myrot = new d.Quaternion();
            myrot.X = _orientation.X;
            myrot.Y = _orientation.Y;
            myrot.Z = _orientation.Z;
            myrot.W = _orientation.W;
            if (Body != IntPtr.Zero)
            {
                // KF: If this is a root prim do BodySet
                d.BodySetQuaternion(Body, ref myrot);
                if (IsPhysical)
                {
                    if (!m_angularlock.ApproxEquals(Vector3.One, 0f))
                        createAMotor(m_angularlock);
                }
            }
            else
            {
                // daughter prim, do Geom set
                d.GeomSetQuaternion(prim_geom, ref myrot);
            }
            
            resetCollisionAccounting();
            m_taintrot = _orientation;
        }

        private void resetCollisionAccounting()
        {
            m_collisionscore = 0;
            m_interpenetrationcount = 0;
            m_disabled = false;
        }

        /// <summary>
        /// Change prim in response to a disable taint.
        /// </summary>
        private void changedisable()
        {
            m_disabled = true;
            if (Body != IntPtr.Zero)
            {
                d.BodyDisable(Body);
                Body = IntPtr.Zero;
            }

            m_taintdisable = false;
        }

        /// <summary>
        /// Change prim in response to a physics status taint
        /// </summary>
        private void changePhysicsStatus()
        {
            if (IsPhysical)
            {
                if (Body == IntPtr.Zero)
                {
                    if (_pbs.SculptEntry && _parent_scene.meshSculptedPrim)
                    {
                        changeshape();
                    }
                    else
                    {
                        enableBody();
                    }
                }
            }
            else
            {
                if (Body != IntPtr.Zero)
                {
                    if (_pbs.SculptEntry && _parent_scene.meshSculptedPrim)
                    {
                        RemoveGeom();

//Console.WriteLine("changePhysicsStatus for " + Name);
                        changeadd();
                    }

                    if (childPrim)
                    {
                        if (_parent != null)
                        {
                            OdePrim parent = (OdePrim)_parent;
                            parent.ChildDelink(this);
                        }
                    }
                    else
                    {
                        disableBody();
                    }
                }
            }

            changeSelectedStatus();

            resetCollisionAccounting();
            m_taintPhysics = IsPhysical;
        }

        /// <summary>
        /// Change prim in response to a size taint.
        /// </summary>
        private void changesize()
        {
#if SPAM
            m_log.DebugFormat("[ODE PRIM]: Called changesize");
#endif

            if (_size.X <= 0) _size.X = 0.01f;
            if (_size.Y <= 0) _size.Y = 0.01f;
            if (_size.Z <= 0) _size.Z = 0.01f;

            //kill body to rebuild
            if (IsPhysical && Body != IntPtr.Zero)
            {
                if (childPrim)
                {
                    if (_parent != null)
                    {
                        OdePrim parent = (OdePrim)_parent;
                        parent.ChildDelink(this);
                    }
                }
                else
                {
                    disableBody();
                }
            }

            if (d.SpaceQuery(m_targetSpace, prim_geom))
            {
//                _parent_scene.waitForSpaceUnlock(m_targetSpace);
                d.SpaceRemove(m_targetSpace, prim_geom);
            }

            RemoveGeom();

            // we don't need to do space calculation because the client sends a position update also.

            IMesh mesh = null;

            // Construction of new prim
            if (_parent_scene.needsMeshing(_pbs))
            {
                float meshlod = _parent_scene.meshSculptLOD;

                if (IsPhysical)
                    meshlod = _parent_scene.MeshSculptphysicalLOD;
                // Don't need to re-enable body..   it's done in SetMesh

                if (_parent_scene.needsMeshing(_pbs))
                {
                    mesh = _parent_scene.mesher.CreateMesh(Name, _pbs, _size, meshlod, IsPhysical);
                    if (mesh == null)
                        CheckMeshAsset();
                    else
                        m_assetFailed = false;
                }
                    
            }

            CreateGeom(m_targetSpace, mesh);
            d.GeomSetPosition(prim_geom, _position.X, _position.Y, _position.Z);
            d.Quaternion myrot = new d.Quaternion();
            myrot.X = _orientation.X;
            myrot.Y = _orientation.Y;
            myrot.Z = _orientation.Z;
            myrot.W = _orientation.W;
            d.GeomSetQuaternion(prim_geom, ref myrot);

            //d.GeomBoxSetLengths(prim_geom, _size.X, _size.Y, _size.Z);
            if (IsPhysical && Body == IntPtr.Zero && !childPrim)
            {
                // Re creates body on size.
                // EnableBody also does setMass()
                enableBody();
                d.BodyEnable(Body);
            }

            changeSelectedStatus();

            if (childPrim)
            {
                if (_parent is OdePrim)
                {
                    OdePrim parent = (OdePrim)_parent;
                    parent.ChildSetGeom(this);
                }
            }
            resetCollisionAccounting();
            m_taintsize = _size;
        }

        /// <summary>
        /// Change prim in response to a float on water taint.
        /// </summary>
        /// <param name="timestep"></param>
        private void changefloatonwater()
        {
            m_collidesWater = m_taintCollidesWater;

            if (m_collidesWater)
            {
                m_collisionFlags |= CollisionCategories.Water;
            }
            else
            {
                m_collisionFlags &= ~CollisionCategories.Water;
            }

            if (m_assetFailed)
<<<<<<< HEAD
                d.GeomSetCollideBits(prim_geom, BadMeshAssetCollideBits);
=======
                d.GeomSetCollideBits(prim_geom, BadAssetColideBits());
>>>>>>> 1a34f424
            else

                d.GeomSetCollideBits(prim_geom, (int)m_collisionFlags);
        }
        /// <summary>
        /// Change prim in response to a shape taint.
        /// </summary>
        private void changeshape()
        {
            m_taintshape = false;

            // Cleanup of old prim geometry and Bodies
            if (IsPhysical && Body != IntPtr.Zero)
            {
                if (childPrim)
                {
                    if (_parent != null)
                    {
                        OdePrim parent = (OdePrim)_parent;
                        parent.ChildDelink(this);
                    }
                }
                else
                {
                    disableBody();
                }
            }

            RemoveGeom();

            // we don't need to do space calculation because the client sends a position update also.
            if (_size.X <= 0) _size.X = 0.01f;
            if (_size.Y <= 0) _size.Y = 0.01f;
            if (_size.Z <= 0) _size.Z = 0.01f;
            // Construction of new prim

            IMesh mesh = null;


            if (_parent_scene.needsMeshing(_pbs))
            {
                // Don't need to re-enable body..   it's done in CreateMesh
                float meshlod = _parent_scene.meshSculptLOD;

                if (IsPhysical)
                    meshlod = _parent_scene.MeshSculptphysicalLOD;

                // createmesh returns null when it doesn't mesh.
                mesh = _parent_scene.mesher.CreateMesh(Name, _pbs, _size, meshlod, IsPhysical);
                if (mesh == null)
                    CheckMeshAsset();
                else
                    m_assetFailed = false;
            }

            CreateGeom(m_targetSpace, mesh);
            d.GeomSetPosition(prim_geom, _position.X, _position.Y, _position.Z);
            d.Quaternion myrot = new d.Quaternion();
            //myrot.W = _orientation.w;
            myrot.W = _orientation.W;
            myrot.X = _orientation.X;
            myrot.Y = _orientation.Y;
            myrot.Z = _orientation.Z;
            d.GeomSetQuaternion(prim_geom, ref myrot);

            //d.GeomBoxSetLengths(prim_geom, _size.X, _size.Y, _size.Z);
            if (IsPhysical && Body == IntPtr.Zero)
            {
                // Re creates body on size.
                // EnableBody also does setMass()
                enableBody();
                if (Body != IntPtr.Zero)
                {
                    d.BodyEnable(Body);
                }
            }

            changeSelectedStatus();

            if (childPrim)
            {
                if (_parent is OdePrim)
                {
                    OdePrim parent = (OdePrim)_parent;
                    parent.ChildSetGeom(this);
                }
            }

            resetCollisionAccounting();
//            m_taintshape = false;
        }

        /// <summary>
        /// Change prim in response to an add force taint.
        /// </summary>
        private void changeAddForce()
        {
            if (!m_isSelected)
            {
                lock (m_forcelist)
                {
                    //m_log.Info("[PHYSICS]: dequeing forcelist");
                    if (IsPhysical)
                    {
                        Vector3 iforce = Vector3.Zero;
                        int i = 0;
                        try
                        {
                            for (i = 0; i < m_forcelist.Count; i++)
                            {

                                iforce = iforce + (m_forcelist[i] * 100);
                            }
                        }
                        catch (IndexOutOfRangeException)
                        {
                            m_forcelist = new List<Vector3>();
                            m_collisionscore = 0;
                            m_interpenetrationcount = 0;
                            m_taintforce = false;
                            return;
                        }
                        catch (ArgumentOutOfRangeException)
                        {
                            m_forcelist = new List<Vector3>();
                            m_collisionscore = 0;
                            m_interpenetrationcount = 0;
                            m_taintforce = false;
                            return;
                        }
                        d.BodyEnable(Body);
                        d.BodyAddForce(Body, iforce.X, iforce.Y, iforce.Z);
                    }
                    m_forcelist.Clear();
                }

                m_collisionscore = 0;
                m_interpenetrationcount = 0;
            }

            m_taintforce = false;
        }

        /// <summary>
        /// Change prim in response to a torque taint.
        /// </summary>
        private void changeSetTorque()
        {
            if (!m_isSelected)
            {
                if (IsPhysical && Body != IntPtr.Zero)
                {
                    d.BodySetTorque(Body, m_taintTorque.X, m_taintTorque.Y, m_taintTorque.Z);
                }
            }

            m_taintTorque = Vector3.Zero;
        }

        /// <summary>
        /// Change prim in response to an angular force taint.
        /// </summary>
        private void changeAddAngularForce()
        {
            if (!m_isSelected)
            {
                lock (m_angularforcelist)
                {
                    //m_log.Info("[PHYSICS]: dequeing forcelist");
                    if (IsPhysical)
                    {
                        Vector3 iforce = Vector3.Zero;
                        for (int i = 0; i < m_angularforcelist.Count; i++)
                        {
                            iforce = iforce + (m_angularforcelist[i] * 100);
                        }
                        d.BodyEnable(Body);
                        d.BodyAddTorque(Body, iforce.X, iforce.Y, iforce.Z);
                        
                    }
                    m_angularforcelist.Clear();
                }

                m_collisionscore = 0;
                m_interpenetrationcount = 0;
            }

            m_taintaddangularforce = false;
        }

        /// <summary>
        /// Change prim in response to a velocity taint.
        /// </summary>
        private void changevelocity()
        {
            if (!m_isSelected)
            {
                // Not sure exactly why this sleep is here, but from experimentation it appears to stop an avatar
                // walking through a default rez size prim if it keeps kicking it around - justincc.
                Thread.Sleep(20);

                if (IsPhysical)
                {
                    if (Body != IntPtr.Zero)
                    {
                        d.BodySetLinearVel(Body, m_taintVelocity.X, m_taintVelocity.Y, m_taintVelocity.Z);
                    }
                }
                
                //resetCollisionAccounting();
            }

            m_taintVelocity = Vector3.Zero;
        }

        internal void setPrimForRemoval()
        {
            m_taintremove = true;
        }

        public override bool Flying
        {
            // no flying prims for you
            get { return false; }
            set { }
        }

        public override bool IsColliding
        {
            get { return iscolliding; }
            set { iscolliding = value; }
        }

        public override bool CollidingGround
        {
            get { return false; }
            set { return; }
        }

        public override bool CollidingObj
        {
            get { return false; }
            set { return; }
        }

        public override bool ThrottleUpdates
        {
            get { return m_throttleUpdates; }
            set { m_throttleUpdates = value; }
        }

        public override bool Stopped
        {
            get { return _zeroFlag; }
        }

        public override Vector3 Position
        {
            get { return _position; }

            set { _position = value;
                //m_log.Info("[PHYSICS]: " + _position.ToString());
            }
        }

        public override Vector3 Size
        {
            get { return _size; }
            set
            {
                if (value.IsFinite())
                {
                    _size = value;
//                    m_log.DebugFormat("[PHYSICS]: Set size on {0} to {1}", Name, value);
                }
                else
                {
                    m_log.WarnFormat("[PHYSICS]: Got NaN Size on object {0}", Name);
                }
            }
        }

        public override float Mass
        {
            get { return CalculateMass(); }
        }

        public override Vector3 Force
        {
            //get { return Vector3.Zero; }
            get { return m_force; }
            set
            {
                if (value.IsFinite())
                {
                    m_force = value;
                }
                else
                {
                    m_log.WarnFormat("[PHYSICS]: NaN in Force Applied to an Object {0}", Name);
                }
            }
        }

        public override int VehicleType
        {
            get { return (int)m_vehicle.Type; }
            set { m_vehicle.ProcessTypeChange((Vehicle)value); }
        }

        public override void VehicleFloatParam(int param, float value)
        {
            m_vehicle.ProcessFloatVehicleParam((Vehicle) param, value);
        }

        public override void VehicleVectorParam(int param, Vector3 value)
        {
            m_vehicle.ProcessVectorVehicleParam((Vehicle) param, value);
        }

        public override void VehicleRotationParam(int param, Quaternion rotation)
        {
            m_vehicle.ProcessRotationVehicleParam((Vehicle) param, rotation);
        }

        public override void VehicleFlags(int param, bool remove)
        {
            m_vehicle.ProcessVehicleFlags(param, remove);
        }

        public override void SetVolumeDetect(int param)
        {
            // We have to lock the scene here so that an entire simulate loop either uses volume detect for all
            // possible collisions with this prim or for none of them.
            lock (_parent_scene.OdeLock)
            {
                m_isVolumeDetect = (param != 0);
            }
        }

        public override Vector3 CenterOfMass
        {
            get { return Vector3.Zero; }
        }

        public override Vector3 GeometricCenter
        {
            get { return Vector3.Zero; }
        }

        public override PrimitiveBaseShape Shape
        {
            set
            {
                _pbs = value;
                m_assetFailed = false;
                m_taintshape = true;
            }
        }

        public override Vector3 Velocity
        {
            get
            {
                // Average previous velocity with the new one so
                // client object interpolation works a 'little' better
                if (_zeroFlag)
                    return Vector3.Zero;

                Vector3 returnVelocity = Vector3.Zero;
                returnVelocity.X = (m_lastVelocity.X + _velocity.X) * 0.5f; // 0.5f is mathematically equiv to '/ 2'
                returnVelocity.Y = (m_lastVelocity.Y + _velocity.Y) * 0.5f;
                returnVelocity.Z = (m_lastVelocity.Z + _velocity.Z) * 0.5f;
                return returnVelocity;
            }
            set
            {
                if (value.IsFinite())
                {
                    _velocity = value;

                    m_taintVelocity = value;
                    _parent_scene.AddPhysicsActorTaint(this);
                }
                else
                {
                    m_log.WarnFormat("[PHYSICS]: Got NaN Velocity in Object {0}", Name);
                }

            }
        }

        public override Vector3 Torque
        {
            get
            {
                if (!IsPhysical || Body == IntPtr.Zero)
                    return Vector3.Zero;

                return _torque;
            }

            set
            {
                if (value.IsFinite())
                {
                    m_taintTorque = value;
                    _parent_scene.AddPhysicsActorTaint(this);
                }
                else
                {
                    m_log.WarnFormat("[PHYSICS]: Got NaN Torque in Object {0}", Name);
                }
            }
        }

        public override float CollisionScore
        {
            get { return m_collisionscore; }
            set { m_collisionscore = value; }
        }

        public override bool Kinematic
        {
            get { return false; }
            set { }
        }

        public override Quaternion Orientation
        {
            get { return _orientation; }
            set
            {
                if (QuaternionIsFinite(value))
                    _orientation = value;
                else
                    m_log.WarnFormat("[PHYSICS]: Got NaN quaternion Orientation from Scene in Object {0}", Name);
            }
        }

        private static bool QuaternionIsFinite(Quaternion q)
        {
            if (Single.IsNaN(q.X) || Single.IsInfinity(q.X))
                return false;
            if (Single.IsNaN(q.Y) || Single.IsInfinity(q.Y))
                return false;
            if (Single.IsNaN(q.Z) || Single.IsInfinity(q.Z))
                return false;
            if (Single.IsNaN(q.W) || Single.IsInfinity(q.W))
                return false;
            return true;
        }

        public override Vector3 Acceleration
        {
            get { return _acceleration; }
            set { _acceleration = value; }
        }

        public override void AddForce(Vector3 force, bool pushforce)
        {
            if (force.IsFinite())
            {
                lock (m_forcelist)
                    m_forcelist.Add(force);

                m_taintforce = true;
            }
            else
            {
                m_log.WarnFormat("[PHYSICS]: Got Invalid linear force vector from Scene in Object {0}", Name);
            }
            //m_log.Info("[PHYSICS]: Added Force:" + force.ToString() +  " to prim at " + Position.ToString());
        }

        public override void AddAngularForce(Vector3 force, bool pushforce)
        {
            if (force.IsFinite())
            {
                m_angularforcelist.Add(force);
                m_taintaddangularforce = true;
            }
            else
            {
                m_log.WarnFormat("[PHYSICS]: Got Invalid Angular force vector from Scene in Object {0}", Name);
            }
        }

        public override Vector3 RotationalVelocity
        {
            get
            {
                Vector3 pv = Vector3.Zero;
                if (_zeroFlag)
                    return pv;
                m_lastUpdateSent = false;

                if (m_rotationalVelocity.ApproxEquals(pv, 0.2f))
                    return pv;

                return m_rotationalVelocity;
            }
            set
            {
                if (value.IsFinite())
                {
                    m_rotationalVelocity = value;
                }
                else
                {
                    m_log.WarnFormat("[PHYSICS]: Got NaN RotationalVelocity in Object {0}", Name);
                }
            }
        }

        public override void CrossingFailure()
        {
            m_crossingfailures++;
            if (m_crossingfailures > _parent_scene.geomCrossingFailuresBeforeOutofbounds)
            {
                base.RaiseOutOfBounds(_position);
                return;
            }
            else if (m_crossingfailures == _parent_scene.geomCrossingFailuresBeforeOutofbounds)
            {
                m_log.Warn("[PHYSICS]: Too many crossing failures for: " + Name);
            }
        }

        public override float Buoyancy
        {
            get { return m_buoyancy; }
            set { m_buoyancy = value; }
        }

        public override void link(PhysicsActor obj)
        {
            m_taintparent = obj;
        }

        public override void delink()
        {
            m_taintparent = null;
        }

        public override void LockAngularMotion(Vector3 axis)
        {
            // reverse the zero/non zero values for ODE.
            if (axis.IsFinite())
            {
                axis.X = (axis.X > 0) ? 1f : 0f;
                axis.Y = (axis.Y > 0) ? 1f : 0f;
                axis.Z = (axis.Z > 0) ? 1f : 0f;
                m_log.DebugFormat("[axislock]: <{0},{1},{2}>", axis.X, axis.Y, axis.Z);
                m_taintAngularLock = axis;
            }
            else
            {
                m_log.WarnFormat("[PHYSICS]: Got NaN locking axis from Scene on Object {0}", Name);
            }
        }

        internal void UpdatePositionAndVelocity()
        {
            //  no lock; called from Simulate() -- if you call this from elsewhere, gotta lock or do Monitor.Enter/Exit!
            if (_parent == null)
            {
                Vector3 pv = Vector3.Zero;
                bool lastZeroFlag = _zeroFlag;
                float m_minvelocity = 0;
                if (Body != (IntPtr)0) // FIXME -> or if it is a joint
                {
                    d.Vector3 vec = d.BodyGetPosition(Body);
                    d.Quaternion ori = d.BodyGetQuaternion(Body);
                    d.Vector3 vel = d.BodyGetLinearVel(Body);
                    d.Vector3 rotvel = d.BodyGetAngularVel(Body);
                    d.Vector3 torque = d.BodyGetTorque(Body);
                    _torque = new Vector3(torque.X, torque.Y, torque.Z);
                    Vector3 l_position = Vector3.Zero;
                    Quaternion l_orientation = Quaternion.Identity;

                    //  kluge to keep things in bounds.  ODE lets dead avatars drift away (they should be removed!)
                    //if (vec.X < 0.0f) { vec.X = 0.0f; if (Body != (IntPtr)0) d.BodySetAngularVel(Body, 0, 0, 0); }
                    //if (vec.Y < 0.0f) { vec.Y = 0.0f; if (Body != (IntPtr)0) d.BodySetAngularVel(Body, 0, 0, 0); }
                    //if (vec.X > 255.95f) { vec.X = 255.95f; if (Body != (IntPtr)0) d.BodySetAngularVel(Body, 0, 0, 0); }
                    //if (vec.Y > 255.95f) { vec.Y = 255.95f; if (Body != (IntPtr)0) d.BodySetAngularVel(Body, 0, 0, 0); }

                    m_lastposition = _position;
                    m_lastorientation = _orientation;

                    l_position.X = vec.X;
                    l_position.Y = vec.Y;
                    l_position.Z = vec.Z;
                    l_orientation.X = ori.X;
                    l_orientation.Y = ori.Y;
                    l_orientation.Z = ori.Z;
                    l_orientation.W = ori.W;

                    if (l_position.X > ((int)_parent_scene.WorldExtents.X - 0.05f) || l_position.X < 0f || l_position.Y > ((int)_parent_scene.WorldExtents.Y - 0.05f) || l_position.Y < 0f)
                    {
                        //base.RaiseOutOfBounds(l_position);

                        if (m_crossingfailures < _parent_scene.geomCrossingFailuresBeforeOutofbounds)
                        {
                            _position = l_position;
                            //_parent_scene.remActivePrim(this);
                            if (_parent == null)
                                base.RequestPhysicsterseUpdate();
                            return;
                        }
                        else
                        {
                            if (_parent == null)
                                base.RaiseOutOfBounds(l_position);
                            return;
                        }
                    }

                    if (l_position.Z < 0)
                    {
                        // This is so prim that get lost underground don't fall forever and suck up
                        //
                        // Sim resources and memory.
                        // Disables the prim's movement physics....
                        // It's a hack and will generate a console message if it fails.

                        //IsPhysical = false;
                        if (_parent == null)
                            base.RaiseOutOfBounds(_position);

                        _acceleration.X = 0;
                        _acceleration.Y = 0;
                        _acceleration.Z = 0;

                        _velocity.X = 0;
                        _velocity.Y = 0;
                        _velocity.Z = 0;
                        m_rotationalVelocity.X = 0;
                        m_rotationalVelocity.Y = 0;
                        m_rotationalVelocity.Z = 0;

                        if (_parent == null)
                            base.RequestPhysicsterseUpdate();

                        m_throttleUpdates = false;
                        throttleCounter = 0;
                        _zeroFlag = true;
                        //outofBounds = true;
                    }

                    //float Adiff = 1.0f - Math.Abs(Quaternion.Dot(m_lastorientation, l_orientation));
//Console.WriteLine("Adiff " + Name + " = " + Adiff);
                    if ((Math.Abs(m_lastposition.X - l_position.X) < 0.02)
                        && (Math.Abs(m_lastposition.Y - l_position.Y) < 0.02)
                        && (Math.Abs(m_lastposition.Z - l_position.Z) < 0.02)
//                        && (1.0 - Math.Abs(Quaternion.Dot(m_lastorientation, l_orientation)) < 0.01))
                        && (1.0 - Math.Abs(Quaternion.Dot(m_lastorientation, l_orientation)) < 0.0001))  // KF 0.01 is far to large
                    {
                        _zeroFlag = true;
//Console.WriteLine("ZFT 2");
                        m_throttleUpdates = false;
                    }
                    else
                    {
                        //m_log.Debug(Math.Abs(m_lastposition.X - l_position.X).ToString());
                        _zeroFlag = false;
                        m_lastUpdateSent = false;
                        //m_throttleUpdates = false;
                    }

                    if (_zeroFlag)
                    {
                        _velocity.X = 0.0f;
                        _velocity.Y = 0.0f;
                        _velocity.Z = 0.0f;

                        _acceleration.X = 0;
                        _acceleration.Y = 0;
                        _acceleration.Z = 0;

                        //_orientation.w = 0f;
                        //_orientation.X = 0f;
                        //_orientation.Y = 0f;
                        //_orientation.Z = 0f;
                        m_rotationalVelocity.X = 0;
                        m_rotationalVelocity.Y = 0;
                        m_rotationalVelocity.Z = 0;
                        if (!m_lastUpdateSent)
                        {
                            m_throttleUpdates = false;
                            throttleCounter = 0;
                            m_rotationalVelocity = pv;

                            if (_parent == null)
                            {
                                base.RequestPhysicsterseUpdate();
                            }

                            m_lastUpdateSent = true;
                        }
                    }
                    else
                    {
                        if (lastZeroFlag != _zeroFlag)
                        {
                            if (_parent == null)
                            {
                                base.RequestPhysicsterseUpdate();
                            }
                        }

                        m_lastVelocity = _velocity;

                        _position = l_position;

                        _velocity.X = vel.X;
                        _velocity.Y = vel.Y;
                        _velocity.Z = vel.Z;

                        _acceleration = ((_velocity - m_lastVelocity) / 0.1f);
                        _acceleration = new Vector3(_velocity.X - m_lastVelocity.X / 0.1f, _velocity.Y - m_lastVelocity.Y / 0.1f, _velocity.Z - m_lastVelocity.Z / 0.1f);
                        //m_log.Info("[PHYSICS]: V1: " + _velocity + " V2: " + m_lastVelocity + " Acceleration: " + _acceleration.ToString());
                       
                        // Note here that linearvelocity is affecting angular velocity...  so I'm guessing this is a vehicle specific thing... 
                        // it does make sense to do this for tiny little instabilities with physical prim, however 0.5m/frame is fairly large. 
                        // reducing this to 0.02m/frame seems to help the angular rubberbanding quite a bit, however, to make sure it doesn't affect elevators and vehicles
                        // adding these logical exclusion situations to maintain this where I think it was intended to be.
                        if (m_throttleUpdates || m_usePID || (m_vehicle != null && m_vehicle.Type != Vehicle.TYPE_NONE) || (Amotor != IntPtr.Zero)) 
                        {
                            m_minvelocity = 0.5f;
                        }
                        else
                        {
                            m_minvelocity = 0.02f;
                        }

                        if (_velocity.ApproxEquals(pv, m_minvelocity))
                        {
                            m_rotationalVelocity = pv;
                        }
                        else
                        {
                            m_rotationalVelocity = new Vector3(rotvel.X, rotvel.Y, rotvel.Z);
                        }

                        //m_log.Debug("ODE: " + m_rotationalVelocity.ToString());
                        _orientation.X = ori.X;
                        _orientation.Y = ori.Y;
                        _orientation.Z = ori.Z;
                        _orientation.W = ori.W;
                        m_lastUpdateSent = false;
                        if (!m_throttleUpdates || throttleCounter > _parent_scene.geomUpdatesPerThrottledUpdate)
                        {
                            if (_parent == null)
                            {
                                base.RequestPhysicsterseUpdate();
                            }
                        }
                        else
                        {
                            throttleCounter++;
                        }
                    }
                    m_lastposition = l_position;
                }
                else
                {
                    // Not a body..   so Make sure the client isn't interpolating
                    _velocity.X = 0;
                    _velocity.Y = 0;
                    _velocity.Z = 0;

                    _acceleration.X = 0;
                    _acceleration.Y = 0;
                    _acceleration.Z = 0;

                    m_rotationalVelocity.X = 0;
                    m_rotationalVelocity.Y = 0;
                    m_rotationalVelocity.Z = 0;
                    _zeroFlag = true;
                }
            }
        }

        public override bool FloatOnWater
        {
            set {
                m_taintCollidesWater = value;
                _parent_scene.AddPhysicsActorTaint(this);
            }
        }

        public override void SetMomentum(Vector3 momentum)
        {
        }

        public override Vector3 PIDTarget 
        { 
            set
            {
                if (value.IsFinite())
                {
                    m_PIDTarget = value;
                }
                else
                    m_log.WarnFormat("[PHYSICS]: Got NaN PIDTarget from Scene on Object {0}", Name);
            } 
        }
        public override bool PIDActive { set { m_usePID = value; } }
        public override float PIDTau { set { m_PIDTau = value; } }
        
        public override float PIDHoverHeight { set { m_PIDHoverHeight = value; ; } }
        public override bool PIDHoverActive { set { m_useHoverPID = value; } }
        public override PIDHoverType PIDHoverType { set { m_PIDHoverType = value; } }
        public override float PIDHoverTau { set { m_PIDHoverTau = value; } }
        
        public override Quaternion APIDTarget{ set { return; } }

        public override bool APIDActive{ set { return; } }

        public override float APIDStrength{ set { return; } }

        public override float APIDDamping{ set { return; } }

        private void createAMotor(Vector3 axis)
        {
            if (Body == IntPtr.Zero)
                return;

            if (Amotor != IntPtr.Zero)
            {
                d.JointDestroy(Amotor);
                Amotor = IntPtr.Zero;
            }

            float axisnum = 3;

            axisnum = (axisnum - (axis.X + axis.Y + axis.Z));

            // PhysicsVector totalSize = new PhysicsVector(_size.X, _size.Y, _size.Z);

            
            // Inverse Inertia Matrix, set the X, Y, and/r Z inertia to 0 then invert it again.
            d.Mass objMass;
            d.MassSetZero(out objMass);
            DMassCopy(ref pMass, ref objMass);

            //m_log.DebugFormat("1-{0}, {1}, {2}, {3}, {4}, {5}, {6}, {7}, {8}, ", objMass.I.M00, objMass.I.M01, objMass.I.M02, objMass.I.M10, objMass.I.M11, objMass.I.M12, objMass.I.M20, objMass.I.M21, objMass.I.M22);

            Matrix4 dMassMat = FromDMass(objMass);

            Matrix4 mathmat = Inverse(dMassMat);

            /*
            //m_log.DebugFormat("2-{0}, {1}, {2}, {3}, {4}, {5}, {6}, {7}, {8}, ", mathmat[0, 0], mathmat[0, 1], mathmat[0, 2], mathmat[1, 0], mathmat[1, 1], mathmat[1, 2], mathmat[2, 0], mathmat[2, 1], mathmat[2, 2]);

            mathmat = Inverse(mathmat);


            objMass = FromMatrix4(mathmat, ref objMass);
            //m_log.DebugFormat("3-{0}, {1}, {2}, {3}, {4}, {5}, {6}, {7}, {8}, ", objMass.I.M00, objMass.I.M01, objMass.I.M02, objMass.I.M10, objMass.I.M11, objMass.I.M12, objMass.I.M20, objMass.I.M21, objMass.I.M22);

            mathmat = Inverse(mathmat);
            */
            if (axis.X == 0)
            {
                mathmat.M33 = 50.0000001f;
                //objMass.I.M22 = 0;
            }
            if (axis.Y == 0)
            {
                mathmat.M22 = 50.0000001f;
                //objMass.I.M11 = 0;
            }
            if (axis.Z == 0)
            {
                mathmat.M11 = 50.0000001f;
                //objMass.I.M00 = 0;
            }
            
            

            mathmat = Inverse(mathmat);
            objMass = FromMatrix4(mathmat, ref objMass);
            //m_log.DebugFormat("4-{0}, {1}, {2}, {3}, {4}, {5}, {6}, {7}, {8}, ", objMass.I.M00, objMass.I.M01, objMass.I.M02, objMass.I.M10, objMass.I.M11, objMass.I.M12, objMass.I.M20, objMass.I.M21, objMass.I.M22);
           
            //return;
            if (d.MassCheck(ref objMass))
            {
                d.BodySetMass(Body, ref objMass);
            }
            else
            {
                //m_log.Debug("[PHYSICS]: Mass invalid, ignoring");
            }

            if (axisnum <= 0)
                return;
            // int dAMotorEuler = 1;

            Amotor = d.JointCreateAMotor(_parent_scene.world, IntPtr.Zero);
            d.JointAttach(Amotor, Body, IntPtr.Zero);
            d.JointSetAMotorMode(Amotor, 0);

            d.JointSetAMotorNumAxes(Amotor,(int)axisnum);
            int i = 0;

            if (axis.X == 0)
            {
                d.JointSetAMotorAxis(Amotor, i, 0, 1, 0, 0);
                i++;
            }

            if (axis.Y == 0)
            {
                d.JointSetAMotorAxis(Amotor, i, 0, 0, 1, 0);
                i++;
            }

            if (axis.Z == 0)
            {
                d.JointSetAMotorAxis(Amotor, i, 0, 0, 0, 1);
                i++;
            }

            for (int j = 0; j < (int)axisnum; j++)
            {
                //d.JointSetAMotorAngle(Amotor, j, 0);
            }

            //d.JointSetAMotorAngle(Amotor, 1, 0);
            //d.JointSetAMotorAngle(Amotor, 2, 0);

            // These lowstops and high stops are effectively (no wiggle room)
            d.JointSetAMotorParam(Amotor, (int)dParam.LowStop, -0f);
            d.JointSetAMotorParam(Amotor, (int)dParam.LoStop3, -0f);
            d.JointSetAMotorParam(Amotor, (int)dParam.LoStop2, -0f);
            d.JointSetAMotorParam(Amotor, (int)dParam.HiStop, 0f);
            d.JointSetAMotorParam(Amotor, (int)dParam.HiStop3, 0f);
            d.JointSetAMotorParam(Amotor, (int)dParam.HiStop2, 0f);
            //d.JointSetAMotorParam(Amotor, (int) dParam.Vel, 9000f);
            d.JointSetAMotorParam(Amotor, (int)dParam.FudgeFactor, 0f);
            d.JointSetAMotorParam(Amotor, (int)dParam.FMax, Mass * 50f);//
        }

        private Matrix4 FromDMass(d.Mass pMass)
        {
            Matrix4 obj;
            obj.M11 = pMass.I.M00;
            obj.M12 = pMass.I.M01;
            obj.M13 = pMass.I.M02;
            obj.M14 = 0;
            obj.M21 = pMass.I.M10;
            obj.M22 = pMass.I.M11;
            obj.M23 = pMass.I.M12;
            obj.M24 = 0;
            obj.M31 = pMass.I.M20;
            obj.M32 = pMass.I.M21;
            obj.M33 = pMass.I.M22;
            obj.M34 = 0;
            obj.M41 = 0;
            obj.M42 = 0;
            obj.M43 = 0;
            obj.M44 = 1;
            return obj;
        }

        private d.Mass FromMatrix4(Matrix4 pMat, ref d.Mass obj)
        {
            obj.I.M00 = pMat[0, 0];
            obj.I.M01 = pMat[0, 1];
            obj.I.M02 = pMat[0, 2];
            obj.I.M10 = pMat[1, 0];
            obj.I.M11 = pMat[1, 1];
            obj.I.M12 = pMat[1, 2];
            obj.I.M20 = pMat[2, 0];
            obj.I.M21 = pMat[2, 1];
            obj.I.M22 = pMat[2, 2];
            return obj;
        }

        public override void SubscribeEvents(int ms)
        {
            m_eventsubscription = ms;
            _parent_scene.AddCollisionEventReporting(this);
        }

        public override void UnSubscribeEvents()
        {
            _parent_scene.RemoveCollisionEventReporting(this);
            m_eventsubscription = 0;
        }

        public void AddCollisionEvent(uint CollidedWith, ContactPoint contact)
        {
            CollisionEventsThisFrame.AddCollider(CollidedWith, contact);
        }

        public void SendCollisions()
        {
            if (m_collisionsOnPreviousFrame || CollisionEventsThisFrame.Count > 0)
            {
                base.SendCollisionUpdate(CollisionEventsThisFrame);

                if (CollisionEventsThisFrame.Count > 0)
                {
                    m_collisionsOnPreviousFrame = true;
                    CollisionEventsThisFrame.Clear();
                }
                else
                {
                    m_collisionsOnPreviousFrame = false;
                }
            }
        }

        public override bool SubscribedEvents()
        {
            if (m_eventsubscription > 0)
                return true;
            return false;
        }

        public static Matrix4 Inverse(Matrix4 pMat)
        {
            if (determinant3x3(pMat) == 0)
            {
                return Matrix4.Identity; // should probably throw an error.  singluar matrix inverse not possible
            }

            return (Adjoint(pMat) / determinant3x3(pMat));
        }

        public static Matrix4 Adjoint(Matrix4 pMat)
        {
            Matrix4 adjointMatrix = new Matrix4();
            for (int i=0; i<4; i++)
            {
                for (int j=0; j<4; j++)
                {
                    Matrix4SetValue(ref adjointMatrix, i, j, (float)(Math.Pow(-1, i + j) * (determinant3x3(Minor(pMat, i, j)))));
                }
            }

            adjointMatrix = Transpose(adjointMatrix);
            return adjointMatrix;
        }

        public static Matrix4 Minor(Matrix4 matrix, int iRow, int iCol)
        {
            Matrix4 minor = new Matrix4();
            int m = 0, n = 0;
            for (int i = 0; i < 4; i++)
            {
                if (i == iRow)
                    continue;
                n = 0;
                for (int j = 0; j < 4; j++)
                {
                    if (j == iCol)
                        continue;
                    Matrix4SetValue(ref minor, m,n, matrix[i, j]);
                    n++;
                }
                m++;
            }

            return minor;
        }

        public static Matrix4 Transpose(Matrix4 pMat)
        {
            Matrix4 transposeMatrix = new Matrix4();
            for (int i = 0; i < 4; i++)
                for (int j = 0; j < 4; j++)
                    Matrix4SetValue(ref transposeMatrix, i, j, pMat[j, i]);
            return transposeMatrix;
        }

        public static void Matrix4SetValue(ref Matrix4 pMat, int r, int c, float val)
        {
            switch (r)
            {
                case 0:
                    switch (c)
                    {
                        case 0:
                            pMat.M11 = val;
                            break;
                        case 1:
                            pMat.M12 = val;
                            break;
                        case 2:
                            pMat.M13 = val;
                            break;
                        case 3:
                            pMat.M14 = val;
                            break;
                    }

                    break;
                case 1:
                    switch (c)
                    {
                        case 0:
                            pMat.M21 = val;
                            break;
                        case 1:
                            pMat.M22 = val;
                            break;
                        case 2:
                            pMat.M23 = val;
                            break;
                        case 3:
                            pMat.M24 = val;
                            break;
                    }

                    break;
                case 2:
                    switch (c)
                    {
                        case 0:
                            pMat.M31 = val;
                            break;
                        case 1:
                            pMat.M32 = val;
                            break;
                        case 2:
                            pMat.M33 = val;
                            break;
                        case 3:
                            pMat.M34 = val;
                            break;
                    }

                    break;
                case 3:
                    switch (c)
                    {
                        case 0:
                            pMat.M41 = val;
                            break;
                        case 1:
                            pMat.M42 = val;
                            break;
                        case 2:
                            pMat.M43 = val;
                            break;
                        case 3:
                            pMat.M44 = val;
                            break;
                    }

                    break;
            }
        }

        private static float determinant3x3(Matrix4 pMat)
        {
            float det = 0;
            float diag1 = pMat[0, 0]*pMat[1, 1]*pMat[2, 2];
            float diag2 = pMat[0, 1]*pMat[2, 1]*pMat[2, 0];
            float diag3 = pMat[0, 2]*pMat[1, 0]*pMat[2, 1];
            float diag4 = pMat[2, 0]*pMat[1, 1]*pMat[0, 2];
            float diag5 = pMat[2, 1]*pMat[1, 2]*pMat[0, 0];
            float diag6 = pMat[2, 2]*pMat[1, 0]*pMat[0, 1];

            det = diag1 + diag2 + diag3 - (diag4 + diag5 + diag6);
            return det;
        }
        
        private static void DMassCopy(ref d.Mass src, ref d.Mass dst)
        {
            dst.c.W = src.c.W;
            dst.c.X = src.c.X;
            dst.c.Y = src.c.Y;
            dst.c.Z = src.c.Z;
            dst.mass = src.mass;
            dst.I.M00 = src.I.M00;
            dst.I.M01 = src.I.M01;
            dst.I.M02 = src.I.M02;
            dst.I.M10 = src.I.M10;
            dst.I.M11 = src.I.M11;
            dst.I.M12 = src.I.M12;
            dst.I.M20 = src.I.M20;
            dst.I.M21 = src.I.M21;
            dst.I.M22 = src.I.M22;
        }

        public override void SetMaterial(int pMaterial)
        {
            m_material = pMaterial;
        }


        private void CheckMeshAsset()
        {
            if (_pbs.SculptEntry && !m_assetFailed && _pbs.SculptTexture != UUID.Zero)
            {
                m_assetFailed = true;
                Util.FireAndForget(delegate
                    {
                        RequestAssetDelegate assetProvider = _parent_scene.RequestAssetMethod;
                        if (assetProvider != null)
                            assetProvider(_pbs.SculptTexture, MeshAssetReveived);
                    });
            }
        }

        void MeshAssetReveived(AssetBase asset)
        {
            if (asset.Data != null && asset.Data.Length > 0)
            {
                if (!_pbs.SculptEntry)
                    return;
                if (_pbs.SculptTexture.ToString() != asset.ID)
                    return;

                _pbs.SculptData = new byte[asset.Data.Length];
                asset.Data.CopyTo(_pbs.SculptData, 0);
//                m_assetFailed = false;
                m_taintshape = true;
               _parent_scene.AddPhysicsActorTaint(this);
            }
        }          
    }
}<|MERGE_RESOLUTION|>--- conflicted
+++ resolved
@@ -352,18 +352,11 @@
             if (m_assetFailed)
             {
                 d.GeomSetCategoryBits(prim_geom, 0);
-<<<<<<< HEAD
-                d.GeomSetCollideBits(prim_geom, BadMeshAssetCollideBits);
+                d.GeomSetCollideBits(prim_geom, BadAssetColideBits());
             }
             else
             {
-=======
-                d.GeomSetCollideBits(prim_geom, BadAssetColideBits());
-            }
-            else
-            {
-
->>>>>>> 1a34f424
+
                 d.GeomSetCategoryBits(prim_geom, (int)m_collisionCategories);
                 d.GeomSetCollideBits(prim_geom, (int)m_collisionFlags);
             }
@@ -433,11 +426,7 @@
                 if (m_assetFailed)
                 {
                     d.GeomSetCategoryBits(prim_geom, 0);
-<<<<<<< HEAD
-                    d.GeomSetCollideBits(prim_geom, BadMeshAssetCollideBits);
-=======
                     d.GeomSetCollideBits(prim_geom, BadAssetColideBits());
->>>>>>> 1a34f424
                 }
                 else
                 {
@@ -1156,11 +1145,7 @@
                     if (prm.m_assetFailed)
                     {
                         d.GeomSetCategoryBits(prm.prim_geom, 0);
-<<<<<<< HEAD
-                        d.GeomSetCollideBits(prm.prim_geom, prm.BadMeshAssetCollideBits);
-=======
                         d.GeomSetCollideBits(prm.prim_geom, prm.BadAssetColideBits());
->>>>>>> 1a34f424
                     }
                     else
                     {
@@ -1214,11 +1199,7 @@
                 if (m_assetFailed)
                 {
                     d.GeomSetCategoryBits(prim_geom, 0);
-<<<<<<< HEAD
-                    d.GeomSetCollideBits(prim_geom, BadMeshAssetCollideBits);
-=======
                     d.GeomSetCollideBits(prim_geom, BadAssetColideBits());
->>>>>>> 1a34f424
                 }
                 else
                 {
@@ -1420,11 +1401,7 @@
                 if (m_assetFailed)
                 {
                     d.GeomSetCategoryBits(prim_geom, 0);
-<<<<<<< HEAD
-                    d.GeomSetCollideBits(prim_geom, BadMeshAssetCollideBits);
-=======
                     d.GeomSetCollideBits(prim_geom, BadAssetColideBits());
->>>>>>> 1a34f424
                 }
                 else
                 {
@@ -2168,11 +2145,7 @@
             }
 
             if (m_assetFailed)
-<<<<<<< HEAD
-                d.GeomSetCollideBits(prim_geom, BadMeshAssetCollideBits);
-=======
                 d.GeomSetCollideBits(prim_geom, BadAssetColideBits());
->>>>>>> 1a34f424
             else
 
                 d.GeomSetCollideBits(prim_geom, (int)m_collisionFlags);
