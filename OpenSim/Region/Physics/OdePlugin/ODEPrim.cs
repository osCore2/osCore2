/*
 * Copyright (c) Contributors, http://opensimulator.org/
 * See CONTRIBUTORS.TXT for a full list of copyright holders.
 *
 * Redistribution and use in source and binary forms, with or without
 * modification, are permitted provided that the following conditions are met:
 *     * Redistributions of source code must retain the above copyright
 *       notice, this list of conditions and the following disclaimer.
 *     * Redistributions in binary form must reproduce the above copyright
 *       notice, this list of conditions and the following disclaimer in the
 *       documentation and/or other materials provided with the distribution.
 *     * Neither the name of the OpenSimulator Project nor the
 *       names of its contributors may be used to endorse or promote products
 *       derived from this software without specific prior written permission.
 *
 * THIS SOFTWARE IS PROVIDED BY THE DEVELOPERS ``AS IS'' AND ANY
 * EXPRESS OR IMPLIED WARRANTIES, INCLUDING, BUT NOT LIMITED TO, THE IMPLIED
 * WARRANTIES OF MERCHANTABILITY AND FITNESS FOR A PARTICULAR PURPOSE ARE
 * DISCLAIMED. IN NO EVENT SHALL THE CONTRIBUTORS BE LIABLE FOR ANY
 * DIRECT, INDIRECT, INCIDENTAL, SPECIAL, EXEMPLARY, OR CONSEQUENTIAL DAMAGES
 * (INCLUDING, BUT NOT LIMITED TO, PROCUREMENT OF SUBSTITUTE GOODS OR SERVICES;
 * LOSS OF USE, DATA, OR PROFITS; OR BUSINESS INTERRUPTION) HOWEVER CAUSED AND
 * ON ANY THEORY OF LIABILITY, WHETHER IN CONTRACT, STRICT LIABILITY, OR TORT
 * (INCLUDING NEGLIGENCE OR OTHERWISE) ARISING IN ANY WAY OUT OF THE USE OF THIS
 * SOFTWARE, EVEN IF ADVISED OF THE POSSIBILITY OF SUCH DAMAGE.
 */

/*
 * Revised August 26 2009 by Kitto Flora. ODEDynamics.cs replaces
 * ODEVehicleSettings.cs. It and ODEPrim.cs are re-organised:
 * ODEPrim.cs contains methods dealing with Prim editing, Prim
 * characteristics and Kinetic motion.
 * ODEDynamics.cs contains methods dealing with Prim Physical motion
 * (dynamics) and the associated settings. Old Linear and angular
 * motors for dynamic motion have been replace with  MoveLinear()
 * and MoveAngular(); 'Physical' is used only to switch ODE dynamic 
 * simualtion on/off; VEHICAL_TYPE_NONE/VEHICAL_TYPE_<other> is to
 * switch between 'VEHICLE' parameter use and general dynamics
 * settings use.
 */
using System;
using System.Collections.Generic;
using System.Reflection;
using System.Runtime.InteropServices;
using System.Threading;
using log4net;
using OpenMetaverse;
using Ode.NET;
using OpenSim.Framework;
using OpenSim.Region.Physics.Manager;

namespace OpenSim.Region.Physics.OdePlugin
{
    /// <summary>
    /// Various properties that ODE uses for AMotors but isn't exposed in ODE.NET so we must define them ourselves.
    /// </summary>

    public class OdePrim : PhysicsActor
    {
        private static readonly ILog m_log = LogManager.GetLogger(MethodBase.GetCurrentMethod().DeclaringType);

        private Vector3 _position;
        private Vector3 _velocity;
        private Vector3 _torque;
        private Vector3 m_lastVelocity;
        private Vector3 m_lastposition;
        private Quaternion m_lastorientation = new Quaternion();
        private Vector3 m_rotationalVelocity;
        private Vector3 _size;
        private Vector3 _acceleration;
        // private d.Vector3 _zeroPosition = new d.Vector3(0.0f, 0.0f, 0.0f);
        private Quaternion _orientation;
        private Vector3 m_taintposition;
        private Vector3 m_taintsize;
        private Vector3 m_taintVelocity;
        private Vector3 m_taintTorque;
        private Quaternion m_taintrot;
        private Vector3 m_angularlock = Vector3.One;
        private Vector3 m_taintAngularLock = Vector3.One;
        private IntPtr Amotor = IntPtr.Zero;

        private Vector3 m_PIDTarget;
        private float m_PIDTau;
        private float PID_D = 35f;
        private float PID_G = 25f;
        private bool m_usePID;

        // KF: These next 7 params apply to llSetHoverHeight(float height, integer water, float tau),
        // and are for non-VEHICLES only.

        private float m_PIDHoverHeight;
        private float m_PIDHoverTau;
        private bool m_useHoverPID;
        private PIDHoverType m_PIDHoverType = PIDHoverType.Ground;
        private float m_targetHoverHeight;
        private float m_groundHeight;
        private float m_waterHeight;
        private float m_buoyancy;                //KF: m_buoyancy should be set by llSetBuoyancy() for non-vehicle. 

        // private float m_tensor = 5f;
        private int body_autodisable_frames = 20;


        private const CollisionCategories m_default_collisionFlags = (CollisionCategories.Geom
                                                        | CollisionCategories.Space
                                                        | CollisionCategories.Body
                                                        | CollisionCategories.Character
                                                        );
        private bool m_taintshape;
        private bool m_taintPhysics;
        private bool m_collidesLand = true;
        private bool m_collidesWater;
        public bool m_returnCollisions;

        // Default we're a Geometry
        private CollisionCategories m_collisionCategories = (CollisionCategories.Geom);

        // Default, Collide with Other Geometries, spaces and Bodies
        private CollisionCategories m_collisionFlags = m_default_collisionFlags;

        public bool m_taintremove;
        public bool m_taintdisable;
        public bool m_disabled;
        public bool m_taintadd;
        public bool m_taintselected;
        public bool m_taintCollidesWater;

        public uint m_localID;

        //public GCHandle gc;
        private CollisionLocker ode;

        private bool m_taintforce = false;
        private bool m_taintaddangularforce = false;
        private Vector3 m_force;
        private List<Vector3> m_forcelist = new List<Vector3>();
        private List<Vector3> m_angularforcelist = new List<Vector3>();

        private IMesh _mesh;
        private PrimitiveBaseShape _pbs;
        private OdeScene _parent_scene;
        public IntPtr m_targetSpace = IntPtr.Zero;
        public IntPtr prim_geom;
        public IntPtr prev_geom;
        public IntPtr _triMeshData;

        private IntPtr _linkJointGroup = IntPtr.Zero;
        private PhysicsActor _parent;
        private PhysicsActor m_taintparent;

        private List<OdePrim> childrenPrim = new List<OdePrim>();

        private bool iscolliding;
        private bool m_isphysical;
        private bool m_isSelected;

        internal bool m_isVolumeDetect; // If true, this prim only detects collisions but doesn't collide actively

        private bool m_throttleUpdates;
        private int throttleCounter;
        public int m_interpenetrationcount;
        public float m_collisionscore;
        public int m_roundsUnderMotionThreshold;
        private int m_crossingfailures;

        public bool outofBounds;
        private float m_density = 10.000006836f; // Aluminum g/cm3;

        public bool _zeroFlag;
        private bool m_lastUpdateSent;

        public IntPtr Body = IntPtr.Zero;
        public String Name { get; private set; }
        private Vector3 _target_velocity;
        public d.Mass pMass;

        public int m_eventsubscription;
        private CollisionEventUpdate CollisionEventsThisFrame;

        private IntPtr m_linkJoint = IntPtr.Zero;

        public volatile bool childPrim;

        private ODEDynamics m_vehicle;

        internal int m_material = (int)Material.Wood;

        public OdePrim(String primName, OdeScene parent_scene, Vector3 pos, Vector3 size,
                       Quaternion rotation, IMesh mesh, PrimitiveBaseShape pbs, bool pisPhysical, CollisionLocker dode)
        {
            Name = primName;            
            m_vehicle = new ODEDynamics();
            //gc = GCHandle.Alloc(prim_geom, GCHandleType.Pinned);
            ode = dode;
            if (!pos.IsFinite())
            {
                pos = new Vector3(((float)Constants.RegionSize * 0.5f), ((float)Constants.RegionSize * 0.5f),
                    parent_scene.GetTerrainHeightAtXY(((float)Constants.RegionSize * 0.5f), ((float)Constants.RegionSize * 0.5f)) + 0.5f);
                m_log.WarnFormat("[PHYSICS]: Got nonFinite Object create Position for {0}", Name);
            }
            _position = pos;
            m_taintposition = pos;
            PID_D = parent_scene.bodyPIDD;
            PID_G = parent_scene.bodyPIDG;
            m_density = parent_scene.geomDefaultDensity;
            // m_tensor = parent_scene.bodyMotorJointMaxforceTensor;
            body_autodisable_frames = parent_scene.bodyFramesAutoDisable;


            prim_geom = IntPtr.Zero;
            prev_geom = IntPtr.Zero;

            if (!pos.IsFinite())
            {
                size = new Vector3(0.5f, 0.5f, 0.5f);
                m_log.WarnFormat("[PHYSICS]: Got nonFinite Object create Size for {0}", Name);
            }

            if (size.X <= 0) size.X = 0.01f;
            if (size.Y <= 0) size.Y = 0.01f;
            if (size.Z <= 0) size.Z = 0.01f;

            _size = size;
            m_taintsize = _size;

            if (!QuaternionIsFinite(rotation))
            {
                rotation = Quaternion.Identity;
                m_log.WarnFormat("[PHYSICS]: Got nonFinite Object create Rotation for {0}", Name);
            }

            _orientation = rotation;
            m_taintrot = _orientation;
            _mesh = mesh;
            _pbs = pbs;

            _parent_scene = parent_scene;
            m_targetSpace = (IntPtr)0;

            if (pos.Z < 0)
                m_isphysical = false;
            else
            {
                m_isphysical = pisPhysical;
                // If we're physical, we need to be in the master space for now.
                // linksets *should* be in a space together..  but are not currently
                if (m_isphysical)
                    m_targetSpace = _parent_scene.space;
            }

            m_taintadd = true;
            _parent_scene.AddPhysicsActorTaint(this);
            //  don't do .add() here; old geoms get recycled with the same hash
        }

        public override int PhysicsActorType
        {
            get { return (int) ActorTypes.Prim; }
            set { return; }
        }

        public override bool SetAlwaysRun
        {
            get { return false; }
            set { return; }
        }

        public override uint LocalID
        {
            set {
                //m_log.Info("[PHYSICS]: Setting TrackerID: " + value);
                m_localID = value; }
        }

        public override bool Grabbed
        {
            set { return; }
        }

        public override bool Selected
        {
            set {
        
            
                // This only makes the object not collidable if the object
                // is physical or the object is modified somehow *IN THE FUTURE*
                // without this, if an avatar selects prim, they can walk right
                // through it while it's selected
                m_collisionscore = 0;
                if ((m_isphysical && !_zeroFlag) || !value)
                {
                    m_taintselected = value;
                    _parent_scene.AddPhysicsActorTaint(this);
                }
                else
                {
                    m_taintselected = value;
                    m_isSelected = value;
                }
                if (m_isSelected) disableBodySoft();
            }
        }

        public void SetGeom(IntPtr geom)
        {
            prev_geom = prim_geom;
            prim_geom = geom;
//Console.WriteLine("SetGeom to " + prim_geom + " for " + Name);
            if (prim_geom != IntPtr.Zero)
            {
                d.GeomSetCategoryBits(prim_geom, (int)m_collisionCategories);
                d.GeomSetCollideBits(prim_geom, (int)m_collisionFlags);
            }

            if (childPrim)
            {
                if (_parent != null && _parent is OdePrim)
                {
                    OdePrim parent = (OdePrim)_parent;
//Console.WriteLine("SetGeom calls ChildSetGeom");
                    parent.ChildSetGeom(this);
                }
            }
            //m_log.Warn("Setting Geom to: " + prim_geom);
        }

        

        public void enableBodySoft()
        {
            if (!childPrim)
            {
                if (m_isphysical && Body != IntPtr.Zero)
                {
                    d.BodyEnable(Body);
                    if (m_vehicle.Type != Vehicle.TYPE_NONE)
                        m_vehicle.Enable(Body, _parent_scene);
                }

                m_disabled = false;
            }
        }

        public void disableBodySoft()
        {
            m_disabled = true;

            if (m_isphysical && Body != IntPtr.Zero)
            {
                d.BodyDisable(Body);
            }
        }

        public void enableBody()
        {
            // Don't enable this body if we're a child prim
            // this should be taken care of in the parent function not here
            if (!childPrim)
            {
                // Sets the geom to a body
                Body = d.BodyCreate(_parent_scene.world);

                setMass();
                d.BodySetPosition(Body, _position.X, _position.Y, _position.Z);
                d.Quaternion myrot = new d.Quaternion();
                myrot.X = _orientation.X;
                myrot.Y = _orientation.Y;
                myrot.Z = _orientation.Z;
                myrot.W = _orientation.W;
                d.BodySetQuaternion(Body, ref myrot);
                d.GeomSetBody(prim_geom, Body);
                m_collisionCategories |= CollisionCategories.Body;
                m_collisionFlags |= (CollisionCategories.Land | CollisionCategories.Wind);

                d.GeomSetCategoryBits(prim_geom, (int)m_collisionCategories);
                d.GeomSetCollideBits(prim_geom, (int)m_collisionFlags);

                d.BodySetAutoDisableFlag(Body, true);
                d.BodySetAutoDisableSteps(Body, body_autodisable_frames);
                
                // disconnect from world gravity so we can apply buoyancy
                d.BodySetGravityMode (Body, false);

                m_interpenetrationcount = 0;
                m_collisionscore = 0;
                m_disabled = false;

                // The body doesn't already have a finite rotation mode set here
                if ((!m_angularlock.ApproxEquals(Vector3.Zero, 0.0f)) && _parent == null)
                {
                    createAMotor(m_angularlock);
                }
                if (m_vehicle.Type != Vehicle.TYPE_NONE)
                {
                    m_vehicle.Enable(Body, _parent_scene);
                }

                _parent_scene.addActivePrim(this);
            }
        }

        #region Mass Calculation

        private float CalculateMass()
        {
            float volume = _size.X * _size.Y * _size.Z; // default
            float tmp;

            float returnMass = 0;
            float hollowAmount = (float)_pbs.ProfileHollow * 2.0e-5f;
            float hollowVolume = hollowAmount * hollowAmount; 
            
            switch (_pbs.ProfileShape)
            {
                case ProfileShape.Square:
                    // default box

                    if (_pbs.PathCurve == (byte)Extrusion.Straight)
                        {
                        if (hollowAmount > 0.0)
                            {
                            switch (_pbs.HollowShape)
                                {
                                case HollowShape.Square:
                                case HollowShape.Same:
                                    break;

                                case HollowShape.Circle:

                                    hollowVolume *= 0.78539816339f;
                                    break;

                                case HollowShape.Triangle:

                                    hollowVolume *= (0.5f * .5f);
                                    break;

                                default:
                                    hollowVolume = 0;
                                    break;
                                }
                            volume *= (1.0f - hollowVolume);
                            }
                        }

                    else if (_pbs.PathCurve == (byte)Extrusion.Curve1)
                        {
                        //a tube 

                        volume *= 0.78539816339e-2f * (float)(200 - _pbs.PathScaleX);
                        tmp= 1.0f -2.0e-2f * (float)(200 - _pbs.PathScaleY);
                        volume -= volume*tmp*tmp;
                        
                        if (hollowAmount > 0.0)
                            {
                            hollowVolume *= hollowAmount;
                            
                            switch (_pbs.HollowShape)
                                {
                                case HollowShape.Square:
                                case HollowShape.Same:
                                    break;

                                case HollowShape.Circle:
                                    hollowVolume *= 0.78539816339f;;
                                    break;

                                case HollowShape.Triangle:
                                    hollowVolume *= 0.5f * 0.5f;
                                    break;
                                default:
                                    hollowVolume = 0;
                                    break;
                                }
                            volume *= (1.0f - hollowVolume);
                            }
                        }

                    break;

                case ProfileShape.Circle:

                    if (_pbs.PathCurve == (byte)Extrusion.Straight)
                        {
                        volume *= 0.78539816339f; // elipse base

                        if (hollowAmount > 0.0)
                            {
                            switch (_pbs.HollowShape)
                                {
                                case HollowShape.Same:
                                case HollowShape.Circle:
                                    break;
<<<<<<< HEAD

                                case HollowShape.Square:
                                    hollowVolume *= 0.5f * 2.5984480504799f;
                                    break;

                                case HollowShape.Triangle:
                                    hollowVolume *= .5f * 1.27323954473516f;
                                    break;

                                default:
                                    hollowVolume = 0;
                                    break;
                                }
                            volume *= (1.0f - hollowVolume);
                            }
                        }

=======

                                case HollowShape.Square:
                                    hollowVolume *= 0.5f * 2.5984480504799f;
                                    break;

                                case HollowShape.Triangle:
                                    hollowVolume *= .5f * 1.27323954473516f;
                                    break;

                                default:
                                    hollowVolume = 0;
                                    break;
                                }
                            volume *= (1.0f - hollowVolume);
                            }
                        }

>>>>>>> 87c63868
                    else if (_pbs.PathCurve == (byte)Extrusion.Curve1)
                        {
                        volume *= 0.61685027506808491367715568749226e-2f * (float)(200 - _pbs.PathScaleX);
                        tmp = 1.0f - .02f * (float)(200 - _pbs.PathScaleY);
                        volume *= (1.0f - tmp * tmp);
                        
                        if (hollowAmount > 0.0)
                            {

                            // calculate the hollow volume by it's shape compared to the prim shape
                            hollowVolume *= hollowAmount;

                            switch (_pbs.HollowShape)
                                {
                                case HollowShape.Same:
                                case HollowShape.Circle:
                                    break;

                                case HollowShape.Square:
                                    hollowVolume *= 0.5f * 2.5984480504799f;
                                    break;

                                case HollowShape.Triangle:
                                    hollowVolume *= .5f * 1.27323954473516f;
                                    break;

                                default:
                                    hollowVolume = 0;
                                    break;
                                }
                            volume *= (1.0f - hollowVolume);
                            }
                        }
                    break;

                case ProfileShape.HalfCircle:
                    if (_pbs.PathCurve == (byte)Extrusion.Curve1)
                    {
                    volume *= 0.52359877559829887307710723054658f;
                    }
                    break;

                case ProfileShape.EquilateralTriangle:

                    if (_pbs.PathCurve == (byte)Extrusion.Straight)
                        {
                        volume *= 0.32475953f;

                        if (hollowAmount > 0.0)
                            {

                            // calculate the hollow volume by it's shape compared to the prim shape
                            switch (_pbs.HollowShape)
                                {
                                case HollowShape.Same:
                                case HollowShape.Triangle:
                                    hollowVolume *= .25f;
                                    break;

                                case HollowShape.Square:
                                    hollowVolume *= 0.499849f * 3.07920140172638f;
                                    break;

                                case HollowShape.Circle:
                                    // Hollow shape is a perfect cyllinder in respect to the cube's scale
                                    // Cyllinder hollow volume calculation
<<<<<<< HEAD

                                    hollowVolume *= 0.1963495f * 3.07920140172638f;
                                    break;

=======

                                    hollowVolume *= 0.1963495f * 3.07920140172638f;
                                    break;

>>>>>>> 87c63868
                                default:
                                    hollowVolume = 0;
                                    break;
                                }
                            volume *= (1.0f - hollowVolume);
                            }
                        }
                    else if (_pbs.PathCurve == (byte)Extrusion.Curve1)
                        {
                        volume *= 0.32475953f;
                        volume *= 0.01f * (float)(200 - _pbs.PathScaleX);
                        tmp = 1.0f - .02f * (float)(200 - _pbs.PathScaleY);
                        volume *= (1.0f - tmp * tmp);

                        if (hollowAmount > 0.0)
                            {

                            hollowVolume *= hollowAmount;

                            switch (_pbs.HollowShape)
                                {
                                case HollowShape.Same:
                                case HollowShape.Triangle:
                                    hollowVolume *= .25f;
                                    break;

                                case HollowShape.Square:
                                    hollowVolume *= 0.499849f * 3.07920140172638f;
                                    break;

                                case HollowShape.Circle:

                                    hollowVolume *= 0.1963495f * 3.07920140172638f;
                                    break;

                                default:
                                    hollowVolume = 0;
                                    break;
                                }
                            volume *= (1.0f - hollowVolume);
                            }
                        }
                        break;                  

                default:
                    break;
                }



            float taperX1;
            float taperY1;
            float taperX;
            float taperY;
            float pathBegin;
            float pathEnd;
            float profileBegin;
            float profileEnd;

            if (_pbs.PathCurve == (byte)Extrusion.Straight || _pbs.PathCurve == (byte)Extrusion.Flexible)
                {
                taperX1 = _pbs.PathScaleX * 0.01f;
                if (taperX1 > 1.0f)
                    taperX1 = 2.0f - taperX1;
                taperX = 1.0f - taperX1;

                taperY1 = _pbs.PathScaleY * 0.01f;
                if (taperY1 > 1.0f)
                    taperY1 = 2.0f - taperY1;
                taperY = 1.0f - taperY1;
                }
            else
                {
                taperX = _pbs.PathTaperX * 0.01f;
                if (taperX < 0.0f)
                    taperX = -taperX;
                taperX1 = 1.0f - taperX;

                taperY = _pbs.PathTaperY * 0.01f;
                if (taperY < 0.0f)
                    taperY = -taperY;               
                taperY1 = 1.0f - taperY;

                }


            volume *= (taperX1 * taperY1 + 0.5f * (taperX1 * taperY + taperX * taperY1) + 0.3333333333f * taperX * taperY);

            pathBegin = (float)_pbs.PathBegin * 2.0e-5f;
            pathEnd = 1.0f - (float)_pbs.PathEnd * 2.0e-5f;
            volume *= (pathEnd - pathBegin);

// this is crude aproximation
            profileBegin = (float)_pbs.ProfileBegin * 2.0e-5f;
            profileEnd = 1.0f - (float)_pbs.ProfileEnd * 2.0e-5f;
            volume *= (profileEnd - profileBegin);

            returnMass = m_density * volume;

            if (returnMass <= 0)
                returnMass = 0.0001f;//ckrinke: Mass must be greater then zero.
//            else if (returnMass > _parent_scene.maximumMassObject)
//                returnMass = _parent_scene.maximumMassObject;




            // Recursively calculate mass
            bool HasChildPrim = false;
            lock (childrenPrim)
            {
                if (childrenPrim.Count > 0)
                {
                    HasChildPrim = true;
                }

            }
            if (HasChildPrim)
            {
                OdePrim[] childPrimArr = new OdePrim[0];

                lock (childrenPrim)
                    childPrimArr = childrenPrim.ToArray();

                for (int i = 0; i < childPrimArr.Length; i++)
                {
                    if (childPrimArr[i] != null && !childPrimArr[i].m_taintremove)
                        returnMass += childPrimArr[i].CalculateMass();
                    // failsafe, this shouldn't happen but with OpenSim, you never know :)
                    if (i > 256)
                        break;
                }
            }
            if (returnMass > _parent_scene.maximumMassObject)
                returnMass = _parent_scene.maximumMassObject;
            return returnMass;
        }// end CalculateMass

        #endregion

        public void setMass()
        {
            if (Body != (IntPtr) 0)
            {
                float newmass = CalculateMass();

                //m_log.Info("[PHYSICS]: New Mass: " + newmass.ToString());

                d.MassSetBoxTotal(out pMass, newmass, _size.X, _size.Y, _size.Z);
                d.BodySetMass(Body, ref pMass);
            }
        }

        public void disableBody()
        {
            //this kills the body so things like 'mesh' can re-create it.
            lock (this)
            {
                if (!childPrim)
                {
                    if (Body != IntPtr.Zero)
                    {
                        _parent_scene.remActivePrim(this);
                        m_collisionCategories &= ~CollisionCategories.Body;
                        m_collisionFlags &= ~(CollisionCategories.Wind | CollisionCategories.Land);

                        if (prim_geom != IntPtr.Zero)
                        {
                            d.GeomSetCategoryBits(prim_geom, (int)m_collisionCategories);
                            d.GeomSetCollideBits(prim_geom, (int)m_collisionFlags);
                        }

                        
                        d.BodyDestroy(Body);
                        lock (childrenPrim)
                        {
                            if (childrenPrim.Count > 0)
                            {
                                foreach (OdePrim prm in childrenPrim)
                                {
                                    _parent_scene.remActivePrim(prm);
                                    prm.Body = IntPtr.Zero;
                                }
                            }
                        }
                        Body = IntPtr.Zero;
                    }
                }
                else
                {
                    _parent_scene.remActivePrim(this);
                    
                    m_collisionCategories &= ~CollisionCategories.Body;
                    m_collisionFlags &= ~(CollisionCategories.Wind | CollisionCategories.Land);

                    if (prim_geom != IntPtr.Zero)
                    {
                        d.GeomSetCategoryBits(prim_geom, (int)m_collisionCategories);
                        d.GeomSetCollideBits(prim_geom, (int)m_collisionFlags);
                    }

                    
                    Body = IntPtr.Zero;
                }
            }
            m_disabled = true;
            m_collisionscore = 0;
        }

        private static Dictionary<IMesh, IntPtr> m_MeshToTriMeshMap = new Dictionary<IMesh, IntPtr>();

        public void setMesh(OdeScene parent_scene, IMesh mesh)
        {
            // This sleeper is there to moderate how long it takes between
            // setting up the mesh and pre-processing it when we get rapid fire mesh requests on a single object

            //Thread.Sleep(10);

            //Kill Body so that mesh can re-make the geom
            if (IsPhysical && Body != IntPtr.Zero)
            {
                if (childPrim)
                {
                    if (_parent != null)
                    {
                        OdePrim parent = (OdePrim)_parent;
                        parent.ChildDelink(this);
                    }
                }
                else
                {
                    disableBody();
                }
            }

            IntPtr vertices, indices;
            int vertexCount, indexCount;
            int vertexStride, triStride;
            mesh.getVertexListAsPtrToFloatArray(out vertices, out vertexStride, out vertexCount); // Note, that vertices are fixed in unmanaged heap
            mesh.getIndexListAsPtrToIntArray(out indices, out triStride, out indexCount); // Also fixed, needs release after usage

            mesh.releaseSourceMeshData(); // free up the original mesh data to save memory
            if (m_MeshToTriMeshMap.ContainsKey(mesh))
            {
                _triMeshData = m_MeshToTriMeshMap[mesh];
            }
            else
            {
                _triMeshData = d.GeomTriMeshDataCreate();

                d.GeomTriMeshDataBuildSimple(_triMeshData, vertices, vertexStride, vertexCount, indices, indexCount, triStride);
                d.GeomTriMeshDataPreprocess(_triMeshData);
                m_MeshToTriMeshMap[mesh] = _triMeshData;
            }

            _parent_scene.waitForSpaceUnlock(m_targetSpace);
            try
            {
                if (prim_geom == IntPtr.Zero)
                {
                    SetGeom(d.CreateTriMesh(m_targetSpace, _triMeshData, parent_scene.triCallback, null, null));
                }
            }
            catch (AccessViolationException)
            {
                m_log.ErrorFormat("[PHYSICS]: MESH LOCKED FOR {0}", Name);
                return;
            }


           // if (IsPhysical && Body == (IntPtr) 0)
           // {
                // Recreate the body
          //     m_interpenetrationcount = 0;
           //     m_collisionscore = 0;

           //     enableBody();
           // }
        }

        public void ProcessTaints(float timestep)
        {
//Console.WriteLine("ProcessTaints for " + Name);
            if (m_taintadd)
            {
                changeadd(timestep);
            }
            
            if (prim_geom != IntPtr.Zero)
            {
                 if (!_position.ApproxEquals(m_taintposition, 0f))
                        changemove(timestep);

                 if (m_taintrot != _orientation)
                 {
                    if (childPrim && IsPhysical)    // For physical child prim...
                    {
                        rotate(timestep);
                        // KF: ODE will also rotate the parent prim!
                        // so rotate the root back to where it was
                        OdePrim parent = (OdePrim)_parent;
                        parent.rotate(timestep);
                    }
                    else
                    {
                        //Just rotate the prim
                        rotate(timestep);
                    }
                }
                //
            
                if (m_taintPhysics != m_isphysical && !(m_taintparent != _parent))
                    changePhysicsStatus(timestep);
                //

                if (!_size.ApproxEquals(m_taintsize,0f))
                    changesize(timestep);
                //

                if (m_taintshape)
                    changeshape(timestep);
                //

                if (m_taintforce)
                    changeAddForce(timestep);

                if (m_taintaddangularforce)
                    changeAddAngularForce(timestep);

                if (!m_taintTorque.ApproxEquals(Vector3.Zero, 0.001f))
                    changeSetTorque(timestep);

                if (m_taintdisable)
                    changedisable(timestep);

                if (m_taintselected != m_isSelected)
                    changeSelectedStatus(timestep);

                if (!m_taintVelocity.ApproxEquals(Vector3.Zero, 0.001f))
                    changevelocity(timestep);

                if (m_taintparent != _parent)
                    changelink(timestep);

                if (m_taintCollidesWater != m_collidesWater)
                    changefloatonwater(timestep);

                if (!m_angularlock.ApproxEquals(m_taintAngularLock,0f))
                    changeAngularLock(timestep);
 
            }
            else
            {
                m_log.ErrorFormat("[PHYSICS]: The scene reused a disposed PhysActor for {0}! *waves finger*, Don't be evil.  A couple of things can cause this.   An improper prim breakdown(be sure to set prim_geom to zero after d.GeomDestroy!   An improper buildup (creating the geom failed).   Or, the Scene Reused a physics actor after disposing it.)", Name);
            }
        }


        private void changeAngularLock(float timestep)
        {
            // do we have a Physical object?
            if (Body != IntPtr.Zero)
            {
                //Check that we have a Parent
                //If we have a parent then we're not authorative here
                if (_parent == null)
                {
                    if (!m_taintAngularLock.ApproxEquals(Vector3.One, 0f))
                    {
                        //d.BodySetFiniteRotationMode(Body, 0);
                        //d.BodySetFiniteRotationAxis(Body,m_taintAngularLock.X,m_taintAngularLock.Y,m_taintAngularLock.Z);
                        createAMotor(m_taintAngularLock);
                    }
                    else
                    {
                        if (Amotor != IntPtr.Zero)
                        {
                            d.JointDestroy(Amotor);
                            Amotor = IntPtr.Zero;
                        }
                    }
                }
            }
            // Store this for later in case we get turned into a separate body
            m_angularlock = m_taintAngularLock;
            
        }

        private void changelink(float timestep)
        {
            // If the newly set parent is not null
            // create link
            if (_parent == null && m_taintparent != null)
            {
                if (m_taintparent.PhysicsActorType == (int)ActorTypes.Prim)
                {
                    OdePrim obj = (OdePrim)m_taintparent;
                    //obj.disableBody();
//Console.WriteLine("changelink calls ParentPrim");
                    obj.ParentPrim(this);

                    /*
                    if (obj.Body != (IntPtr)0 && Body != (IntPtr)0 && obj.Body != Body)
                    {
                        _linkJointGroup = d.JointGroupCreate(0);
                        m_linkJoint = d.JointCreateFixed(_parent_scene.world, _linkJointGroup);
                        d.JointAttach(m_linkJoint, obj.Body, Body);
                        d.JointSetFixed(m_linkJoint);
                    }
                     */
                }
            }
            // If the newly set parent is null
            // destroy link
            else if (_parent != null && m_taintparent == null)
            {
//Console.WriteLine("  changelink B");
            
                if (_parent is OdePrim)
                {
                    OdePrim obj = (OdePrim)_parent;
                    obj.ChildDelink(this);
                    childPrim = false;
                    //_parent = null;
                }
                
                /*
                    if (Body != (IntPtr)0 && _linkJointGroup != (IntPtr)0)
                    d.JointGroupDestroy(_linkJointGroup);
                        
                    _linkJointGroup = (IntPtr)0;
                    m_linkJoint = (IntPtr)0;
                */
            }
 
            _parent = m_taintparent;
            m_taintPhysics = m_isphysical;
        }

        // I'm the parent
        // prim is the child
        public void ParentPrim(OdePrim prim)
        {
//Console.WriteLine("ParentPrim  " + Name);
            if (this.m_localID != prim.m_localID)
            {
                if (Body == IntPtr.Zero)
                {
                    Body = d.BodyCreate(_parent_scene.world);
                    setMass();
                }
                if (Body != IntPtr.Zero)
                {
                    lock (childrenPrim)
                    {
                        if (!childrenPrim.Contains(prim))
                        {
//Console.WriteLine("childrenPrim.Add " + prim);
                            childrenPrim.Add(prim);
                            
                            foreach (OdePrim prm in childrenPrim)
                            {
                                d.Mass m2;
                                d.MassSetZero(out m2);
                                d.MassSetBoxTotal(out m2, prim.CalculateMass(), prm._size.X, prm._size.Y, prm._size.Z);


                                d.Quaternion quat = new d.Quaternion();
                                quat.W = prm._orientation.W;
                                quat.X = prm._orientation.X;
                                quat.Y = prm._orientation.Y;
                                quat.Z = prm._orientation.Z;

                                d.Matrix3 mat = new d.Matrix3();
                                d.RfromQ(out mat, ref quat);
                                d.MassRotate(ref m2, ref mat);
                                d.MassTranslate(ref m2, Position.X - prm.Position.X, Position.Y - prm.Position.Y, Position.Z - prm.Position.Z);
                                d.MassAdd(ref pMass, ref m2);
                            }
                            
                            foreach (OdePrim prm in childrenPrim)
                            {                       
                                prm.m_collisionCategories |= CollisionCategories.Body;
                                prm.m_collisionFlags |= (CollisionCategories.Land | CollisionCategories.Wind);

                                if (prm.prim_geom == IntPtr.Zero)
                                {
                                    m_log.WarnFormat(
                                        "[PHYSICS]: Unable to link one of the linkset elements {0} for parent {1}.  No geom yet", 
                                        prm.Name, prim.Name);
                                    continue;
                                }
//Console.WriteLine(" GeomSetCategoryBits 1: " + prm.prim_geom + " - " + (int)prm.m_collisionCategories + " for " + Name);
                                d.GeomSetCategoryBits(prm.prim_geom, (int)prm.m_collisionCategories);
                                d.GeomSetCollideBits(prm.prim_geom, (int)prm.m_collisionFlags);


                                d.Quaternion quat = new d.Quaternion();
                                quat.W = prm._orientation.W;
                                quat.X = prm._orientation.X;
                                quat.Y = prm._orientation.Y;
                                quat.Z = prm._orientation.Z;

                                d.Matrix3 mat = new d.Matrix3();
                                d.RfromQ(out mat, ref quat);
                                if (Body != IntPtr.Zero)
                                {
                                    d.GeomSetBody(prm.prim_geom, Body);
                                    prm.childPrim = true;
                                    d.GeomSetOffsetWorldPosition(prm.prim_geom, prm.Position.X , prm.Position.Y, prm.Position.Z);
                                    //d.GeomSetOffsetPosition(prim.prim_geom,
                                    //    (Position.X - prm.Position.X) - pMass.c.X,
                                    //    (Position.Y - prm.Position.Y) - pMass.c.Y,
                                    //    (Position.Z - prm.Position.Z) - pMass.c.Z);
                                    d.GeomSetOffsetWorldRotation(prm.prim_geom, ref mat);
                                    //d.GeomSetOffsetRotation(prm.prim_geom, ref mat);
                                    d.MassTranslate(ref pMass, -pMass.c.X, -pMass.c.Y, -pMass.c.Z);
                                    d.BodySetMass(Body, ref pMass);
                                }
                                else
                                {
                                    m_log.DebugFormat("[PHYSICS]: {0} ain't got no boooooooooddy, no body", Name);
                                }


                                prm.m_interpenetrationcount = 0;
                                prm.m_collisionscore = 0;
                                prm.m_disabled = false;

                                // The body doesn't already have a finite rotation mode set here
                                if ((!m_angularlock.ApproxEquals(Vector3.Zero, 0f)) && _parent == null)
                                {
                                    prm.createAMotor(m_angularlock);
                                }
                                prm.Body = Body;
                                _parent_scene.addActivePrim(prm);
                            }
                            m_collisionCategories |= CollisionCategories.Body;
                            m_collisionFlags |= (CollisionCategories.Land | CollisionCategories.Wind);

//Console.WriteLine("GeomSetCategoryBits 2: " + prim_geom + " - " + (int)m_collisionCategories + " for " + Name);
                            d.GeomSetCategoryBits(prim_geom, (int)m_collisionCategories);
//Console.WriteLine(" Post GeomSetCategoryBits 2");
                            d.GeomSetCollideBits(prim_geom, (int)m_collisionFlags);


                            d.Quaternion quat2 = new d.Quaternion();
                            quat2.W = _orientation.W;
                            quat2.X = _orientation.X;
                            quat2.Y = _orientation.Y;
                            quat2.Z = _orientation.Z;

                            d.Matrix3 mat2 = new d.Matrix3();
                            d.RfromQ(out mat2, ref quat2);
                            d.GeomSetBody(prim_geom, Body);
                            d.GeomSetOffsetWorldPosition(prim_geom, Position.X - pMass.c.X, Position.Y - pMass.c.Y, Position.Z - pMass.c.Z);
                            //d.GeomSetOffsetPosition(prim.prim_geom,
                            //    (Position.X - prm.Position.X) - pMass.c.X,
                            //    (Position.Y - prm.Position.Y) - pMass.c.Y,
                            //    (Position.Z - prm.Position.Z) - pMass.c.Z);
                            //d.GeomSetOffsetRotation(prim_geom, ref mat2);
                            d.MassTranslate(ref pMass, -pMass.c.X, -pMass.c.Y, -pMass.c.Z);
                            d.BodySetMass(Body, ref pMass);

                            d.BodySetAutoDisableFlag(Body, true);
                            d.BodySetAutoDisableSteps(Body, body_autodisable_frames);


                            m_interpenetrationcount = 0;
                            m_collisionscore = 0;
                            m_disabled = false;

                            // The body doesn't already have a finite rotation mode set here
                            if ((!m_angularlock.ApproxEquals(Vector3.Zero, 0f)) && _parent == null)
                            {
                                createAMotor(m_angularlock);
                            }
                            d.BodySetPosition(Body, Position.X, Position.Y, Position.Z);
                            if (m_vehicle.Type != Vehicle.TYPE_NONE) m_vehicle.Enable(Body, _parent_scene);
                            _parent_scene.addActivePrim(this);
                        }
                    }
                }
            }

        }

        private void ChildSetGeom(OdePrim odePrim)
        {
            //if (m_isphysical && Body != IntPtr.Zero)
            lock (childrenPrim)
            {
                foreach (OdePrim prm in childrenPrim)
                {
                    //prm.childPrim = true;
                    prm.disableBody();
                    //prm.m_taintparent = null;
                    //prm._parent = null;
                    //prm.m_taintPhysics = false;
                    //prm.m_disabled = true;
                    //prm.childPrim = false;
                }
            }
            disableBody();


            if (Body != IntPtr.Zero)
            {
                _parent_scene.remActivePrim(this);
            }

            lock (childrenPrim)
            {
                foreach (OdePrim prm in childrenPrim)
                {
//Console.WriteLine("ChildSetGeom calls ParentPrim");
                    ParentPrim(prm);
                }
            }
            
        }

        private void ChildDelink(OdePrim odePrim)
        {
            // Okay, we have a delinked child..   need to rebuild the body.
            lock (childrenPrim)
            {
                foreach (OdePrim prm in childrenPrim)
                {
                    prm.childPrim = true;
                    prm.disableBody();
                    //prm.m_taintparent = null;
                    //prm._parent = null;
                    //prm.m_taintPhysics = false;
                    //prm.m_disabled = true;
                    //prm.childPrim = false;
                }
            }
            disableBody();

            lock (childrenPrim)
            {
 //Console.WriteLine("childrenPrim.Remove " + odePrim);
                childrenPrim.Remove(odePrim);
            }
            
            
            

            if (Body != IntPtr.Zero)
            {
                _parent_scene.remActivePrim(this);
            }

            

            lock (childrenPrim)
            {
                foreach (OdePrim prm in childrenPrim)
                {
//Console.WriteLine("ChildDelink calls ParentPrim");
                    ParentPrim(prm);
                }
            }

           
        }

        private void changeSelectedStatus(float timestep)
        {
            if (m_taintselected)
            {
                m_collisionCategories = CollisionCategories.Selected;
                m_collisionFlags = (CollisionCategories.Sensor | CollisionCategories.Space);

                // We do the body disable soft twice because 'in theory' a collision could have happened
                // in between the disabling and the collision properties setting
                // which would wake the physical body up from a soft disabling and potentially cause it to fall
                // through the ground.
                
                // NOTE FOR JOINTS: this doesn't always work for jointed assemblies because if you select
                // just one part of the assembly, the rest of the assembly is non-selected and still simulating,
                // so that causes the selected part to wake up and continue moving.

                // even if you select all parts of a jointed assembly, it is not guaranteed that the entire
                // assembly will stop simulating during the selection, because of the lack of atomicity
                // of select operations (their processing could be interrupted by a thread switch, causing
                // simulation to continue before all of the selected object notifications trickle down to
                // the physics engine).

                // e.g. we select 100 prims that are connected by joints. non-atomically, the first 50 are
                // selected and disabled. then, due to a thread switch, the selection processing is
                // interrupted and the physics engine continues to simulate, so the last 50 items, whose
                // selection was not yet processed, continues to simulate. this wakes up ALL of the 
                // first 50 again. then the last 50 are disabled. then the first 50, which were just woken
                // up, start simulating again, which in turn wakes up the last 50.

                if (m_isphysical)
                {
                    disableBodySoft();
                }

                if (prim_geom != IntPtr.Zero)
                {
                    d.GeomSetCategoryBits(prim_geom, (int)m_collisionCategories);
                    d.GeomSetCollideBits(prim_geom, (int)m_collisionFlags);
                }

                if (m_isphysical)
                {
                    disableBodySoft();
                }
            }
            else
            {
                m_collisionCategories = CollisionCategories.Geom;

                if (m_isphysical)
                    m_collisionCategories |= CollisionCategories.Body;

                m_collisionFlags = m_default_collisionFlags;

                if (m_collidesLand)
                    m_collisionFlags |= CollisionCategories.Land;
                if (m_collidesWater)
                    m_collisionFlags |= CollisionCategories.Water;

                if (prim_geom != IntPtr.Zero)
                {
                    d.GeomSetCategoryBits(prim_geom, (int)m_collisionCategories);
                    d.GeomSetCollideBits(prim_geom, (int)m_collisionFlags);
                }
                if (m_isphysical)
                {
                    if (Body != IntPtr.Zero)
                    {
                        d.BodySetLinearVel(Body, 0f, 0f, 0f);
                        d.BodySetForce(Body, 0, 0, 0);
                        enableBodySoft();
                    }
                }
            }

            resetCollisionAccounting();
            m_isSelected = m_taintselected;
        }//end changeSelectedStatus

        public void ResetTaints()
        {
            m_taintposition = _position;
            m_taintrot = _orientation;
            m_taintPhysics = m_isphysical;
            m_taintselected = m_isSelected;
            m_taintsize = _size;
            m_taintshape = false;
            m_taintforce = false;
            m_taintdisable = false;
            m_taintVelocity = Vector3.Zero;
        }

        public void CreateGeom(IntPtr m_targetSpace, IMesh _mesh)
        {
//Console.WriteLine("CreateGeom:");
            if (_mesh != null)
            {
                setMesh(_parent_scene, _mesh);
            }
            else
            {
                if (_pbs.ProfileShape == ProfileShape.HalfCircle && _pbs.PathCurve == (byte)Extrusion.Curve1)
                {
                    if (_size.X == _size.Y && _size.Y == _size.Z && _size.X == _size.Z)
                    {
                        if (((_size.X / 2f) > 0f))
                        {
                            _parent_scene.waitForSpaceUnlock(m_targetSpace);
                            try
                            {
//Console.WriteLine(" CreateGeom 1");
                                SetGeom(d.CreateSphere(m_targetSpace, _size.X / 2));
                            }
                            catch (AccessViolationException)
                            {
                                m_log.WarnFormat("[PHYSICS]: Unable to create physics proxy for object {0}", Name);
                                ode.dunlock(_parent_scene.world);
                                return;
                            }
                        }
                        else
                        {
                            _parent_scene.waitForSpaceUnlock(m_targetSpace);
                            try
                            {
//Console.WriteLine(" CreateGeom 2");
                                SetGeom(d.CreateBox(m_targetSpace, _size.X, _size.Y, _size.Z));
                            }
                            catch (AccessViolationException)
                            {
                                m_log.WarnFormat("[PHYSICS]: Unable to create physics proxy for object {0}", Name);
                                ode.dunlock(_parent_scene.world);
                                return;
                            }
                        }
                    }
                    else
                    {
                        _parent_scene.waitForSpaceUnlock(m_targetSpace);
                        try
                        {
//Console.WriteLine("  CreateGeom 3");
                            SetGeom(d.CreateBox(m_targetSpace, _size.X, _size.Y, _size.Z));
                        }
                        catch (AccessViolationException)
                        {
                            m_log.WarnFormat("[PHYSICS]: Unable to create physics proxy for object {0}", Name);
                            ode.dunlock(_parent_scene.world);
                            return;
                        }
                    }
                }

                else
                {
                    _parent_scene.waitForSpaceUnlock(m_targetSpace);
                    try
                    {
//Console.WriteLine("  CreateGeom 4");
                        SetGeom(d.CreateBox(m_targetSpace, _size.X, _size.Y, _size.Z));
                    }
                    catch (AccessViolationException)
                    {
                        m_log.WarnFormat("[PHYSICS]: Unable to create physics proxy for object {0}", Name);
                        ode.dunlock(_parent_scene.world);
                        return;
                    }
                }
            }
        }

        public void changeadd(float timestep)
        {
            int[] iprimspaceArrItem = _parent_scene.calculateSpaceArrayItemFromPos(_position);
            IntPtr targetspace = _parent_scene.calculateSpaceForGeom(_position);

            if (targetspace == IntPtr.Zero)
                targetspace = _parent_scene.createprimspace(iprimspaceArrItem[0], iprimspaceArrItem[1]);

            m_targetSpace = targetspace;

            if (_mesh == null)
            {
                if (_parent_scene.needsMeshing(_pbs))
                {
                    // Don't need to re-enable body..   it's done in SetMesh
                    _mesh = _parent_scene.mesher.CreateMesh(Name, _pbs, _size, _parent_scene.meshSculptLOD, IsPhysical);
                    // createmesh returns null when it's a shape that isn't a cube.
                   // m_log.Debug(m_localID);
                }
            }


            lock (_parent_scene.OdeLock)
            {
//Console.WriteLine("changeadd 1");
                CreateGeom(m_targetSpace, _mesh);

                if (prim_geom != IntPtr.Zero)
                {
                    d.GeomSetPosition(prim_geom, _position.X, _position.Y, _position.Z);
                    d.Quaternion myrot = new d.Quaternion();
                    myrot.X = _orientation.X;
                    myrot.Y = _orientation.Y;
                    myrot.Z = _orientation.Z;
                    myrot.W = _orientation.W;
                    d.GeomSetQuaternion(prim_geom, ref myrot);
                }

                if (m_isphysical && Body == IntPtr.Zero)
                {
                    enableBody();
                }
            }

            _parent_scene.geom_name_map[prim_geom] = this.Name;
            _parent_scene.actor_name_map[prim_geom] = (PhysicsActor)this;

            changeSelectedStatus(timestep);

            m_taintadd = false;
        }

        public void changemove(float timestep)
        {
            if (m_isphysical)
            {
                
                if (!m_disabled && !m_taintremove && !childPrim)
                {
                    if (Body == IntPtr.Zero)
                        enableBody();
                    //Prim auto disable after 20 frames,
                    //if you move it, re-enable the prim manually.
                    if (_parent != null)
                    {
                        if (m_linkJoint != IntPtr.Zero)
                        {
                            d.JointDestroy(m_linkJoint);
                            m_linkJoint = IntPtr.Zero;
                        }
                    }
                    if (Body != IntPtr.Zero)
                    {
                        d.BodySetPosition(Body, _position.X, _position.Y, _position.Z);

                        if (_parent != null)
                        {
                            OdePrim odParent = (OdePrim)_parent;
                            if (Body != (IntPtr)0 && odParent.Body != (IntPtr)0 && Body != odParent.Body)
                            {
// KF: Fixed Joints were removed? Anyway - this Console.WriteLine does not show up, so routine is not used??
Console.WriteLine(" JointCreateFixed");
                                m_linkJoint = d.JointCreateFixed(_parent_scene.world, _linkJointGroup);
                                d.JointAttach(m_linkJoint, Body, odParent.Body);
                                d.JointSetFixed(m_linkJoint);
                            }
                        }
                        d.BodyEnable(Body);
                        if (m_vehicle.Type != Vehicle.TYPE_NONE)
                        {
                            m_vehicle.Enable(Body, _parent_scene);
                        }
                    }
                    else
                    {
                        m_log.WarnFormat("[PHYSICS]: Body for {0} still null after enableBody().  This is a crash scenario.", Name);
                    }
                }
                //else
               // {
                    //m_log.Debug("[BUG]: race!");
                //}
            }
            else
            {
                // string primScenAvatarIn = _parent_scene.whichspaceamIin(_position);
                // int[] arrayitem = _parent_scene.calculateSpaceArrayItemFromPos(_position);
                _parent_scene.waitForSpaceUnlock(m_targetSpace);

                IntPtr tempspace = _parent_scene.recalculateSpaceForGeom(prim_geom, _position, m_targetSpace);
                m_targetSpace = tempspace;

                _parent_scene.waitForSpaceUnlock(m_targetSpace);
                if (prim_geom != IntPtr.Zero)
                {
                    d.GeomSetPosition(prim_geom, _position.X, _position.Y, _position.Z);

                    _parent_scene.waitForSpaceUnlock(m_targetSpace);
                    d.SpaceAdd(m_targetSpace, prim_geom);
                }
            }

            changeSelectedStatus(timestep);

            resetCollisionAccounting();
            m_taintposition = _position;
        }

        public void Move(float timestep)
        {
            float fx = 0;
            float fy = 0;
            float fz = 0;

                
            if (IsPhysical && (Body != IntPtr.Zero) && !m_isSelected && !childPrim)        // KF: Only move root prims.
            {
                if (m_vehicle.Type != Vehicle.TYPE_NONE)
                {
                    // 'VEHICLES' are dealt with in ODEDynamics.cs
                    m_vehicle.Step(timestep, _parent_scene);
                }
                else
                {
//Console.WriteLine("Move " +  Name);
                    if (!d.BodyIsEnabled (Body))  d.BodyEnable (Body); // KF add 161009
                    // NON-'VEHICLES' are dealt with here
//                    if (d.BodyIsEnabled(Body) && !m_angularlock.ApproxEquals(Vector3.Zero, 0.003f))
//                    {
//                        d.Vector3 avel2 = d.BodyGetAngularVel(Body);
//                        /*
//                        if (m_angularlock.X == 1)
//                            avel2.X = 0;
//                        if (m_angularlock.Y == 1)
//                            avel2.Y = 0;
//                        if (m_angularlock.Z == 1)
//                            avel2.Z = 0;
//                        d.BodySetAngularVel(Body, avel2.X, avel2.Y, avel2.Z);
//                         */
//                    }
                    //float PID_P = 900.0f;

                    float m_mass = CalculateMass();

//                    fz = 0f;
                    //m_log.Info(m_collisionFlags.ToString());

                    
                    //KF: m_buoyancy should be set by llSetBuoyancy() for non-vehicle.
                    // would come from SceneObjectPart.cs, public void SetBuoyancy(float fvalue) , PhysActor.Buoyancy = fvalue; ??
                    // m_buoyancy: (unlimited value) <0=Falls fast; 0=1g; 1=0g; >1 = floats up 
                    // gravityz multiplier = 1 - m_buoyancy
                    fz = _parent_scene.gravityz * (1.0f - m_buoyancy) * m_mass;

                    if (m_usePID)
                    {
//Console.WriteLine("PID " +  Name);
                        // KF - this is for object move? eg. llSetPos() ?
                        //if (!d.BodyIsEnabled(Body))
                        //d.BodySetForce(Body, 0f, 0f, 0f);
                        // If we're using the PID controller, then we have no gravity
                        //fz = (-1 * _parent_scene.gravityz) * m_mass;     //KF: ?? Prims have no global gravity,so simply...
                        fz = 0f;

                        //  no lock; for now it's only called from within Simulate()
    
                        // If the PID Controller isn't active then we set our force
                        // calculating base velocity to the current position

                        if ((m_PIDTau < 1) && (m_PIDTau != 0))
                        {
                            //PID_G = PID_G / m_PIDTau;
                            m_PIDTau = 1;
                        }
    
                        if ((PID_G - m_PIDTau) <= 0)
                        {
                            PID_G = m_PIDTau + 1;
                        }
                        //PidStatus = true;

                        // PhysicsVector vec = new PhysicsVector();
                        d.Vector3 vel = d.BodyGetLinearVel(Body);

                        d.Vector3 pos = d.BodyGetPosition(Body);
                        _target_velocity =
                            new Vector3(
                                (m_PIDTarget.X - pos.X) * ((PID_G - m_PIDTau) * timestep),
                                (m_PIDTarget.Y - pos.Y) * ((PID_G - m_PIDTau) * timestep),
                                (m_PIDTarget.Z - pos.Z) * ((PID_G - m_PIDTau) * timestep)
                                );

                        //  if velocity is zero, use position control; otherwise, velocity control

                        if (_target_velocity.ApproxEquals(Vector3.Zero,0.1f))
                        {
                            //  keep track of where we stopped.  No more slippin' & slidin'
    
                            // We only want to deactivate the PID Controller if we think we want to have our surrogate
                            // react to the physics scene by moving it's position.
                            // Avatar to Avatar collisions
                            // Prim to avatar collisions

                            //fx = (_target_velocity.X - vel.X) * (PID_D) + (_zeroPosition.X - pos.X) * (PID_P * 2);
                            //fy = (_target_velocity.Y - vel.Y) * (PID_D) + (_zeroPosition.Y - pos.Y) * (PID_P * 2);
                            //fz = fz + (_target_velocity.Z - vel.Z) * (PID_D) + (_zeroPosition.Z - pos.Z) * PID_P;
                            d.BodySetPosition(Body, m_PIDTarget.X, m_PIDTarget.Y, m_PIDTarget.Z);
                            d.BodySetLinearVel(Body, 0, 0, 0);
                            d.BodyAddForce(Body, 0, 0, fz);
                            return;
                        }
                        else
                        {
                            _zeroFlag = false;

                            // We're flying and colliding with something
                            fx = ((_target_velocity.X) - vel.X) * (PID_D);
                            fy = ((_target_velocity.Y) - vel.Y) * (PID_D);
    
                            // vec.Z = (_target_velocity.Z - vel.Z) * PID_D + (_zeroPosition.Z - pos.Z) * PID_P;

                            fz = fz + ((_target_velocity.Z - vel.Z) * (PID_D) * m_mass);
                        }
                    }        // end if (m_usePID)

                    // Hover PID Controller needs to be mutually exlusive to MoveTo PID controller
                    if (m_useHoverPID && !m_usePID)
                    {
//Console.WriteLine("Hover " +  Name);
                    
                        // If we're using the PID controller, then we have no gravity
                        fz = (-1 * _parent_scene.gravityz) * m_mass;

                        //  no lock; for now it's only called from within Simulate()

                        // If the PID Controller isn't active then we set our force
                        // calculating base velocity to the current position

                        if ((m_PIDTau < 1))
                        {
                            PID_G = PID_G / m_PIDTau;
                        }

                        if ((PID_G - m_PIDTau) <= 0)
                        {
                            PID_G = m_PIDTau + 1;
                        }
                    

                        // Where are we, and where are we headed?
                        d.Vector3 pos = d.BodyGetPosition(Body);
                        d.Vector3 vel = d.BodyGetLinearVel(Body);


                        //    Non-Vehicles have a limited set of Hover options.
                        // determine what our target height really is based on HoverType
                        switch (m_PIDHoverType)
                        {
                            case PIDHoverType.Ground:
                                m_groundHeight = _parent_scene.GetTerrainHeightAtXY(pos.X, pos.Y);
                                m_targetHoverHeight = m_groundHeight + m_PIDHoverHeight;
                                break;
                            case PIDHoverType.GroundAndWater:
                                m_groundHeight = _parent_scene.GetTerrainHeightAtXY(pos.X, pos.Y);
                                m_waterHeight  = _parent_scene.GetWaterLevel();
                                if (m_groundHeight > m_waterHeight)
                                {
                                    m_targetHoverHeight = m_groundHeight + m_PIDHoverHeight;
                                }
                                else
                                {
                                    m_targetHoverHeight = m_waterHeight + m_PIDHoverHeight;
                                }
                                break;

                        }     // end switch (m_PIDHoverType)


                        _target_velocity =
                            new Vector3(0.0f, 0.0f,
                                (m_targetHoverHeight - pos.Z) * ((PID_G - m_PIDHoverTau) * timestep)
                                );

                        //  if velocity is zero, use position control; otherwise, velocity control

                        if (_target_velocity.ApproxEquals(Vector3.Zero, 0.1f))
                        {
                            //  keep track of where we stopped.  No more slippin' & slidin'
    
                            // We only want to deactivate the PID Controller if we think we want to have our surrogate
                            // react to the physics scene by moving it's position.
                            // Avatar to Avatar collisions
                            // Prim to avatar collisions

                            d.BodySetPosition(Body, pos.X, pos.Y, m_targetHoverHeight);
                            d.BodySetLinearVel(Body, vel.X, vel.Y, 0);
                            d.BodyAddForce(Body, 0, 0, fz);
                            return;
                        }
                        else
                        {
                            _zeroFlag = false;

                            // We're flying and colliding with something
                            fz = fz + ((_target_velocity.Z - vel.Z) * (PID_D) * m_mass);
                        }
                    }

                    fx *= m_mass;
                    fy *= m_mass;
                    //fz *= m_mass;

                    fx += m_force.X;
                    fy += m_force.Y;
                    fz += m_force.Z;

                    //m_log.Info("[OBJPID]: X:" + fx.ToString() + " Y:" + fy.ToString() + " Z:" + fz.ToString());
                    if (fx != 0 || fy != 0 || fz != 0)
                    {
                        //m_taintdisable = true;
                        //base.RaiseOutOfBounds(Position);
                        //d.BodySetLinearVel(Body, fx, fy, 0f);
                        if (!d.BodyIsEnabled(Body))
                        {
                            // A physical body at rest on a surface will auto-disable after a while,
                            // this appears to re-enable it incase the surface it is upon vanishes,
                            // and the body should fall again. 
                            d.BodySetLinearVel(Body, 0f, 0f, 0f);
                            d.BodySetForce(Body, 0, 0, 0);
                            enableBodySoft();
                        }

                        // 35x10 = 350n times the mass per second applied maximum.
                        float nmax = 35f * m_mass;
                        float nmin = -35f * m_mass;

                    
                        if (fx > nmax)
                            fx = nmax;
                        if (fx < nmin)
                            fx = nmin;
                        if (fy > nmax)
                            fy = nmax;
                        if (fy < nmin)
                            fy = nmin;
                        d.BodyAddForce(Body, fx, fy, fz);
//Console.WriteLine("AddForce " + fx + "," + fy + "," + fz);
                    }
                }
            }
            else
            {    // is not physical, or is not a body or is selected
              //  _zeroPosition = d.BodyGetPosition(Body);
                return;
//Console.WriteLine("Nothing " +  Name);
               
            }
        }



        public void rotate(float timestep)
        {
            d.Quaternion myrot = new d.Quaternion();
            myrot.X = _orientation.X;
            myrot.Y = _orientation.Y;
            myrot.Z = _orientation.Z;
            myrot.W = _orientation.W;
            if (Body != IntPtr.Zero)
            {
                // KF: If this is a root prim do BodySet
                d.BodySetQuaternion(Body, ref myrot);
                if (m_isphysical)
                {
                    if (!m_angularlock.ApproxEquals(Vector3.One, 0f))
                        createAMotor(m_angularlock);
                }
            }
            else
            {
                // daughter prim, do Geom set
                d.GeomSetQuaternion(prim_geom, ref myrot);
            }
            
            resetCollisionAccounting();
            m_taintrot = _orientation;
        }

        private void resetCollisionAccounting()
        {
            m_collisionscore = 0;
            m_interpenetrationcount = 0;
            m_disabled = false;
        }

        public void changedisable(float timestep)
        {
            m_disabled = true;
            if (Body != IntPtr.Zero)
            {
                d.BodyDisable(Body);
                Body = IntPtr.Zero;
            }

            m_taintdisable = false;
        }

        public void changePhysicsStatus(float timestep)
        {
            if (m_isphysical == true)
            {
                if (Body == IntPtr.Zero)
                {
                    if (_pbs.SculptEntry && _parent_scene.meshSculptedPrim)
                    {
                        changeshape(2f);
                    }
                    else
                    {
                        enableBody();
                    }
                }
            }
            else
            {
                if (Body != IntPtr.Zero)
                {
                    if (_pbs.SculptEntry && _parent_scene.meshSculptedPrim)
                    {
                        

                        if (prim_geom != IntPtr.Zero)
                        {
                            try
                            {
                                d.GeomDestroy(prim_geom);
                                prim_geom = IntPtr.Zero;
                                _mesh = null;
                            }
                            catch (System.AccessViolationException)
                            {
                                prim_geom = IntPtr.Zero;
                                m_log.ErrorFormat("[PHYSICS]: PrimGeom dead for {0}", Name);
                            }
                        }
//Console.WriteLine("changePhysicsStatus for " + Name);
                        changeadd(2f);
                    }
                    if (childPrim)
                    {
                        if (_parent != null)
                        {
                            OdePrim parent = (OdePrim)_parent;
                            parent.ChildDelink(this);
                        }
                    }
                    else
                    {
                        disableBody();
                    }
                }
            }

            changeSelectedStatus(timestep);

            resetCollisionAccounting();
            m_taintPhysics = m_isphysical;
        }

        public void changesize(float timestamp)
        {
            
            string oldname = _parent_scene.geom_name_map[prim_geom];

            if (_size.X <= 0) _size.X = 0.01f;
            if (_size.Y <= 0) _size.Y = 0.01f;
            if (_size.Z <= 0) _size.Z = 0.01f;

            // Cleanup of old prim geometry
            if (_mesh != null)
            {
                // Cleanup meshing here
            }
            //kill body to rebuild
            if (IsPhysical && Body != IntPtr.Zero)
            {
                if (childPrim)
                {
                    if (_parent != null)
                    {
                        OdePrim parent = (OdePrim)_parent;
                        parent.ChildDelink(this);
                    }
                }
                else
                {
                    disableBody();
                }
            }
            if (d.SpaceQuery(m_targetSpace, prim_geom))
            {
                _parent_scene.waitForSpaceUnlock(m_targetSpace);
                d.SpaceRemove(m_targetSpace, prim_geom);
            }
            d.GeomDestroy(prim_geom);
            prim_geom = IntPtr.Zero;
            // we don't need to do space calculation because the client sends a position update also.

            // Construction of new prim
            if (_parent_scene.needsMeshing(_pbs))
            {
                float meshlod = _parent_scene.meshSculptLOD;

                if (IsPhysical)
                    meshlod = _parent_scene.MeshSculptphysicalLOD;
                // Don't need to re-enable body..   it's done in SetMesh

                IMesh mesh = null;

                if (_parent_scene.needsMeshing(_pbs))
                    mesh = _parent_scene.mesher.CreateMesh(oldname, _pbs, _size, meshlod, IsPhysical);

                //IMesh mesh = _parent_scene.mesher.CreateMesh(oldname, _pbs, _size, meshlod, IsPhysical);
//Console.WriteLine("changesize 1");
                CreateGeom(m_targetSpace, mesh);

               
            }
            else
            {
                _mesh = null;
//Console.WriteLine("changesize 2");
                CreateGeom(m_targetSpace, _mesh);
            }

            d.GeomSetPosition(prim_geom, _position.X, _position.Y, _position.Z);
            d.Quaternion myrot = new d.Quaternion();
            myrot.X = _orientation.X;
            myrot.Y = _orientation.Y;
            myrot.Z = _orientation.Z;
            myrot.W = _orientation.W;
            d.GeomSetQuaternion(prim_geom, ref myrot);

            //d.GeomBoxSetLengths(prim_geom, _size.X, _size.Y, _size.Z);
            if (IsPhysical && Body == IntPtr.Zero && !childPrim)
            {
                // Re creates body on size.
                // EnableBody also does setMass()
                enableBody();
                d.BodyEnable(Body);
            }

            _parent_scene.geom_name_map[prim_geom] = oldname;

            changeSelectedStatus(timestamp);
            if (childPrim)
            {
                if (_parent is OdePrim)
                {
                    OdePrim parent = (OdePrim)_parent;
                    parent.ChildSetGeom(this);
                }
            }
            resetCollisionAccounting();
            m_taintsize = _size;
        }

       

        public void changefloatonwater(float timestep)
        {
            m_collidesWater = m_taintCollidesWater;

            if (prim_geom != IntPtr.Zero)
            {
                if (m_collidesWater)
                {
                    m_collisionFlags |= CollisionCategories.Water;
                }
                else
                {
                    m_collisionFlags &= ~CollisionCategories.Water;
                }
                d.GeomSetCollideBits(prim_geom, (int)m_collisionFlags);
            }
        }

        public void changeshape(float timestamp)
        {
            string oldname = _parent_scene.geom_name_map[prim_geom];

            // Cleanup of old prim geometry and Bodies
            if (IsPhysical && Body != IntPtr.Zero)
            {
                if (childPrim)
                {
                    if (_parent != null)
                    {
                        OdePrim parent = (OdePrim)_parent;
                        parent.ChildDelink(this);
                    }
                }
                else
                {
                    disableBody();
                }
            }
            try
            {
                d.GeomDestroy(prim_geom);
            }
            catch (System.AccessViolationException)
            {
                prim_geom = IntPtr.Zero;
                m_log.ErrorFormat("[PHYSICS]: PrimGeom dead for {0}", Name);
            }
            prim_geom = IntPtr.Zero;
            // we don't need to do space calculation because the client sends a position update also.
            if (_size.X <= 0) _size.X = 0.01f;
            if (_size.Y <= 0) _size.Y = 0.01f;
            if (_size.Z <= 0) _size.Z = 0.01f;
            // Construction of new prim

            if (_parent_scene.needsMeshing(_pbs))
            {
                // Don't need to re-enable body..   it's done in SetMesh
                float meshlod = _parent_scene.meshSculptLOD;

                if (IsPhysical)
                    meshlod = _parent_scene.MeshSculptphysicalLOD;

                IMesh mesh = _parent_scene.mesher.CreateMesh(oldname, _pbs, _size, meshlod, IsPhysical);
                // createmesh returns null when it doesn't mesh.
                CreateGeom(m_targetSpace, mesh);
            }
            else
            {
                _mesh = null;
//Console.WriteLine("changeshape");
                CreateGeom(m_targetSpace, null);
            }

            d.GeomSetPosition(prim_geom, _position.X, _position.Y, _position.Z);
            d.Quaternion myrot = new d.Quaternion();
            //myrot.W = _orientation.w;
            myrot.W = _orientation.W;
            myrot.X = _orientation.X;
            myrot.Y = _orientation.Y;
            myrot.Z = _orientation.Z;
            d.GeomSetQuaternion(prim_geom, ref myrot);

            //d.GeomBoxSetLengths(prim_geom, _size.X, _size.Y, _size.Z);
            if (IsPhysical && Body == IntPtr.Zero)
            {
                // Re creates body on size.
                // EnableBody also does setMass()
                enableBody();
                if (Body != IntPtr.Zero)
                {
                    d.BodyEnable(Body);
                }
            }
            _parent_scene.geom_name_map[prim_geom] = oldname;

            changeSelectedStatus(timestamp);
            if (childPrim)
            {
                if (_parent is OdePrim)
                {
                    OdePrim parent = (OdePrim)_parent;
                    parent.ChildSetGeom(this);
                }
            }
            resetCollisionAccounting();
            m_taintshape = false;
        }

        public void changeAddForce(float timestamp)
        {
            if (!m_isSelected)
            {
                lock (m_forcelist)
                {
                    //m_log.Info("[PHYSICS]: dequeing forcelist");
                    if (IsPhysical)
                    {
                        Vector3 iforce = Vector3.Zero;
                        int i = 0;
                        try
                        {
                            for (i = 0; i < m_forcelist.Count; i++)
                            {

                                iforce = iforce + (m_forcelist[i] * 100);
                            }
                        }
                        catch (IndexOutOfRangeException)
                        {
                            m_forcelist = new List<Vector3>();
                            m_collisionscore = 0;
                            m_interpenetrationcount = 0;
                            m_taintforce = false;
                            return;
                        }
                        catch (ArgumentOutOfRangeException)
                        {
                            m_forcelist = new List<Vector3>();
                            m_collisionscore = 0;
                            m_interpenetrationcount = 0;
                            m_taintforce = false;
                            return;
                        }
                        d.BodyEnable(Body);
                        d.BodyAddForce(Body, iforce.X, iforce.Y, iforce.Z);
                    }
                    m_forcelist.Clear();
                }

                m_collisionscore = 0;
                m_interpenetrationcount = 0;
            }

            m_taintforce = false;

        }



        public void changeSetTorque(float timestamp)
        {
            if (!m_isSelected)
            {
                if (IsPhysical && Body != IntPtr.Zero)
                {
                    d.BodySetTorque(Body, m_taintTorque.X, m_taintTorque.Y, m_taintTorque.Z);
                }
            }

            m_taintTorque = Vector3.Zero;
        }

        public void changeAddAngularForce(float timestamp)
        {
            if (!m_isSelected)
            {
                lock (m_angularforcelist)
                {
                    //m_log.Info("[PHYSICS]: dequeing forcelist");
                    if (IsPhysical)
                    {
                        Vector3 iforce = Vector3.Zero;
                        for (int i = 0; i < m_angularforcelist.Count; i++)
                        {
                            iforce = iforce + (m_angularforcelist[i] * 100);
                        }
                        d.BodyEnable(Body);
                        d.BodyAddTorque(Body, iforce.X, iforce.Y, iforce.Z);
                        
                    }
                    m_angularforcelist.Clear();
                }

                m_collisionscore = 0;
                m_interpenetrationcount = 0;
            }

            m_taintaddangularforce = false;
        }

        private void changevelocity(float timestep)
        {
            if (!m_isSelected)
            {
                Thread.Sleep(20);
                if (IsPhysical)
                {
                    if (Body != IntPtr.Zero)
                    {
                        d.BodySetLinearVel(Body, m_taintVelocity.X, m_taintVelocity.Y, m_taintVelocity.Z);
                    }
                }
                
                //resetCollisionAccounting();
            }
            m_taintVelocity = Vector3.Zero;
        }

        public override bool IsPhysical
        {
            get { return m_isphysical; }
            set { 
                  m_isphysical = value;
                  if (!m_isphysical) // Zero the remembered last velocity
                      m_lastVelocity = Vector3.Zero;
                }
        }

        public void setPrimForRemoval()
        {
            m_taintremove = true;
        }

        public override bool Flying
        {
            // no flying prims for you
            get { return false; }
            set { }
        }

        public override bool IsColliding
        {
            get { return iscolliding; }
            set { iscolliding = value; }
        }

        public override bool CollidingGround
        {
            get { return false; }
            set { return; }
        }

        public override bool CollidingObj
        {
            get { return false; }
            set { return; }
        }

        public override bool ThrottleUpdates
        {
            get { return m_throttleUpdates; }
            set { m_throttleUpdates = value; }
        }

        public override bool Stopped
        {
            get { return _zeroFlag; }
        }

        public override Vector3 Position
        {
            get { return _position; }

            set { _position = value;
                //m_log.Info("[PHYSICS]: " + _position.ToString());
            }
        }

        public override Vector3 Size
        {
            get { return _size; }
            set
            {
                if (value.IsFinite())
                {
                    _size = value;
                }
                else
                {
                    m_log.WarnFormat("[PHYSICS]: Got NaN Size on object {0}", Name);
                }
            }
        }

        public override float Mass
        {
            get { return CalculateMass(); }
        }

        public override Vector3 Force
        {
            //get { return Vector3.Zero; }
            get { return m_force; }
            set
            {
                if (value.IsFinite())
                {
                    m_force = value;
                }
                else
                {
                    m_log.WarnFormat("[PHYSICS]: NaN in Force Applied to an Object {0}", Name);
                }
            }
        }

        public override int VehicleType
        {
            get { return (int)m_vehicle.Type; }
            set { m_vehicle.ProcessTypeChange((Vehicle)value); }
        }

        public override void VehicleFloatParam(int param, float value)
        {
            m_vehicle.ProcessFloatVehicleParam((Vehicle) param, value);
        }

        public override void VehicleVectorParam(int param, Vector3 value)
        {
            m_vehicle.ProcessVectorVehicleParam((Vehicle) param, value);
        }

        public override void VehicleRotationParam(int param, Quaternion rotation)
        {
            m_vehicle.ProcessRotationVehicleParam((Vehicle) param, rotation);
        }

        public override void VehicleFlags(int param, bool remove)
        {
            m_vehicle.ProcessVehicleFlags(param, remove);
        }

        public override void SetVolumeDetect(int param)
        {
            lock (_parent_scene.OdeLock)
            {
                m_isVolumeDetect = (param!=0);
            }
        }

        public override Vector3 CenterOfMass
        {
            get { return Vector3.Zero; }
        }

        public override Vector3 GeometricCenter
        {
            get { return Vector3.Zero; }
        }

        public override PrimitiveBaseShape Shape
        {
            set
            {
                _pbs = value;
                m_taintshape = true;
            }
        }

        public override Vector3 Velocity
        {
            get
            {
                // Averate previous velocity with the new one so
                // client object interpolation works a 'little' better
                if (_zeroFlag)
                    return Vector3.Zero;

                Vector3 returnVelocity = Vector3.Zero;
                returnVelocity.X = (m_lastVelocity.X + _velocity.X)/2;
                returnVelocity.Y = (m_lastVelocity.Y + _velocity.Y)/2;
                returnVelocity.Z = (m_lastVelocity.Z + _velocity.Z)/2;
                return returnVelocity;
            }
            set
            {
                if (value.IsFinite())
                {
                    _velocity = value;

                    m_taintVelocity = value;
                    _parent_scene.AddPhysicsActorTaint(this);
                }
                else
                {
                    m_log.WarnFormat("[PHYSICS]: Got NaN Velocity in Object {0}", Name);
                }

            }
        }

        public override Vector3 Torque
        {
            get
            {
                if (!m_isphysical || Body == IntPtr.Zero)
                    return Vector3.Zero;

                return _torque;
            }

            set
            {
                if (value.IsFinite())
                {
                    m_taintTorque = value;
                    _parent_scene.AddPhysicsActorTaint(this);
                }
                else
                {
                    m_log.WarnFormat("[PHYSICS]: Got NaN Torque in Object {0}", Name);
                }
            }
        }

        public override float CollisionScore
        {
            get { return m_collisionscore; }
            set { m_collisionscore = value; }
        }

        public override bool Kinematic
        {
            get { return false; }
            set { }
        }

        public override Quaternion Orientation
        {
            get { return _orientation; }
            set
            {
                if (QuaternionIsFinite(value))
                {
                    _orientation = value;
                }
                else
                    m_log.WarnFormat("[PHYSICS]: Got NaN quaternion Orientation from Scene in Object {0}", Name);

            }
        }

        internal static bool QuaternionIsFinite(Quaternion q)
        {
            if (Single.IsNaN(q.X) || Single.IsInfinity(q.X))
                return false;
            if (Single.IsNaN(q.Y) || Single.IsInfinity(q.Y))
                return false;
            if (Single.IsNaN(q.Z) || Single.IsInfinity(q.Z))
                return false;
            if (Single.IsNaN(q.W) || Single.IsInfinity(q.W))
                return false;
            return true;
        }

        public override Vector3 Acceleration
        {
            get { return _acceleration; }
        }


        public void SetAcceleration(Vector3 accel)
        {
            _acceleration = accel;
        }

        public override void AddForce(Vector3 force, bool pushforce)
        {
            if (force.IsFinite())
            {
                lock (m_forcelist)
                    m_forcelist.Add(force);

                m_taintforce = true;
            }
            else
            {
                m_log.WarnFormat("[PHYSICS]: Got Invalid linear force vector from Scene in Object {0}", Name);
            }
            //m_log.Info("[PHYSICS]: Added Force:" + force.ToString() +  " to prim at " + Position.ToString());
        }

        public override void AddAngularForce(Vector3 force, bool pushforce)
        {
            if (force.IsFinite())
            {
                m_angularforcelist.Add(force);
                m_taintaddangularforce = true;
            }
            else
            {
                m_log.WarnFormat("[PHYSICS]: Got Invalid Angular force vector from Scene in Object {0}", Name);
            }
        }

        public override Vector3 RotationalVelocity
        {
            get
            {
                Vector3 pv = Vector3.Zero;
                if (_zeroFlag)
                    return pv;
                m_lastUpdateSent = false;

                if (m_rotationalVelocity.ApproxEquals(pv, 0.2f))
                    return pv;

                return m_rotationalVelocity;
            }
            set
            {
                if (value.IsFinite())
                {
                    m_rotationalVelocity = value;
                }
                else
                {
                    m_log.WarnFormat("[PHYSICS]: Got NaN RotationalVelocity in Object {0}", Name);
                }
            }
        }

        public override void CrossingFailure()
        {
            m_crossingfailures++;
            if (m_crossingfailures > _parent_scene.geomCrossingFailuresBeforeOutofbounds)
            {
                base.RaiseOutOfBounds(_position);
                return;
            }
            else if (m_crossingfailures == _parent_scene.geomCrossingFailuresBeforeOutofbounds)
            {
                m_log.Warn("[PHYSICS]: Too many crossing failures for: " + Name);
            }
        }

        public override float Buoyancy
        {
            get { return m_buoyancy; }
            set { m_buoyancy = value; }
        }

        public override void link(PhysicsActor obj)
        {
            m_taintparent = obj;
        }

        public override void delink()
        {
            m_taintparent = null;
        }

        public override void LockAngularMotion(Vector3 axis)
        {
            // reverse the zero/non zero values for ODE.
            if (axis.IsFinite())
            {
                axis.X = (axis.X > 0) ? 1f : 0f;
                axis.Y = (axis.Y > 0) ? 1f : 0f;
                axis.Z = (axis.Z > 0) ? 1f : 0f;
                m_log.DebugFormat("[axislock]: <{0},{1},{2}>", axis.X, axis.Y, axis.Z);
                m_taintAngularLock = axis;
            }
            else
            {
                m_log.WarnFormat("[PHYSICS]: Got NaN locking axis from Scene on Object {0}", Name);
            }
        }

        public void UpdatePositionAndVelocity()
        {
            //  no lock; called from Simulate() -- if you call this from elsewhere, gotta lock or do Monitor.Enter/Exit!
            if (_parent == null)
            {
                Vector3 pv = Vector3.Zero;
                bool lastZeroFlag = _zeroFlag;
                if (Body != (IntPtr)0) // FIXME -> or if it is a joint
                {
                    d.Vector3 vec = d.BodyGetPosition(Body);
                    d.Quaternion ori = d.BodyGetQuaternion(Body);
                    d.Vector3 vel = d.BodyGetLinearVel(Body);
                    d.Vector3 rotvel = d.BodyGetAngularVel(Body);
                    d.Vector3 torque = d.BodyGetTorque(Body);
                    _torque = new Vector3(torque.X, torque.Y, torque.Z);
                    Vector3 l_position = Vector3.Zero;
                    Quaternion l_orientation = Quaternion.Identity;

                    //  kluge to keep things in bounds.  ODE lets dead avatars drift away (they should be removed!)
                    //if (vec.X < 0.0f) { vec.X = 0.0f; if (Body != (IntPtr)0) d.BodySetAngularVel(Body, 0, 0, 0); }
                    //if (vec.Y < 0.0f) { vec.Y = 0.0f; if (Body != (IntPtr)0) d.BodySetAngularVel(Body, 0, 0, 0); }
                    //if (vec.X > 255.95f) { vec.X = 255.95f; if (Body != (IntPtr)0) d.BodySetAngularVel(Body, 0, 0, 0); }
                    //if (vec.Y > 255.95f) { vec.Y = 255.95f; if (Body != (IntPtr)0) d.BodySetAngularVel(Body, 0, 0, 0); }

                    m_lastposition = _position;
                    m_lastorientation = _orientation;

                    l_position.X = vec.X;
                    l_position.Y = vec.Y;
                    l_position.Z = vec.Z;
                    l_orientation.X = ori.X;
                    l_orientation.Y = ori.Y;
                    l_orientation.Z = ori.Z;
                    l_orientation.W = ori.W;

                    if (l_position.X > ((int)_parent_scene.WorldExtents.X - 0.05f) || l_position.X < 0f || l_position.Y > ((int)_parent_scene.WorldExtents.Y - 0.05f) || l_position.Y < 0f)
                    {
                        //base.RaiseOutOfBounds(l_position);

                        if (m_crossingfailures < _parent_scene.geomCrossingFailuresBeforeOutofbounds)
                        {
                            _position = l_position;
                            //_parent_scene.remActivePrim(this);
                            if (_parent == null)
                                base.RequestPhysicsterseUpdate();
                            return;
                        }
                        else
                        {
                            if (_parent == null)
                                base.RaiseOutOfBounds(l_position);
                            return;
                        }
                    }

                    if (l_position.Z < 0)
                    {
                        // This is so prim that get lost underground don't fall forever and suck up
                        //
                        // Sim resources and memory.
                        // Disables the prim's movement physics....
                        // It's a hack and will generate a console message if it fails.

                        //IsPhysical = false;
                        if (_parent == null)
                            base.RaiseOutOfBounds(_position);

                        _acceleration.X = 0;
                        _acceleration.Y = 0;
                        _acceleration.Z = 0;

                        _velocity.X = 0;
                        _velocity.Y = 0;
                        _velocity.Z = 0;
                        m_rotationalVelocity.X = 0;
                        m_rotationalVelocity.Y = 0;
                        m_rotationalVelocity.Z = 0;

                        if (_parent == null)
                            base.RequestPhysicsterseUpdate();

                        m_throttleUpdates = false;
                        throttleCounter = 0;
                        _zeroFlag = true;
                        //outofBounds = true;
                    }

                    //float Adiff = 1.0f - Math.Abs(Quaternion.Dot(m_lastorientation, l_orientation));
//Console.WriteLine("Adiff " + Name + " = " + Adiff);
                    if ((Math.Abs(m_lastposition.X - l_position.X) < 0.02)
                        && (Math.Abs(m_lastposition.Y - l_position.Y) < 0.02)
                        && (Math.Abs(m_lastposition.Z - l_position.Z) < 0.02)
//                        && (1.0 - Math.Abs(Quaternion.Dot(m_lastorientation, l_orientation)) < 0.01))
                        && (1.0 - Math.Abs(Quaternion.Dot(m_lastorientation, l_orientation)) < 0.0001))  // KF 0.01 is far to large
                    {
                        _zeroFlag = true;
//Console.WriteLine("ZFT 2");
                        m_throttleUpdates = false;
                    }
                    else
                    {
                        //m_log.Debug(Math.Abs(m_lastposition.X - l_position.X).ToString());
                        _zeroFlag = false;
                        m_lastUpdateSent = false;
                        //m_throttleUpdates = false;
                    }

                    if (_zeroFlag)
                    {
                        _velocity.X = 0.0f;
                        _velocity.Y = 0.0f;
                        _velocity.Z = 0.0f;

                        _acceleration.X = 0;
                        _acceleration.Y = 0;
                        _acceleration.Z = 0;

                        //_orientation.w = 0f;
                        //_orientation.X = 0f;
                        //_orientation.Y = 0f;
                        //_orientation.Z = 0f;
                        m_rotationalVelocity.X = 0;
                        m_rotationalVelocity.Y = 0;
                        m_rotationalVelocity.Z = 0;
                        if (!m_lastUpdateSent)
                        {
                            m_throttleUpdates = false;
                            throttleCounter = 0;
                            m_rotationalVelocity = pv;

                            if (_parent == null)
                            {
                                base.RequestPhysicsterseUpdate();
                            }

                            m_lastUpdateSent = true;
                        }
                    }
                    else
                    {
                        if (lastZeroFlag != _zeroFlag)
                        {
                            if (_parent == null)
                            {
                                base.RequestPhysicsterseUpdate();
                            }
                        }

                        m_lastVelocity = _velocity;

                        _position = l_position;

                        _velocity.X = vel.X;
                        _velocity.Y = vel.Y;
                        _velocity.Z = vel.Z;

                        _acceleration = ((_velocity - m_lastVelocity) / 0.1f);
                        _acceleration = new Vector3(_velocity.X - m_lastVelocity.X / 0.1f, _velocity.Y - m_lastVelocity.Y / 0.1f, _velocity.Z - m_lastVelocity.Z / 0.1f);
                        //m_log.Info("[PHYSICS]: V1: " + _velocity + " V2: " + m_lastVelocity + " Acceleration: " + _acceleration.ToString());

                        if (_velocity.ApproxEquals(pv, 0.5f))
                        {
                            m_rotationalVelocity = pv;
                        }
                        else
                        {
                            m_rotationalVelocity = new Vector3(rotvel.X, rotvel.Y, rotvel.Z);
                        }

                        //m_log.Debug("ODE: " + m_rotationalVelocity.ToString());
                        _orientation.X = ori.X;
                        _orientation.Y = ori.Y;
                        _orientation.Z = ori.Z;
                        _orientation.W = ori.W;
                        m_lastUpdateSent = false;
                        if (!m_throttleUpdates || throttleCounter > _parent_scene.geomUpdatesPerThrottledUpdate)
                        {
                            if (_parent == null)
                            {
                                base.RequestPhysicsterseUpdate();
                            }
                        }
                        else
                        {
                            throttleCounter++;
                        }
                    }
                    m_lastposition = l_position;
                }
                else
                {
                    // Not a body..   so Make sure the client isn't interpolating
                    _velocity.X = 0;
                    _velocity.Y = 0;
                    _velocity.Z = 0;

                    _acceleration.X = 0;
                    _acceleration.Y = 0;
                    _acceleration.Z = 0;

                    m_rotationalVelocity.X = 0;
                    m_rotationalVelocity.Y = 0;
                    m_rotationalVelocity.Z = 0;
                    _zeroFlag = true;
                }
            }
        }

        public override bool FloatOnWater
        {
            set {
                m_taintCollidesWater = value;
                _parent_scene.AddPhysicsActorTaint(this);
            }
        }

        public override void SetMomentum(Vector3 momentum)
        {
        }

        public override Vector3 PIDTarget 
        { 
            set
            {
                if (value.IsFinite())
                {
                    m_PIDTarget = value;
                }
                else
                    m_log.WarnFormat("[PHYSICS]: Got NaN PIDTarget from Scene on Object {0}", Name);
            } 
        }
        public override bool PIDActive { set { m_usePID = value; } }
        public override float PIDTau { set { m_PIDTau = value; } }
        
        public override float PIDHoverHeight { set { m_PIDHoverHeight = value; ; } }
        public override bool PIDHoverActive { set { m_useHoverPID = value; } }
        public override PIDHoverType PIDHoverType { set { m_PIDHoverType = value; } }
        public override float PIDHoverTau { set { m_PIDHoverTau = value; } }
        
        public override Quaternion APIDTarget{ set { return; } }

        public override bool APIDActive{ set { return; } }

        public override float APIDStrength{ set { return; } }

        public override float APIDDamping{ set { return; } }


        private void createAMotor(Vector3 axis)
        {
            if (Body == IntPtr.Zero)
                return;

            if (Amotor != IntPtr.Zero)
            {
                d.JointDestroy(Amotor);
                Amotor = IntPtr.Zero;
            }

            float axisnum = 3;

            axisnum = (axisnum - (axis.X + axis.Y + axis.Z));

            // PhysicsVector totalSize = new PhysicsVector(_size.X, _size.Y, _size.Z);

            
            // Inverse Inertia Matrix, set the X, Y, and/r Z inertia to 0 then invert it again.
            d.Mass objMass;
            d.MassSetZero(out objMass);
            DMassCopy(ref pMass, ref objMass);

            //m_log.DebugFormat("1-{0}, {1}, {2}, {3}, {4}, {5}, {6}, {7}, {8}, ", objMass.I.M00, objMass.I.M01, objMass.I.M02, objMass.I.M10, objMass.I.M11, objMass.I.M12, objMass.I.M20, objMass.I.M21, objMass.I.M22);

            Matrix4 dMassMat = FromDMass(objMass);

            Matrix4 mathmat = Inverse(dMassMat);

            /*
            //m_log.DebugFormat("2-{0}, {1}, {2}, {3}, {4}, {5}, {6}, {7}, {8}, ", mathmat[0, 0], mathmat[0, 1], mathmat[0, 2], mathmat[1, 0], mathmat[1, 1], mathmat[1, 2], mathmat[2, 0], mathmat[2, 1], mathmat[2, 2]);

            mathmat = Inverse(mathmat);


            objMass = FromMatrix4(mathmat, ref objMass);
            //m_log.DebugFormat("3-{0}, {1}, {2}, {3}, {4}, {5}, {6}, {7}, {8}, ", objMass.I.M00, objMass.I.M01, objMass.I.M02, objMass.I.M10, objMass.I.M11, objMass.I.M12, objMass.I.M20, objMass.I.M21, objMass.I.M22);

            mathmat = Inverse(mathmat);
            */
            if (axis.X == 0)
            {
                mathmat.M33 = 50.0000001f;
                //objMass.I.M22 = 0;
            }
            if (axis.Y == 0)
            {
                mathmat.M22 = 50.0000001f;
                //objMass.I.M11 = 0;
            }
            if (axis.Z == 0)
            {
                mathmat.M11 = 50.0000001f;
                //objMass.I.M00 = 0;
            }
            
            

            mathmat = Inverse(mathmat);
            objMass = FromMatrix4(mathmat, ref objMass);
            //m_log.DebugFormat("4-{0}, {1}, {2}, {3}, {4}, {5}, {6}, {7}, {8}, ", objMass.I.M00, objMass.I.M01, objMass.I.M02, objMass.I.M10, objMass.I.M11, objMass.I.M12, objMass.I.M20, objMass.I.M21, objMass.I.M22);
           
            //return;
            if (d.MassCheck(ref objMass))
            {
                d.BodySetMass(Body, ref objMass);
            }
            else
            {
                //m_log.Debug("[PHYSICS]: Mass invalid, ignoring");
            }

            if (axisnum <= 0)
                return;
            // int dAMotorEuler = 1;

            Amotor = d.JointCreateAMotor(_parent_scene.world, IntPtr.Zero);
            d.JointAttach(Amotor, Body, IntPtr.Zero);
            d.JointSetAMotorMode(Amotor, 0);

            d.JointSetAMotorNumAxes(Amotor,(int)axisnum);
            int i = 0;

            if (axis.X == 0)
            {
                d.JointSetAMotorAxis(Amotor, i, 0, 1, 0, 0);
                i++;
            }

            if (axis.Y == 0)
            {
                d.JointSetAMotorAxis(Amotor, i, 0, 0, 1, 0);
                i++;
            }

            if (axis.Z == 0)
            {
                d.JointSetAMotorAxis(Amotor, i, 0, 0, 0, 1);
                i++;
            }

            for (int j = 0; j < (int)axisnum; j++)
            {
                //d.JointSetAMotorAngle(Amotor, j, 0);
            }

            //d.JointSetAMotorAngle(Amotor, 1, 0);
            //d.JointSetAMotorAngle(Amotor, 2, 0);

            // These lowstops and high stops are effectively (no wiggle room)
            d.JointSetAMotorParam(Amotor, (int)dParam.LowStop, -0f);
            d.JointSetAMotorParam(Amotor, (int)dParam.LoStop3, -0f);
            d.JointSetAMotorParam(Amotor, (int)dParam.LoStop2, -0f);
            d.JointSetAMotorParam(Amotor, (int)dParam.HiStop, 0f);
            d.JointSetAMotorParam(Amotor, (int)dParam.HiStop3, 0f);
            d.JointSetAMotorParam(Amotor, (int)dParam.HiStop2, 0f);
            //d.JointSetAMotorParam(Amotor, (int) dParam.Vel, 9000f);
            d.JointSetAMotorParam(Amotor, (int)dParam.FudgeFactor, 0f);
            d.JointSetAMotorParam(Amotor, (int)dParam.FMax, Mass * 50f);//
            
        }

        public Matrix4 FromDMass(d.Mass pMass)
        {
            Matrix4 obj;
            obj.M11 = pMass.I.M00;
            obj.M12 = pMass.I.M01;
            obj.M13 = pMass.I.M02;
            obj.M14 = 0;
            obj.M21 = pMass.I.M10;
            obj.M22 = pMass.I.M11;
            obj.M23 = pMass.I.M12;
            obj.M24 = 0;
            obj.M31 = pMass.I.M20;
            obj.M32 = pMass.I.M21;
            obj.M33 = pMass.I.M22;
            obj.M34 = 0;
            obj.M41 = 0;
            obj.M42 = 0;
            obj.M43 = 0;
            obj.M44 = 1;
            return obj;
        }

        public d.Mass FromMatrix4(Matrix4 pMat, ref d.Mass obj)
        {
            obj.I.M00 = pMat[0, 0];
            obj.I.M01 = pMat[0, 1];
            obj.I.M02 = pMat[0, 2];
            obj.I.M10 = pMat[1, 0];
            obj.I.M11 = pMat[1, 1];
            obj.I.M12 = pMat[1, 2];
            obj.I.M20 = pMat[2, 0];
            obj.I.M21 = pMat[2, 1];
            obj.I.M22 = pMat[2, 2];
            return obj;
        }

        public override void SubscribeEvents(int ms)
        {
            m_eventsubscription = ms;
            _parent_scene.addCollisionEventReporting(this);
        }

        public override void UnSubscribeEvents()
        {
            _parent_scene.remCollisionEventReporting(this);
            m_eventsubscription = 0;
        }

        public void AddCollisionEvent(uint CollidedWith, ContactPoint contact)
        {
            if (CollisionEventsThisFrame == null)
                CollisionEventsThisFrame = new CollisionEventUpdate();
            CollisionEventsThisFrame.addCollider(CollidedWith, contact);
        }

        public void SendCollisions()
        {
            if (CollisionEventsThisFrame == null)
                return;

            base.SendCollisionUpdate(CollisionEventsThisFrame);

            if (CollisionEventsThisFrame.m_objCollisionList.Count == 0)
                CollisionEventsThisFrame = null;
            else
                CollisionEventsThisFrame = new CollisionEventUpdate();
        }

        public override bool SubscribedEvents()
        {
            if (m_eventsubscription > 0)
                return true;
            return false;
        }

        public static Matrix4 Inverse(Matrix4 pMat)
        {
            if (determinant3x3(pMat) == 0)
            {
                return Matrix4.Identity; // should probably throw an error.  singluar matrix inverse not possible
            }



            return (Adjoint(pMat) / determinant3x3(pMat));
        }

        public static Matrix4 Adjoint(Matrix4 pMat)
        {
            Matrix4 adjointMatrix = new Matrix4();
            for (int i=0; i<4; i++)
            {
                for (int j=0; j<4; j++)
                {
                    Matrix4SetValue(ref adjointMatrix, i, j, (float)(Math.Pow(-1, i + j) * (determinant3x3(Minor(pMat, i, j)))));
                }
            }

            adjointMatrix = Transpose(adjointMatrix);
            return adjointMatrix;
        }

        public static Matrix4 Minor(Matrix4 matrix, int iRow, int iCol)
        {
            Matrix4 minor = new Matrix4();
            int m = 0, n = 0;
            for (int i = 0; i < 4; i++)
            {
                if (i == iRow)
                    continue;
                n = 0;
                for (int j = 0; j < 4; j++)
                {
                    if (j == iCol)
                        continue;
                    Matrix4SetValue(ref minor, m,n, matrix[i, j]);
                    n++;
                }
                m++;
            }
            return minor;
        }

        public static Matrix4 Transpose(Matrix4 pMat)
        {
            Matrix4 transposeMatrix = new Matrix4();
            for (int i = 0; i < 4; i++)
                for (int j = 0; j < 4; j++)
                    Matrix4SetValue(ref transposeMatrix, i, j, pMat[j, i]);
            return transposeMatrix;
        }

        public static void Matrix4SetValue(ref Matrix4 pMat, int r, int c, float val)
        {
            switch (r)
            {
                case 0:
                    switch (c)
                    {
                        case 0:
                            pMat.M11 = val;
                            break;
                        case 1:
                            pMat.M12 = val;
                            break;
                        case 2:
                            pMat.M13 = val;
                            break;
                        case 3:
                            pMat.M14 = val;
                            break;
                    }

                    break;
                case 1:
                    switch (c)
                    {
                        case 0:
                            pMat.M21 = val;
                            break;
                        case 1:
                            pMat.M22 = val;
                            break;
                        case 2:
                            pMat.M23 = val;
                            break;
                        case 3:
                            pMat.M24 = val;
                            break;
                    }

                    break;
                case 2:
                    switch (c)
                    {
                        case 0:
                            pMat.M31 = val;
                            break;
                        case 1:
                            pMat.M32 = val;
                            break;
                        case 2:
                            pMat.M33 = val;
                            break;
                        case 3:
                            pMat.M34 = val;
                            break;
                    }

                    break;
                case 3:
                    switch (c)
                    {
                        case 0:
                            pMat.M41 = val;
                            break;
                        case 1:
                            pMat.M42 = val;
                            break;
                        case 2:
                            pMat.M43 = val;
                            break;
                        case 3:
                            pMat.M44 = val;
                            break;
                    }

                    break;
            }
        }
        private static float determinant3x3(Matrix4 pMat)
        {
            float det = 0;
            float diag1 = pMat[0, 0]*pMat[1, 1]*pMat[2, 2];
            float diag2 = pMat[0, 1]*pMat[2, 1]*pMat[2, 0];
            float diag3 = pMat[0, 2]*pMat[1, 0]*pMat[2, 1];
            float diag4 = pMat[2, 0]*pMat[1, 1]*pMat[0, 2];
            float diag5 = pMat[2, 1]*pMat[1, 2]*pMat[0, 0];
            float diag6 = pMat[2, 2]*pMat[1, 0]*pMat[0, 1];

            det = diag1 + diag2 + diag3 - (diag4 + diag5 + diag6);
            return det;

        }
        
        private static void DMassCopy(ref d.Mass src, ref d.Mass dst)
        {
            dst.c.W = src.c.W;
            dst.c.X = src.c.X;
            dst.c.Y = src.c.Y;
            dst.c.Z = src.c.Z;
            dst.mass = src.mass;
            dst.I.M00 = src.I.M00;
            dst.I.M01 = src.I.M01;
            dst.I.M02 = src.I.M02;
            dst.I.M10 = src.I.M10;
            dst.I.M11 = src.I.M11;
            dst.I.M12 = src.I.M12;
            dst.I.M20 = src.I.M20;
            dst.I.M21 = src.I.M21;
            dst.I.M22 = src.I.M22;
        }

        public override void SetMaterial(int pMaterial)
        {
            m_material = pMaterial;
        }

    }
}<|MERGE_RESOLUTION|>--- conflicted
+++ resolved
@@ -491,7 +491,6 @@
                                 case HollowShape.Same:
                                 case HollowShape.Circle:
                                     break;
-<<<<<<< HEAD
 
                                 case HollowShape.Square:
                                     hollowVolume *= 0.5f * 2.5984480504799f;
@@ -509,25 +508,6 @@
                             }
                         }
 
-=======
-
-                                case HollowShape.Square:
-                                    hollowVolume *= 0.5f * 2.5984480504799f;
-                                    break;
-
-                                case HollowShape.Triangle:
-                                    hollowVolume *= .5f * 1.27323954473516f;
-                                    break;
-
-                                default:
-                                    hollowVolume = 0;
-                                    break;
-                                }
-                            volume *= (1.0f - hollowVolume);
-                            }
-                        }
-
->>>>>>> 87c63868
                     else if (_pbs.PathCurve == (byte)Extrusion.Curve1)
                         {
                         volume *= 0.61685027506808491367715568749226e-2f * (float)(200 - _pbs.PathScaleX);
@@ -592,19 +572,12 @@
                                     break;
 
                                 case HollowShape.Circle:
-                                    // Hollow shape is a perfect cyllinder in respect to the cube's scale
-                                    // Cyllinder hollow volume calculation
-<<<<<<< HEAD
+                                    // Hollow shape is a perfect cylinder in respect to the cube's scale
+                                    // Cylinder hollow volume calculation
 
                                     hollowVolume *= 0.1963495f * 3.07920140172638f;
                                     break;
 
-=======
-
-                                    hollowVolume *= 0.1963495f * 3.07920140172638f;
-                                    break;
-
->>>>>>> 87c63868
                                 default:
                                     hollowVolume = 0;
                                     break;
