/*
 * Copyright (c) Contributors, http://opensimulator.org/
 * See CONTRIBUTORS.TXT for a full list of copyright holders.
 *
 * Redistribution and use in source and binary forms, with or without
 * modification, are permitted provided that the following conditions are met:
 *     * Redistributions of source code must retain the above copyright
 *       notice, this list of conditions and the following disclaimer.
 *     * Redistributions in binary form must reproduce the above copyright
 *       notice, this list of conditions and the following disclaimer in the
 *       documentation and/or other materials provided with the distribution.
 *     * Neither the name of the OpenSimulator Project nor the
 *       names of its contributors may be used to endorse or promote products
 *       derived from this software without specific prior written permission.
 *
 * THIS SOFTWARE IS PROVIDED BY THE DEVELOPERS ``AS IS'' AND ANY
 * EXPRESS OR IMPLIED WARRANTIES, INCLUDING, BUT NOT LIMITED TO, THE IMPLIED
 * WARRANTIES OF MERCHANTABILITY AND FITNESS FOR A PARTICULAR PURPOSE ARE
 * DISCLAIMED. IN NO EVENT SHALL THE CONTRIBUTORS BE LIABLE FOR ANY
 * DIRECT, INDIRECT, INCIDENTAL, SPECIAL, EXEMPLARY, OR CONSEQUENTIAL DAMAGES
 * (INCLUDING, BUT NOT LIMITED TO, PROCUREMENT OF SUBSTITUTE GOODS OR SERVICES;
 * LOSS OF USE, DATA, OR PROFITS; OR BUSINESS INTERRUPTION) HOWEVER CAUSED AND
 * ON ANY THEORY OF LIABILITY, WHETHER IN CONTRACT, STRICT LIABILITY, OR TORT
 * (INCLUDING NEGLIGENCE OR OTHERWISE) ARISING IN ANY WAY OUT OF THE USE OF THIS
 * SOFTWARE, EVEN IF ADVISED OF THE POSSIBILITY OF SUCH DAMAGE.
 */

using System;
using System.Collections.Generic;
using System.Runtime.InteropServices;
using OpenSim.Framework;
using OpenMetaverse;

namespace OpenSim.Region.Physics.Manager
{
    public interface IMesher
    {
        IMesh CreateMesh(String primName, PrimitiveBaseShape primShape, Vector3 size, float lod);
        IMesh CreateMesh(String primName, PrimitiveBaseShape primShape, Vector3 size, float lod, bool isPhysical);
<<<<<<< HEAD
        IMesh CreateMesh(String primName, PrimitiveBaseShape primShape, Vector3 size, float lod, bool isPhysical, bool convex, bool forOde);
        IMesh GetMesh(String primName, PrimitiveBaseShape primShape, Vector3 size, float lod, bool isPhysical, bool convex);
        void ReleaseMesh(IMesh mesh);
        void ExpireReleaseMeshs();
        void ExpireFileCache();
=======
        IMesh CreateMesh(String primName, PrimitiveBaseShape primShape, Vector3 size, float lod, bool isPhysical, bool shouldCache);
>>>>>>> 0cd99c74
    }

    // Values for level of detail to be passed to the mesher.
    // Values origionally chosen for the LOD of sculpties (the sqrt(width*heigth) of sculpt texture)
    // Lower level of detail reduces the number of vertices used to represent the meshed shape.
    public enum LevelOfDetail 
    {
        High = 32,
        Medium = 16,
        Low = 8,
        VeryLow = 4
    }

    public interface IVertex
    {
    }

    [Serializable()]
    [StructLayout(LayoutKind.Explicit)]
    public struct AMeshKey
    {
        [FieldOffset(0)]
        public UUID uuid;
        [FieldOffset(0)]
        public ulong hashA;
        [FieldOffset(8)]
        public ulong hashB;
        [FieldOffset(16)]
        public ulong hashC;

        public override string ToString()
        {
            return uuid.ToString() + "-" + hashC.ToString("x") ;
        }
    }

    public interface IMesh
    {
        List<Vector3> getVertexList();
        int[] getIndexListAsInt();
        int[] getIndexListAsIntLocked();
        float[] getVertexListAsFloatLocked();
        void getIndexListAsPtrToIntArray(out IntPtr indices, out int triStride, out int indexCount);
        void getVertexListAsPtrToFloatArray(out IntPtr vertexList, out int vertexStride, out int vertexCount);
        void releaseSourceMeshData();
        void releasePinned();
        void Append(IMesh newMesh);
        void TransformLinear(float[,] matrix, float[] offset);
        Vector3 GetCentroid();
        Vector3 GetOBB();
    }
}<|MERGE_RESOLUTION|>--- conflicted
+++ resolved
@@ -37,15 +37,11 @@
     {
         IMesh CreateMesh(String primName, PrimitiveBaseShape primShape, Vector3 size, float lod);
         IMesh CreateMesh(String primName, PrimitiveBaseShape primShape, Vector3 size, float lod, bool isPhysical);
-<<<<<<< HEAD
-        IMesh CreateMesh(String primName, PrimitiveBaseShape primShape, Vector3 size, float lod, bool isPhysical, bool convex, bool forOde);
+        IMesh CreateMesh(String primName, PrimitiveBaseShape primShape, Vector3 size, float lod, bool isPhysical, bool shouldCache, bool convex, bool forOde);
         IMesh GetMesh(String primName, PrimitiveBaseShape primShape, Vector3 size, float lod, bool isPhysical, bool convex);
         void ReleaseMesh(IMesh mesh);
         void ExpireReleaseMeshs();
         void ExpireFileCache();
-=======
-        IMesh CreateMesh(String primName, PrimitiveBaseShape primShape, Vector3 size, float lod, bool isPhysical, bool shouldCache);
->>>>>>> 0cd99c74
     }
 
     // Values for level of detail to be passed to the mesher.
