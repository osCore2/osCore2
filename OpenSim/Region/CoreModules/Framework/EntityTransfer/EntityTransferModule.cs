--- conflicted
+++ resolved
@@ -1431,7 +1431,6 @@
                     return false;
                 }
 
-<<<<<<< HEAD
             }
             catch (Exception e)
             {
@@ -1442,18 +1441,6 @@
                 // TODO: Might be worth attempting other restoration here such as reinstantiation of scripts, etc.
                 return false;
             }
-=======
-                //m_log.Debug("BEFORE CROSS");
-                //Scene.DumpChildrenSeeds(UUID);
-                //DumpKnownRegions();
-                string agentcaps;
-                if (!agent.KnownRegions.TryGetValue(neighbourRegion.RegionHandle, out agentcaps))
-                {
-                    m_log.ErrorFormat("[ENTITY TRANSFER MODULE]: No ENTITY TRANSFER MODULE information for region handle {0}, exiting CrossToNewRegion.",
-                                     neighbourRegion.RegionHandle);
-                    return agent;
-                }
->>>>>>> ec818a50
 
             return true;
         }
@@ -1500,7 +1487,6 @@
 
             agent.MakeChildAgent();
 
-<<<<<<< HEAD
             // FIXME: Possibly this should occur lower down after other commands to close other agents,
             // but not sure yet what the side effects would be.
             m_entityTransferStateMachine.ResetFromTransit(agent.UUID);
@@ -1508,19 +1494,6 @@
             // now we have a child agent in this region. Request all interesting data about other (root) agents
             agent.SendOtherAgentsAvatarDataToMe();
             agent.SendOtherAgentsAppearanceToMe();
-=======
-                AgentHasMovedAway(agent, false);
-    
-                //m_log.Debug("AFTER CROSS");
-                //Scene.DumpChildrenSeeds(UUID);
-                //DumpKnownRegions();
-            }
-            catch (Exception e)
-            {
-                m_log.ErrorFormat(
-                    "[ENTITY TRANSFER MODULE]: Problem crossing user {0} to new region {1} from {2}.  Exception {3}{4}",
-                    agent.Name, neighbourRegion.RegionName, agent.Scene.RegionInfo.RegionName, e.Message, e.StackTrace);
->>>>>>> ec818a50
 
             // Backwards compatibility. Best effort
             if (version == "Unknown" || version == string.Empty)
