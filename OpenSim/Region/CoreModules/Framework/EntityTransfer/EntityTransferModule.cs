/*
 * Copyright (c) Contributors, http://opensimulator.org/
 * See CONTRIBUTORS.TXT for a full list of copyright holders.
 *
 * Redistribution and use in source and binary forms, with or without
 * modification, are permitted provided that the following conditions are met:
 *     * Redistributions of source code must retain the above copyright
 *       notice, this list of conditions and the following disclaimer.
 *     * Redistributions in binary form must reproduce the above copyright
 *       notice, this list of conditions and the following disclaimer in the
 *       documentation and/or other materials provided with the distribution.
 *     * Neither the name of the OpenSimulator Project nor the
 *       names of its contributors may be used to endorse or promote products
 *       derived from this software without specific prior written permission.
 *
 * THIS SOFTWARE IS PROVIDED BY THE DEVELOPERS ``AS IS'' AND ANY
 * EXPRESS OR IMPLIED WARRANTIES, INCLUDING, BUT NOT LIMITED TO, THE IMPLIED
 * WARRANTIES OF MERCHANTABILITY AND FITNESS FOR A PARTICULAR PURPOSE ARE
 * DISCLAIMED. IN NO EVENT SHALL THE CONTRIBUTORS BE LIABLE FOR ANY
 * DIRECT, INDIRECT, INCIDENTAL, SPECIAL, EXEMPLARY, OR CONSEQUENTIAL DAMAGES
 * (INCLUDING, BUT NOT LIMITED TO, PROCUREMENT OF SUBSTITUTE GOODS OR SERVICES;
 * LOSS OF USE, DATA, OR PROFITS; OR BUSINESS INTERRUPTION) HOWEVER CAUSED AND
 * ON ANY THEORY OF LIABILITY, WHETHER IN CONTRACT, STRICT LIABILITY, OR TORT
 * (INCLUDING NEGLIGENCE OR OTHERWISE) ARISING IN ANY WAY OUT OF THE USE OF THIS
 * SOFTWARE, EVEN IF ADVISED OF THE POSSIBILITY OF SUCH DAMAGE.
 */

using System;
using System.Collections.Generic;
using System.Net;
using System.Reflection;
using System.Threading;

using OpenSim.Framework;
using OpenSim.Framework.Capabilities;
using OpenSim.Framework.Client;
using OpenSim.Region.Framework.Interfaces;
using OpenSim.Region.Framework.Scenes;
using OpenSim.Services.Interfaces;

using GridRegion = OpenSim.Services.Interfaces.GridRegion;

using OpenMetaverse;
using log4net;
using Nini.Config;

namespace OpenSim.Region.CoreModules.Framework.EntityTransfer
{
    public class EntityTransferModule : ISharedRegionModule, IEntityTransferModule
    {
        private static readonly ILog m_log = LogManager.GetLogger(MethodBase.GetCurrentMethod().DeclaringType);

        /// <summary>
        /// The maximum distance, in standard region units (256m) that an agent is allowed to transfer.
        /// </summary>
        private int m_MaxTransferDistance = 4095;
        public int MaxTransferDistance
        {
            get { return m_MaxTransferDistance; }
            set { m_MaxTransferDistance = value; }
        }

        protected bool m_Enabled = false;
        protected Scene m_aScene;
        protected List<Scene> m_Scenes = new List<Scene>();
        protected List<UUID> m_agentsInTransit;
        private ExpiringCache<UUID, ExpiringCache<ulong, DateTime>> m_bannedRegions =
                new ExpiringCache<UUID, ExpiringCache<ulong, DateTime>>();

        #region ISharedRegionModule

        public Type ReplaceableInterface
        {
            get { return null; }
        }

        public virtual string Name
        {
            get { return "BasicEntityTransferModule"; }
        }

        public virtual void Initialise(IConfigSource source)
        {
            IConfig moduleConfig = source.Configs["Modules"];
            if (moduleConfig != null)
            {
                string name = moduleConfig.GetString("EntityTransferModule", "");
                if (name == Name)
                {
                    InitialiseCommon(source);
                    m_log.DebugFormat("[ENTITY TRANSFER MODULE]: {0} enabled.", Name);
                }
            }
        }

        /// <summary>
        /// Initialize config common for this module and any descendents.
        /// </summary>
        /// <param name="source"></param>
        protected virtual void InitialiseCommon(IConfigSource source)
        {
            IConfig transferConfig = source.Configs["EntityTransfer"];
            if (transferConfig != null)
                MaxTransferDistance = transferConfig.GetInt("max_distance", 4095);

            m_agentsInTransit = new List<UUID>();
            m_Enabled = true;
        }

        public virtual void PostInitialise()
        {
        }

        public virtual void AddRegion(Scene scene)
        {
            if (!m_Enabled)
                return;

            if (m_aScene == null)
                m_aScene = scene;

            m_Scenes.Add(scene);
            scene.RegisterModuleInterface<IEntityTransferModule>(this);
            scene.EventManager.OnNewClient += OnNewClient;
        }

        protected virtual void OnNewClient(IClientAPI client)
        {
            client.OnTeleportHomeRequest += TriggerTeleportHome;
            client.OnTeleportLandmarkRequest += RequestTeleportLandmark;
        }

        public virtual void Close()
        {
            if (!m_Enabled)
                return;
        }

        public virtual void RemoveRegion(Scene scene)
        {
            if (!m_Enabled)
                return;
            if (scene == m_aScene)
                m_aScene = null;

            m_Scenes.Remove(scene);
        }

        public virtual void RegionLoaded(Scene scene)
        {
            if (!m_Enabled)
                return;
        }

        #endregion

        #region Agent Teleports

        public void Teleport(ScenePresence sp, ulong regionHandle, Vector3 position, Vector3 lookAt, uint teleportFlags)
        {
            if (!sp.Scene.Permissions.CanTeleport(sp.UUID))
                return;

            IEventQueue eq = sp.Scene.RequestModuleInterface<IEventQueue>();

            // Reset animations; the viewer does that in teleports.
            sp.Animator.ResetAnimations();

            try
            {
                if (regionHandle == sp.Scene.RegionInfo.RegionHandle)
                {
                    m_log.DebugFormat(
                        "[ENTITY TRANSFER MODULE]: RequestTeleportToLocation {0} within {1}",
                        position, sp.Scene.RegionInfo.RegionName);

                    // Teleport within the same region
                    if (IsOutsideRegion(sp.Scene, position) || position.Z < 0)
                    {
                        Vector3 emergencyPos = new Vector3(128, 128, 128);

                        m_log.WarnFormat(
                            "[ENTITY TRANSFER MODULE]: RequestTeleportToLocation() was given an illegal position of {0} for avatar {1}, {2}.  Substituting {3}",
                            position, sp.Name, sp.UUID, emergencyPos);
                        position = emergencyPos;
                    }

                    // TODO: Get proper AVG Height
                    float localAVHeight = 1.56f;
                    float posZLimit = 22;

                    // TODO: Check other Scene HeightField
                    if (position.X > 0 && position.X <= (int)Constants.RegionSize && position.Y > 0 && position.Y <= (int)Constants.RegionSize)
                    {
                        posZLimit = (float)sp.Scene.Heightmap[(int)position.X, (int)position.Y];
                    }

                    float newPosZ = posZLimit + localAVHeight;
                    if (posZLimit >= (position.Z - (localAVHeight / 2)) && !(Single.IsInfinity(newPosZ) || Single.IsNaN(newPosZ)))
                    {
                        position.Z = newPosZ;
                    }

                    sp.ControllingClient.SendTeleportStart(teleportFlags);

                    sp.ControllingClient.SendLocalTeleport(position, lookAt, teleportFlags);
                    sp.TeleportFlags = (TeleportFlags)teleportFlags;
                    sp.Teleport(position);

                    foreach (SceneObjectGroup grp in sp.GetAttachments())
                    {
                        if (grp.IsDeleted)
                            sp.Scene.EventManager.TriggerOnScriptChangedEvent(grp.LocalId, (uint)Changed.TELEPORT);
                    }
                }
                else // Another region possibly in another simulator
                {
                    uint x = 0, y = 0;
                    Utils.LongToUInts(regionHandle, out x, out y);
                    GridRegion reg = m_aScene.GridService.GetRegionByPosition(sp.Scene.RegionInfo.ScopeID, (int)x, (int)y);

                    if (reg != null)
                    {
                        GridRegion finalDestination = GetFinalDestination(reg);
                        if (finalDestination == null)
                        {
                            m_log.WarnFormat("[ENTITY TRANSFER MODULE]: Final destination is having problems. Unable to teleport agent.");
                            sp.ControllingClient.SendTeleportFailed("Problem at destination");
                            return;
                        }

                        uint curX = 0, curY = 0;
                        Utils.LongToUInts(sp.Scene.RegionInfo.RegionHandle, out curX, out curY);
                        int curCellX = (int)(curX / Constants.RegionSize);
                        int curCellY = (int)(curY / Constants.RegionSize);
                        int destCellX = (int)(finalDestination.RegionLocX / Constants.RegionSize);
                        int destCellY = (int)(finalDestination.RegionLocY / Constants.RegionSize);

//                        m_log.DebugFormat("[ENTITY TRANSFER MODULE]: Source co-ords are x={0} y={1}", curRegionX, curRegionY);
//
//                        m_log.DebugFormat("[ENTITY TRANSFER MODULE]: Final dest is x={0} y={1} {2}@{3}",
//                            destRegionX, destRegionY, finalDestination.RegionID, finalDestination.ServerURI);

                        // Check that these are not the same coordinates
                        if (finalDestination.RegionLocX == sp.Scene.RegionInfo.RegionLocX &&
                            finalDestination.RegionLocY == sp.Scene.RegionInfo.RegionLocY)
                        {
                            // Can't do. Viewer crashes
                            sp.ControllingClient.SendTeleportFailed("Space warp! You would crash. Move to a different region and try again.");
                            return;
                        }

                        if (Math.Abs(curCellX - destCellX) > MaxTransferDistance || Math.Abs(curCellY - destCellY) > MaxTransferDistance)
                        {
                            sp.ControllingClient.SendTeleportFailed(
                                string.Format(
                                  "Can't teleport to {0} ({1},{2}) from {3} ({4},{5}), destination is more than {6} regions way",
                                  finalDestination.RegionName, destCellX, destCellY,
                                  sp.Scene.RegionInfo.RegionName, curCellX, curCellY,
                                  MaxTransferDistance));

                            return;
                        }

                        //
                        // This is it
                        //
                        DoTeleport(sp, reg, finalDestination, position, lookAt, teleportFlags, eq);
                        //
                        //
                        //
                    }
                    else
                    {
                        // TP to a place that doesn't exist (anymore)
                        // Inform the viewer about that
                        sp.ControllingClient.SendTeleportFailed("The region you tried to teleport to doesn't exist anymore");

                        // and set the map-tile to '(Offline)'
                        uint regX, regY;
                        Utils.LongToUInts(regionHandle, out regX, out regY);

                        MapBlockData block = new MapBlockData();
                        block.X = (ushort)(regX / Constants.RegionSize);
                        block.Y = (ushort)(regY / Constants.RegionSize);
                        block.Access = 254; // == not there

                        List<MapBlockData> blocks = new List<MapBlockData>();
                        blocks.Add(block);
                        sp.ControllingClient.SendMapBlock(blocks, 0);
                    }
                }
            }
            catch (Exception e)
            {
                m_log.WarnFormat("[ENTITY TRANSFER MODULE]: Exception on teleport: {0} {1}", e.Message, e.StackTrace);
                sp.ControllingClient.SendTeleportFailed("Internal error");
            }
        }

        public void DoTeleport(ScenePresence sp, GridRegion reg, GridRegion finalDestination, Vector3 position, Vector3 lookAt, uint teleportFlags, IEventQueue eq)
        {
            if (reg == null || finalDestination == null)
            {
                sp.ControllingClient.SendTeleportFailed("Unable to locate destination");
                return;
            }

            m_log.DebugFormat(
                "[ENTITY TRANSFER MODULE]: Request Teleport to {0} ({1}) {2}/{3}",
                reg.ServerURI, finalDestination.ServerURI, finalDestination.RegionName, position);

            uint newRegionX = (uint)(reg.RegionHandle >> 40);
            uint newRegionY = (((uint)(reg.RegionHandle)) >> 8);
            uint oldRegionX = (uint)(sp.Scene.RegionInfo.RegionHandle >> 40);
            uint oldRegionY = (((uint)(sp.Scene.RegionInfo.RegionHandle)) >> 8);

            ulong destinationHandle = finalDestination.RegionHandle;

            // Let's do DNS resolution only once in this process, please!
            // This may be a costly operation. The reg.ExternalEndPoint field is not a passive field,
            // it's actually doing a lot of work.
            IPEndPoint endPoint = finalDestination.ExternalEndPoint;
            if (endPoint != null && endPoint.Address != null)
            {
                // Fixing a bug where teleporting while sitting results in the avatar ending up removed from
                // both regions
                if (sp.ParentID != (uint)0)
                    sp.StandUp();

                if (!sp.ValidateAttachments())
                    m_log.DebugFormat(
                        "[ENTITY TRANSFER MODULE]: Failed validation of all attachments for teleport of {0} from {1} to {2}.  Continuing.",
                        sp.Name, sp.Scene.RegionInfo.RegionName, finalDestination.RegionName);

//                if (!sp.ValidateAttachments())
//                {
//                    sp.ControllingClient.SendTeleportFailed("Inconsistent attachment state");
//                    return;
//                }

                string reason;
                string version;
                if (!m_aScene.SimulationService.QueryAccess(finalDestination, sp.ControllingClient.AgentId, Vector3.Zero, out version, out reason))
                {
                    sp.ControllingClient.SendTeleportFailed("Teleport failed: " + reason);
                    return;
                }
                m_log.DebugFormat("[ENTITY TRANSFER MODULE]: Destination is running version {0}", version);

                sp.ControllingClient.SendTeleportStart(teleportFlags);

                // the avatar.Close below will clear the child region list. We need this below for (possibly)
                // closing the child agents, so save it here (we need a copy as it is Clear()-ed).
                //List<ulong> childRegions = avatar.KnownRegionHandles;
                // Compared to ScenePresence.CrossToNewRegion(), there's no obvious code to handle a teleport
                // failure at this point (unlike a border crossing failure).  So perhaps this can never fail
                // once we reach here...
                //avatar.Scene.RemoveCapsHandler(avatar.UUID);

                string capsPath = String.Empty;

                AgentCircuitData currentAgentCircuit = sp.Scene.AuthenticateHandler.GetAgentCircuitData(sp.ControllingClient.CircuitCode);
                AgentCircuitData agentCircuit = sp.ControllingClient.RequestClientInfo();
                agentCircuit.startpos = position;
                agentCircuit.child = true;
                agentCircuit.Appearance = sp.Appearance;
                if (currentAgentCircuit != null)
                {
                    agentCircuit.ServiceURLs = currentAgentCircuit.ServiceURLs;
                    agentCircuit.IPAddress = currentAgentCircuit.IPAddress;
                    agentCircuit.Viewer = currentAgentCircuit.Viewer;
                    agentCircuit.Channel = currentAgentCircuit.Channel;
                    agentCircuit.Mac = currentAgentCircuit.Mac;
                    agentCircuit.Id0 = currentAgentCircuit.Id0;
                }

                if (NeedsNewAgent(sp.DrawDistance, oldRegionX, newRegionX, oldRegionY, newRegionY))
                {
                    // brand new agent, let's create a new caps seed
                    agentCircuit.CapsPath = CapsUtil.GetRandomCapsObjectPath();
                }

                // Let's create an agent there if one doesn't exist yet. 
                bool logout = false;
                if (!CreateAgent(sp, reg, finalDestination, agentCircuit, teleportFlags, out reason, out logout))
                {
                    sp.ControllingClient.SendTeleportFailed(String.Format("Destination refused: {0}",
                                                                              reason));
                    return;
                }

                // OK, it got this agent. Let's close some child agents
                sp.CloseChildAgents(newRegionX, newRegionY);
                IClientIPEndpoint ipepClient;  
                if (NeedsNewAgent(sp.DrawDistance, oldRegionX, newRegionX, oldRegionY, newRegionY))
                {
                    //sp.ControllingClient.SendTeleportProgress(teleportFlags, "Creating agent...");
                    #region IP Translation for NAT
                    // Uses ipepClient above
                    if (sp.ClientView.TryGet(out ipepClient))
                    {
                        endPoint.Address = NetworkUtil.GetIPFor(ipepClient.EndPoint, endPoint.Address);
                    }
                    #endregion
                    capsPath = finalDestination.ServerURI + CapsUtil.GetCapsSeedPath(agentCircuit.CapsPath);

                    if (eq != null)
                    {
                        eq.EnableSimulator(destinationHandle, endPoint, sp.UUID);

                        // ES makes the client send a UseCircuitCode message to the destination, 
                        // which triggers a bunch of things there.
                        // So let's wait
                        Thread.Sleep(200);

                        eq.EstablishAgentCommunication(sp.UUID, endPoint, capsPath);

                    }
                    else
                    {
                        sp.ControllingClient.InformClientOfNeighbour(destinationHandle, endPoint);
                    }
                }
                else
                {
                    agentCircuit.CapsPath = sp.Scene.CapsModule.GetChildSeed(sp.UUID, reg.RegionHandle);
                    capsPath = finalDestination.ServerURI + CapsUtil.GetCapsSeedPath(agentCircuit.CapsPath);
                }


                SetInTransit(sp.UUID);

                // Let's send a full update of the agent. This is a synchronous call.
                AgentData agent = new AgentData();
                sp.CopyTo(agent);
                agent.Position = position;
                SetCallbackURL(agent, sp.Scene.RegionInfo);

                //sp.ControllingClient.SendTeleportProgress(teleportFlags, "Updating agent...");

                if (!UpdateAgent(reg, finalDestination, agent))
                {
                    // Region doesn't take it
                    m_log.WarnFormat(
                        "[ENTITY TRANSFER MODULE]: UpdateAgent failed on teleport of {0} to {1}.  Returning avatar to source region.", 
                        sp.Name, finalDestination.RegionName);
                    
                    Fail(sp, finalDestination);
                    return;
                }

                sp.ControllingClient.SendTeleportProgress(teleportFlags | (uint)TeleportFlags.DisableCancel, "sending_dest");

                m_log.DebugFormat(
                    "[ENTITY TRANSFER MODULE]: Sending new CAPS seed url {0} to client {1}", capsPath, sp.UUID);

                if (eq != null)
                {
                    eq.TeleportFinishEvent(destinationHandle, 13, endPoint,
                                           0, teleportFlags, capsPath, sp.UUID);
                }
                else
                {
                    sp.ControllingClient.SendRegionTeleport(destinationHandle, 13, endPoint, 4,
                                                                teleportFlags, capsPath);
                }

                // Let's set this to true tentatively. This does not trigger OnChildAgent
                sp.IsChildAgent = true;

                // TeleportFinish makes the client send CompleteMovementIntoRegion (at the destination), which
                // trigers a whole shebang of things there, including MakeRoot. So let's wait for confirmation
                // that the client contacted the destination before we close things here.
                if (!WaitForCallback(sp.UUID))
                {
                    m_log.WarnFormat(
                        "[ENTITY TRANSFER MODULE]: Teleport of {0} to {1} failed due to no callback from destination region.  Returning avatar to source region.", 
                        sp.Name, finalDestination.RegionName);
                    
                    Fail(sp, finalDestination);                   
                    return;
                }

                // For backwards compatibility
                if (version == "Unknown" || version == string.Empty)
                {
                    // CrossAttachmentsIntoNewRegion is a synchronous call. We shouldn't need to wait after it
                    m_log.DebugFormat("[ENTITY TRANSFER MODULE]: Old simulator, sending attachments one by one...");
                    CrossAttachmentsIntoNewRegion(finalDestination, sp, true);
                }

                // May need to logout or other cleanup
                AgentHasMovedAway(sp, logout);

                // Well, this is it. The agent is over there.
                KillEntity(sp.Scene, sp.LocalId);


                // Now let's make it officially a child agent
                sp.MakeChildAgent();

//                sp.Scene.CleanDroppedAttachments();

                // Finally, let's close this previously-known-as-root agent, when the jump is outside the view zone

                if (NeedsClosing(sp.DrawDistance, oldRegionX, newRegionX, oldRegionY, newRegionY, reg))
                {
                    Thread.Sleep(5000);
                    sp.Close();
                    sp.Scene.IncomingCloseAgent(sp.UUID);
                }
                else
                    // now we have a child agent in this region. 
                    sp.Reset();


                // REFACTORING PROBLEM. Well, not a problem, but this method is HORRIBLE!
                if (sp.Scene.NeedSceneCacheClear(sp.UUID))
                {
                    m_log.DebugFormat(
                        "[ENTITY TRANSFER MODULE]: User {0} is going to another region, profile cache removed",
                        sp.UUID);
                }
            }
            else
            {
                sp.ControllingClient.SendTeleportFailed("Remote Region appears to be down");
            }
        }

        private void Fail(ScenePresence sp, GridRegion finalDestination)
        {
            // Client never contacted destination. Let's restore everything back
            sp.ControllingClient.SendTeleportFailed("Problems connecting to destination.");

            // Fail. Reset it back
            sp.IsChildAgent = false;
            ReInstantiateScripts(sp);
            ResetFromTransit(sp.UUID);

            EnableChildAgents(sp);

            // Finally, kill the agent we just created at the destination.
            m_aScene.SimulationService.CloseAgent(finalDestination, sp.UUID);

        }

        protected virtual bool CreateAgent(ScenePresence sp, GridRegion reg, GridRegion finalDestination, AgentCircuitData agentCircuit, uint teleportFlags, out string reason, out bool logout)
        {
            logout = false;
            return m_aScene.SimulationService.CreateAgent(finalDestination, agentCircuit, teleportFlags, out reason);
        }

        protected virtual bool UpdateAgent(GridRegion reg, GridRegion finalDestination, AgentData agent)
        {
            return m_aScene.SimulationService.UpdateAgent(finalDestination, agent);
        }

        protected virtual void SetCallbackURL(AgentData agent, RegionInfo region)
        {
            agent.CallbackURI = region.ServerURI + "agent/" + agent.AgentID.ToString() + "/" + region.RegionID.ToString() + "/release/";
            m_log.DebugFormat("[ENTITY TRANSFER MODULE]: Set callback URL to {0}", agent.CallbackURI);

        }

        protected virtual void AgentHasMovedAway(ScenePresence sp, bool logout)
        {
            sp.Scene.AttachmentsModule.DeleteAttachmentsFromScene(sp, true);
        }

        protected void KillEntity(Scene scene, uint localID)
        {
<<<<<<< HEAD
            scene.SendKillObject(new List<uint>() { localID });
=======
            scene.SendKillObject(new List<uint> { localID });
>>>>>>> 559e6e52
        }

        protected virtual GridRegion GetFinalDestination(GridRegion region)
        {
            return region;
        }

        protected virtual bool NeedsNewAgent(float drawdist, uint oldRegionX, uint newRegionX, uint oldRegionY, uint newRegionY)
        {
            return Util.IsOutsideView(drawdist, oldRegionX, newRegionX, oldRegionY, newRegionY);
        }

        protected virtual bool NeedsClosing(float drawdist, uint oldRegionX, uint newRegionX, uint oldRegionY, uint newRegionY, GridRegion reg)
        {
            return Util.IsOutsideView(drawdist, oldRegionX, newRegionX, oldRegionY, newRegionY);
        }

        protected virtual bool IsOutsideRegion(Scene s, Vector3 pos)
        {

            if (s.TestBorderCross(pos, Cardinals.N))
                return true;
            if (s.TestBorderCross(pos, Cardinals.S))
                return true;
            if (s.TestBorderCross(pos, Cardinals.E))
                return true;
            if (s.TestBorderCross(pos, Cardinals.W))
                return true;

            return false;
        }


        #endregion

        #region Landmark Teleport
        /// <summary>
        /// Tries to teleport agent to landmark.
        /// </summary>
        /// <param name="remoteClient"></param>
        /// <param name="regionHandle"></param>
        /// <param name="position"></param>
        public virtual void RequestTeleportLandmark(IClientAPI remoteClient, AssetLandmark lm)
        {
            GridRegion info = m_aScene.GridService.GetRegionByUUID(UUID.Zero, lm.RegionID);

            if (info == null)
            {
                // can't find the region: Tell viewer and abort
                remoteClient.SendTeleportFailed("The teleport destination could not be found.");
                return;
            }
            ((Scene)(remoteClient.Scene)).RequestTeleportLocation(remoteClient, info.RegionHandle, lm.Position, 
                Vector3.Zero, (uint)(Constants.TeleportFlags.SetLastToTarget | Constants.TeleportFlags.ViaLandmark));
        }

        #endregion 

        #region Teleport Home

        public virtual void TriggerTeleportHome(UUID id, IClientAPI client)
        {
            TeleportHome(id, client);
        }

        public virtual bool TeleportHome(UUID id, IClientAPI client)
        {
            m_log.DebugFormat("[ENTITY TRANSFER MODULE]: Request to teleport {0} {1} home", client.FirstName, client.LastName);

            //OpenSim.Services.Interfaces.PresenceInfo pinfo = m_aScene.PresenceService.GetAgent(client.SessionId);
            GridUserInfo uinfo = m_aScene.GridUserService.GetGridUserInfo(client.AgentId.ToString());

            if (uinfo != null)
            {
                if (uinfo.HomeRegionID == UUID.Zero)
                {
                    // can't find the Home region: Tell viewer and abort
                    client.SendTeleportFailed("You don't have a home position set.");
                    return false;
                }
                GridRegion regionInfo = m_aScene.GridService.GetRegionByUUID(UUID.Zero, uinfo.HomeRegionID);
                if (regionInfo == null)
                {
                    // can't find the Home region: Tell viewer and abort
                    client.SendTeleportFailed("Your home region could not be found.");
                    return false;
                }
                
                m_log.DebugFormat("[ENTITY TRANSFER MODULE]: User's home region is {0} {1} ({2}-{3})", 
                    regionInfo.RegionName, regionInfo.RegionID, regionInfo.RegionLocX / Constants.RegionSize, regionInfo.RegionLocY / Constants.RegionSize);

                // a little eekie that this goes back to Scene and with a forced cast, will fix that at some point...
                ((Scene)(client.Scene)).RequestTeleportLocation(
                    client, regionInfo.RegionHandle, uinfo.HomePosition, uinfo.HomeLookAt,
                    (uint)(Constants.TeleportFlags.SetLastToTarget | Constants.TeleportFlags.ViaHome));
            }
            else
            {
                // can't find the Home region: Tell viewer and abort
                client.SendTeleportFailed("Your home region could not be found.");
                return false;
            }
            return true;
        }

        #endregion


        #region Agent Crossings

        public bool Cross(ScenePresence agent, bool isFlying)
        {
            Scene scene = agent.Scene;
            Vector3 pos = agent.AbsolutePosition;
            Vector3 newpos = new Vector3(pos.X, pos.Y, pos.Z);
            uint neighbourx = scene.RegionInfo.RegionLocX;
            uint neighboury = scene.RegionInfo.RegionLocY;
            const float boundaryDistance = 1.7f;
            Vector3 northCross = new Vector3(0, boundaryDistance, 0);
            Vector3 southCross = new Vector3(0, -1 * boundaryDistance, 0);
            Vector3 eastCross = new Vector3(boundaryDistance, 0, 0);
            Vector3 westCross = new Vector3(-1 * boundaryDistance, 0, 0);

            // distance to edge that will trigger crossing


            // distance into new region to place avatar
            const float enterDistance = 0.5f;

            if (scene.TestBorderCross(pos + westCross, Cardinals.W))
            {
                if (scene.TestBorderCross(pos + northCross, Cardinals.N))
                {
                    Border b = scene.GetCrossedBorder(pos + northCross, Cardinals.N);
                    neighboury += (uint)(int)(b.BorderLine.Z / (int)Constants.RegionSize);
                }
                else if (scene.TestBorderCross(pos + southCross, Cardinals.S))
                {
                    Border b = scene.GetCrossedBorder(pos + southCross, Cardinals.S);
                    if (b.TriggerRegionX == 0 && b.TriggerRegionY == 0)
                    {
                        neighboury--;
                        newpos.Y = Constants.RegionSize - enterDistance;
                    }
                    else
                    {
                        agent.IsInTransit = true;

                        neighboury = b.TriggerRegionY;
                        neighbourx = b.TriggerRegionX;

                        Vector3 newposition = pos;
                        newposition.X += (scene.RegionInfo.RegionLocX - neighbourx) * Constants.RegionSize;
                        newposition.Y += (scene.RegionInfo.RegionLocY - neighboury) * Constants.RegionSize;
                        agent.ControllingClient.SendAgentAlertMessage(
                            String.Format("Moving you to region {0},{1}", neighbourx, neighboury), false);
                        InformClientToInitateTeleportToLocation(agent, neighbourx, neighboury, newposition, scene);
                        return true;
                    }
                }

                Border ba = scene.GetCrossedBorder(pos + westCross, Cardinals.W);
                if (ba.TriggerRegionX == 0 && ba.TriggerRegionY == 0)
                {
                    neighbourx--;
                    newpos.X = Constants.RegionSize - enterDistance;
                }
                else
                {
                    agent.IsInTransit = true;

                    neighboury = ba.TriggerRegionY;
                    neighbourx = ba.TriggerRegionX;


                    Vector3 newposition = pos;
                    newposition.X += (scene.RegionInfo.RegionLocX - neighbourx) * Constants.RegionSize;
                    newposition.Y += (scene.RegionInfo.RegionLocY - neighboury) * Constants.RegionSize;
                    agent.ControllingClient.SendAgentAlertMessage(
                            String.Format("Moving you to region {0},{1}", neighbourx, neighboury), false);
                    InformClientToInitateTeleportToLocation(agent, neighbourx, neighboury, newposition, scene);


                    return true;
                }

            }
            else if (scene.TestBorderCross(pos + eastCross, Cardinals.E))
            {
                Border b = scene.GetCrossedBorder(pos + eastCross, Cardinals.E);
                neighbourx += (uint)(int)(b.BorderLine.Z / (int)Constants.RegionSize);
                newpos.X = enterDistance;

                if (scene.TestBorderCross(pos + southCross, Cardinals.S))
                {
                    Border ba = scene.GetCrossedBorder(pos + southCross, Cardinals.S);
                    if (ba.TriggerRegionX == 0 && ba.TriggerRegionY == 0)
                    {
                        neighboury--;
                        newpos.Y = Constants.RegionSize - enterDistance;
                    }
                    else
                    {
                        agent.IsInTransit = true;

                        neighboury = ba.TriggerRegionY;
                        neighbourx = ba.TriggerRegionX;
                        Vector3 newposition = pos;
                        newposition.X += (scene.RegionInfo.RegionLocX - neighbourx) * Constants.RegionSize;
                        newposition.Y += (scene.RegionInfo.RegionLocY - neighboury) * Constants.RegionSize;
                        agent.ControllingClient.SendAgentAlertMessage(
                            String.Format("Moving you to region {0},{1}", neighbourx, neighboury), false);
                        InformClientToInitateTeleportToLocation(agent, neighbourx, neighboury, newposition, scene);
                        return true;
                    }
                }
                else if (scene.TestBorderCross(pos + northCross, Cardinals.N))
                {
                    Border c = scene.GetCrossedBorder(pos + northCross, Cardinals.N);
                    neighboury += (uint)(int)(c.BorderLine.Z / (int)Constants.RegionSize);
                    newpos.Y = enterDistance;
                }


            }
            else if (scene.TestBorderCross(pos + southCross, Cardinals.S))
            {
                Border b = scene.GetCrossedBorder(pos + southCross, Cardinals.S);
                if (b.TriggerRegionX == 0 && b.TriggerRegionY == 0)
                {
                    neighboury--;
                    newpos.Y = Constants.RegionSize - enterDistance;
                }
                else
                {
                    agent.IsInTransit = true;

                    neighboury = b.TriggerRegionY;
                    neighbourx = b.TriggerRegionX;
                    Vector3 newposition = pos;
                    newposition.X += (scene.RegionInfo.RegionLocX - neighbourx) * Constants.RegionSize;
                    newposition.Y += (scene.RegionInfo.RegionLocY - neighboury) * Constants.RegionSize;
                    agent.ControllingClient.SendAgentAlertMessage(
                            String.Format("Moving you to region {0},{1}", neighbourx, neighboury), false);
                    InformClientToInitateTeleportToLocation(agent, neighbourx, neighboury, newposition, scene);
                    return true;
                }
            }
            else if (scene.TestBorderCross(pos + northCross, Cardinals.N))
            {

                Border b = scene.GetCrossedBorder(pos + northCross, Cardinals.N);
                neighboury += (uint)(int)(b.BorderLine.Z / (int)Constants.RegionSize);
                newpos.Y = enterDistance;
            }

            /*

            if (pos.X < boundaryDistance) //West
            {
                neighbourx--;
                newpos.X = Constants.RegionSize - enterDistance;
            }
            else if (pos.X > Constants.RegionSize - boundaryDistance) // East
            {
                neighbourx++;
                newpos.X = enterDistance;
            }

            if (pos.Y < boundaryDistance) // South
            {
                neighboury--;
                newpos.Y = Constants.RegionSize - enterDistance;
            }
            else if (pos.Y > Constants.RegionSize - boundaryDistance) // North
            {
                neighboury++;
                newpos.Y = enterDistance;
            }
            */

            ulong neighbourHandle = Utils.UIntsToLong((uint)(neighbourx * Constants.RegionSize), (uint)(neighboury * Constants.RegionSize));

            int x = (int)(neighbourx * Constants.RegionSize), y = (int)(neighboury * Constants.RegionSize);

            ExpiringCache<ulong, DateTime> r;
            DateTime banUntil;

            if (m_bannedRegions.TryGetValue(agent.ControllingClient.AgentId, out r))
            {
                if (r.TryGetValue(neighbourHandle, out banUntil))
                {
                    if (DateTime.Now < banUntil)
                        return false;
                    r.Remove(neighbourHandle);
                }
            }
            else
            {
                r = null;
            }

            GridRegion neighbourRegion = scene.GridService.GetRegionByPosition(scene.RegionInfo.ScopeID, (int)x, (int)y);

            string reason;
            string version;
            if (!scene.SimulationService.QueryAccess(neighbourRegion, agent.ControllingClient.AgentId, newpos, out version, out reason))
            {
                agent.ControllingClient.SendAlertMessage("Cannot region cross into banned parcel");
                if (r == null)
                {
                    r = new ExpiringCache<ulong, DateTime>();
                    r.Add(neighbourHandle, DateTime.Now + TimeSpan.FromSeconds(15), TimeSpan.FromSeconds(15));

                    m_bannedRegions.Add(agent.ControllingClient.AgentId, r, TimeSpan.FromSeconds(45));
                }
                else
                {
                    r.Add(neighbourHandle, DateTime.Now + TimeSpan.FromSeconds(15), TimeSpan.FromSeconds(15));
                }
                return false;
            }

            agent.IsInTransit = true;

            CrossAgentToNewRegionDelegate d = CrossAgentToNewRegionAsync;
            d.BeginInvoke(agent, newpos, neighbourx, neighboury, neighbourRegion, isFlying, version, CrossAgentToNewRegionCompleted, d);

            return true;
        }


        public delegate void InformClientToInitateTeleportToLocationDelegate(ScenePresence agent, uint regionX, uint regionY,
                                                            Vector3 position,
                                                            Scene initiatingScene);

        private void InformClientToInitateTeleportToLocation(ScenePresence agent, uint regionX, uint regionY, Vector3 position, Scene initiatingScene)
        {

            // This assumes that we know what our neighbours are.

            InformClientToInitateTeleportToLocationDelegate d = InformClientToInitiateTeleportToLocationAsync;
            d.BeginInvoke(agent, regionX, regionY, position, initiatingScene,
                          InformClientToInitiateTeleportToLocationCompleted,
                          d);
        }

        public void InformClientToInitiateTeleportToLocationAsync(ScenePresence agent, uint regionX, uint regionY, Vector3 position,
            Scene initiatingScene)
        {
            Thread.Sleep(10000);
            IMessageTransferModule im = initiatingScene.RequestModuleInterface<IMessageTransferModule>();
            if (im != null)
            {
                UUID gotoLocation = Util.BuildFakeParcelID(
                    Util.UIntsToLong(
                                              (regionX *
                                               (uint)Constants.RegionSize),
                                              (regionY *
                                               (uint)Constants.RegionSize)),
                    (uint)(int)position.X,
                    (uint)(int)position.Y,
                    (uint)(int)position.Z);
                GridInstantMessage m = new GridInstantMessage(initiatingScene, UUID.Zero,
                "Region", agent.UUID,
                (byte)InstantMessageDialog.GodLikeRequestTeleport, false,
                "", gotoLocation, false, new Vector3(127, 0, 0),
                new Byte[0]);
                im.SendInstantMessage(m, delegate(bool success)
                {
                    m_log.DebugFormat("[ENTITY TRANSFER MODULE]: Client Initiating Teleport sending IM success = {0}", success);
                });

            }
        }

        private void InformClientToInitiateTeleportToLocationCompleted(IAsyncResult iar)
        {
            InformClientToInitateTeleportToLocationDelegate icon =
                (InformClientToInitateTeleportToLocationDelegate)iar.AsyncState;
            icon.EndInvoke(iar);
        }

        public delegate ScenePresence CrossAgentToNewRegionDelegate(ScenePresence agent, Vector3 pos, uint neighbourx, uint neighboury, GridRegion neighbourRegion, bool isFlying, string version);

        /// <summary>
        /// This Closes child agents on neighbouring regions
        /// Calls an asynchronous method to do so..  so it doesn't lag the sim.
        /// </summary>
        protected ScenePresence CrossAgentToNewRegionAsync(
            ScenePresence agent, Vector3 pos, uint neighbourx, uint neighboury, GridRegion neighbourRegion,
            bool isFlying, string version)
        {
            ulong neighbourHandle = Utils.UIntsToLong((uint)(neighbourx * Constants.RegionSize), (uint)(neighboury * Constants.RegionSize));

            m_log.DebugFormat("[ENTITY TRANSFER MODULE]: Crossing agent {0} {1} to {2}-{3} running version {4}", agent.Firstname, agent.Lastname, neighbourx, neighboury, version);

            Scene m_scene = agent.Scene;

            if (neighbourRegion != null)
            {
                if (!agent.ValidateAttachments())
                    m_log.DebugFormat(
                        "[ENTITY TRANSFER MODULE]: Failed validation of all attachments for region crossing of {0} from {1} to {2}.  Continuing.",
                        agent.Name, agent.Scene.RegionInfo.RegionName, neighbourRegion.RegionName);

                pos = pos + (agent.Velocity);

                SetInTransit(agent.UUID);
                AgentData cAgent = new AgentData();
                agent.CopyTo(cAgent);
                cAgent.Position = pos;
                if (isFlying)
                    cAgent.ControlFlags |= (uint)AgentManager.ControlFlags.AGENT_CONTROL_FLY;
                cAgent.CallbackURI = m_scene.RegionInfo.ServerURI +
                    "agent/" + agent.UUID.ToString() + "/" + m_scene.RegionInfo.RegionID.ToString() + "/release/";

                if (!m_scene.SimulationService.UpdateAgent(neighbourRegion, cAgent))
                {
                    // region doesn't take it
                    ReInstantiateScripts(agent);
                    ResetFromTransit(agent.UUID);
                    return agent;
                }

                // Next, let's close the child agent connections that are too far away.
                agent.CloseChildAgents(neighbourx, neighboury);

                //AgentCircuitData circuitdata = m_controllingClient.RequestClientInfo();
                agent.ControllingClient.RequestClientInfo();

                //m_log.Debug("BEFORE CROSS");
                //Scene.DumpChildrenSeeds(UUID);
                //DumpKnownRegions();
                string agentcaps;
                if (!agent.KnownRegions.TryGetValue(neighbourRegion.RegionHandle, out agentcaps))
                {
                    m_log.ErrorFormat("[ENTITY TRANSFER MODULE]: No ENTITY TRANSFER MODULE information for region handle {0}, exiting CrossToNewRegion.",
                                     neighbourRegion.RegionHandle);
                    return agent;
                }
                string capsPath = neighbourRegion.ServerURI + CapsUtil.GetCapsSeedPath(agentcaps);

                m_log.DebugFormat("[ENTITY TRANSFER MODULE]: Sending new CAPS seed url {0} to client {1}", capsPath, agent.UUID);

                IEventQueue eq = agent.Scene.RequestModuleInterface<IEventQueue>();
                IPEndPoint neighbourExternal = neighbourRegion.ExternalEndPoint;
                if (neighbourExternal != null)
                {
                    if (eq != null)
                    {
                        eq.CrossRegion(neighbourHandle, pos, agent.Velocity, neighbourExternal,
                                       capsPath, agent.UUID, agent.ControllingClient.SessionId);
                    }
                    else
                    {
                        agent.ControllingClient.CrossRegion(neighbourHandle, pos, agent.Velocity, neighbourExternal,
                                                    capsPath);
                    }
                }

                if (!WaitForCallback(agent.UUID))
                {
                    m_log.Debug("[ENTITY TRANSFER MODULE]: Callback never came in crossing agent");
                    ReInstantiateScripts(agent);
                    ResetFromTransit(agent.UUID);

                    // Yikes! We should just have a ref to scene here.
                    //agent.Scene.InformClientOfNeighbours(agent);
                    EnableChildAgents(agent);

                    return agent;
                }

                agent.MakeChildAgent();

                // now we have a child agent in this region. Request all interesting data about other (root) agents
                agent.SendOtherAgentsAvatarDataToMe();
                agent.SendOtherAgentsAppearanceToMe();

                // Backwards compatibility
                if (version == "Unknown" || version == string.Empty)
                {
                    m_log.DebugFormat("[ENTITY TRANSFER MODULE]: Old neighbor, passing attachments one by one...");
                    CrossAttachmentsIntoNewRegion(neighbourRegion, agent, true);
                }

                AgentHasMovedAway(agent, false);

                // the user may change their profile information in other region,
                // so the userinfo in UserProfileCache is not reliable any more, delete it
                // REFACTORING PROBLEM. Well, not a problem, but this method is HORRIBLE!
                if (agent.Scene.NeedSceneCacheClear(agent.UUID))
                {
                    m_log.DebugFormat(
                        "[ENTITY TRANSFER MODULE]: User {0} is going to another region", agent.UUID);
                }
            }

            //m_log.Debug("AFTER CROSS");
            //Scene.DumpChildrenSeeds(UUID);
            //DumpKnownRegions();
            return agent;
        }

        private void CrossAgentToNewRegionCompleted(IAsyncResult iar)
        {
            CrossAgentToNewRegionDelegate icon = (CrossAgentToNewRegionDelegate)iar.AsyncState;
            ScenePresence agent = icon.EndInvoke(iar);

            // If the cross was successful, this agent is a child agent
            if (agent.IsChildAgent)
                agent.Reset();
            else // Not successful
                agent.RestoreInCurrentScene();

            // In any case
            agent.IsInTransit = false;

            //m_log.DebugFormat("[ENTITY TRANSFER MODULE]: Crossing agent {0} {1} completed.", agent.Firstname, agent.Lastname);
        }

        #endregion

        #region Enable Child Agent

        /// <summary>
        /// This informs a single neighbouring region about agent "avatar".
        /// Calls an asynchronous method to do so..  so it doesn't lag the sim.
        /// </summary>
        /// <param name="sp"></param>
        /// <param name="region"></param>
        public void EnableChildAgent(ScenePresence sp, GridRegion region)
        {
            m_log.DebugFormat("[ENTITY TRANSFER]: Enabling child agent in new neighbour {0}", region.RegionName);

            AgentCircuitData currentAgentCircuit = sp.Scene.AuthenticateHandler.GetAgentCircuitData(sp.ControllingClient.CircuitCode);
            AgentCircuitData agent = sp.ControllingClient.RequestClientInfo();
            agent.BaseFolder = UUID.Zero;
            agent.InventoryFolder = UUID.Zero;
            agent.startpos = new Vector3(128, 128, 70);
            agent.child = true;
            agent.Appearance = sp.Appearance;
            agent.CapsPath = CapsUtil.GetRandomCapsObjectPath();

            agent.ChildrenCapSeeds = new Dictionary<ulong, string>(sp.Scene.CapsModule.GetChildrenSeeds(sp.UUID));
            //m_log.DebugFormat("[XXX] Seeds 1 {0}", agent.ChildrenCapSeeds.Count);

            if (!agent.ChildrenCapSeeds.ContainsKey(sp.Scene.RegionInfo.RegionHandle))
                agent.ChildrenCapSeeds.Add(sp.Scene.RegionInfo.RegionHandle, sp.ControllingClient.RequestClientInfo().CapsPath);
            //m_log.DebugFormat("[XXX] Seeds 2 {0}", agent.ChildrenCapSeeds.Count);

            sp.AddNeighbourRegion(region.RegionHandle, agent.CapsPath);
            //foreach (ulong h in agent.ChildrenCapSeeds.Keys)
            //    m_log.DebugFormat("[XXX] --> {0}", h);
            //m_log.DebugFormat("[XXX] Adding {0}", region.RegionHandle);
            agent.ChildrenCapSeeds.Add(region.RegionHandle, agent.CapsPath);

            if (sp.Scene.CapsModule != null)
            {
                sp.Scene.CapsModule.SetChildrenSeed(sp.UUID, agent.ChildrenCapSeeds);
            }

            if (currentAgentCircuit != null)
            {
                agent.ServiceURLs = currentAgentCircuit.ServiceURLs;
                agent.IPAddress = currentAgentCircuit.IPAddress;
                agent.Viewer = currentAgentCircuit.Viewer;
                agent.Channel = currentAgentCircuit.Channel;
                agent.Mac = currentAgentCircuit.Mac;
                agent.Id0 = currentAgentCircuit.Id0;
            }

            IPEndPoint external = region.ExternalEndPoint;
            if (external != null)
            {
                InformClientOfNeighbourDelegate d = InformClientOfNeighbourAsync;
                d.BeginInvoke(sp, agent, region, external, true,
                          InformClientOfNeighbourCompleted,
                          d);
            }
        }
        #endregion

        #region Enable Child Agents

        private delegate void InformClientOfNeighbourDelegate(
            ScenePresence avatar, AgentCircuitData a, GridRegion reg, IPEndPoint endPoint, bool newAgent);

        /// <summary>
        /// This informs all neighbouring regions about agent "avatar".
        /// Calls an asynchronous method to do so..  so it doesn't lag the sim.
        /// </summary>
        /// <param name="sp"></param>
        public void EnableChildAgents(ScenePresence sp)
        {
            List<GridRegion> neighbours = new List<GridRegion>();
            RegionInfo m_regionInfo = sp.Scene.RegionInfo;

            if (m_regionInfo != null)
            {
                neighbours = RequestNeighbours(sp, m_regionInfo.RegionLocX, m_regionInfo.RegionLocY);
            }
            else
            {
                m_log.Debug("[ENTITY TRANSFER MODULE]: m_regionInfo was null in EnableChildAgents, is this a NPC?");
            }

            /// We need to find the difference between the new regions where there are no child agents
            /// and the regions where there are already child agents. We only send notification to the former.
            List<ulong> neighbourHandles = NeighbourHandles(neighbours); // on this region
            neighbourHandles.Add(sp.Scene.RegionInfo.RegionHandle);  // add this region too
            List<ulong> previousRegionNeighbourHandles;

            if (sp.Scene.CapsModule != null)
            {
                previousRegionNeighbourHandles =
                    new List<ulong>(sp.Scene.CapsModule.GetChildrenSeeds(sp.UUID).Keys);
            }
            else
            {
                previousRegionNeighbourHandles = new List<ulong>();
            }

            List<ulong> newRegions = NewNeighbours(neighbourHandles, previousRegionNeighbourHandles);
            List<ulong> oldRegions = OldNeighbours(neighbourHandles, previousRegionNeighbourHandles);

            //Dump("Current Neighbors", neighbourHandles);
            //Dump("Previous Neighbours", previousRegionNeighbourHandles);
            //Dump("New Neighbours", newRegions);
            //Dump("Old Neighbours", oldRegions);

            /// Update the scene presence's known regions here on this region
            sp.DropOldNeighbours(oldRegions);

            /// Collect as many seeds as possible
            Dictionary<ulong, string> seeds;
            if (sp.Scene.CapsModule != null)
                seeds
                    = new Dictionary<ulong, string>(sp.Scene.CapsModule.GetChildrenSeeds(sp.UUID));
            else
                seeds = new Dictionary<ulong, string>();

            //m_log.Debug(" !!! No. of seeds: " + seeds.Count);
            if (!seeds.ContainsKey(sp.Scene.RegionInfo.RegionHandle))
                seeds.Add(sp.Scene.RegionInfo.RegionHandle, sp.ControllingClient.RequestClientInfo().CapsPath);

            /// Create the necessary child agents
            List<AgentCircuitData> cagents = new List<AgentCircuitData>();
            foreach (GridRegion neighbour in neighbours)
            {
                if (neighbour.RegionHandle != sp.Scene.RegionInfo.RegionHandle)
                {

                    AgentCircuitData currentAgentCircuit = sp.Scene.AuthenticateHandler.GetAgentCircuitData(sp.ControllingClient.CircuitCode);
                    AgentCircuitData agent = sp.ControllingClient.RequestClientInfo();
                    agent.BaseFolder = UUID.Zero;
                    agent.InventoryFolder = UUID.Zero;
                    agent.startpos = new Vector3(128, 128, 70);
                    agent.child = true;
                    agent.Appearance = sp.Appearance;
                    if (currentAgentCircuit != null)
                    {
                        agent.ServiceURLs = currentAgentCircuit.ServiceURLs;
                        agent.IPAddress = currentAgentCircuit.IPAddress;
                        agent.Viewer = currentAgentCircuit.Viewer;
                        agent.Channel = currentAgentCircuit.Channel;
                        agent.Mac = currentAgentCircuit.Mac;
                        agent.Id0 = currentAgentCircuit.Id0;
                    }

                    if (newRegions.Contains(neighbour.RegionHandle))
                    {
                        agent.CapsPath = CapsUtil.GetRandomCapsObjectPath();
                        sp.AddNeighbourRegion(neighbour.RegionHandle, agent.CapsPath);
                        seeds.Add(neighbour.RegionHandle, agent.CapsPath);
                    }
                    else
                        agent.CapsPath = sp.Scene.CapsModule.GetChildSeed(sp.UUID, neighbour.RegionHandle);

                    cagents.Add(agent);
                }
            }

            /// Update all child agent with everyone's seeds
            foreach (AgentCircuitData a in cagents)
            {
                a.ChildrenCapSeeds = new Dictionary<ulong, string>(seeds);
            }

            if (sp.Scene.CapsModule != null)
            {
                sp.Scene.CapsModule.SetChildrenSeed(sp.UUID, seeds);
            }
            sp.KnownRegions = seeds;
            //avatar.Scene.DumpChildrenSeeds(avatar.UUID);
            //avatar.DumpKnownRegions();

            bool newAgent = false;
            int count = 0;
            foreach (GridRegion neighbour in neighbours)
            {
                //m_log.WarnFormat("--> Going to send child agent to {0}", neighbour.RegionName);
                // Don't do it if there's already an agent in that region
                if (newRegions.Contains(neighbour.RegionHandle))
                    newAgent = true;
                else
                    newAgent = false;

                if (neighbour.RegionHandle != sp.Scene.RegionInfo.RegionHandle)
                {
                    InformClientOfNeighbourDelegate d = InformClientOfNeighbourAsync;
                    try
                    {
                        //neighbour.ExternalEndPoint may return null, which will be caught
                        d.BeginInvoke(sp, cagents[count], neighbour, neighbour.ExternalEndPoint, newAgent,
                                      InformClientOfNeighbourCompleted,
                                      d);
                    }

                    catch (ArgumentOutOfRangeException)
                    {
                        m_log.ErrorFormat(
                           "[ENTITY TRANSFER MODULE]: Neighbour Regions response included the current region in the neighbour list.  The following region will not display to the client: {0} for region {1} ({2}, {3}).",
                           neighbour.ExternalHostName,
                           neighbour.RegionHandle,
                           neighbour.RegionLocX,
                           neighbour.RegionLocY);
                    }
                    catch (Exception e)
                    {
                        m_log.ErrorFormat(
                            "[ENTITY TRANSFER MODULE]: Could not resolve external hostname {0} for region {1} ({2}, {3}).  {4}",
                            neighbour.ExternalHostName,
                            neighbour.RegionHandle,
                            neighbour.RegionLocX,
                            neighbour.RegionLocY,
                            e);

                        // FIXME: Okay, even though we've failed, we're still going to throw the exception on,
                        // since I don't know what will happen if we just let the client continue

                        // XXX: Well, decided to swallow the exception instead for now.  Let us see how that goes.
                        // throw e;

                    }
                }
                count++;
            }
        }

        private void InformClientOfNeighbourCompleted(IAsyncResult iar)
        {
            InformClientOfNeighbourDelegate icon = (InformClientOfNeighbourDelegate)iar.AsyncState;
            icon.EndInvoke(iar);
            //m_log.WarnFormat(" --> InformClientOfNeighbourCompleted");
        }

        /// <summary>
        /// Async component for informing client of which neighbours exist
        /// </summary>
        /// <remarks>
        /// This needs to run asynchronously, as a network timeout may block the thread for a long while
        /// </remarks>
        /// <param name="remoteClient"></param>
        /// <param name="a"></param>
        /// <param name="regionHandle"></param>
        /// <param name="endPoint"></param>
        private void InformClientOfNeighbourAsync(ScenePresence sp, AgentCircuitData a, GridRegion reg,
                                                  IPEndPoint endPoint, bool newAgent)
        {
            // Let's wait just a little to give time to originating regions to catch up with closing child agents
            // after a cross here
            Thread.Sleep(500);

            Scene m_scene = sp.Scene;

            uint x, y;
            Utils.LongToUInts(reg.RegionHandle, out x, out y);
            x = x / Constants.RegionSize;
            y = y / Constants.RegionSize;
            m_log.Debug("[ENTITY TRANSFER MODULE]: Starting to inform client about neighbour " + x + ", " + y + "(" + endPoint + ")");

            string capsPath = reg.ServerURI + CapsUtil.GetCapsSeedPath(a.CapsPath);

            string reason = String.Empty;


            bool regionAccepted = m_scene.SimulationService.CreateAgent(reg, a, (uint)TeleportFlags.Default, out reason); 

            if (regionAccepted && newAgent)
            {
                IEventQueue eq = sp.Scene.RequestModuleInterface<IEventQueue>();
                if (eq != null)
                {
                    #region IP Translation for NAT
                    IClientIPEndpoint ipepClient;
                    if (sp.ClientView.TryGet(out ipepClient))
                    {
                        endPoint.Address = NetworkUtil.GetIPFor(ipepClient.EndPoint, endPoint.Address);
                    }
                    #endregion

                    m_log.DebugFormat("[ENTITY TRANSFER MODULE]: {0} is sending {1} EnableSimulator for neighbour region {2} @ {3} " +
                        "and EstablishAgentCommunication with seed cap {4}",
                        m_scene.RegionInfo.RegionName, sp.Name, reg.RegionName, reg.RegionHandle, capsPath);

                    eq.EnableSimulator(reg.RegionHandle, endPoint, sp.UUID);
                    eq.EstablishAgentCommunication(sp.UUID, endPoint, capsPath);
                }
                else
                {
                    sp.ControllingClient.InformClientOfNeighbour(reg.RegionHandle, endPoint);
                    // TODO: make Event Queue disablable!
                }

                m_log.Debug("[ENTITY TRANSFER MODULE]: Completed inform client about neighbour " + endPoint.ToString());
            }
        }

        /// <summary>
        /// Return the list of regions that are considered to be neighbours to the given scene.
        /// </summary>
        /// <param name="pScene"></param>
        /// <param name="pRegionLocX"></param>
        /// <param name="pRegionLocY"></param>
        /// <returns></returns>        
        protected List<GridRegion> RequestNeighbours(ScenePresence avatar, uint pRegionLocX, uint pRegionLocY)
        {
            Scene pScene = avatar.Scene;
            RegionInfo m_regionInfo = pScene.RegionInfo;

            Border[] northBorders = pScene.NorthBorders.ToArray();
            Border[] southBorders = pScene.SouthBorders.ToArray();
            Border[] eastBorders = pScene.EastBorders.ToArray();
            Border[] westBorders = pScene.WestBorders.ToArray();

            // Leaving this as a "megaregions" computation vs "non-megaregions" computation; it isn't
            // clear what should be done with a "far view" given that megaregions already extended the
            // view to include everything in the megaregion
            if (northBorders.Length <= 1 && southBorders.Length <= 1 && eastBorders.Length <= 1 && westBorders.Length <= 1)
            {
                int dd = avatar.DrawDistance < Constants.RegionSize ? (int)Constants.RegionSize : (int)avatar.DrawDistance;

                int startX = (int)pRegionLocX * (int)Constants.RegionSize - dd + (int)(Constants.RegionSize/2);
                int startY = (int)pRegionLocY * (int)Constants.RegionSize - dd + (int)(Constants.RegionSize/2);

                int endX = (int)pRegionLocX * (int)Constants.RegionSize + dd + (int)(Constants.RegionSize/2);
                int endY = (int)pRegionLocY * (int)Constants.RegionSize + dd + (int)(Constants.RegionSize/2);

                List<GridRegion> neighbours =
                    avatar.Scene.GridService.GetRegionRange(m_regionInfo.ScopeID, startX, endX, startY, endY);

                neighbours.RemoveAll(delegate(GridRegion r) { return r.RegionID == m_regionInfo.RegionID; });
                return neighbours;
            }
            else
            {
                Vector2 extent = Vector2.Zero;
                for (int i = 0; i < eastBorders.Length; i++)
                {
                    extent.X = (eastBorders[i].BorderLine.Z > extent.X) ? eastBorders[i].BorderLine.Z : extent.X;
                }
                for (int i = 0; i < northBorders.Length; i++)
                {
                    extent.Y = (northBorders[i].BorderLine.Z > extent.Y) ? northBorders[i].BorderLine.Z : extent.Y;
                }

                // Loss of fraction on purpose
                extent.X = ((int)extent.X / (int)Constants.RegionSize) + 1;
                extent.Y = ((int)extent.Y / (int)Constants.RegionSize) + 1;

                int startX = (int)(pRegionLocX - 1) * (int)Constants.RegionSize;
                int startY = (int)(pRegionLocY - 1) * (int)Constants.RegionSize;

                int endX = ((int)pRegionLocX + (int)extent.X) * (int)Constants.RegionSize;
                int endY = ((int)pRegionLocY + (int)extent.Y) * (int)Constants.RegionSize;

                List<GridRegion> neighbours = pScene.GridService.GetRegionRange(m_regionInfo.ScopeID, startX, endX, startY, endY);
                neighbours.RemoveAll(delegate(GridRegion r) { return r.RegionID == m_regionInfo.RegionID; });

                return neighbours;
            }
        }

        private List<ulong> NewNeighbours(List<ulong> currentNeighbours, List<ulong> previousNeighbours)
        {
            return currentNeighbours.FindAll(delegate(ulong handle) { return !previousNeighbours.Contains(handle); });
        }

        //        private List<ulong> CommonNeighbours(List<ulong> currentNeighbours, List<ulong> previousNeighbours)
        //        {
        //            return currentNeighbours.FindAll(delegate(ulong handle) { return previousNeighbours.Contains(handle); });
        //        }

        private List<ulong> OldNeighbours(List<ulong> currentNeighbours, List<ulong> previousNeighbours)
        {
            return previousNeighbours.FindAll(delegate(ulong handle) { return !currentNeighbours.Contains(handle); });
        }

        private List<ulong> NeighbourHandles(List<GridRegion> neighbours)
        {
            List<ulong> handles = new List<ulong>();
            foreach (GridRegion reg in neighbours)
            {
                handles.Add(reg.RegionHandle);
            }
            return handles;
        }

//        private void Dump(string msg, List<ulong> handles)
//        {
//            m_log.InfoFormat("-------------- HANDLE DUMP ({0}) ---------", msg);
//            foreach (ulong handle in handles)
//            {
//                uint x, y;
//                Utils.LongToUInts(handle, out x, out y);
//                x = x / Constants.RegionSize;
//                y = y / Constants.RegionSize;
//                m_log.InfoFormat("({0}, {1})", x, y);
//            }
//        }

        #endregion


        #region Agent Arrived
        public void AgentArrivedAtDestination(UUID id)
        {
            m_log.DebugFormat("[ENTITY TRANSFER MODULE]: Agent {0} released", id);
            ResetFromTransit(id);
        }

        #endregion

        #region Object Transfers
        /// <summary>
        /// Move the given scene object into a new region depending on which region its absolute position has moved
        /// into.
        ///
        /// This method locates the new region handle and offsets the prim position for the new region
        /// </summary>
        /// <param name="attemptedPosition">the attempted out of region position of the scene object</param>
        /// <param name="grp">the scene object that we're crossing</param>
        public void Cross(SceneObjectGroup grp, Vector3 attemptedPosition, bool silent)
        {
            if (grp == null)
                return;
            if (grp.IsDeleted)
                return;

            Scene scene = grp.Scene;
            if (scene == null)
                return;

            if (grp.RootPart.DIE_AT_EDGE)
            {
                // We remove the object here
                try
                {
                    scene.DeleteSceneObject(grp, false);
                }
                catch (Exception)
                {
                    m_log.Warn("[DATABASE]: exception when trying to remove the prim that crossed the border.");
                }
                return;
            }

            int thisx = (int)scene.RegionInfo.RegionLocX;
            int thisy = (int)scene.RegionInfo.RegionLocY;
            Vector3 EastCross = new Vector3(0.1f, 0, 0);
            Vector3 WestCross = new Vector3(-0.1f, 0, 0);
            Vector3 NorthCross = new Vector3(0, 0.1f, 0);
            Vector3 SouthCross = new Vector3(0, -0.1f, 0);


            // use this if no borders were crossed!
            ulong newRegionHandle
                        = Util.UIntsToLong((uint)((thisx) * Constants.RegionSize),
                                           (uint)((thisy) * Constants.RegionSize));

            Vector3 pos = attemptedPosition;

            int changeX = 1;
            int changeY = 1;

            if (scene.TestBorderCross(attemptedPosition + WestCross, Cardinals.W))
            {
                if (scene.TestBorderCross(attemptedPosition + SouthCross, Cardinals.S))
                {

                    Border crossedBorderx = scene.GetCrossedBorder(attemptedPosition + WestCross, Cardinals.W);

                    if (crossedBorderx.BorderLine.Z > 0)
                    {
                        pos.X = ((pos.X + crossedBorderx.BorderLine.Z));
                        changeX = (int)(crossedBorderx.BorderLine.Z / (int)Constants.RegionSize);
                    }
                    else
                        pos.X = ((pos.X + Constants.RegionSize));

                    Border crossedBordery = scene.GetCrossedBorder(attemptedPosition + SouthCross, Cardinals.S);
                    //(crossedBorderx.BorderLine.Z / (int)Constants.RegionSize)

                    if (crossedBordery.BorderLine.Z > 0)
                    {
                        pos.Y = ((pos.Y + crossedBordery.BorderLine.Z));
                        changeY = (int)(crossedBordery.BorderLine.Z / (int)Constants.RegionSize);
                    }
                    else
                        pos.Y = ((pos.Y + Constants.RegionSize));



                    newRegionHandle
                        = Util.UIntsToLong((uint)((thisx - changeX) * Constants.RegionSize),
                                           (uint)((thisy - changeY) * Constants.RegionSize));
                    // x - 1
                    // y - 1
                }
                else if (scene.TestBorderCross(attemptedPosition + NorthCross, Cardinals.N))
                {
                    Border crossedBorderx = scene.GetCrossedBorder(attemptedPosition + WestCross, Cardinals.W);

                    if (crossedBorderx.BorderLine.Z > 0)
                    {
                        pos.X = ((pos.X + crossedBorderx.BorderLine.Z));
                        changeX = (int)(crossedBorderx.BorderLine.Z / (int)Constants.RegionSize);
                    }
                    else
                        pos.X = ((pos.X + Constants.RegionSize));


                    Border crossedBordery = scene.GetCrossedBorder(attemptedPosition + SouthCross, Cardinals.S);
                    //(crossedBorderx.BorderLine.Z / (int)Constants.RegionSize)

                    if (crossedBordery.BorderLine.Z > 0)
                    {
                        pos.Y = ((pos.Y + crossedBordery.BorderLine.Z));
                        changeY = (int)(crossedBordery.BorderLine.Z / (int)Constants.RegionSize);
                    }
                    else
                        pos.Y = ((pos.Y + Constants.RegionSize));

                    newRegionHandle
                        = Util.UIntsToLong((uint)((thisx - changeX) * Constants.RegionSize),
                                           (uint)((thisy + changeY) * Constants.RegionSize));
                    // x - 1
                    // y + 1
                }
                else
                {
                    Border crossedBorderx = scene.GetCrossedBorder(attemptedPosition + WestCross, Cardinals.W);

                    if (crossedBorderx.BorderLine.Z > 0)
                    {
                        pos.X = ((pos.X + crossedBorderx.BorderLine.Z));
                        changeX = (int)(crossedBorderx.BorderLine.Z / (int)Constants.RegionSize);
                    }
                    else
                        pos.X = ((pos.X + Constants.RegionSize));

                    newRegionHandle
                        = Util.UIntsToLong((uint)((thisx - changeX) * Constants.RegionSize),
                                           (uint)(thisy * Constants.RegionSize));
                    // x - 1
                }
            }
            else if (scene.TestBorderCross(attemptedPosition + EastCross, Cardinals.E))
            {
                if (scene.TestBorderCross(attemptedPosition + SouthCross, Cardinals.S))
                {

                    pos.X = ((pos.X - Constants.RegionSize));
                    Border crossedBordery = scene.GetCrossedBorder(attemptedPosition + SouthCross, Cardinals.S);
                    //(crossedBorderx.BorderLine.Z / (int)Constants.RegionSize)

                    if (crossedBordery.BorderLine.Z > 0)
                    {
                        pos.Y = ((pos.Y + crossedBordery.BorderLine.Z));
                        changeY = (int)(crossedBordery.BorderLine.Z / (int)Constants.RegionSize);
                    }
                    else
                        pos.Y = ((pos.Y + Constants.RegionSize));


                    newRegionHandle
                        = Util.UIntsToLong((uint)((thisx + changeX) * Constants.RegionSize),
                                           (uint)((thisy - changeY) * Constants.RegionSize));
                    // x + 1
                    // y - 1
                }
                else if (scene.TestBorderCross(attemptedPosition + NorthCross, Cardinals.N))
                {
                    pos.X = ((pos.X - Constants.RegionSize));
                    pos.Y = ((pos.Y - Constants.RegionSize));
                    newRegionHandle
                        = Util.UIntsToLong((uint)((thisx + changeX) * Constants.RegionSize),
                                           (uint)((thisy + changeY) * Constants.RegionSize));
                    // x + 1
                    // y + 1
                }
                else
                {
                    pos.X = ((pos.X - Constants.RegionSize));
                    newRegionHandle
                        = Util.UIntsToLong((uint)((thisx + changeX) * Constants.RegionSize),
                                           (uint)(thisy * Constants.RegionSize));
                    // x + 1
                }
            }
            else if (scene.TestBorderCross(attemptedPosition + SouthCross, Cardinals.S))
            {
                Border crossedBordery = scene.GetCrossedBorder(attemptedPosition + SouthCross, Cardinals.S);
                //(crossedBorderx.BorderLine.Z / (int)Constants.RegionSize)

                if (crossedBordery.BorderLine.Z > 0)
                {
                    pos.Y = ((pos.Y + crossedBordery.BorderLine.Z));
                    changeY = (int)(crossedBordery.BorderLine.Z / (int)Constants.RegionSize);
                }
                else
                    pos.Y = ((pos.Y + Constants.RegionSize));

                newRegionHandle
                    = Util.UIntsToLong((uint)(thisx * Constants.RegionSize), (uint)((thisy - changeY) * Constants.RegionSize));
                // y - 1
            }
            else if (scene.TestBorderCross(attemptedPosition + NorthCross, Cardinals.N))
            {

                pos.Y = ((pos.Y - Constants.RegionSize));
                newRegionHandle
                    = Util.UIntsToLong((uint)(thisx * Constants.RegionSize), (uint)((thisy + changeY) * Constants.RegionSize));
                // y + 1
            }

            // Offset the positions for the new region across the border
            Vector3 oldGroupPosition = grp.RootPart.GroupPosition;
            grp.RootPart.GroupPosition = pos;

            // If we fail to cross the border, then reset the position of the scene object on that border.
            uint x = 0, y = 0;
            Utils.LongToUInts(newRegionHandle, out x, out y);
            GridRegion destination = scene.GridService.GetRegionByPosition(scene.RegionInfo.ScopeID, (int)x, (int)y);
            if (destination != null && !CrossPrimGroupIntoNewRegion(destination, grp, silent))
            {
                grp.RootPart.GroupPosition = oldGroupPosition;
                grp.ScheduleGroupForFullUpdate();
            }
        }


        /// <summary>
        /// Move the given scene object into a new region
        /// </summary>
        /// <param name="newRegionHandle"></param>
        /// <param name="grp">Scene Object Group that we're crossing</param>
        /// <returns>
        /// true if the crossing itself was successful, false on failure
        /// FIMXE: we still return true if the crossing object was not successfully deleted from the originating region
        /// </returns>
        protected bool CrossPrimGroupIntoNewRegion(GridRegion destination, SceneObjectGroup grp, bool silent)
        {
            //m_log.Debug("  >>> CrossPrimGroupIntoNewRegion <<<");

            bool successYN = false;
            grp.RootPart.ClearUpdateSchedule();
            //int primcrossingXMLmethod = 0;

            if (destination != null)
            {
                //string objectState = grp.GetStateSnapshot();

                //successYN
                //    = m_sceneGridService.PrimCrossToNeighboringRegion(
                //        newRegionHandle, grp.UUID, m_serialiser.SaveGroupToXml2(grp), primcrossingXMLmethod);
                //if (successYN && (objectState != "") && m_allowScriptCrossings)
                //{
                //    successYN = m_sceneGridService.PrimCrossToNeighboringRegion(
                //            newRegionHandle, grp.UUID, objectState, 100);
                //}

                //// And the new channel...
                //if (m_interregionCommsOut != null)
                //    successYN = m_interregionCommsOut.SendCreateObject(newRegionHandle, grp, true);
                if (m_aScene.SimulationService != null)
                    successYN = m_aScene.SimulationService.CreateObject(destination, grp, true);

                if (successYN)
                {
                    // We remove the object here
                    try
                    {
                        grp.Scene.DeleteSceneObject(grp, silent);
                    }
                    catch (Exception e)
                    {
                        m_log.ErrorFormat(
                            "[ENTITY TRANSFER MODULE]: Exception deleting the old object left behind on a border crossing for {0}, {1}",
                            grp, e);
                    }
                }
                else
                {
                    if (!grp.IsDeleted)
                    {
                        if (grp.RootPart.PhysActor != null)
                        {
                            grp.RootPart.PhysActor.CrossingFailure();
                        }
                    }

                    m_log.ErrorFormat("[ENTITY TRANSFER MODULE]: Prim crossing failed for {0}", grp);
                }
            }
            else
            {
                m_log.Error("[ENTITY TRANSFER MODULE]: destination was unexpectedly null in Scene.CrossPrimGroupIntoNewRegion()");
            }

            return successYN;
        }

        protected bool CrossAttachmentsIntoNewRegion(GridRegion destination, ScenePresence sp, bool silent)
        {
            List<SceneObjectGroup> m_attachments = sp.GetAttachments();

            // Validate
//            foreach (SceneObjectGroup gobj in m_attachments)
//            {
//                if (gobj == null || gobj.IsDeleted)
//                    return false;
//            }

            foreach (SceneObjectGroup gobj in m_attachments)
            {
                // If the prim group is null then something must have happened to it!
                if (gobj != null && !gobj.IsDeleted)
                {
                    // Set the parent localID to 0 so it transfers over properly.
                    gobj.RootPart.SetParentLocalId(0);
                    gobj.AbsolutePosition = gobj.RootPart.AttachedPos;
                    gobj.IsAttachment = false;
                    //gobj.RootPart.LastOwnerID = gobj.GetFromAssetID();
                    m_log.DebugFormat("[ENTITY TRANSFER MODULE]: Sending attachment {0} to region {1}", gobj.UUID, destination.RegionName);
                    CrossPrimGroupIntoNewRegion(destination, gobj, silent);
                }
            }

            sp.ClearAttachments();

            return true;
        }

        #endregion

        #region Misc

        protected bool WaitForCallback(UUID id)
        {
            int count = 200;
            while (m_agentsInTransit.Contains(id) && count-- > 0)
            {
                //m_log.Debug("  >>> Waiting... " + count);
                Thread.Sleep(100);
            }

            if (count > 0)
                return true;
            else
                return false;
        }

        protected void SetInTransit(UUID id)
        {
            lock (m_agentsInTransit)
            {
                if (!m_agentsInTransit.Contains(id))
                    m_agentsInTransit.Add(id);
            }
        }

        protected bool ResetFromTransit(UUID id)
        {
            lock (m_agentsInTransit)
            {
                if (m_agentsInTransit.Contains(id))
                {
                    m_agentsInTransit.Remove(id);
                    return true;
                }
            }
            return false;
        }

        protected void ReInstantiateScripts(ScenePresence sp)
        {
            int i = 0;
            if (sp.InTransitScriptStates.Count > 0)
            {
                List<SceneObjectGroup> attachments = sp.GetAttachments();

                foreach (SceneObjectGroup sog in attachments)
                {
                    if (i < sp.InTransitScriptStates.Count)
                    {
                        sog.SetState(sp.InTransitScriptStates[i++], sp.Scene);
                        sog.CreateScriptInstances(0, false, sp.Scene.DefaultScriptEngine, 0);
                        sog.ResumeScripts();
                    }
                    else
                        m_log.ErrorFormat(
                            "[ENTITY TRANSFER MODULE]: InTransitScriptStates.Count={0} smaller than Attachments.Count={1}",
                            sp.InTransitScriptStates.Count, attachments.Count);
                }

                sp.InTransitScriptStates.Clear();
            }
        }
        #endregion

    }
}<|MERGE_RESOLUTION|>--- conflicted
+++ resolved
@@ -571,11 +571,7 @@
 
         protected void KillEntity(Scene scene, uint localID)
         {
-<<<<<<< HEAD
-            scene.SendKillObject(new List<uint>() { localID });
-=======
             scene.SendKillObject(new List<uint> { localID });
->>>>>>> 559e6e52
         }
 
         protected virtual GridRegion GetFinalDestination(GridRegion region)
