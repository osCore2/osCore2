/*
 * Copyright (c) Contributors, http://opensimulator.org/
 * See CONTRIBUTORS.TXT for a full list of copyright holders.
 *
 * Redistribution and use in source and binary forms, with or without
 * modification, are permitted provided that the following conditions are met:
 *     * Redistributions of source code must retain the above copyright
 *       notice, this list of conditions and the following disclaimer.
 *     * Redistributions in binary form must reproduce the above copyright
 *       notice, this list of conditions and the following disclaimer in the
 *       documentation and/or other materials provided with the distribution.
 *     * Neither the name of the OpenSimulator Project nor the
 *       names of its contributors may be used to endorse or promote products
 *       derived from this software without specific prior written permission.
 *
 * THIS SOFTWARE IS PROVIDED BY THE DEVELOPERS ``AS IS'' AND ANY
 * EXPRESS OR IMPLIED WARRANTIES, INCLUDING, BUT NOT LIMITED TO, THE IMPLIED
 * WARRANTIES OF MERCHANTABILITY AND FITNESS FOR A PARTICULAR PURPOSE ARE
 * DISCLAIMED. IN NO EVENT SHALL THE CONTRIBUTORS BE LIABLE FOR ANY
 * DIRECT, INDIRECT, INCIDENTAL, SPECIAL, EXEMPLARY, OR CONSEQUENTIAL DAMAGES
 * (INCLUDING, BUT NOT LIMITED TO, PROCUREMENT OF SUBSTITUTE GOODS OR SERVICES;
 * LOSS OF USE, DATA, OR PROFITS; OR BUSINESS INTERRUPTION) HOWEVER CAUSED AND
 * ON ANY THEORY OF LIABILITY, WHETHER IN CONTRACT, STRICT LIABILITY, OR TORT
 * (INCLUDING NEGLIGENCE OR OTHERWISE) ARISING IN ANY WAY OUT OF THE USE OF THIS
 * SOFTWARE, EVEN IF ADVISED OF THE POSSIBILITY OF SUCH DAMAGE.
 */

// Uncomment to make asset Get requests for existing 
// #define WAIT_ON_INPROGRESS_REQUESTS

using System;
using System.IO;
using System.Collections.Generic;
using System.Reflection;
using System.Runtime.Serialization;
using System.Runtime.Serialization.Formatters.Binary;
using System.Threading;
using System.Timers;

using log4net;
using Nini.Config;
using Mono.Addins;
using OpenMetaverse;

using OpenSim.Framework;
using OpenSim.Framework.Console;
using OpenSim.Region.Framework.Interfaces;
using OpenSim.Region.Framework.Scenes;
using OpenSim.Services.Interfaces;


//[assembly: Addin("FlotsamAssetCache", "1.1")]
//[assembly: AddinDependency("OpenSim", "0.5")]

namespace OpenSim.Region.CoreModules.Asset
{
    [Extension(Path = "/OpenSim/RegionModules", NodeName = "RegionModule", Id = "FlotsamAssetCache")]
    public class FlotsamAssetCache : ISharedRegionModule, IImprovedAssetCache, IAssetService
    {
        private static readonly ILog m_log =
                LogManager.GetLogger(
                MethodBase.GetCurrentMethod().DeclaringType);

        private bool m_Enabled;

        private const string m_ModuleName = "FlotsamAssetCache";
        private const string m_DefaultCacheDirectory = "./assetcache";
        private string m_CacheDirectory = m_DefaultCacheDirectory;

        private readonly List<char> m_InvalidChars = new List<char>();

        private int m_LogLevel = 0;
        private ulong m_HitRateDisplay = 100; // How often to display hit statistics, given in requests

        private static ulong m_Requests;
        private static ulong m_RequestsForInprogress;
        private static ulong m_DiskHits;
        private static ulong m_MemoryHits;
        private static double m_HitRateMemory;
        private static double m_HitRateFile;

#if WAIT_ON_INPROGRESS_REQUESTS
        private Dictionary<string, ManualResetEvent> m_CurrentlyWriting = new Dictionary<string, ManualResetEvent>();
        private int m_WaitOnInprogressTimeout = 3000;
#else
        private HashSet<string> m_CurrentlyWriting = new HashSet<string>();
#endif

        private bool m_FileCacheEnabled = true;

        private ExpiringCache<string, AssetBase> m_MemoryCache;
        private bool m_MemoryCacheEnabled = false;

        // Expiration is expressed in hours.
        private const double m_DefaultMemoryExpiration = 2;
        private const double m_DefaultFileExpiration = 48;
        private TimeSpan m_MemoryExpiration = TimeSpan.FromHours(m_DefaultMemoryExpiration);
        private TimeSpan m_FileExpiration = TimeSpan.FromHours(m_DefaultFileExpiration);
        private TimeSpan m_FileExpirationCleanupTimer = TimeSpan.FromHours(0.166);

        private static int m_CacheDirectoryTiers = 1;
        private static int m_CacheDirectoryTierLen = 3;
        private static int m_CacheWarnAt = 30000;

        private System.Timers.Timer m_CacheCleanTimer;

        private IAssetService m_AssetService;
        private List<Scene> m_Scenes = new List<Scene>();

        public FlotsamAssetCache()
        {
            m_InvalidChars.AddRange(Path.GetInvalidPathChars());
            m_InvalidChars.AddRange(Path.GetInvalidFileNameChars());
        }

        public Type ReplaceableInterface 
        {
            get { return null; }
        }

        public string Name
        {
            get { return m_ModuleName; }
        }

        public void Initialise(IConfigSource source)
        {
            IConfig moduleConfig = source.Configs["Modules"];
            
            if (moduleConfig != null)
            {
                string name = moduleConfig.GetString("AssetCaching", String.Empty);

                if (name == Name)
                {
                    m_MemoryCache = new ExpiringCache<string, AssetBase>();
                    m_Enabled = true;

                    m_log.InfoFormat("[FLOTSAM ASSET CACHE]: {0} enabled", this.Name);

                    IConfig assetConfig = source.Configs["AssetCache"];
                    if (assetConfig == null)
                    {
                        m_log.Debug(
                           "[FLOTSAM ASSET CACHE]: AssetCache section missing from config (not copied config-include/FlotsamCache.ini.example?  Using defaults.");
                    }
                    else
                    {
                        m_FileCacheEnabled = assetConfig.GetBoolean("FileCacheEnabled", m_FileCacheEnabled);
                        m_CacheDirectory = assetConfig.GetString("CacheDirectory", m_DefaultCacheDirectory);

                        m_MemoryCacheEnabled = assetConfig.GetBoolean("MemoryCacheEnabled", m_MemoryCacheEnabled);
                        m_MemoryExpiration = TimeSpan.FromHours(assetConfig.GetDouble("MemoryCacheTimeout", m_DefaultMemoryExpiration));
    
    #if WAIT_ON_INPROGRESS_REQUESTS
                        m_WaitOnInprogressTimeout = assetConfig.GetInt("WaitOnInprogressTimeout", 3000);
    #endif
    
                        m_LogLevel = assetConfig.GetInt("LogLevel", m_LogLevel);
                        m_HitRateDisplay = (ulong)assetConfig.GetLong("HitRateDisplay", (long)m_HitRateDisplay);

                        m_FileExpiration = TimeSpan.FromHours(assetConfig.GetDouble("FileCacheTimeout", m_DefaultFileExpiration));
                        m_FileExpirationCleanupTimer
                            = TimeSpan.FromHours(
                                assetConfig.GetDouble("FileCleanupTimer", m_FileExpirationCleanupTimer.TotalHours));

                        m_CacheDirectoryTiers = assetConfig.GetInt("CacheDirectoryTiers", m_CacheDirectoryTiers);
                        m_CacheDirectoryTierLen = assetConfig.GetInt("CacheDirectoryTierLength", m_CacheDirectoryTierLen);

                        m_CacheWarnAt = assetConfig.GetInt("CacheWarnAt", m_CacheWarnAt);
                    }

                    m_log.InfoFormat("[FLOTSAM ASSET CACHE]: Cache Directory {0}", m_CacheDirectory);

                    if (m_FileCacheEnabled && (m_FileExpiration > TimeSpan.Zero) && (m_FileExpirationCleanupTimer > TimeSpan.Zero))
                    {
                        m_CacheCleanTimer = new System.Timers.Timer(m_FileExpirationCleanupTimer.TotalMilliseconds);
                        m_CacheCleanTimer.AutoReset = true;
                        m_CacheCleanTimer.Elapsed += CleanupExpiredFiles;
                        lock (m_CacheCleanTimer)
                            m_CacheCleanTimer.Start();
                    }

                    if (m_CacheDirectoryTiers < 1)
                    {
                        m_CacheDirectoryTiers = 1;
                    }
                    else if (m_CacheDirectoryTiers > 3)
                    {
                        m_CacheDirectoryTiers = 3;
                    }

                    if (m_CacheDirectoryTierLen < 1)
                    {
                        m_CacheDirectoryTierLen = 1;
                    }
                    else if (m_CacheDirectoryTierLen > 4)
                    {
                        m_CacheDirectoryTierLen = 4;
                    }

                    MainConsole.Instance.Commands.AddCommand("Assets", true, "fcache status", "fcache status", "Display cache status", HandleConsoleCommand);
                    MainConsole.Instance.Commands.AddCommand("Assets", true, "fcache clear",  "fcache clear [file] [memory]", "Remove all assets in the cache.  If file or memory is specified then only this cache is cleared.", HandleConsoleCommand);
                    MainConsole.Instance.Commands.AddCommand("Assets", true, "fcache assets", "fcache assets", "Attempt a deep scan and cache of all assets in all scenes", HandleConsoleCommand);
                    MainConsole.Instance.Commands.AddCommand("Assets", true, "fcache expire", "fcache expire <datetime>", "Purge cached assets older then the specified date/time", HandleConsoleCommand);
                }
            }
        }

        public void PostInitialise()
        {
        }

        public void Close()
        {
        }

        public void AddRegion(Scene scene)
        {
            if (m_Enabled)
            {
                scene.RegisterModuleInterface<IImprovedAssetCache>(this);
                m_Scenes.Add(scene);

            }
        }

        public void RemoveRegion(Scene scene)
        {
            if (m_Enabled)
            {
                scene.UnregisterModuleInterface<IImprovedAssetCache>(this);
                m_Scenes.Remove(scene);
            }
        }

        public void RegionLoaded(Scene scene)
        {
            if (m_Enabled && m_AssetService == null)
                m_AssetService = scene.RequestModuleInterface<IAssetService>();
        }

        ////////////////////////////////////////////////////////////
        // IImprovedAssetCache
        //

        private void UpdateMemoryCache(string key, AssetBase asset)
        {
            m_MemoryCache.AddOrUpdate(key, asset, m_MemoryExpiration);
        }

        private void UpdateFileCache(string key, AssetBase asset)
        {
            // TODO: Spawn this off to some seperate thread to do the actual writing
            if (asset != null)
            {
                string filename = GetFileName(key);

                try
                {
                    // If the file is already cached, don't cache it, just touch it so access time is updated
                    if (File.Exists(filename))
                    {
                        // We don't really want to know about sharing
                        // violations here. If the file is locked, then
                        // the other thread has updated the time for us.
                        try
                        {
                            lock (m_CurrentlyWriting)
                            {
                                if (!m_CurrentlyWriting.Contains(filename))
                                    File.SetLastAccessTime(filename, DateTime.Now);
                            }
                        }
                        catch
                        {
                        }
                    } else {

                        // Once we start writing, make sure we flag that we're writing
                        // that object to the cache so that we don't try to write the 
                        // same file multiple times.
                        lock (m_CurrentlyWriting)
                        {
#if WAIT_ON_INPROGRESS_REQUESTS
                            if (m_CurrentlyWriting.ContainsKey(filename))
                            {
                                return;
                            }
                            else
                            {
                                m_CurrentlyWriting.Add(filename, new ManualResetEvent(false));
                            }

#else
                            if (m_CurrentlyWriting.Contains(filename))
                            {
                                return;
                            }
                            else
                            {
                                m_CurrentlyWriting.Add(filename);
                            }
#endif

                        }

                        Util.FireAndForget(
                            delegate { WriteFileCache(filename, asset); });
                    }
                }
                catch (Exception e)
                {
                    m_log.ErrorFormat(
                        "[FLOTSAM ASSET CACHE]: Failed to update cache for asset {0}.  Exception {1} {2}",
                        asset.ID, e.Message, e.StackTrace);
                }
<<<<<<< HEAD
=======
            }
            catch (Exception e)
            {
                m_log.WarnFormat(
                    "[FLOTSAM ASSET CACHE]: Failed to update cache for asset {0}.  Exception {1} {2}",
                    asset.ID, e.Message, e.StackTrace);
>>>>>>> 4d5c0483
            }
        }

        public void Cache(AssetBase asset)
        {
            // TODO: Spawn this off to some seperate thread to do the actual writing
            if (asset != null)
            {
                //m_log.DebugFormat("[FLOTSAM ASSET CACHE]: Caching asset with id {0}", asset.ID);

                if (m_MemoryCacheEnabled)
                    UpdateMemoryCache(asset.ID, asset);

                if (m_FileCacheEnabled)
                    UpdateFileCache(asset.ID, asset);
            }
        }

        /// <summary>
        /// Try to get an asset from the in-memory cache.
        /// </summary>
        /// <param name="id"></param>
        /// <returns></returns>
        private AssetBase GetFromMemoryCache(string id)
        {
            AssetBase asset = null;

            if (m_MemoryCache.TryGetValue(id, out asset))
                m_MemoryHits++;

            return asset;
        }

        private bool CheckFromMemoryCache(string id)
        {
            AssetBase asset = null;

            if (m_MemoryCache.TryGetValue(id, out asset))
                return true;

            return false;
        }


        /// <summary>
        /// Try to get an asset from the file cache.
        /// </summary>
        /// <param name="id"></param>
        /// <returns>An asset retrieved from the file cache.  null if there was a problem retrieving an asset.</returns>
        private AssetBase GetFromFileCache(string id)
        {
            AssetBase asset = null;
           
            string filename = GetFileName(id);

            if (File.Exists(filename))
            {
                FileStream stream = null;
                try
                {
                    stream = File.Open(filename, FileMode.Open, FileAccess.Read, FileShare.Read);
                    BinaryFormatter bformatter = new BinaryFormatter();

                    asset = (AssetBase)bformatter.Deserialize(stream);

                    m_DiskHits++;
                }
                catch (System.Runtime.Serialization.SerializationException e)
                {
                    m_log.WarnFormat(
                        "[FLOTSAM ASSET CACHE]: Failed to get file {0} for asset {1}.  Exception {2} {3}",
                        filename, id, e.Message, e.StackTrace);

                    // If there was a problem deserializing the asset, the asset may
                    // either be corrupted OR was serialized under an old format
                    // {different version of AssetBase} -- we should attempt to
                    // delete it and re-cache
                    File.Delete(filename);
                }
                catch (Exception e)
                {
                    m_log.WarnFormat(
                        "[FLOTSAM ASSET CACHE]: Failed to get file {0} for asset {1}.  Exception {2} {3}",
                        filename, id, e.Message, e.StackTrace);
                }
                finally
                {
                    if (stream != null)
                        stream.Close();
                }
            }

#if WAIT_ON_INPROGRESS_REQUESTS
            // Check if we're already downloading this asset.  If so, try to wait for it to
            // download.
            if (m_WaitOnInprogressTimeout > 0)
            {
                m_RequestsForInprogress++;

                ManualResetEvent waitEvent;
                if (m_CurrentlyWriting.TryGetValue(filename, out waitEvent))
                {
                    waitEvent.WaitOne(m_WaitOnInprogressTimeout);
                    return Get(id);
                }
            }
#else
            // Track how often we have the problem that an asset is requested while
            // it is still being downloaded by a previous request.
            if (m_CurrentlyWriting.Contains(filename))
            {
                m_RequestsForInprogress++;
            }
#endif
            return asset;
        }

        private bool CheckFromFileCache(string id)
        {
            bool found = false;

            string filename = GetFileName(id);
            if (File.Exists(filename))
            {
                // actually check if we can open it, and so update expire
                FileStream stream = null;
                try
                {
                    stream = File.Open(filename, FileMode.Open, FileAccess.Read, FileShare.Read);
                    if (stream != null)
                    {
                        found = true;
                        stream.Close();
                    }

                }
                catch (System.Runtime.Serialization.SerializationException e)
                {
                    found = false;
                    m_log.ErrorFormat(
                        "[FLOTSAM ASSET CACHE]: Failed to check file {0} for asset {1}.  Exception {2} {3}",
                        filename, id, e.Message, e.StackTrace);

                    // If there was a problem deserializing the asset, the asset may
                    // either be corrupted OR was serialized under an old format
                    // {different version of AssetBase} -- we should attempt to
                    // delete it and re-cache
                    File.Delete(filename);
                }
                catch (Exception e)
                {
                    found = false;
                    m_log.ErrorFormat(
                        "[FLOTSAM ASSET CACHE]: Failed to check file {0} for asset {1}.  Exception {2} {3}",
                        filename, id, e.Message, e.StackTrace);
                }
            }

            return found;
        }

        public AssetBase Get(string id)
        {
            m_Requests++;

            AssetBase asset = null;

            if (m_MemoryCacheEnabled)
                asset = GetFromMemoryCache(id);

            if (asset == null && m_FileCacheEnabled)
            {
                asset = GetFromFileCache(id);

                if (m_MemoryCacheEnabled && asset != null)
                    UpdateMemoryCache(id, asset);
            }

            if (((m_LogLevel >= 1)) && (m_HitRateDisplay != 0) && (m_Requests % m_HitRateDisplay == 0))
            {
                m_HitRateFile = (double)m_DiskHits / m_Requests * 100.0;

                m_log.InfoFormat("[FLOTSAM ASSET CACHE]: Cache Get :: {0} :: {1}", id, asset == null ? "Miss" : "Hit");
                m_log.InfoFormat("[FLOTSAM ASSET CACHE]: File Hit Rate {0}% for {1} requests", m_HitRateFile.ToString("0.00"), m_Requests);

                if (m_MemoryCacheEnabled)
                {
                    m_HitRateMemory = (double)m_MemoryHits / m_Requests * 100.0;
                    m_log.InfoFormat("[FLOTSAM ASSET CACHE]: Memory Hit Rate {0}% for {1} requests", m_HitRateMemory.ToString("0.00"), m_Requests);
                }

                m_log.InfoFormat("[FLOTSAM ASSET CACHE]: {0} unnessesary requests due to requests for assets that are currently downloading.", m_RequestsForInprogress);
            }

            return asset;
        }

        public bool Check(string id)
        {
            if (m_MemoryCacheEnabled && CheckFromMemoryCache(id))
                return true;

            if (m_FileCacheEnabled && CheckFromFileCache(id))
                return true;
            return false;
        }

        public AssetBase GetCached(string id)
        {
            return Get(id);
        }

        public AssetBase CheckCached(string id)
        {
            return Get(id);
        }

        public void Expire(string id)
        {
            if (m_LogLevel >= 2)
                m_log.DebugFormat("[FLOTSAM ASSET CACHE]: Expiring Asset {0}", id);

            try
            {
                if (m_FileCacheEnabled)
                {
                    string filename = GetFileName(id);
                    if (File.Exists(filename))
                    {
                        File.Delete(filename);
                    }
                }

                if (m_MemoryCacheEnabled)
                    m_MemoryCache.Remove(id);
            }
            catch (Exception e)
            {
                m_log.WarnFormat(
                    "[FLOTSAM ASSET CACHE]: Failed to expire cached file {0}.  Exception {1} {2}",
                    id, e.Message, e.StackTrace);
            }
        }

        public void Clear()
        {
            if (m_LogLevel >= 2)
                m_log.Debug("[FLOTSAM ASSET CACHE]: Clearing caches.");

            if (m_FileCacheEnabled)
            {
                foreach (string dir in Directory.GetDirectories(m_CacheDirectory))
                {
                    Directory.Delete(dir);
                }
            }

            if (m_MemoryCacheEnabled)
                m_MemoryCache.Clear();
        }

        private void CleanupExpiredFiles(object source, ElapsedEventArgs e)
        {
            if (m_LogLevel >= 2)
                m_log.DebugFormat("[FLOTSAM ASSET CACHE]: Checking for expired files older then {0}.", m_FileExpiration);

            // Purge all files last accessed prior to this point
            DateTime purgeLine = DateTime.Now - m_FileExpiration;

            // An asset cache may contain local non-temporary assets that are not in the asset service.  Therefore,
            // before cleaning up expired files we must scan the objects in the scene to make sure that we retain
            // such local assets if they have not been recently accessed.
            TouchAllSceneAssets(false);

            foreach (string dir in Directory.GetDirectories(m_CacheDirectory))
            {
                CleanExpiredFiles(dir, purgeLine);
            }
        }

        /// <summary>
        /// Recurses through specified directory checking for asset files last 
        /// accessed prior to the specified purge line and deletes them.  Also 
        /// removes empty tier directories.
        /// </summary>
        /// <param name="dir"></param>
        /// <param name="purgeLine"></param>
        private void CleanExpiredFiles(string dir, DateTime purgeLine)
        {
            try
            {
                foreach (string file in Directory.GetFiles(dir))
                {
                    if (File.GetLastAccessTime(file) < purgeLine)
                    {
                        File.Delete(file);
                    }
                }

                // Recurse into lower tiers
                foreach (string subdir in Directory.GetDirectories(dir))
                {
                    CleanExpiredFiles(subdir, purgeLine);
                }

                // Check if a tier directory is empty, if so, delete it
                int dirSize = Directory.GetFiles(dir).Length + Directory.GetDirectories(dir).Length;
                if (dirSize == 0)
                {
                    Directory.Delete(dir);
                }
                else if (dirSize >= m_CacheWarnAt)
                {
                    m_log.WarnFormat(
                        "[FLOTSAM ASSET CACHE]: Cache folder exceeded CacheWarnAt limit {0} {1}.  Suggest increasing tiers, tier length, or reducing cache expiration", 
                        dir, dirSize);
                }
            }
            catch (Exception e)
            {
                m_log.Warn(
                    string.Format("[FLOTSAM ASSET CACHE]: Could not complete clean of expired files in {0}, exception  ", dir), e);
            }
        }

        /// <summary>
        /// Determines the filename for an AssetID stored in the file cache
        /// </summary>
        /// <param name="id"></param>
        /// <returns></returns>
        private string GetFileName(string id)
        {
            // Would it be faster to just hash the darn thing?
            foreach (char c in m_InvalidChars)
            {
                id = id.Replace(c, '_');
            }

            string path = m_CacheDirectory;
            for (int p = 1; p <= m_CacheDirectoryTiers; p++)
            {
                string pathPart = id.Substring((p - 1) * m_CacheDirectoryTierLen, m_CacheDirectoryTierLen);
                path = Path.Combine(path, pathPart);
            }

            return Path.Combine(path, id);
        }

        /// <summary>
        /// Writes a file to the file cache, creating any nessesary 
        /// tier directories along the way
        /// </summary>
        /// <param name="filename"></param>
        /// <param name="asset"></param>
        private void WriteFileCache(string filename, AssetBase asset)
        {
            Stream stream = null;

            // Make sure the target cache directory exists
            string directory = Path.GetDirectoryName(filename);

            // Write file first to a temp name, so that it doesn't look 
            // like it's already cached while it's still writing.
            string tempname = Path.Combine(directory, Path.GetRandomFileName());

            try
            {
                try
                {
                    if (!Directory.Exists(directory))
                    {
                        Directory.CreateDirectory(directory);
                    }
    
                    stream = File.Open(tempname, FileMode.Create);
                    BinaryFormatter bformatter = new BinaryFormatter();
                    bformatter.Serialize(stream, asset);
                }
                catch (IOException e)
                {
                    m_log.WarnFormat(
                        "[FLOTSAM ASSET CACHE]: Failed to write asset {0} to temporary location {1} (final {2}) on cache in {3}.  Exception {4} {5}.",
                        asset.ID, tempname, filename, directory, e.Message, e.StackTrace);

                    return;
                }
                finally
                {
                    if (stream != null)
                        stream.Close();
                }

                try
                {
                    // Now that it's written, rename it so that it can be found.
                    //
    //                File.Copy(tempname, filename, true);
    //                File.Delete(tempname);
                    //
                    // For a brief period, this was done as a separate copy and then temporary file delete operation to
                    // avoid an IOException caused by move if some competing thread had already written the file.
                    // However, this causes exceptions on Windows when other threads attempt to read a file
                    // which is still being copied.  So instead, go back to moving the file and swallow any IOException.
                    //
                    // This situation occurs fairly rarely anyway.  We assume in this that moves are atomic on the
                    // filesystem.
                    File.Move(tempname, filename);
    
                    if (m_LogLevel >= 2)
                        m_log.DebugFormat("[FLOTSAM ASSET CACHE]: Cache Stored :: {0}", asset.ID);
                }
                catch (IOException)
                {
                    // If we see an IOException here it's likely that some other competing thread has written the
                    // cache file first, so ignore.  Other IOException errors (e.g. filesystem full) should be
                    // signally by the earlier temporary file writing code.
                }
            }
            finally
            {
                // Even if the write fails with an exception, we need to make sure
                // that we release the lock on that file, otherwise it'll never get
                // cached
                lock (m_CurrentlyWriting)
                {
#if WAIT_ON_INPROGRESS_REQUESTS
                    ManualResetEvent waitEvent;
                    if (m_CurrentlyWriting.TryGetValue(filename, out waitEvent))
                    {
                        m_CurrentlyWriting.Remove(filename);
                        waitEvent.Set();
                    }
#else
                    m_CurrentlyWriting.Remove(filename);
#endif
                }
            }
        }

        /// <summary>
        /// Scan through the file cache, and return number of assets currently cached.
        /// </summary>
        /// <param name="dir"></param>
        /// <returns></returns>
        private int GetFileCacheCount(string dir)
        {
            int count = Directory.GetFiles(dir).Length;

            foreach (string subdir in Directory.GetDirectories(dir))
            {
                count += GetFileCacheCount(subdir);
            }

            return count;
        }

        /// <summary>
        /// This notes the last time the Region had a deep asset scan performed on it.
        /// </summary>
        /// <param name="regionID"></param>
        private void StampRegionStatusFile(UUID regionID)
        {
            string RegionCacheStatusFile = Path.Combine(m_CacheDirectory, "RegionStatus_" + regionID.ToString() + ".fac");

            try 
            {
                if (File.Exists(RegionCacheStatusFile))
                {
                    File.SetLastWriteTime(RegionCacheStatusFile, DateTime.Now);
                }
                else
                {
                    File.WriteAllText(
                        RegionCacheStatusFile, 
                        "Please do not delete this file unless you are manually clearing your Flotsam Asset Cache.");
                }
            }
            catch (Exception e)
            {
                m_log.Warn(
                    string.Format(
                        "[FLOTSAM ASSET CACHE]: Could not stamp region status file for region {0}.  Exception  ", 
                        regionID), 
                    e);
            }
        }

        /// <summary>
        /// Iterates through all Scenes, doing a deep scan through assets 
        /// to update the access time of all assets present in the scene or referenced by assets
        /// in the scene.
        /// </summary>
        /// <param name="storeUncached">
        /// If true, then assets scanned which are not found in cache are added to the cache.
        /// </param>
        /// <returns>Number of distinct asset references found in the scene.</returns>
        private int TouchAllSceneAssets(bool storeUncached)
        {
            UuidGatherer gatherer = new UuidGatherer(m_AssetService);

            HashSet<UUID> uniqueUuids = new HashSet<UUID>();
            Dictionary<UUID, AssetType> assets = new Dictionary<UUID, AssetType>();

            foreach (Scene s in m_Scenes)
            {
                StampRegionStatusFile(s.RegionInfo.RegionID);

                s.ForEachSOG(delegate(SceneObjectGroup e)
                {                   
                    gatherer.GatherAssetUuids(e, assets);

                    foreach (UUID assetID in assets.Keys)
                    {
                        uniqueUuids.Add(assetID);

                        string filename = GetFileName(assetID.ToString());

                        if (File.Exists(filename))
                        {
                            File.SetLastAccessTime(filename, DateTime.Now);
                        }
                        else if (storeUncached)
                        {
                            AssetBase cachedAsset = m_AssetService.Get(assetID.ToString());
                            if (cachedAsset == null && assets[assetID] != AssetType.Unknown)
                                m_log.DebugFormat(
                                "[FLOTSAM ASSET CACHE]: Could not find asset {0}, type {1} referenced by object {2} at {3} in scene {4} when pre-caching all scene assets",
                                    assetID, assets[assetID], e.Name, e.AbsolutePosition, s.Name);
                        }
                    }

                    assets.Clear();
                });
            }


            return uniqueUuids.Count;
        }

        /// <summary>
        /// Deletes all cache contents
        /// </summary>
        private void ClearFileCache()
        {
            foreach (string dir in Directory.GetDirectories(m_CacheDirectory))
            {
                try
                {
                    Directory.Delete(dir, true);
                }
                catch (Exception e)
                {
                    m_log.WarnFormat(
                        "[FLOTSAM ASSET CACHE]: Couldn't clear asset cache directory {0} from {1}.  Exception {2} {3}",
                        dir, m_CacheDirectory, e.Message, e.StackTrace);
                }
            }

            foreach (string file in Directory.GetFiles(m_CacheDirectory))
            {
                try
                {
                    File.Delete(file);
                }
                catch (Exception e)
                {
                    m_log.WarnFormat(
                        "[FLOTSAM ASSET CACHE]: Couldn't clear asset cache file {0} from {1}.  Exception {1} {2}",
                        file, m_CacheDirectory, e.Message, e.StackTrace);
                }
            }
        }

        #region Console Commands
        private void HandleConsoleCommand(string module, string[] cmdparams)
        {
            if (cmdparams.Length >= 2)
            {
                string cmd = cmdparams[1];
                switch (cmd)
                {
                    case "status":
                        if (m_MemoryCacheEnabled)
                            m_log.InfoFormat("[FLOTSAM ASSET CACHE]: Memory Cache : {0} assets", m_MemoryCache.Count);
                        else
                            m_log.InfoFormat("[FLOTSAM ASSET CACHE]: Memory cache disabled");

                        if (m_FileCacheEnabled)
                        {
                            int fileCount = GetFileCacheCount(m_CacheDirectory);
                            m_log.InfoFormat("[FLOTSAM ASSET CACHE]: File Cache : {0} assets", fileCount);
    
                            foreach (string s in Directory.GetFiles(m_CacheDirectory, "*.fac"))
                            {
                                m_log.Info("[FLOTSAM ASSET CACHE]: Deep scans have previously been performed on the following regions:");
    
                                string RegionID = s.Remove(0,s.IndexOf("_")).Replace(".fac","");
                                DateTime RegionDeepScanTMStamp = File.GetLastWriteTime(s);
                                m_log.InfoFormat("[FLOTSAM ASSET CACHE]: Region: {0}, {1}", RegionID, RegionDeepScanTMStamp.ToString("MM/dd/yyyy hh:mm:ss"));
                            }
                        }
                        else
                        {
                            m_log.InfoFormat("[FLOTSAM ASSET CACHE]: File cache disabled");
                        }

                        break;

                    case "clear":
                        if (cmdparams.Length < 2)
                        {
                            m_log.Warn("[FLOTSAM ASSET CACHE]: Usage is fcache clear [file] [memory]");
                            break;
                        }

                        bool clearMemory = false, clearFile = false;

                        if (cmdparams.Length == 2)
                        {
                            clearMemory = true;
                            clearFile = true;
                        }
                        foreach (string s in cmdparams)
                        {
                            if (s.ToLower() == "memory")
                                clearMemory = true;
                            else if (s.ToLower() == "file")
                                clearFile = true;
                        }

                        if (clearMemory)
                        {
                            if (m_MemoryCacheEnabled)
                            {
                                m_MemoryCache.Clear();
                                m_log.Info("[FLOTSAM ASSET CACHE]: Memory cache cleared.");
                            }
                            else
                            {
                                m_log.Info("[FLOTSAM ASSET CACHE]: Memory cache not enabled.");
                            }
                        }
    
                        if (clearFile)
                        {
                            if (m_FileCacheEnabled)
                            {
                                ClearFileCache();
                                m_log.Info("[FLOTSAM ASSET CACHE]: File cache cleared.");
                            }
                            else
                            {
                                m_log.Info("[FLOTSAM ASSET CACHE]: File cache not enabled.");
                            }
                        }

                        break;

                    case "assets":
                        m_log.Info("[FLOTSAM ASSET CACHE]: Ensuring assets are cached for all scenes.");

                        Util.FireAndForget(delegate {
                            int assetReferenceTotal = TouchAllSceneAssets(true);
                            m_log.InfoFormat(
                                "[FLOTSAM ASSET CACHE]: Completed check with {0} assets.",
                                assetReferenceTotal);
                        });

                        break;

                    case "expire":
                        if (cmdparams.Length < 3)
                        {
                            m_log.InfoFormat("[FLOTSAM ASSET CACHE]: Invalid parameters for Expire, please specify a valid date & time", cmd);
                            break;
                        }

                        string s_expirationDate = "";
                        DateTime expirationDate;

                        if (cmdparams.Length > 3)
                        {
                            s_expirationDate = string.Join(" ", cmdparams, 2, cmdparams.Length - 2);
                        }
                        else
                        {
                            s_expirationDate = cmdparams[2];
                        }

                        if (!DateTime.TryParse(s_expirationDate, out expirationDate))
                        {
                            m_log.InfoFormat("[FLOTSAM ASSET CACHE]: {0} is not a valid date & time", cmd);
                            break;
                        }

                        if (m_FileCacheEnabled)
                            CleanExpiredFiles(m_CacheDirectory, expirationDate);
                        else
                            m_log.InfoFormat("[FLOTSAM ASSET CACHE]: File cache not active, not clearing.");

                        break;
                    default:
                        m_log.InfoFormat("[FLOTSAM ASSET CACHE]: Unknown command {0}", cmd);
                        break;
                }
            }
            else if (cmdparams.Length == 1)
            {
                m_log.InfoFormat("[FLOTSAM ASSET CACHE]: fcache status - Display cache status");
                m_log.InfoFormat("[FLOTSAM ASSET CACHE]: fcache clearmem - Remove all assets cached in memory");
                m_log.InfoFormat("[FLOTSAM ASSET CACHE]: fcache clearfile - Remove all assets cached on disk");
                m_log.InfoFormat("[FLOTSAM ASSET CACHE]: fcache cachescenes - Attempt a deep cache of all assets in all scenes");
                m_log.InfoFormat("[FLOTSAM ASSET CACHE]: fcache <datetime> - Purge assets older then the specified date & time");
            }
        }

        #endregion

        #region IAssetService Members

        public AssetMetadata GetMetadata(string id)
        {
            AssetBase asset = Get(id);
            return asset.Metadata;
        }

        public byte[] GetData(string id)
        {
            AssetBase asset = Get(id);
            return asset.Data;
        }

        public bool CheckData(string id)
        {
            return Check(id); ;
        }

        public bool Get(string id, object sender, AssetRetrieved handler)
        {
            AssetBase asset = Get(id);
            handler(id, sender, asset);
            return true;
        }

        public string Store(AssetBase asset)
        {
            if (asset.FullID == UUID.Zero)
            {
                asset.FullID = UUID.Random();
            }

            Cache(asset);

            return asset.ID;
        }

        public bool UpdateContent(string id, byte[] data)
        {
            AssetBase asset = Get(id);
            asset.Data = data;
            Cache(asset);
            return true;
        }

        public bool Delete(string id)
        {
            Expire(id);
            return true;
        }

        #endregion
    }
}<|MERGE_RESOLUTION|>--- conflicted
+++ resolved
@@ -315,15 +315,6 @@
                         "[FLOTSAM ASSET CACHE]: Failed to update cache for asset {0}.  Exception {1} {2}",
                         asset.ID, e.Message, e.StackTrace);
                 }
-<<<<<<< HEAD
-=======
-            }
-            catch (Exception e)
-            {
-                m_log.WarnFormat(
-                    "[FLOTSAM ASSET CACHE]: Failed to update cache for asset {0}.  Exception {1} {2}",
-                    asset.ID, e.Message, e.StackTrace);
->>>>>>> 4d5c0483
             }
         }
 
