--- conflicted
+++ resolved
@@ -306,15 +306,12 @@
             // m_log.DebugFormat("[CHAT] Broadcast: fromID {0} fromName {1}, cType {2}, sType {3}", fromID, fromName, cType, sourceType);
             HashSet<UUID> receiverIDs = new HashSet<UUID>();
             
-<<<<<<< HEAD
             if (c.Scene != null)
             {
-                ((Scene)c.Scene).ForEachRootScenePresence
+                ((Scene)c.Scene).ForEachRootClient
                 (
-                    delegate(ScenePresence presence)
+                    delegate(IClientAPI client)
                     {
-                        IClientAPI client = presence.ControllingClient;
-                        
                         // don't forward SayOwner chat from objects to
                         // non-owner agents
                         if ((c.Type == ChatTypeEnum.Owner) &&
@@ -324,31 +321,12 @@
                         
                         client.SendChatMessage(c.Message, (byte)cType, CenterOfRegion, fromName, fromID, 
                                                (byte)sourceType, (byte)ChatAudibleLevel.Fully);
-                        receiverIDs.Add(presence.UUID);
+                        receiverIDs.Add(client.AgentId);
                     }
                 );
                 (c.Scene as Scene).EventManager.TriggerOnChatToClients(
                     fromID, receiverIDs, c.Message, cType, CenterOfRegion, fromName, sourceType, ChatAudibleLevel.Fully);
              }
-=======
-            ((Scene)c.Scene).ForEachRootClient(
-                delegate(IClientAPI client)
-                {   
-                    // don't forward SayOwner chat from objects to
-                    // non-owner agents
-                    if ((c.Type == ChatTypeEnum.Owner) &&
-                        (null != c.SenderObject) &&
-                        (((SceneObjectPart)c.SenderObject).OwnerID != client.AgentId))
-                        return;
-                    
-                    client.SendChatMessage(c.Message, (byte)cType, CenterOfRegion, fromName, fromID, 
-                                            (byte)sourceType, (byte)ChatAudibleLevel.Fully);
-                    receiverIDs.Add(client.AgentId);
-                });
-            
-            (c.Scene as Scene).EventManager.TriggerOnChatToClients(
-                fromID, receiverIDs, c.Message, cType, CenterOfRegion, fromName, sourceType, ChatAudibleLevel.Fully);
->>>>>>> b8d50b10
         }
 
         /// <summary>
