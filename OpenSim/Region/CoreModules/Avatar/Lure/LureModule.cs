/*
 * Copyright (c) Contributors, http://opensimulator.org/
 * See CONTRIBUTORS.TXT for a full list of copyright holders.
 *
 * Redistribution and use in source and binary forms, with or without
 * modification, are permitted provided that the following conditions are met:
 *     * Redistributions of source code must retain the above copyright
 *       notice, this list of conditions and the following disclaimer.
 *     * Redistributions in binary form must reproduce the above copyright
 *       notice, this list of conditions and the following disclaimer in the
 *       documentation and/or other materials provided with the distribution.
 *     * Neither the name of the OpenSimulator Project nor the
 *       names of its contributors may be used to endorse or promote products
 *       derived from this software without specific prior written permission.
 *
 * THIS SOFTWARE IS PROVIDED BY THE DEVELOPERS ``AS IS'' AND ANY
 * EXPRESS OR IMPLIED WARRANTIES, INCLUDING, BUT NOT LIMITED TO, THE IMPLIED
 * WARRANTIES OF MERCHANTABILITY AND FITNESS FOR A PARTICULAR PURPOSE ARE
 * DISCLAIMED. IN NO EVENT SHALL THE CONTRIBUTORS BE LIABLE FOR ANY
 * DIRECT, INDIRECT, INCIDENTAL, SPECIAL, EXEMPLARY, OR CONSEQUENTIAL DAMAGES
 * (INCLUDING, BUT NOT LIMITED TO, PROCUREMENT OF SUBSTITUTE GOODS OR SERVICES;
 * LOSS OF USE, DATA, OR PROFITS; OR BUSINESS INTERRUPTION) HOWEVER CAUSED AND
 * ON ANY THEORY OF LIABILITY, WHETHER IN CONTRACT, STRICT LIABILITY, OR TORT
 * (INCLUDING NEGLIGENCE OR OTHERWISE) ARISING IN ANY WAY OUT OF THE USE OF THIS
 * SOFTWARE, EVEN IF ADVISED OF THE POSSIBILITY OF SUCH DAMAGE.
 */

using System;
using System.Collections.Generic;
using System.Reflection;
using log4net;
using Mono.Addins;
using Nini.Config;
using OpenMetaverse;
using OpenSim.Framework;
using OpenSim.Region.Framework.Interfaces;
using OpenSim.Region.Framework.Scenes;

namespace OpenSim.Region.CoreModules.Avatar.Lure
{
    [Extension(Path = "/OpenSim/RegionModules", NodeName = "RegionModule", Id = "LureModule")]
    public class LureModule : ISharedRegionModule
    {
        private static readonly ILog m_log = LogManager.GetLogger(
                MethodBase.GetCurrentMethod().DeclaringType);

        private readonly List<Scene> m_scenes = new List<Scene>();

        private IMessageTransferModule m_TransferModule = null;
        private bool m_Enabled = false;

        public void Initialise(IConfigSource config)
        {
            if (config.Configs["Messaging"] != null)
            {
                if (config.Configs["Messaging"].GetString(
                        "LureModule", "LureModule") ==
                        "LureModule")
                {
                    m_Enabled = true;
                    m_log.DebugFormat("[LURE MODULE]: {0} enabled", Name);
                }
            }
        }

        public void AddRegion(Scene scene)
        {
            if (!m_Enabled)
                return;

            lock (m_scenes)
            {
                m_scenes.Add(scene);
                scene.EventManager.OnNewClient += OnNewClient;
                scene.EventManager.OnIncomingInstantMessage +=
                        OnGridInstantMessage;
            }
        }

        public void RegionLoaded(Scene scene)
        {
            if (!m_Enabled)
                return;

            if (m_TransferModule == null)
            {
                m_TransferModule =
                    scene.RequestModuleInterface<IMessageTransferModule>();

                if (m_TransferModule == null)
                {
                    m_log.Error("[INSTANT MESSAGE]: No message transfer module, "+
                    "lures will not work!");

                    m_Enabled = false;
                    m_scenes.Clear();
                    scene.EventManager.OnNewClient -= OnNewClient;
                    scene.EventManager.OnIncomingInstantMessage -=
                            OnGridInstantMessage;
                }
            }

        }

        public void RemoveRegion(Scene scene)
        {
            if (!m_Enabled)
                return;

            lock (m_scenes)
            {
                m_scenes.Remove(scene);
                scene.EventManager.OnNewClient -= OnNewClient;
                scene.EventManager.OnIncomingInstantMessage -=
                        OnGridInstantMessage;
            }
        }

        void OnNewClient(IClientAPI client)
        {
            client.OnInstantMessage += OnInstantMessage;
            client.OnStartLure += OnStartLure;
            client.OnTeleportLureRequest += OnTeleportLureRequest;
        }

        public void PostInitialise()
        {
        }

        public void Close()
        {
        }

        public string Name
        {
            get { return "LureModule"; }
        }

        public Type ReplaceableInterface
        {
            get { return null; }
        }

        public void OnInstantMessage(IClientAPI client, GridInstantMessage im)
        {
        }

        public void OnStartLure(byte lureType, string message, UUID targetid, IClientAPI client)
        {
            if (!(client.Scene is Scene))
                return;

            Scene scene = (Scene)(client.Scene);
            ScenePresence presence = scene.GetScenePresence(client.AgentId);

            // Round up Z co-ordinate rather than round-down by casting.  This stops tall avatars from being given
            // a teleport Z co-ordinate by short avatars that drops them through or embeds them in thin floors on
            // arrival.
            //
            // Ideally we would give the exact float position adjusting for the relative height of the two avatars
            // but it looks like a float component isn't possible with a parcel ID.
            UUID dest = Util.BuildFakeParcelID(
                    scene.RegionInfo.RegionHandle,
                    (uint)presence.AbsolutePosition.X,
                    (uint)presence.AbsolutePosition.Y,
                    (uint)presence.AbsolutePosition.Z + 2);

<<<<<<< HEAD
            m_log.DebugFormat("[LURE]: TP invite with message {0}", message);

            GridInstantMessage m;

            if (scene.Permissions.IsAdministrator(client.AgentId) && presence.GodLevel >= 200 && (!scene.Permissions.IsAdministrator(targetid)))
            {
                m = new GridInstantMessage(scene, client.AgentId,
                        client.FirstName+" "+client.LastName, targetid,
                        (byte)InstantMessageDialog.GodLikeRequestTeleport, false,
                        message, dest, false, presence.AbsolutePosition,
                        new Byte[0], true);
            }
            else
            {
                m = new GridInstantMessage(scene, client.AgentId,
                        client.FirstName+" "+client.LastName, targetid,
                        (byte)InstantMessageDialog.RequestTeleport, false,
                        message, dest, false, presence.AbsolutePosition,
                        new Byte[0], true);
            }
=======
            m_log.DebugFormat("TP invite with message {0}, type {1}", message, lureType);
>>>>>>> 9ca54d00

            if (m_TransferModule != null)
            {
                m_TransferModule.SendInstantMessage(m,
                    delegate(bool success) { });
            }
        }

        public void OnTeleportLureRequest(UUID lureID, uint teleportFlags, IClientAPI client)
        {
            if (!(client.Scene is Scene))
                return;

            Scene scene = (Scene)(client.Scene);

            ulong handle = 0;
            uint x = 128;
            uint y = 128;
            uint z = 70;

            Util.ParseFakeParcelID(lureID, out handle, out x, out y, out z);

            Vector3 position = new Vector3();
            position.X = (float)x;
            position.Y = (float)y;
            position.Z = (float)z;

            scene.RequestTeleportLocation(client, handle, position,
                    Vector3.Zero, teleportFlags);
        }

        private void OnGridInstantMessage(GridInstantMessage msg)
        {
            // Forward remote teleport requests
            //
            if (msg.dialog != (byte)InstantMessageDialog.RequestTeleport &&
                msg.dialog != (byte)InstantMessageDialog.GodLikeRequestTeleport)
                return;

            if (m_TransferModule != null)
            {
                m_TransferModule.SendInstantMessage(msg,
                    delegate(bool success) { });
            }
        }
    }
}<|MERGE_RESOLUTION|>--- conflicted
+++ resolved
@@ -165,8 +165,7 @@
                     (uint)presence.AbsolutePosition.Y,
                     (uint)presence.AbsolutePosition.Z + 2);
 
-<<<<<<< HEAD
-            m_log.DebugFormat("[LURE]: TP invite with message {0}", message);
+            m_log.DebugFormat("TP invite with message {0}, type {1}", message, lureType);
 
             GridInstantMessage m;
 
@@ -186,9 +185,6 @@
                         message, dest, false, presence.AbsolutePosition,
                         new Byte[0], true);
             }
-=======
-            m_log.DebugFormat("TP invite with message {0}, type {1}", message, lureType);
->>>>>>> 9ca54d00
 
             if (m_TransferModule != null)
             {
