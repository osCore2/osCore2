/*
 * Copyright (c) Contributors, http://opensimulator.org/
 * See CONTRIBUTORS.TXT for a full list of copyright holders.
 *
 * Redistribution and use in source and binary forms, with or without
 * modification, are permitted provided that the following conditions are met:
 *     * Redistributions of source code must retain the above copyright
 *       notice, this list of conditions and the following disclaimer.
 *     * Redistributions in binary form must reproduce the above copyright
 *       notice, this list of conditions and the following disclaimer in the
 *       documentation and/or other materials provided with the distribution.
 *     * Neither the name of the OpenSimulator Project nor the
 *       names of its contributors may be used to endorse or promote products
 *       derived from this software without specific prior written permission.
 *
 * THIS SOFTWARE IS PROVIDED BY THE DEVELOPERS ``AS IS'' AND ANY
 * EXPRESS OR IMPLIED WARRANTIES, INCLUDING, BUT NOT LIMITED TO, THE IMPLIED
 * WARRANTIES OF MERCHANTABILITY AND FITNESS FOR A PARTICULAR PURPOSE ARE
 * DISCLAIMED. IN NO EVENT SHALL THE CONTRIBUTORS BE LIABLE FOR ANY
 * DIRECT, INDIRECT, INCIDENTAL, SPECIAL, EXEMPLARY, OR CONSEQUENTIAL DAMAGES
 * (INCLUDING, BUT NOT LIMITED TO, PROCUREMENT OF SUBSTITUTE GOODS OR SERVICES;
 * LOSS OF USE, DATA, OR PROFITS; OR BUSINESS INTERRUPTION) HOWEVER CAUSED AND
 * ON ANY THEORY OF LIABILITY, WHETHER IN CONTRACT, STRICT LIABILITY, OR TORT
 * (INCLUDING NEGLIGENCE OR OTHERWISE) ARISING IN ANY WAY OUT OF THE USE OF THIS
 * SOFTWARE, EVEN IF ADVISED OF THE POSSIBILITY OF SUCH DAMAGE.
 */
using System;
using System.Collections.Generic;
using System.Reflection;
using log4net;
using Mono.Addins;
using Nini.Config;
using OpenMetaverse;
using OpenSim.Framework;
using OpenSim.Framework.Communications;
using OpenSim.Framework.Servers;
using OpenSim.Framework.Client;
using OpenSim.Region.Framework.Interfaces;
using OpenSim.Region.Framework.Scenes;

namespace OpenSim.Region.CoreModules.Avatar.InstantMessage
{
    [Extension(Path = "/OpenSim/RegionModules", NodeName = "RegionModule", Id = "OfflineMessageModule")]
    public class OfflineMessageModule : ISharedRegionModule
    {
        private static readonly ILog m_log = LogManager.GetLogger(MethodBase.GetCurrentMethod().DeclaringType);

        private bool enabled = true;
        private List<Scene> m_SceneList = new List<Scene>();
        private string m_RestURL = String.Empty;
        IMessageTransferModule m_TransferModule = null;
        private bool m_ForwardOfflineGroupMessages = true;

        public void Initialise(IConfigSource config)
        {
            IConfig cnf = config.Configs["Messaging"];
            if (cnf == null)
            {
                enabled = false;
                return;
            }
            if (cnf != null && cnf.GetString("OfflineMessageModule", "None") !=
                    "OfflineMessageModule")
            {
                enabled = false;
                return;
            }

            m_RestURL = cnf.GetString("OfflineMessageURL", "");
            if (m_RestURL == "")
            {
                m_log.Error("[OFFLINE MESSAGING] Module was enabled, but no URL is given, disabling");
                enabled = false;
                return;
            }

            m_ForwardOfflineGroupMessages = cnf.GetBoolean("ForwardOfflineGroupMessages", m_ForwardOfflineGroupMessages);
        }

        public void AddRegion(Scene scene)
        {
            if (!enabled)
                return;

            lock (m_SceneList)
            {
                m_SceneList.Add(scene);

                scene.EventManager.OnNewClient += OnNewClient;
            }
        }

        public void RegionLoaded(Scene scene)
        {
            if (!enabled)
                return;

            if (m_TransferModule == null)
            {
                m_TransferModule = scene.RequestModuleInterface<IMessageTransferModule>();
                if (m_TransferModule == null)
                {
                    scene.EventManager.OnNewClient -= OnNewClient;

                    enabled = false;
                    m_SceneList.Clear();

                    m_log.Error("[OFFLINE MESSAGING] No message transfer module is enabled. Diabling offline messages");
                }
                m_TransferModule.OnUndeliveredMessage += UndeliveredMessage;
            }
        }

        public void RemoveRegion(Scene scene)
        {
            if (!enabled)
                return;

            lock (m_SceneList)
            {
                m_SceneList.Remove(scene);
            }
        }

        public void PostInitialise()
        {
            if (!enabled)
                return;

            m_log.Debug("[OFFLINE MESSAGING] Offline messages enabled");
        }

        public string Name
        {
            get { return "OfflineMessageModule"; }
        }

        public Type ReplaceableInterface
        {
            get { return null; }
        }
        
        public void Close()
        {
        }

        private Scene FindScene(UUID agentID)
        {
            foreach (Scene s in m_SceneList)
            {
                ScenePresence presence = s.GetScenePresence(agentID);
                if (presence != null && !presence.IsChildAgent)
                    return s;
            }
            return null;
        }

        private IClientAPI FindClient(UUID agentID)
        {
            foreach (Scene s in m_SceneList)
            {
                ScenePresence presence = s.GetScenePresence(agentID);
                if (presence != null && !presence.IsChildAgent)
                    return presence.ControllingClient;
            }
            return null;
        }

        private void OnNewClient(IClientAPI client)
        {
            client.OnRetrieveInstantMessages += RetrieveInstantMessages;
        }

        private void RetrieveInstantMessages(IClientAPI client)
        {
            if (m_RestURL == String.Empty)
            {
                return;
            }
            else
            {
                m_log.DebugFormat("[OFFLINE MESSAGING]: Retrieving stored messages for {0}", client.AgentId);

                List<GridInstantMessage> msglist
                    = SynchronousRestObjectRequester.MakeRequest<UUID, List<GridInstantMessage>>(
                        "POST", m_RestURL + "/RetrieveMessages/", client.AgentId);

                if (msglist != null)
                {
<<<<<<< HEAD
                    foreach (GridInstantMessage im in msglist)
                    {
                        // client.SendInstantMessage(im);

=======
                    if (im.dialog == (byte)InstantMessageDialog.InventoryOffered)
                        // send it directly or else the item will be given twice
                        client.SendInstantMessage(im);
                    else
                    {
>>>>>>> 2ccd4c13
                        // Send through scene event manager so all modules get a chance
                        // to look at this message before it gets delivered.
                        //
                        // Needed for proper state management for stored group
                        // invitations
                        //
<<<<<<< HEAD

                        im.offline = 1;

=======
>>>>>>> 2ccd4c13
                        Scene s = FindScene(client.AgentId);
                        if (s != null)
                            s.EventManager.TriggerIncomingInstantMessage(im);
                    }
                }
            }
        }

        private void UndeliveredMessage(GridInstantMessage im)
        {
            if (im.dialog != (byte)InstantMessageDialog.MessageFromObject &&
                im.dialog != (byte)InstantMessageDialog.MessageFromAgent &&
                im.dialog != (byte)InstantMessageDialog.GroupNotice &&
                im.dialog != (byte)InstantMessageDialog.GroupInvitation &&
                im.dialog != (byte)InstantMessageDialog.InventoryOffered &&
                im.dialog != (byte)InstantMessageDialog.TaskInventoryOffered)
            {
                return;
            }

            Scene scene = FindScene(new UUID(im.fromAgentID));
            if (scene == null)
                scene = m_SceneList[0];

            bool success = SynchronousRestObjectRequester.MakeRequest<GridInstantMessage, bool>(
                    "POST", m_RestURL+"/SaveMessage/?scope=" +
                    scene.RegionInfo.ScopeID.ToString(), im);

            if (im.dialog == (byte)InstantMessageDialog.MessageFromAgent)
            {
                IClientAPI client = FindClient(new UUID(im.fromAgentID));
                if (client == null)
                    return;

                client.SendInstantMessage(new GridInstantMessage(
                        null, new UUID(im.toAgentID),
                        "System", new UUID(im.fromAgentID),
                        (byte)InstantMessageDialog.MessageFromAgent,
                        "User is not logged in. "+
                        (success ? "Message saved." : "Message not saved"),
                        false, new Vector3()));
            }
        }
    }
}
<|MERGE_RESOLUTION|>--- conflicted
+++ resolved
@@ -187,33 +187,26 @@
 
                 if (msglist != null)
                 {
-<<<<<<< HEAD
                     foreach (GridInstantMessage im in msglist)
                     {
-                        // client.SendInstantMessage(im);
-
-=======
-                    if (im.dialog == (byte)InstantMessageDialog.InventoryOffered)
-                        // send it directly or else the item will be given twice
-                        client.SendInstantMessage(im);
-                    else
-                    {
->>>>>>> 2ccd4c13
-                        // Send through scene event manager so all modules get a chance
-                        // to look at this message before it gets delivered.
-                        //
-                        // Needed for proper state management for stored group
-                        // invitations
-                        //
-<<<<<<< HEAD
-
-                        im.offline = 1;
-
-=======
->>>>>>> 2ccd4c13
-                        Scene s = FindScene(client.AgentId);
-                        if (s != null)
-                            s.EventManager.TriggerIncomingInstantMessage(im);
+                        if (im.dialog == (byte)InstantMessageDialog.InventoryOffered)
+                            // send it directly or else the item will be given twice
+                            client.SendInstantMessage(im);
+                        else
+                        {
+                            // Send through scene event manager so all modules get a chance
+                            // to look at this message before it gets delivered.
+                            //
+                            // Needed for proper state management for stored group
+                            // invitations
+                            //
+
+                            im.offline = 1;
+
+                            Scene s = FindScene(client.AgentId);
+                            if (s != null)
+                                s.EventManager.TriggerIncomingInstantMessage(im);
+                        }
                     }
                 }
             }
