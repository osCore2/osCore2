--- conflicted
+++ resolved
@@ -66,13 +66,10 @@
 
         protected Scene m_scene;
         protected IDialogModule m_dialogModule;
-<<<<<<< HEAD
 
         protected Dictionary<UUID, string> m_capsDict =
                 new Dictionary<UUID, string>();
         
-        public void Initialise(Scene scene, IConfigSource source)
-=======
         protected IDialogModule DialogModule
         {
             get
@@ -89,7 +86,6 @@
         }
 
         public void AddRegion(Scene scene)
->>>>>>> d589a8bc
         {
             m_scene = scene;
             m_scene.RegisterModuleInterface<IGodsModule>(this);
@@ -234,13 +230,9 @@
 
             if (sp == null && agentID != ALL_AGENTS)
             {
-<<<<<<< HEAD
                 IMessageTransferModule transferModule =
                         m_scene.RequestModuleInterface<IMessageTransferModule>();
                 if (transferModule != null)
-=======
-                if (m_scene.Permissions.IsGod(godID))
->>>>>>> d589a8bc
                 {
                     m_log.DebugFormat("[GODS]: Sending nonlocal kill for agent {0}", agentID);
                     transferModule.SendInstantMessage(new GridInstantMessage(
@@ -252,43 +244,15 @@
                 return;
             }
 
-<<<<<<< HEAD
             switch (kickflags)
             {
             case 0:
                 if (sp != null)
                 {
                     KickPresence(sp, Utils.BytesToString(reason));
-=======
-                            sp.ControllingClient.Kick(Utils.BytesToString(reason));
-                            sp.ControllingClient.Close();
-                        }
-                    }
-                    
-                    if (kickflags == 1)
-                    {
-                        sp.AllowMovement = false;
-                        if (DialogModule != null)
-                        {
-                            DialogModule.SendAlertToUser(agentID, Utils.BytesToString(reason));
-                            DialogModule.SendAlertToUser(godID, "User Frozen");
-                        }
-                    }
-                    
-                    if (kickflags == 2)
-                    {
-                        sp.AllowMovement = true;
-                        if (DialogModule != null)
-                        {
-                            DialogModule.SendAlertToUser(agentID, Utils.BytesToString(reason));
-                            DialogModule.SendAlertToUser(godID, "User Unfrozen");
-                        }
-                    }
->>>>>>> d589a8bc
                 }
                 else if (agentID == ALL_AGENTS)
                 {
-<<<<<<< HEAD
                     m_scene.ForEachRootScenePresence(
                             delegate(ScenePresence p)
                             {
@@ -296,10 +260,6 @@
                                     KickPresence(p, Utils.BytesToString(reason));
                             }
                     );
-=======
-                    if (DialogModule != null)
-                        DialogModule.SendAlertToUser(godID, "Kick request denied");
->>>>>>> d589a8bc
                 }
                 break;
             case 1:
