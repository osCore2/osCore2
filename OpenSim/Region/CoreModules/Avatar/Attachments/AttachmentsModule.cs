--- conflicted
+++ resolved
@@ -301,12 +301,8 @@
 
                     // If we're an NPC then skip all the item checks and manipulations since we don't have an
                     // inventory right now.
-<<<<<<< HEAD
-                    RezSingleAttachmentFromInventoryInternal(sp, sp.PresenceType == PresenceType.Npc ? UUID.Zero : attach.ItemID, attach.AssetID, p | (uint)0x80, null);
-=======
                     RezSingleAttachmentFromInventoryInternal(
-                        sp, sp.PresenceType == PresenceType.Npc ? UUID.Zero : attach.ItemID, attach.AssetID, p, true);
->>>>>>> 76629289
+                        sp, sp.PresenceType == PresenceType.Npc ? UUID.Zero : attach.ItemID, attach.AssetID, p, true, null);
                 }
                 catch (Exception e)
                 {
@@ -546,14 +542,10 @@
                 return null;
             }
 
-<<<<<<< HEAD
-            return RezSingleAttachmentFromInventoryInternal(sp, itemID, UUID.Zero, AttachmentPt, doc);
-=======
             bool append = (AttachmentPt & 0x80) != 0;
             AttachmentPt &= 0x7f;
 
-            return RezSingleAttachmentFromInventoryInternal(sp, itemID, UUID.Zero, AttachmentPt, append);
->>>>>>> 76629289
+            return RezSingleAttachmentFromInventoryInternal(sp, itemID, UUID.Zero, AttachmentPt, append, doc);
         }
 
         public void RezMultipleAttachmentsFromInventory(IScenePresence sp, List<KeyValuePair<UUID, uint>> rezlist)
@@ -963,11 +955,7 @@
         }
 
         protected SceneObjectGroup RezSingleAttachmentFromInventoryInternal(
-<<<<<<< HEAD
-            IScenePresence sp, UUID itemID, UUID assetID, uint attachmentPt, XmlDocument doc)
-=======
-            IScenePresence sp, UUID itemID, UUID assetID, uint attachmentPt, bool append)
->>>>>>> 76629289
+            IScenePresence sp, UUID itemID, UUID assetID, uint attachmentPt, bool append, XmlDocument doc)
         {
             if (m_invAccessModule == null)
                 return null;
