--- conflicted
+++ resolved
@@ -196,12 +196,8 @@
 
             SceneObjectGroup so = SceneHelpers.AddSceneObject(scene, attName, sp.UUID);
 
-<<<<<<< HEAD
+            m_numberOfAttachEventsFired = 0;
             scene.AttachmentsModule.AttachObject(sp, so, (uint)AttachmentPoint.Chest, false, false, false);
-=======
-            m_numberOfAttachEventsFired = 0;
-            scene.AttachmentsModule.AttachObject(sp, so, (uint)AttachmentPoint.Chest, false, false);
->>>>>>> 4e9509da
 
             // Check status on scene presence
             Assert.That(sp.HasAttachments(), Is.True);
