--- conflicted
+++ resolved
@@ -678,13 +678,12 @@
             if (!Scene.Permissions.CanIssueEstateCommand(remover_client.AgentId, false))
                 return;
 
-            Scene.ForEachRootScenePresence(delegate(ScenePresence sp)
-            {
-                if (sp.UUID != senderID)
+            Scene.ForEachRootScenePresence(delegate(ScenePresence p)
+            {
+                if (p.UUID != senderID)
                 {
                     // make sure they are still there, we could be working down a long list
                     // Also make sure they are actually in the region
-<<<<<<< HEAD
                     if (p != null && !p.IsChildAgent)
                     {
                         if (!Scene.TeleportClientHome(p.UUID, p.ControllingClient))
@@ -693,11 +692,6 @@
                             p.ControllingClient.Close();
                         }
                     }
-=======
-                    ScenePresence p;
-                    if(Scene.TryGetScenePresence(sp.UUID, out p))
-                        Scene.TeleportClientHome(p.UUID, p.ControllingClient);
->>>>>>> 272bf712
                 }
             });
         }
