/*
 * Copyright (c) Contributors, http://opensimulator.org/
 * See CONTRIBUTORS.TXT for a full list of copyright holders.
 *
 * Redistribution and use in source and binary forms, with or without
 * modification, are permitted provided that the following conditions are met:
 *     * Redistributions of source code must retain the above copyright
 *       notice, this list of conditions and the following disclaimer.
 *     * Redistributions in binary form must reproduce the above copyright
 *       notice, this list of conditions and the following disclaimer in the
 *       documentation and/or other materials provided with the distribution.
 *     * Neither the name of the OpenSimulator Project nor the
 *       names of its contributors may be used to endorse or promote products
 *       derived from this software without specific prior written permission.
 *
 * THIS SOFTWARE IS PROVIDED BY THE DEVELOPERS ``AS IS'' AND ANY
 * EXPRESS OR IMPLIED WARRANTIES, INCLUDING, BUT NOT LIMITED TO, THE IMPLIED
 * WARRANTIES OF MERCHANTABILITY AND FITNESS FOR A PARTICULAR PURPOSE ARE
 * DISCLAIMED. IN NO EVENT SHALL THE CONTRIBUTORS BE LIABLE FOR ANY
 * DIRECT, INDIRECT, INCIDENTAL, SPECIAL, EXEMPLARY, OR CONSEQUENTIAL DAMAGES
 * (INCLUDING, BUT NOT LIMITED TO, PROCUREMENT OF SUBSTITUTE GOODS OR SERVICES;
 * LOSS OF USE, DATA, OR PROFITS; OR BUSINESS INTERRUPTION) HOWEVER CAUSED AND
 * ON ANY THEORY OF LIABILITY, WHETHER IN CONTRACT, STRICT LIABILITY, OR TORT
 * (INCLUDING NEGLIGENCE OR OTHERWISE) ARISING IN ANY WAY OUT OF THE USE OF THIS
 * SOFTWARE, EVEN IF ADVISED OF THE POSSIBILITY OF SUCH DAMAGE.
 */

using System;
using System.Collections;
using System.Collections.Generic;
using System.IO;
using System.Linq;
using System.Reflection;
using System.Security;
using System.Timers;
using log4net;
using Mono.Addins;
using Nini.Config;
using OpenMetaverse;
using OpenSim.Framework;
using OpenSim.Region.Framework.Interfaces;
using OpenSim.Region.Framework.Scenes;
using RegionFlags = OpenMetaverse.RegionFlags;

namespace OpenSim.Region.CoreModules.World.Estate
{
    [Extension(Path = "/OpenSim/RegionModules", NodeName = "RegionModule", Id = "EstateManagementModule")]
    public class EstateManagementModule : IEstateModule, INonSharedRegionModule
    {
        private static readonly ILog m_log = LogManager.GetLogger(MethodBase.GetCurrentMethod().DeclaringType);

        private Timer m_regionChangeTimer = new Timer();
        public Scene Scene { get; private set; }
        public IUserManagement UserManager { get; private set; }
        
        protected EstateManagementCommands m_commands;                

        /// <summary>
        /// If false, region restart requests from the client are blocked even if they are otherwise legitimate.
        /// </summary>
        public bool AllowRegionRestartFromClient { get; set; }

        private EstateTerrainXferHandler TerrainUploader;
        public TelehubManager m_Telehub;

        public event ChangeDelegate OnRegionInfoChange;
        public event ChangeDelegate OnEstateInfoChange;
        public event MessageDelegate OnEstateMessage;

<<<<<<< HEAD
        private int m_delayCount = 0;
=======
        #region Region Module interface
        
        public string Name { get { return "EstateManagementModule"; } }
        
        public Type ReplaceableInterface { get { return null; } }        

        public void Initialise(IConfigSource source) 
        {
            AllowRegionRestartFromClient = true;

            IConfig config = source.Configs["EstateManagement"];

            if (config != null)
                AllowRegionRestartFromClient = config.GetBoolean("AllowRegionRestartFromClient", true);
        }
        
        public void AddRegion(Scene scene)
        {
            Scene = scene;
            Scene.RegisterModuleInterface<IEstateModule>(this);
            Scene.EventManager.OnNewClient += EventManager_OnNewClient;
            Scene.EventManager.OnRequestChangeWaterHeight += changeWaterHeight;

            m_Telehub = new TelehubManager(scene);

            m_commands = new EstateManagementCommands(this);
            m_commands.Initialise();
        }
        
        public void RemoveRegion(Scene scene) {}            
        
        public void RegionLoaded(Scene scene)
        {
            // Sets up the sun module based no the saved Estate and Region Settings
            // DO NOT REMOVE or the sun will stop working
            scene.TriggerEstateSunUpdate();
            
            UserManager = scene.RequestModuleInterface<IUserManagement>();            
        }

        public void Close() 
        {
            m_commands.Close();
        }

        #endregion
>>>>>>> 02db8b9a

        #region Packet Data Responders

        private void clientSendDetailedEstateData(IClientAPI remote_client, UUID invoice)
        {
            sendDetailedEstateData(remote_client, invoice);
            sendEstateLists(remote_client, invoice);
        }

        private void sendDetailedEstateData(IClientAPI remote_client, UUID invoice)
        {
            uint sun = 0;

            if (!Scene.RegionInfo.EstateSettings.UseGlobalTime)
                sun = (uint)(Scene.RegionInfo.EstateSettings.SunPosition * 1024.0) + 0x1800;
            UUID estateOwner;
            estateOwner = Scene.RegionInfo.EstateSettings.EstateOwner;

            if (Scene.Permissions.IsGod(remote_client.AgentId))
                estateOwner = remote_client.AgentId;

            remote_client.SendDetailedEstateData(invoice,
                    Scene.RegionInfo.EstateSettings.EstateName,
                    Scene.RegionInfo.EstateSettings.EstateID,
                    Scene.RegionInfo.EstateSettings.ParentEstateID,
                    GetEstateFlags(),
                    sun,
                    Scene.RegionInfo.RegionSettings.Covenant,
                    (uint) Scene.RegionInfo.RegionSettings.CovenantChangedDateTime,
                    Scene.RegionInfo.EstateSettings.AbuseEmail,
                    estateOwner);
        }

        private void sendEstateLists(IClientAPI remote_client, UUID invoice)
        {
            remote_client.SendEstateList(invoice,
                    (int)Constants.EstateAccessCodex.EstateManagers,
                    Scene.RegionInfo.EstateSettings.EstateManagers,
                    Scene.RegionInfo.EstateSettings.EstateID);

            remote_client.SendEstateList(invoice,
                    (int)Constants.EstateAccessCodex.AccessOptions,
                    Scene.RegionInfo.EstateSettings.EstateAccess,
                    Scene.RegionInfo.EstateSettings.EstateID);

            remote_client.SendEstateList(invoice,
                    (int)Constants.EstateAccessCodex.AllowedGroups,
                    Scene.RegionInfo.EstateSettings.EstateGroups,
                    Scene.RegionInfo.EstateSettings.EstateID);

            remote_client.SendBannedUserList(invoice,
                    Scene.RegionInfo.EstateSettings.EstateBans,
                    Scene.RegionInfo.EstateSettings.EstateID);
        }

        private void estateSetRegionInfoHandler(bool blockTerraform, bool noFly, bool allowDamage, bool blockLandResell, int maxAgents, float objectBonusFactor,
                                                int matureLevel, bool restrictPushObject, bool allowParcelChanges)
        {
            if (blockTerraform)
                Scene.RegionInfo.RegionSettings.BlockTerraform = true;
            else
                Scene.RegionInfo.RegionSettings.BlockTerraform = false;

            if (noFly)
                Scene.RegionInfo.RegionSettings.BlockFly = true;
            else
                Scene.RegionInfo.RegionSettings.BlockFly = false;

            if (allowDamage)
                Scene.RegionInfo.RegionSettings.AllowDamage = true;
            else
                Scene.RegionInfo.RegionSettings.AllowDamage = false;

            if (blockLandResell)
                Scene.RegionInfo.RegionSettings.AllowLandResell = false;
            else
                Scene.RegionInfo.RegionSettings.AllowLandResell = true;

            if((byte)maxAgents <= Scene.RegionInfo.AgentCapacity)
                Scene.RegionInfo.RegionSettings.AgentLimit = (byte) maxAgents;
			else
                Scene.RegionInfo.RegionSettings.AgentLimit = Scene.RegionInfo.AgentCapacity;

            Scene.RegionInfo.RegionSettings.ObjectBonus = objectBonusFactor;

            if (matureLevel <= 13)
                Scene.RegionInfo.RegionSettings.Maturity = 0;
            else if (matureLevel <= 21)
                Scene.RegionInfo.RegionSettings.Maturity = 1;
            else
                Scene.RegionInfo.RegionSettings.Maturity = 2;

            if (restrictPushObject)
                Scene.RegionInfo.RegionSettings.RestrictPushing = true;
            else
                Scene.RegionInfo.RegionSettings.RestrictPushing = false;

            if (allowParcelChanges)
                Scene.RegionInfo.RegionSettings.AllowLandJoinDivide = true;
            else
                Scene.RegionInfo.RegionSettings.AllowLandJoinDivide = false;

            Scene.RegionInfo.RegionSettings.Save();
            TriggerRegionInfoChange();

            sendRegionInfoPacketToAll();
        }

        public void setEstateTerrainBaseTexture(int level, UUID texture)
        {
            setEstateTerrainBaseTexture(null, level, texture);
            sendRegionHandshakeToAll();
        }

        public void setEstateTerrainBaseTexture(IClientAPI remoteClient, int level, UUID texture)
        {
            if (texture == UUID.Zero)
                return;

            switch (level)
            {
                case 0:
                    Scene.RegionInfo.RegionSettings.TerrainTexture1 = texture;
                    break;
                case 1:
                    Scene.RegionInfo.RegionSettings.TerrainTexture2 = texture;
                    break;
                case 2:
                    Scene.RegionInfo.RegionSettings.TerrainTexture3 = texture;
                    break;
                case 3:
                    Scene.RegionInfo.RegionSettings.TerrainTexture4 = texture;
                    break;
            }

            Scene.RegionInfo.RegionSettings.Save();
            TriggerRegionInfoChange();
            sendRegionInfoPacketToAll();
        }

        public void setEstateTerrainTextureHeights(int corner, float lowValue, float highValue)
        {
            setEstateTerrainTextureHeights(null, corner, lowValue, highValue);
        }

        public void setEstateTerrainTextureHeights(IClientAPI client, int corner, float lowValue, float highValue)
        {
            switch (corner)
            {
                case 0:
                    Scene.RegionInfo.RegionSettings.Elevation1SW = lowValue;
                    Scene.RegionInfo.RegionSettings.Elevation2SW = highValue;
                    break;
                case 1:
                    Scene.RegionInfo.RegionSettings.Elevation1NW = lowValue;
                    Scene.RegionInfo.RegionSettings.Elevation2NW = highValue;
                    break;
                case 2:
                    Scene.RegionInfo.RegionSettings.Elevation1SE = lowValue;
                    Scene.RegionInfo.RegionSettings.Elevation2SE = highValue;
                    break;
                case 3:
                    Scene.RegionInfo.RegionSettings.Elevation1NE = lowValue;
                    Scene.RegionInfo.RegionSettings.Elevation2NE = highValue;
                    break;
            }

            Scene.RegionInfo.RegionSettings.Save();
            TriggerRegionInfoChange();
            sendRegionHandshakeToAll();
            sendRegionInfoPacketToAll();
        }

        private void handleCommitEstateTerrainTextureRequest(IClientAPI remoteClient)
        {
            // sendRegionHandshakeToAll();
        }

        public void setRegionTerrainSettings(float WaterHeight,
                float TerrainRaiseLimit, float TerrainLowerLimit,
                bool UseEstateSun, bool UseFixedSun, float SunHour,
                bool UseGlobal, bool EstateFixedSun, float EstateSunHour)
        {
            // Water Height
            Scene.RegionInfo.RegionSettings.WaterHeight = WaterHeight;

            // Terraforming limits
            Scene.RegionInfo.RegionSettings.TerrainRaiseLimit = TerrainRaiseLimit;
            Scene.RegionInfo.RegionSettings.TerrainLowerLimit = TerrainLowerLimit;

            // Time of day / fixed sun
            Scene.RegionInfo.RegionSettings.UseEstateSun = UseEstateSun;
            Scene.RegionInfo.RegionSettings.FixedSun = UseFixedSun;
            Scene.RegionInfo.RegionSettings.SunPosition = SunHour;

            Scene.TriggerEstateSunUpdate();

            //m_log.Debug("[ESTATE]: UFS: " + UseFixedSun.ToString());
            //m_log.Debug("[ESTATE]: SunHour: " + SunHour.ToString());

            sendRegionInfoPacketToAll();
            Scene.RegionInfo.RegionSettings.Save();
            TriggerRegionInfoChange();
        }

        private void handleEstateRestartSimRequest(IClientAPI remoteClient, int timeInSeconds)
        {
            if (!AllowRegionRestartFromClient)
            {
                remoteClient.SendAlertMessage("Region restart has been disabled on this simulator.");
                return;
            }

            IRestartModule restartModule = Scene.RequestModuleInterface<IRestartModule>();
            if (restartModule != null)
            {
                if (timeInSeconds == -1)
                {
                    m_delayCount++;
                    if (m_delayCount > 3)
                        return;

                    restartModule.DelayRestart(3600, "Restart delayed by region manager");
                    return;
                }

                List<int> times = new List<int>();
                while (timeInSeconds > 0)
                {
                    times.Add(timeInSeconds);
                    if (timeInSeconds > 300)
                        timeInSeconds -= 120;
                    else if (timeInSeconds > 30)
                        timeInSeconds -= 30;
                    else
                        timeInSeconds -= 15;
                }

                restartModule.ScheduleRestart(UUID.Zero, "Region will restart in {0}", times.ToArray(), false);

                m_log.InfoFormat(
                    "User {0} requested restart of region {1} in {2} seconds", 
                    remoteClient.Name, Scene.Name, times.Count != 0 ? times[0] : 0);
            }
        }

        private void handleChangeEstateCovenantRequest(IClientAPI remoteClient, UUID estateCovenantID)
        {
//            m_log.DebugFormat(
//                "[ESTATE MANAGEMENT MODULE]: Handling request from {0} to change estate covenant to {1}", 
//                remoteClient.Name, estateCovenantID);
            
            Scene.RegionInfo.RegionSettings.Covenant = estateCovenantID;
            Scene.RegionInfo.RegionSettings.CovenantChangedDateTime = Util.UnixTimeSinceEpoch();
            Scene.RegionInfo.RegionSettings.Save();
            TriggerRegionInfoChange();
        }

        private void handleEstateAccessDeltaRequest(IClientAPI remote_client, UUID invoice, int estateAccessType, UUID user)
        {
            // EstateAccessDelta handles Estate Managers, Sim Access, Sim Banlist, allowed Groups..  etc.

            if (user == Scene.RegionInfo.EstateSettings.EstateOwner)
                return; // never process EO

            if ((estateAccessType & 4) != 0) // User add
            {
                if (Scene.Permissions.CanIssueEstateCommand(remote_client.AgentId, true))
                {
                    if ((estateAccessType & 1) != 0) // All estates
                    {
                        List<int> estateIDs = Scene.EstateDataService.GetEstatesByOwner(Scene.RegionInfo.EstateSettings.EstateOwner);
                        EstateSettings estateSettings;

                        foreach (int estateID in estateIDs)
                        {
                            if (estateID != Scene.RegionInfo.EstateSettings.EstateID)
                            {
                                estateSettings = Scene.EstateDataService.LoadEstateSettings(estateID);
                                estateSettings.AddEstateUser(user);
                                estateSettings.Save();
                            }
                        }
                    }

                    Scene.RegionInfo.EstateSettings.AddEstateUser(user);
                    Scene.RegionInfo.EstateSettings.Save();

                    TriggerEstateInfoChange();
                    remote_client.SendEstateList(invoice, (int)Constants.EstateAccessCodex.AccessOptions, Scene.RegionInfo.EstateSettings.EstateAccess, Scene.RegionInfo.EstateSettings.EstateID);
                }
                else
                {
                    remote_client.SendAlertMessage("Method EstateAccessDelta Failed, you don't have permissions");
                }

            }

            if ((estateAccessType & 8) != 0) // User remove
            {
                if (Scene.Permissions.CanIssueEstateCommand(remote_client.AgentId, true))
                {
                    if ((estateAccessType & 1) != 0) // All estates
                    {
                        List<int> estateIDs = Scene.EstateDataService.GetEstatesByOwner(Scene.RegionInfo.EstateSettings.EstateOwner);
                        EstateSettings estateSettings;

                        foreach (int estateID in estateIDs)
                        {
                            if (estateID != Scene.RegionInfo.EstateSettings.EstateID)
                            {
                                estateSettings = Scene.EstateDataService.LoadEstateSettings(estateID);
                                estateSettings.RemoveEstateUser(user);
                                estateSettings.Save();
                            }
                        }
                    }

                    Scene.RegionInfo.EstateSettings.RemoveEstateUser(user);
                    Scene.RegionInfo.EstateSettings.Save();

                    TriggerEstateInfoChange();
                    remote_client.SendEstateList(invoice, (int)Constants.EstateAccessCodex.AccessOptions, Scene.RegionInfo.EstateSettings.EstateAccess, Scene.RegionInfo.EstateSettings.EstateID);
                }
                else
                {
                    remote_client.SendAlertMessage("Method EstateAccessDelta Failed, you don't have permissions");
                }
            }

            if ((estateAccessType & 16) != 0) // Group add
            {
                if (Scene.Permissions.CanIssueEstateCommand(remote_client.AgentId, true))
                {
                    if ((estateAccessType & 1) != 0) // All estates
                    {
                        List<int> estateIDs = Scene.EstateDataService.GetEstatesByOwner(Scene.RegionInfo.EstateSettings.EstateOwner);
                        EstateSettings estateSettings;

                        foreach (int estateID in estateIDs)
                        {
                            if (estateID != Scene.RegionInfo.EstateSettings.EstateID)
                            {
                                estateSettings = Scene.EstateDataService.LoadEstateSettings(estateID);
                                estateSettings.AddEstateGroup(user);
                                estateSettings.Save();
                            }
                        }
                    }

                    Scene.RegionInfo.EstateSettings.AddEstateGroup(user);
                    Scene.RegionInfo.EstateSettings.Save();

                    TriggerEstateInfoChange();
                    remote_client.SendEstateList(invoice, (int)Constants.EstateAccessCodex.AllowedGroups, Scene.RegionInfo.EstateSettings.EstateGroups, Scene.RegionInfo.EstateSettings.EstateID);
                }
                else
                {
                    remote_client.SendAlertMessage("Method EstateAccessDelta Failed, you don't have permissions");
                }
            }

            if ((estateAccessType & 32) != 0) // Group remove
            {
                if (Scene.Permissions.CanIssueEstateCommand(remote_client.AgentId, true))
                {
                    if ((estateAccessType & 1) != 0) // All estates
                    {
                        List<int> estateIDs = Scene.EstateDataService.GetEstatesByOwner(Scene.RegionInfo.EstateSettings.EstateOwner);
                        EstateSettings estateSettings;

                        foreach (int estateID in estateIDs)
                        {
                            if (estateID != Scene.RegionInfo.EstateSettings.EstateID)
                            {
                                estateSettings = Scene.EstateDataService.LoadEstateSettings(estateID);
                                estateSettings.RemoveEstateGroup(user);
                                estateSettings.Save();
                            }
                        }
                    }

                    Scene.RegionInfo.EstateSettings.RemoveEstateGroup(user);
                    Scene.RegionInfo.EstateSettings.Save();

                    TriggerEstateInfoChange();
                    remote_client.SendEstateList(invoice, (int)Constants.EstateAccessCodex.AllowedGroups, Scene.RegionInfo.EstateSettings.EstateGroups, Scene.RegionInfo.EstateSettings.EstateID);
                }
                else
                {
                    remote_client.SendAlertMessage("Method EstateAccessDelta Failed, you don't have permissions");
                }
            }

            if ((estateAccessType & 64) != 0) // Ban add
            {
                if (Scene.Permissions.CanIssueEstateCommand(remote_client.AgentId, false))
                {
                    EstateBan[] banlistcheck = Scene.RegionInfo.EstateSettings.EstateBans;

                    bool alreadyInList = false;

                    for (int i = 0; i < banlistcheck.Length; i++)
                    {
                        if (user == banlistcheck[i].BannedUserID)
                        {
                            alreadyInList = true;
                            break;
                        }

                    }
                    if (!alreadyInList)
                    {

                        if ((estateAccessType & 1) != 0) // All estates
                        {
                            List<int> estateIDs = Scene.EstateDataService.GetEstatesByOwner(Scene.RegionInfo.EstateSettings.EstateOwner);
                            EstateSettings estateSettings;

                            foreach (int estateID in estateIDs)
                            {
                                if (estateID != Scene.RegionInfo.EstateSettings.EstateID)
                                {
                                    EstateBan bitem = new EstateBan();

                                    bitem.BannedUserID = user;
                                    bitem.EstateID = (uint)estateID;
                                    bitem.BannedHostAddress = "0.0.0.0";
                                    bitem.BannedHostIPMask = "0.0.0.0";

                                    estateSettings = Scene.EstateDataService.LoadEstateSettings(estateID);
                                    estateSettings.AddBan(bitem);
                                    estateSettings.Save();
                                }
                            }
                        }

                        EstateBan item = new EstateBan();

                        item.BannedUserID = user;
                        item.EstateID = Scene.RegionInfo.EstateSettings.EstateID;
                        item.BannedHostAddress = "0.0.0.0";
                        item.BannedHostIPMask = "0.0.0.0";

                        Scene.RegionInfo.EstateSettings.AddBan(item);
                        Scene.RegionInfo.EstateSettings.Save();

                        TriggerEstateInfoChange();

                        ScenePresence s = Scene.GetScenePresence(user);
                        if (s != null)
                        {
                            if (!s.IsChildAgent)
                            {
                                if (!Scene.TeleportClientHome(user, s.ControllingClient))
                                {
                                    s.ControllingClient.Kick("Your access to the region was revoked and TP home failed - you have been logged out.");
                                    s.ControllingClient.Close();
                                }
                            }
                        }

                    }
                    else
                    {
                        remote_client.SendAlertMessage("User is already on the region ban list");
                    }
                    //Scene.RegionInfo.regionBanlist.Add(Manager(user);
                    remote_client.SendBannedUserList(invoice, Scene.RegionInfo.EstateSettings.EstateBans, Scene.RegionInfo.EstateSettings.EstateID);
                }
                else
                {
                    remote_client.SendAlertMessage("Method EstateAccessDelta Failed, you don't have permissions");
                }
            }

            if ((estateAccessType & 128) != 0) // Ban remove
            {
                if (Scene.Permissions.CanIssueEstateCommand(remote_client.AgentId, false))
                {
                    EstateBan[] banlistcheck = Scene.RegionInfo.EstateSettings.EstateBans;

                    bool alreadyInList = false;
                    EstateBan listitem = null;

                    for (int i = 0; i < banlistcheck.Length; i++)
                    {
                        if (user == banlistcheck[i].BannedUserID)
                        {
                            alreadyInList = true;
                            listitem = banlistcheck[i];
                            break;
                        }
                    }
                    
                    if (alreadyInList && listitem != null)
                    {
                        if ((estateAccessType & 1) != 0) // All estates
                        {
                            List<int> estateIDs = Scene.EstateDataService.GetEstatesByOwner(Scene.RegionInfo.EstateSettings.EstateOwner);
                            EstateSettings estateSettings;

                            foreach (int estateID in estateIDs)
                            {
                                if (estateID != Scene.RegionInfo.EstateSettings.EstateID)
                                {
                                    estateSettings = Scene.EstateDataService.LoadEstateSettings(estateID);
                                    estateSettings.RemoveBan(user);
                                    estateSettings.Save();
                                }
                            }
                        }

                        Scene.RegionInfo.EstateSettings.RemoveBan(listitem.BannedUserID);
                        Scene.RegionInfo.EstateSettings.Save();

                        TriggerEstateInfoChange();
                    }
                    else
                    {
                        remote_client.SendAlertMessage("User is not on the region ban list");
                    }
                    
                    //Scene.RegionInfo.regionBanlist.Add(Manager(user);
                    remote_client.SendBannedUserList(invoice, Scene.RegionInfo.EstateSettings.EstateBans, Scene.RegionInfo.EstateSettings.EstateID);
                }
                else
                {
                    remote_client.SendAlertMessage("Method EstateAccessDelta Failed, you don't have permissions");
                }
            }

            if ((estateAccessType & 256) != 0) // Manager add
            {
                if (Scene.Permissions.CanIssueEstateCommand(remote_client.AgentId, true))
                {
                    if ((estateAccessType & 1) != 0) // All estates
                    {
                        List<int> estateIDs = Scene.EstateDataService.GetEstatesByOwner(Scene.RegionInfo.EstateSettings.EstateOwner);
                        EstateSettings estateSettings;

                        foreach (int estateID in estateIDs)
                        {
                            if (estateID != Scene.RegionInfo.EstateSettings.EstateID)
                            {
                                estateSettings = Scene.EstateDataService.LoadEstateSettings(estateID);
                                estateSettings.AddEstateManager(user);
                                estateSettings.Save();
                            }
                        }
                    }

                    Scene.RegionInfo.EstateSettings.AddEstateManager(user);
                    Scene.RegionInfo.EstateSettings.Save();

                    TriggerEstateInfoChange();
                    remote_client.SendEstateList(invoice, (int)Constants.EstateAccessCodex.EstateManagers, Scene.RegionInfo.EstateSettings.EstateManagers, Scene.RegionInfo.EstateSettings.EstateID);
                }
                else
                {
                    remote_client.SendAlertMessage("Method EstateAccessDelta Failed, you don't have permissions");
                }
            }

            if ((estateAccessType & 512) != 0) // Manager remove
            {
                if (Scene.Permissions.CanIssueEstateCommand(remote_client.AgentId, true))
                {
                    if ((estateAccessType & 1) != 0) // All estates
                    {
                        List<int> estateIDs = Scene.EstateDataService.GetEstatesByOwner(Scene.RegionInfo.EstateSettings.EstateOwner);
                        EstateSettings estateSettings;

                        foreach (int estateID in estateIDs)
                        {
                            if (estateID != Scene.RegionInfo.EstateSettings.EstateID)
                            {
                                estateSettings = Scene.EstateDataService.LoadEstateSettings(estateID);
                                estateSettings.RemoveEstateManager(user);
                                estateSettings.Save();
                            }
                        }
                    }

                    Scene.RegionInfo.EstateSettings.RemoveEstateManager(user);
                    Scene.RegionInfo.EstateSettings.Save();

                    TriggerEstateInfoChange();
                    remote_client.SendEstateList(invoice, (int)Constants.EstateAccessCodex.EstateManagers, Scene.RegionInfo.EstateSettings.EstateManagers, Scene.RegionInfo.EstateSettings.EstateID);
                }
                else
                {
                    remote_client.SendAlertMessage("Method EstateAccessDelta Failed, you don't have permissions");
                }
            }
        }

        public void handleOnEstateManageTelehub(IClientAPI client, UUID invoice, UUID senderID, string cmd, uint param1)
        {
            SceneObjectPart part;

            switch (cmd)
            {
                case "info ui":
                    break;

                case "connect":
                    // Add the Telehub
                    part = Scene.GetSceneObjectPart((uint)param1);
                    if (part == null)
                        return;
                    SceneObjectGroup grp = part.ParentGroup;

                    m_Telehub.Connect(grp);
                    break;

                case "delete":
                    // Disconnect Telehub
                    m_Telehub.Disconnect();
                    break;

                case "spawnpoint add":
                    // Add SpawnPoint to the Telehub
                    part = Scene.GetSceneObjectPart((uint)param1);
                    if (part == null)
                        return;
                    m_Telehub.AddSpawnPoint(part.AbsolutePosition);
                    break;

                case "spawnpoint remove":
                    // Remove SpawnPoint from Telehub
                    m_Telehub.RemoveSpawnPoint((int)param1);
                    break;

                default:
                    break;
            }
            SendTelehubInfo(client);
        }

        private void SendSimulatorBlueBoxMessage(
            IClientAPI remote_client, UUID invoice, UUID senderID, UUID sessionID, string senderName, string message)
        {
            IDialogModule dm = Scene.RequestModuleInterface<IDialogModule>();
            
            if (dm != null)
                dm.SendNotificationToUsersInRegion(senderID, senderName, message);
        }

        private void SendEstateBlueBoxMessage(
            IClientAPI remote_client, UUID invoice, UUID senderID, UUID sessionID, string senderName, string message)
        {
            TriggerEstateMessage(senderID, senderName, message);
        }

        private void handleEstateDebugRegionRequest(
            IClientAPI remote_client, UUID invoice, UUID senderID,
            bool disableScripts, bool disableCollisions, bool disablePhysics)
        {
            Scene.RegionInfo.RegionSettings.DisablePhysics = disablePhysics;
            Scene.RegionInfo.RegionSettings.DisableScripts = disableScripts;
            Scene.RegionInfo.RegionSettings.DisableCollisions = disableCollisions;
            Scene.RegionInfo.RegionSettings.Save();
            TriggerRegionInfoChange();

            Scene.SetSceneCoreDebug(
                new Dictionary<string, string>() {
                    { "scripting", (!disableScripts).ToString() },
                    { "collisions", (!disableCollisions).ToString() },
                    { "physics", (!disablePhysics).ToString() }
                }
            );
        }

        private void handleEstateTeleportOneUserHomeRequest(IClientAPI remover_client, UUID invoice, UUID senderID, UUID prey)
        {
            if (!Scene.Permissions.CanIssueEstateCommand(remover_client.AgentId, false))
                return;

            if (prey != UUID.Zero)
            {
                ScenePresence s = Scene.GetScenePresence(prey);
                if (s != null)
                {
                    if (!Scene.TeleportClientHome(prey, s.ControllingClient))
                    {
                        s.ControllingClient.Kick("You were teleported home by the region owner, but the TP failed - you have been logged out.");
                        s.ControllingClient.Close();
                    }
                }
            }
        }

        private void handleEstateTeleportAllUsersHomeRequest(IClientAPI remover_client, UUID invoice, UUID senderID)
        {
            if (!Scene.Permissions.CanIssueEstateCommand(remover_client.AgentId, false))
                return;

            Scene.ForEachRootClient(delegate(IClientAPI client)
            {
                if (client.AgentId != senderID)
                {
                    // make sure they are still there, we could be working down a long list
                    // Also make sure they are actually in the region
                    ScenePresence p;
                    if(Scene.TryGetScenePresence(client.AgentId, out p))
                    {
                        if (!Scene.TeleportClientHome(p.UUID, p.ControllingClient))
                        {
                            p.ControllingClient.Kick("You were teleported home by the region owner, but the TP failed - you have been logged out.");
                            p.ControllingClient.Close();
                        }
                    }
                }
            });
        }
        
        private void AbortTerrainXferHandler(IClientAPI remoteClient, ulong XferID)
        {
            if (TerrainUploader != null)
            {
                lock (TerrainUploader)
                {
                    if (XferID == TerrainUploader.XferID)
                    {
                        remoteClient.OnXferReceive -= TerrainUploader.XferReceive;
                        remoteClient.OnAbortXfer -= AbortTerrainXferHandler;
                        TerrainUploader.TerrainUploadDone -= HandleTerrainApplication;

                        TerrainUploader = null;
                        remoteClient.SendAlertMessage("Terrain Upload aborted by the client");
                    }
                }
            }

        }
        private void HandleTerrainApplication(string filename, byte[] terrainData, IClientAPI remoteClient)
        {
            lock (TerrainUploader)
            {
                remoteClient.OnXferReceive -= TerrainUploader.XferReceive;
                remoteClient.OnAbortXfer -= AbortTerrainXferHandler;
                TerrainUploader.TerrainUploadDone -= HandleTerrainApplication;

                TerrainUploader = null;
            }
            remoteClient.SendAlertMessage("Terrain Upload Complete. Loading....");
            ITerrainModule terr = Scene.RequestModuleInterface<ITerrainModule>();

            if (terr != null)
            {
                m_log.Warn("[CLIENT]: Got Request to Send Terrain in region " + Scene.RegionInfo.RegionName);

                try
                {
                    MemoryStream terrainStream = new MemoryStream(terrainData);
                    terr.LoadFromStream(filename, terrainStream);
                    terrainStream.Close();

                    FileInfo x = new FileInfo(filename);
                    remoteClient.SendAlertMessage("Your terrain was loaded as a " + x.Extension + " file. It may take a few moments to appear.");
                }
                catch (IOException e)
                {
                    m_log.ErrorFormat("[TERRAIN]: Error Saving a terrain file uploaded via the estate tools.  It gave us the following error: {0}", e.ToString());
                    remoteClient.SendAlertMessage("There was an IO Exception loading your terrain.  Please check free space.");

                    return;
                }
                catch (SecurityException e)
                {
                    m_log.ErrorFormat("[TERRAIN]: Error Saving a terrain file uploaded via the estate tools.  It gave us the following error: {0}", e.ToString());
                    remoteClient.SendAlertMessage("There was a security Exception loading your terrain.  Please check the security on the simulator drive");

                    return;
                }
                catch (UnauthorizedAccessException e)
                {
                    m_log.ErrorFormat("[TERRAIN]: Error Saving a terrain file uploaded via the estate tools.  It gave us the following error: {0}", e.ToString());
                    remoteClient.SendAlertMessage("There was a security Exception loading your terrain.  Please check the security on the simulator drive");

                    return;
                }
                catch (Exception e)
                {
                    m_log.ErrorFormat("[TERRAIN]: Error loading a terrain file uploaded via the estate tools.  It gave us the following error: {0}", e.ToString());
                    remoteClient.SendAlertMessage("There was a general error loading your terrain.  Please fix the terrain file and try again");
                }
            }
            else
            {
                remoteClient.SendAlertMessage("Unable to apply terrain.  Cannot get an instance of the terrain module");
            }
        }

        private void handleUploadTerrain(IClientAPI remote_client, string clientFileName)
        {
            if (TerrainUploader == null)
            {

                TerrainUploader = new EstateTerrainXferHandler(remote_client, clientFileName);
                lock (TerrainUploader)
                {
                    remote_client.OnXferReceive += TerrainUploader.XferReceive;
                    remote_client.OnAbortXfer += AbortTerrainXferHandler;
                    TerrainUploader.TerrainUploadDone += HandleTerrainApplication;
                }
                TerrainUploader.RequestStartXfer(remote_client);

            }
            else
            {
                remote_client.SendAlertMessage("Another Terrain Upload is in progress.  Please wait your turn!");
            }
        }
        
        private void handleTerrainRequest(IClientAPI remote_client, string clientFileName)
        {
            // Save terrain here
            ITerrainModule terr = Scene.RequestModuleInterface<ITerrainModule>();
            
            if (terr != null)
            {
                m_log.Warn("[CLIENT]: Got Request to Send Terrain in region " + Scene.RegionInfo.RegionName);
                if (File.Exists(Util.dataDir() + "/terrain.raw"))
                {
                    File.Delete(Util.dataDir() + "/terrain.raw");
                }
                terr.SaveToFile(Util.dataDir() + "/terrain.raw");

                FileStream input = new FileStream(Util.dataDir() + "/terrain.raw", FileMode.Open);
                byte[] bdata = new byte[input.Length];
                input.Read(bdata, 0, (int)input.Length);
                remote_client.SendAlertMessage("Terrain file written, starting download...");
                Scene.XferManager.AddNewFile("terrain.raw", bdata);
                // Tell client about it
                m_log.Warn("[CLIENT]: Sending Terrain to " + remote_client.Name);
                remote_client.SendInitiateDownload("terrain.raw", clientFileName);
            }
        }

        private void HandleRegionInfoRequest(IClientAPI remote_client)
        {
           RegionInfoForEstateMenuArgs args = new RegionInfoForEstateMenuArgs();
           args.billableFactor = Scene.RegionInfo.EstateSettings.BillableFactor;
           args.estateID = Scene.RegionInfo.EstateSettings.EstateID;
           args.maxAgents = (byte)Scene.RegionInfo.RegionSettings.AgentLimit;
           args.objectBonusFactor = (float)Scene.RegionInfo.RegionSettings.ObjectBonus;
           args.parentEstateID = Scene.RegionInfo.EstateSettings.ParentEstateID;
           args.pricePerMeter = Scene.RegionInfo.EstateSettings.PricePerMeter;
           args.redirectGridX = Scene.RegionInfo.EstateSettings.RedirectGridX;
           args.redirectGridY = Scene.RegionInfo.EstateSettings.RedirectGridY;
           args.regionFlags = GetRegionFlags();
           args.simAccess = Scene.RegionInfo.AccessLevel;
           args.sunHour = (float)Scene.RegionInfo.RegionSettings.SunPosition;
           args.terrainLowerLimit = (float)Scene.RegionInfo.RegionSettings.TerrainLowerLimit;
           args.terrainRaiseLimit = (float)Scene.RegionInfo.RegionSettings.TerrainRaiseLimit;
           args.useEstateSun = Scene.RegionInfo.RegionSettings.UseEstateSun;
           args.waterHeight = (float)Scene.RegionInfo.RegionSettings.WaterHeight;
           args.simName = Scene.RegionInfo.RegionName;
           args.regionType = Scene.RegionInfo.RegionType;

           remote_client.SendRegionInfoToEstateMenu(args);
        }

        private void HandleEstateCovenantRequest(IClientAPI remote_client)
        {
            remote_client.SendEstateCovenantInformation(Scene.RegionInfo.RegionSettings.Covenant);
        }

        private void HandleLandStatRequest(int parcelID, uint reportType, uint requestFlags, string filter, IClientAPI remoteClient)
        {
            if (!Scene.Permissions.CanIssueEstateCommand(remoteClient.AgentId, false))
                return;

            Dictionary<uint, float> sceneData = null;

            if (reportType == 1)
            {
                sceneData = Scene.PhysicsScene.GetTopColliders();
            }
            else if (reportType == 0)
            {
                IScriptModule scriptModule = Scene.RequestModuleInterface<IScriptModule>();

                if (scriptModule != null)
                    sceneData = scriptModule.GetObjectScriptsExecutionTimes();
            }

            List<LandStatReportItem> SceneReport = new List<LandStatReportItem>();
            if (sceneData != null)
            {
                var sortedSceneData
                    = sceneData.Select(
                        item => new { Measurement = item.Value, Part = Scene.GetSceneObjectPart(item.Key) });

                sortedSceneData.OrderBy(item => item.Measurement);

                int items = 0;

                foreach (var entry in sortedSceneData)
                {
                    // The object may have been deleted since we received the data.
                    if (entry.Part == null)
                        continue;

                    // Don't show scripts that haven't executed or where execution time is below one microsecond in
                    // order to produce a more readable report.
                    if (entry.Measurement < 0.001)
                        continue;

                    items++;
                    SceneObjectGroup so = entry.Part.ParentGroup;

                    LandStatReportItem lsri = new LandStatReportItem();
                    lsri.LocationX = so.AbsolutePosition.X;
                    lsri.LocationY = so.AbsolutePosition.Y;
                    lsri.LocationZ = so.AbsolutePosition.Z;
                    lsri.Score = entry.Measurement;
                    lsri.TaskID = so.UUID;
                    lsri.TaskLocalID = so.LocalId;
                    lsri.TaskName = entry.Part.Name;
                    lsri.OwnerName = UserManager.GetUserName(so.OwnerID);

                    if (filter.Length != 0)
                    {
                        if ((lsri.OwnerName.Contains(filter) || lsri.TaskName.Contains(filter)))
                        {
                        }
                        else
                        {
                            continue;
                        }
                    }

                    SceneReport.Add(lsri);

                    if (items >= 100)
                        break;
                }
            }

            remoteClient.SendLandStatReply(reportType, requestFlags, (uint)SceneReport.Count,SceneReport.ToArray());
        }

        #endregion

        #region Outgoing Packets

        public void sendRegionInfoPacketToAll()
        {
            Scene.ForEachRootClient(delegate(IClientAPI client)
            {
                HandleRegionInfoRequest(client);
            });
        }

        public void sendRegionHandshake(IClientAPI remoteClient)
        {
            RegionHandshakeArgs args = new RegionHandshakeArgs();

            args.isEstateManager = Scene.RegionInfo.EstateSettings.IsEstateManagerOrOwner(remoteClient.AgentId);
            if (Scene.RegionInfo.EstateSettings.EstateOwner != UUID.Zero && Scene.RegionInfo.EstateSettings.EstateOwner == remoteClient.AgentId)
                args.isEstateManager = true;

            args.billableFactor = Scene.RegionInfo.EstateSettings.BillableFactor;
            args.terrainStartHeight0 = (float)Scene.RegionInfo.RegionSettings.Elevation1SW;
            args.terrainHeightRange0 = (float)Scene.RegionInfo.RegionSettings.Elevation2SW;
            args.terrainStartHeight1 = (float)Scene.RegionInfo.RegionSettings.Elevation1NW;
            args.terrainHeightRange1 = (float)Scene.RegionInfo.RegionSettings.Elevation2NW;
            args.terrainStartHeight2 = (float)Scene.RegionInfo.RegionSettings.Elevation1SE;
            args.terrainHeightRange2 = (float)Scene.RegionInfo.RegionSettings.Elevation2SE;
            args.terrainStartHeight3 = (float)Scene.RegionInfo.RegionSettings.Elevation1NE;
            args.terrainHeightRange3 = (float)Scene.RegionInfo.RegionSettings.Elevation2NE;
            args.simAccess = Scene.RegionInfo.AccessLevel;
            args.waterHeight = (float)Scene.RegionInfo.RegionSettings.WaterHeight;
            args.regionFlags = GetRegionFlags();
            args.regionName = Scene.RegionInfo.RegionName;
            args.SimOwner = Scene.RegionInfo.EstateSettings.EstateOwner;

            args.terrainBase0 = UUID.Zero;
            args.terrainBase1 = UUID.Zero;
            args.terrainBase2 = UUID.Zero;
            args.terrainBase3 = UUID.Zero;
            args.terrainDetail0 = Scene.RegionInfo.RegionSettings.TerrainTexture1;
            args.terrainDetail1 = Scene.RegionInfo.RegionSettings.TerrainTexture2;
            args.terrainDetail2 = Scene.RegionInfo.RegionSettings.TerrainTexture3;
            args.terrainDetail3 = Scene.RegionInfo.RegionSettings.TerrainTexture4;

//            m_log.DebugFormat("[ESTATE MANAGEMENT MODULE]: Sending terrain texture 1 {0} for region {1}", args.terrainDetail0, Scene.RegionInfo.RegionName);
//            m_log.DebugFormat("[ESTATE MANAGEMENT MODULE]: Sending terrain texture 2 {0} for region {1}", args.terrainDetail1, Scene.RegionInfo.RegionName);
//            m_log.DebugFormat("[ESTATE MANAGEMENT MODULE]: Sending terrain texture 3 {0} for region {1}", args.terrainDetail2, Scene.RegionInfo.RegionName);
//            m_log.DebugFormat("[ESTATE MANAGEMENT MODULE]: Sending terrain texture 4 {0} for region {1}", args.terrainDetail3, Scene.RegionInfo.RegionName);

            remoteClient.SendRegionHandshake(Scene.RegionInfo,args);
        }

        public void sendRegionHandshakeToAll()
        {
            Scene.ForEachClient(sendRegionHandshake);
        }

        public void handleEstateChangeInfo(IClientAPI remoteClient, UUID invoice, UUID senderID, UInt32 parms1, UInt32 parms2)
        {
            if (parms2 == 0)
            {
                Scene.RegionInfo.EstateSettings.UseGlobalTime = true;
                Scene.RegionInfo.EstateSettings.SunPosition = 0.0;
            }
            else
            {
                Scene.RegionInfo.EstateSettings.UseGlobalTime = false;
                Scene.RegionInfo.EstateSettings.SunPosition = (parms2 - 0x1800)/1024.0;
            }

            if ((parms1 & 0x00000010) != 0)
                Scene.RegionInfo.EstateSettings.FixedSun = true;
            else
                Scene.RegionInfo.EstateSettings.FixedSun = false;

            if ((parms1 & 0x00008000) != 0)
                Scene.RegionInfo.EstateSettings.PublicAccess = true;
            else
                Scene.RegionInfo.EstateSettings.PublicAccess = false;

            if ((parms1 & 0x10000000) != 0)
                Scene.RegionInfo.EstateSettings.AllowVoice = true;
            else
                Scene.RegionInfo.EstateSettings.AllowVoice = false;

            if ((parms1 & 0x00100000) != 0)
                Scene.RegionInfo.EstateSettings.AllowDirectTeleport = true;
            else
                Scene.RegionInfo.EstateSettings.AllowDirectTeleport = false;

            if ((parms1 & 0x00800000) != 0)
                Scene.RegionInfo.EstateSettings.DenyAnonymous = true;
            else
                Scene.RegionInfo.EstateSettings.DenyAnonymous = false;

            if ((parms1 & 0x01000000) != 0)
                Scene.RegionInfo.EstateSettings.DenyIdentified = true;
            else
                Scene.RegionInfo.EstateSettings.DenyIdentified = false;

            if ((parms1 & 0x02000000) != 0)
                Scene.RegionInfo.EstateSettings.DenyTransacted = true;
            else
                Scene.RegionInfo.EstateSettings.DenyTransacted = false;

            if ((parms1 & 0x40000000) != 0)
                Scene.RegionInfo.EstateSettings.DenyMinors = true;
            else
                Scene.RegionInfo.EstateSettings.DenyMinors = false;

            Scene.RegionInfo.EstateSettings.Save();
            TriggerEstateInfoChange();

            Scene.TriggerEstateSunUpdate();

            sendDetailedEstateData(remoteClient, invoice);
        }

        #endregion

<<<<<<< HEAD
        #region Region Module interface
        
        public string Name { get { return "EstateManagementModule"; } }
        
        public Type ReplaceableInterface { get { return null; } }        

        public void Initialise(IConfigSource source) {}
        
        public void AddRegion(Scene scene)
        {
            m_regionChangeTimer.AutoReset = false;
            m_regionChangeTimer.Interval = 2000;
            m_regionChangeTimer.Elapsed += RaiseRegionInfoChange;

            Scene = scene;
            Scene.RegisterModuleInterface<IEstateModule>(this);
            Scene.EventManager.OnNewClient += EventManager_OnNewClient;
            Scene.EventManager.OnRequestChangeWaterHeight += changeWaterHeight;

            m_Telehub = new TelehubManager(scene);

            m_commands = new EstateManagementCommands(this);
            m_commands.Initialise();
        }
        
        public void RemoveRegion(Scene scene) {}            
        
        public void RegionLoaded(Scene scene)
        {
            // Sets up the sun module based no the saved Estate and Region Settings
            // DO NOT REMOVE or the sun will stop working
            scene.TriggerEstateSunUpdate();
            
            UserManager = scene.RequestModuleInterface<IUserManagement>();            
        }

        public void Close() 
        {
            m_commands.Close();
        }

        #endregion

=======
>>>>>>> 02db8b9a
        #region Other Functions

        public void changeWaterHeight(float height)
        {
            setRegionTerrainSettings(height,
                    (float)Scene.RegionInfo.RegionSettings.TerrainRaiseLimit,
                    (float)Scene.RegionInfo.RegionSettings.TerrainLowerLimit,
                    Scene.RegionInfo.RegionSettings.UseEstateSun,
                    Scene.RegionInfo.RegionSettings.FixedSun,
                    (float)Scene.RegionInfo.RegionSettings.SunPosition,
                    Scene.RegionInfo.EstateSettings.UseGlobalTime,
                    Scene.RegionInfo.EstateSettings.FixedSun,
                    (float)Scene.RegionInfo.EstateSettings.SunPosition);

            sendRegionInfoPacketToAll();
        }

        #endregion

        private void EventManager_OnNewClient(IClientAPI client)
        {
            client.OnDetailedEstateDataRequest += clientSendDetailedEstateData;
            client.OnSetEstateFlagsRequest += estateSetRegionInfoHandler;
//            client.OnSetEstateTerrainBaseTexture += setEstateTerrainBaseTexture;
            client.OnSetEstateTerrainDetailTexture += setEstateTerrainBaseTexture;
            client.OnSetEstateTerrainTextureHeights += setEstateTerrainTextureHeights;
            client.OnCommitEstateTerrainTextureRequest += handleCommitEstateTerrainTextureRequest;
            client.OnSetRegionTerrainSettings += setRegionTerrainSettings;
            client.OnEstateRestartSimRequest += handleEstateRestartSimRequest;
            client.OnEstateChangeCovenantRequest += handleChangeEstateCovenantRequest;
            client.OnEstateChangeInfo += handleEstateChangeInfo;
            client.OnEstateManageTelehub += handleOnEstateManageTelehub;
            client.OnUpdateEstateAccessDeltaRequest += handleEstateAccessDeltaRequest;
            client.OnSimulatorBlueBoxMessageRequest += SendSimulatorBlueBoxMessage;
            client.OnEstateBlueBoxMessageRequest += SendEstateBlueBoxMessage;
            client.OnEstateDebugRegionRequest += handleEstateDebugRegionRequest;
            client.OnEstateTeleportOneUserHomeRequest += handleEstateTeleportOneUserHomeRequest;
            client.OnEstateTeleportAllUsersHomeRequest += handleEstateTeleportAllUsersHomeRequest;
            client.OnRequestTerrain += handleTerrainRequest;
            client.OnUploadTerrain += handleUploadTerrain;

            client.OnRegionInfoRequest += HandleRegionInfoRequest;
            client.OnEstateCovenantRequest += HandleEstateCovenantRequest;
            client.OnLandStatRequest += HandleLandStatRequest;
            sendRegionHandshake(client);
        }

        public uint GetRegionFlags()
        {
            RegionFlags flags = RegionFlags.None;

            // Fully implemented
            //
            if (Scene.RegionInfo.RegionSettings.AllowDamage)
                flags |= RegionFlags.AllowDamage;
            if (Scene.RegionInfo.RegionSettings.BlockTerraform)
                flags |= RegionFlags.BlockTerraform;
            if (!Scene.RegionInfo.RegionSettings.AllowLandResell)
                flags |= RegionFlags.BlockLandResell;
            if (Scene.RegionInfo.RegionSettings.DisableCollisions)
                flags |= RegionFlags.SkipCollisions;
            if (Scene.RegionInfo.RegionSettings.DisableScripts)
                flags |= RegionFlags.SkipScripts;
            if (Scene.RegionInfo.RegionSettings.DisablePhysics)
                flags |= RegionFlags.SkipPhysics;
            if (Scene.RegionInfo.RegionSettings.BlockFly)
                flags |= RegionFlags.NoFly;
            if (Scene.RegionInfo.RegionSettings.RestrictPushing)
                flags |= RegionFlags.RestrictPushObject;
            if (Scene.RegionInfo.RegionSettings.AllowLandJoinDivide)
                flags |= RegionFlags.AllowParcelChanges;
            if (Scene.RegionInfo.RegionSettings.BlockShowInSearch)
                flags |= RegionFlags.BlockParcelSearch;
            if (Scene.RegionInfo.RegionSettings.GodBlockSearch)
                flags |= (RegionFlags)(1 << 11);
            if (Scene.RegionInfo.RegionSettings.Casino)
                flags |= (RegionFlags)(1 << 10);

            if (Scene.RegionInfo.RegionSettings.FixedSun)
                flags |= RegionFlags.SunFixed;
            if (Scene.RegionInfo.RegionSettings.Sandbox)
                flags |= RegionFlags.Sandbox;
            if (Scene.RegionInfo.EstateSettings.AllowVoice)
                flags |= RegionFlags.AllowVoice;
            if (Scene.RegionInfo.EstateSettings.AllowLandmark)
                flags |= RegionFlags.AllowLandmark;
            if (Scene.RegionInfo.EstateSettings.AllowSetHome)
                flags |= RegionFlags.AllowSetHome;
            if (Scene.RegionInfo.EstateSettings.BlockDwell)
                flags |= RegionFlags.BlockDwell;
            if (Scene.RegionInfo.EstateSettings.ResetHomeOnTeleport)
                flags |= RegionFlags.ResetHomeOnTeleport;


            // TODO: SkipUpdateInterestList

            // Omitted
            //
            // Omitted: NullLayer (what is that?)
            // Omitted: SkipAgentAction (what does it do?)

            return (uint)flags;
        }

        public uint GetEstateFlags()
        {
            RegionFlags flags = RegionFlags.None;

            if (Scene.RegionInfo.EstateSettings.FixedSun)
                flags |= RegionFlags.SunFixed;
            if (Scene.RegionInfo.EstateSettings.PublicAccess)
                flags |= (RegionFlags.PublicAllowed |
                          RegionFlags.ExternallyVisible);
            if (Scene.RegionInfo.EstateSettings.AllowVoice)
                flags |= RegionFlags.AllowVoice;
            if (Scene.RegionInfo.EstateSettings.AllowDirectTeleport)
                flags |= RegionFlags.AllowDirectTeleport;
            if (Scene.RegionInfo.EstateSettings.DenyAnonymous)
                flags |= RegionFlags.DenyAnonymous;
            if (Scene.RegionInfo.EstateSettings.DenyIdentified)
                flags |= RegionFlags.DenyIdentified;
            if (Scene.RegionInfo.EstateSettings.DenyTransacted)
                flags |= RegionFlags.DenyTransacted;
            if (Scene.RegionInfo.EstateSettings.AbuseEmailToEstateOwner)
                flags |= RegionFlags.AbuseEmailToEstateOwner;
            if (Scene.RegionInfo.EstateSettings.BlockDwell)
                flags |= RegionFlags.BlockDwell;
            if (Scene.RegionInfo.EstateSettings.EstateSkipScripts)
                flags |= RegionFlags.EstateSkipScripts;
            if (Scene.RegionInfo.EstateSettings.ResetHomeOnTeleport)
                flags |= RegionFlags.ResetHomeOnTeleport;
            if (Scene.RegionInfo.EstateSettings.TaxFree)
                flags |= RegionFlags.TaxFree;
            if (Scene.RegionInfo.EstateSettings.AllowLandmark)
                flags |= RegionFlags.AllowLandmark;
            if (Scene.RegionInfo.EstateSettings.AllowParcelChanges)
                flags |= RegionFlags.AllowParcelChanges;
            if (Scene.RegionInfo.EstateSettings.AllowSetHome)
                flags |= RegionFlags.AllowSetHome;
            if (Scene.RegionInfo.EstateSettings.DenyMinors)
                flags |= (RegionFlags)(1 << 30);

            return (uint)flags;
        }

        public bool IsManager(UUID avatarID)
        {
            if (avatarID == Scene.RegionInfo.EstateSettings.EstateOwner)
                return true;

            List<UUID> ems = new List<UUID>(Scene.RegionInfo.EstateSettings.EstateManagers);
            if (ems.Contains(avatarID))
                return true;

            return false;
        }

        public void TriggerRegionInfoChange()
        {
            m_regionChangeTimer.Stop();
            m_regionChangeTimer.Start();
        }

        protected void RaiseRegionInfoChange(object sender, ElapsedEventArgs e)
        {
            ChangeDelegate change = OnRegionInfoChange;

            if (change != null)
                change(Scene.RegionInfo.RegionID);
        }

        public void TriggerEstateInfoChange()
        {
            ChangeDelegate change = OnEstateInfoChange;

            if (change != null)
                change(Scene.RegionInfo.RegionID);
        }

        public void TriggerEstateMessage(UUID fromID, string fromName, string message)
        {
            MessageDelegate onmessage = OnEstateMessage;

            if (onmessage != null)
                onmessage(Scene.RegionInfo.RegionID, fromID, fromName, message);
        }


        private void SendTelehubInfo(IClientAPI client)
        {
            RegionSettings settings =
                    this.Scene.RegionInfo.RegionSettings;

            SceneObjectGroup telehub = null;
            if (settings.TelehubObject != UUID.Zero &&
                (telehub = Scene.GetSceneObjectGroup(settings.TelehubObject)) != null)
            {
                List<Vector3> spawnPoints = new List<Vector3>();

                foreach (SpawnPoint sp in settings.SpawnPoints())
                {
                    spawnPoints.Add(sp.GetLocation(Vector3.Zero, Quaternion.Identity));
                }

                client.SendTelehubInfo(settings.TelehubObject,
                                       telehub.Name,
                                       telehub.AbsolutePosition,
                                       telehub.GroupRotation,
                                       spawnPoints);
            }
            else
            {
                client.SendTelehubInfo(UUID.Zero,
                                       String.Empty,
                                       Vector3.Zero,
                                       Quaternion.Identity,
                                       new List<Vector3>());
            }
        }
    }
}
<|MERGE_RESOLUTION|>--- conflicted
+++ resolved
@@ -67,9 +67,8 @@
         public event ChangeDelegate OnEstateInfoChange;
         public event MessageDelegate OnEstateMessage;
 
-<<<<<<< HEAD
         private int m_delayCount = 0;
-=======
+
         #region Region Module interface
         
         public string Name { get { return "EstateManagementModule"; } }
@@ -116,7 +115,6 @@
         }
 
         #endregion
->>>>>>> 02db8b9a
 
         #region Packet Data Responders
 
@@ -1182,52 +1180,6 @@
 
         #endregion
 
-<<<<<<< HEAD
-        #region Region Module interface
-        
-        public string Name { get { return "EstateManagementModule"; } }
-        
-        public Type ReplaceableInterface { get { return null; } }        
-
-        public void Initialise(IConfigSource source) {}
-        
-        public void AddRegion(Scene scene)
-        {
-            m_regionChangeTimer.AutoReset = false;
-            m_regionChangeTimer.Interval = 2000;
-            m_regionChangeTimer.Elapsed += RaiseRegionInfoChange;
-
-            Scene = scene;
-            Scene.RegisterModuleInterface<IEstateModule>(this);
-            Scene.EventManager.OnNewClient += EventManager_OnNewClient;
-            Scene.EventManager.OnRequestChangeWaterHeight += changeWaterHeight;
-
-            m_Telehub = new TelehubManager(scene);
-
-            m_commands = new EstateManagementCommands(this);
-            m_commands.Initialise();
-        }
-        
-        public void RemoveRegion(Scene scene) {}            
-        
-        public void RegionLoaded(Scene scene)
-        {
-            // Sets up the sun module based no the saved Estate and Region Settings
-            // DO NOT REMOVE or the sun will stop working
-            scene.TriggerEstateSunUpdate();
-            
-            UserManager = scene.RequestModuleInterface<IUserManagement>();            
-        }
-
-        public void Close() 
-        {
-            m_commands.Close();
-        }
-
-        #endregion
-
-=======
->>>>>>> 02db8b9a
         #region Other Functions
 
         public void changeWaterHeight(float height)
