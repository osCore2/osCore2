/*
 * Copyright (c) Contributors, http://opensimulator.org/
 * See CONTRIBUTORS.TXT for a full list of copyright holders.
 *
 * Redistribution and use in source and binary forms, with or without
 * modification, are permitted provided that the following conditions are met:
 *     * Redistributions of source code must retain the above copyright
 *       notice, this list of conditions and the following disclaimer.
 *     * Redistributions in binary form must reproduce the above copyright
 *       notice, this list of conditions and the following disclaimer in the
 *       documentation and/or other materials provided with the distribution.
 *     * Neither the name of the OpenSimulator Project nor the
 *       names of its contributors may be used to endorse or promote products
 *       derived from this software without specific prior written permission.
 *
 * THIS SOFTWARE IS PROVIDED BY THE DEVELOPERS ``AS IS'' AND ANY
 * EXPRESS OR IMPLIED WARRANTIES, INCLUDING, BUT NOT LIMITED TO, THE IMPLIED
 * WARRANTIES OF MERCHANTABILITY AND FITNESS FOR A PARTICULAR PURPOSE ARE
 * DISCLAIMED. IN NO EVENT SHALL THE CONTRIBUTORS BE LIABLE FOR ANY
 * DIRECT, INDIRECT, INCIDENTAL, SPECIAL, EXEMPLARY, OR CONSEQUENTIAL DAMAGES
 * (INCLUDING, BUT NOT LIMITED TO, PROCUREMENT OF SUBSTITUTE GOODS OR SERVICES;
 * LOSS OF USE, DATA, OR PROFITS; OR BUSINESS INTERRUPTION) HOWEVER CAUSED AND
 * ON ANY THEORY OF LIABILITY, WHETHER IN CONTRACT, STRICT LIABILITY, OR TORT
 * (INCLUDING NEGLIGENCE OR OTHERWISE) ARISING IN ANY WAY OUT OF THE USE OF THIS
 * SOFTWARE, EVEN IF ADVISED OF THE POSSIBILITY OF SUCH DAMAGE.
 */

using System;
using System.Collections;
using System.Collections.Generic;
using System.Drawing;
using System.Drawing.Imaging;
using System.IO;
using System.Net;
using System.Reflection;
using System.Runtime.Remoting.Messaging;
using System.Threading;
using log4net;
using Nini.Config;
using OpenMetaverse;
using OpenMetaverse.Imaging;
using OpenMetaverse.StructuredData;
using OpenSim.Framework;
using OpenSim.Framework.Capabilities;
using OpenSim.Framework.Servers;
using OpenSim.Framework.Servers.HttpServer;
using OpenSim.Region.Framework.Interfaces;
using OpenSim.Region.Framework.Scenes;
using OpenSim.Region.CoreModules.World.Land;
using Caps=OpenSim.Framework.Capabilities.Caps;
using OSDArray=OpenMetaverse.StructuredData.OSDArray;
using OSDMap=OpenMetaverse.StructuredData.OSDMap;
using GridRegion = OpenSim.Services.Interfaces.GridRegion;

namespace OpenSim.Region.CoreModules.World.WorldMap
{
    public class WorldMapModule : INonSharedRegionModule, IWorldMapModule
    {
        private static readonly ILog m_log =
            LogManager.GetLogger(MethodBase.GetCurrentMethod().DeclaringType);

        private static readonly string DEFAULT_WORLD_MAP_EXPORT_PATH = "exportmap.jpg";
        private static readonly UUID STOP_UUID = UUID.Random();
        private static readonly string m_mapLayerPath = "0001/";

        private OpenSim.Framework.BlockingQueue<MapRequestState> requests = new OpenSim.Framework.BlockingQueue<MapRequestState>();

        protected Scene m_scene;
        private List<MapBlockData> cachedMapBlocks = new List<MapBlockData>();
        private int cachedTime = 0;
        private int blacklistTimeout = 10*60*1000; // 10 minutes
        private byte[] myMapImageJPEG;
        protected volatile bool m_Enabled = false;
        private Dictionary<UUID, MapRequestState> m_openRequests = new Dictionary<UUID, MapRequestState>();
        private Dictionary<string, int> m_blacklistedurls = new Dictionary<string, int>();
        private Dictionary<ulong, int> m_blacklistedregions = new Dictionary<ulong, int>();
        private Dictionary<ulong, string> m_cachedRegionMapItemsAddress = new Dictionary<ulong, string>();
        private List<UUID> m_rootAgents = new List<UUID>();
        private volatile bool threadrunning = false;

        //private int CacheRegionsDistance = 256;

        #region INonSharedRegionModule Members
        public virtual void Initialise (IConfigSource config)
        {
            IConfig startupConfig = config.Configs["Startup"];
            if (startupConfig.GetString("WorldMapModule", "WorldMap") == "WorldMap")
                m_Enabled = true;

            blacklistTimeout = startupConfig.GetInt("BlacklistTimeout", 10*60) * 1000;
        }

        public virtual void AddRegion (Scene scene)
        {
            if (!m_Enabled)
                return;

            lock (scene)
            {
                m_scene = scene;

                m_scene.RegisterModuleInterface<IWorldMapModule>(this);

                m_scene.AddCommand(
                    this, "export-map",
                    "export-map [<path>]",
                    "Save an image of the world map", HandleExportWorldMapConsoleCommand);

                AddHandlers();
            }
        }

        public virtual void RemoveRegion (Scene scene)
        {
            if (!m_Enabled)
                return;

            lock (m_scene)
            {
                m_Enabled = false;
                RemoveHandlers();
                m_scene = null;
            }
        }

        public virtual void RegionLoaded (Scene scene)
        {
        }


        public virtual void Close()
        {
        }

        public Type ReplaceableInterface 
        {
            get { return null; }
        }

        public virtual string Name
        {
            get { return "WorldMapModule"; }
        }

        #endregion

        // this has to be called with a lock on m_scene
        protected virtual void AddHandlers()
        {
            myMapImageJPEG = new byte[0];

            string regionimage = "regionImage" + m_scene.RegionInfo.RegionID.ToString();
            regionimage = regionimage.Replace("-", "");
            m_log.Info("[WORLD MAP]: JPEG Map location: " + m_scene.RegionInfo.ServerURI + "index.php?method=" + regionimage);

            MainServer.Instance.AddHTTPHandler(regionimage, OnHTTPGetMapImage);
            MainServer.Instance.AddLLSDHandler(
                "/MAP/MapItems/" + m_scene.RegionInfo.RegionHandle.ToString(), HandleRemoteMapItemRequest);

            m_scene.EventManager.OnRegisterCaps += OnRegisterCaps;
            m_scene.EventManager.OnNewClient += OnNewClient;
            m_scene.EventManager.OnClientClosed += ClientLoggedOut;
            m_scene.EventManager.OnMakeChildAgent += MakeChildAgent;
            m_scene.EventManager.OnMakeRootAgent += MakeRootAgent;
            m_scene.EventManager.OnRegionUp += OnRegionUp;

            StartThread(new object());
        }

        // this has to be called with a lock on m_scene
        protected virtual void RemoveHandlers()
        {
            StopThread();

            m_scene.EventManager.OnRegionUp -= OnRegionUp;
            m_scene.EventManager.OnMakeRootAgent -= MakeRootAgent;
            m_scene.EventManager.OnMakeChildAgent -= MakeChildAgent;
            m_scene.EventManager.OnClientClosed -= ClientLoggedOut;
            m_scene.EventManager.OnNewClient -= OnNewClient;
            m_scene.EventManager.OnRegisterCaps -= OnRegisterCaps;

            string regionimage = "regionImage" + m_scene.RegionInfo.RegionID.ToString();
            regionimage = regionimage.Replace("-", "");
            MainServer.Instance.RemoveLLSDHandler("/MAP/MapItems/" + m_scene.RegionInfo.RegionHandle.ToString(),
                                                              HandleRemoteMapItemRequest);
            MainServer.Instance.RemoveHTTPHandler("", regionimage);
        }

        public void OnRegisterCaps(UUID agentID, Caps caps)
        {
            //m_log.DebugFormat("[WORLD MAP]: OnRegisterCaps: agentID {0} caps {1}", agentID, caps);
            string capsBase = "/CAPS/" + caps.CapsObjectPath;
            caps.RegisterHandler("MapLayer",
                                 new RestStreamHandler("POST", capsBase + m_mapLayerPath,
                                                       delegate(string request, string path, string param,
                                                                IOSHttpRequest httpRequest, IOSHttpResponse httpResponse)
                                                           {
                                                               return MapLayerRequest(request, path, param,
                                                                                      agentID, caps);
                                                           }));
        }

        /// <summary>
        /// Callback for a map layer request
        /// </summary>
        /// <param name="request"></param>
        /// <param name="path"></param>
        /// <param name="param"></param>
        /// <param name="agentID"></param>
        /// <param name="caps"></param>
        /// <returns></returns>
        public string MapLayerRequest(string request, string path, string param,
                                      UUID agentID, Caps caps)
        {
            //try
            //{
            //m_log.DebugFormat("[MAPLAYER]: path: {0}, param: {1}, agent:{2}",
            //                  path, param, agentID.ToString());

            // There is a major hack going on in this method. The viewer doesn't request
            // map blocks (RequestMapBlocks) above 2048. That means that if we don't hack,
            // grids above that cell don't have a map at all. So, here's the hack: we wait
            // for this CAP request to come, and we inject the map blocks at this point. 
            // In a normal scenario, this request simply sends back the MapLayer (the blue color).
            // In the hacked scenario, it also sends the map blocks via UDP.
            //
            // 6/8/2011 -- I'm adding an explicit 2048 check, so that we never forget that there is
            // a hack here, and so that regions below 4096 don't get spammed with unnecessary map blocks.

            if (m_scene.RegionInfo.RegionLocX >= 2048 || m_scene.RegionInfo.RegionLocY >= 2048)
            {
                ScenePresence avatarPresence = null;

                m_scene.TryGetScenePresence(agentID, out avatarPresence);

                if (avatarPresence != null)
                {
                    bool lookup = false;

                    lock (cachedMapBlocks)
                    {
                        if (cachedMapBlocks.Count > 0 && ((cachedTime + 1800) > Util.UnixTimeSinceEpoch()))
                        {
                            List<MapBlockData> mapBlocks;

                            mapBlocks = cachedMapBlocks;
                            avatarPresence.ControllingClient.SendMapBlock(mapBlocks, 0);
                        }
                        else
                        {
                            lookup = true;
                        }
                    }
                    if (lookup)
                    {
                        List<MapBlockData> mapBlocks = new List<MapBlockData>(); ;

                        List<GridRegion> regions = m_scene.GridService.GetRegionRange(m_scene.RegionInfo.ScopeID,
                            (int)(m_scene.RegionInfo.RegionLocX - 8) * (int)Constants.RegionSize,
                            (int)(m_scene.RegionInfo.RegionLocX + 8) * (int)Constants.RegionSize,
                            (int)(m_scene.RegionInfo.RegionLocY - 8) * (int)Constants.RegionSize,
                            (int)(m_scene.RegionInfo.RegionLocY + 8) * (int)Constants.RegionSize);
                        foreach (GridRegion r in regions)
                        {
                            MapBlockData block = new MapBlockData();
                            MapBlockFromGridRegion(block, r);
                            mapBlocks.Add(block);
                        }
                        avatarPresence.ControllingClient.SendMapBlock(mapBlocks, 0);

                        lock (cachedMapBlocks)
                            cachedMapBlocks = mapBlocks;

                        cachedTime = Util.UnixTimeSinceEpoch();
                    }
                }
            }

            LLSDMapLayerResponse mapResponse = new LLSDMapLayerResponse();
            mapResponse.LayerData.Array.Add(GetOSDMapLayerResponse());
            return mapResponse.ToString();
        }

        /// <summary>
        ///
        /// </summary>
        /// <param name="mapReq"></param>
        /// <returns></returns>
        public LLSDMapLayerResponse GetMapLayer(LLSDMapRequest mapReq)
        {
            m_log.DebugFormat("[WORLD MAP]: MapLayer Request in region: {0}", m_scene.RegionInfo.RegionName);
            LLSDMapLayerResponse mapResponse = new LLSDMapLayerResponse();
            mapResponse.LayerData.Array.Add(GetOSDMapLayerResponse());
            return mapResponse;
        }

        /// <summary>
        ///
        /// </summary>
        /// <returns></returns>
        protected static OSDMapLayer GetOSDMapLayerResponse()
        {
            OSDMapLayer mapLayer = new OSDMapLayer();
            mapLayer.Right = 5000;
            mapLayer.Top = 5000;
            mapLayer.ImageID = new UUID("00000000-0000-1111-9999-000000000006");

            return mapLayer;
        }
        #region EventHandlers

        /// <summary>
        /// Registered for event
        /// </summary>
        /// <param name="client"></param>
        private void OnNewClient(IClientAPI client)
        {
            client.OnRequestMapBlocks += RequestMapBlocks;
            client.OnMapItemRequest += HandleMapItemRequest;
        }

        /// <summary>
        /// Client logged out, check to see if there are any more root agents in the simulator
        /// If not, stop the mapItemRequest Thread
        /// Event handler
        /// </summary>
        /// <param name="AgentId">AgentID that logged out</param>
        private void ClientLoggedOut(UUID AgentId, Scene scene)
        {
            lock (m_rootAgents)
            {
                m_rootAgents.Remove(AgentId);
            }
        }
        #endregion

        /// <summary>
        /// Starts the MapItemRequest Thread
        /// Note that this only gets started when there are actually agents in the region
        /// Additionally, it gets stopped when there are none.
        /// </summary>
        /// <param name="o"></param>
        private void StartThread(object o)
        {
            if (threadrunning) return;
            threadrunning = true;

//            m_log.Debug("[WORLD MAP]: Starting remote MapItem request thread");

            Watchdog.StartThread(
                process,
                string.Format("MapItemRequestThread ({0})", m_scene.RegionInfo.RegionName),
                ThreadPriority.BelowNormal,
                true);
        }

        /// <summary>
        /// Enqueues a 'stop thread' MapRequestState.  Causes the MapItemRequest thread to end
        /// </summary>
        private void StopThread()
        {
            MapRequestState st = new MapRequestState();
            st.agentID = STOP_UUID;
            st.EstateID=0;
            st.flags=0;
            st.godlike=false;
            st.itemtype=0;
            st.regionhandle=0;

            requests.Enqueue(st);
        }

        public virtual void HandleMapItemRequest(IClientAPI remoteClient, uint flags,
            uint EstateID, bool godlike, uint itemtype, ulong regionhandle)
        {
            m_log.DebugFormat("[WORLD MAP]: Handle MapItem request {0} {1}", regionhandle, itemtype);

            lock (m_rootAgents)
            {
                if (!m_rootAgents.Contains(remoteClient.AgentId))
                    return;
            }
            uint xstart = 0;
            uint ystart = 0;
            Utils.LongToUInts(m_scene.RegionInfo.RegionHandle, out xstart, out ystart);
            if (itemtype == 6) // Service 6 right now (MAP_ITEM_AGENTS_LOCATION; green dots)
            {
                if (regionhandle == 0 || regionhandle == m_scene.RegionInfo.RegionHandle)
                {
                    // Local Map Item Request
                    int tc = Environment.TickCount;
                    List<mapItemReply> mapitems = new List<mapItemReply>();
                    mapItemReply mapitem = new mapItemReply();
                    if (m_scene.GetRootAgentCount() <= 1)
                    {
                        mapitem = new mapItemReply();
                        mapitem.x = (uint)(xstart + 1);
                        mapitem.y = (uint)(ystart + 1);
                        mapitem.id = UUID.Zero;
                        mapitem.name = Util.Md5Hash(m_scene.RegionInfo.RegionName + tc.ToString());
                        mapitem.Extra = 0;
                        mapitem.Extra2 = 0;
                        mapitems.Add(mapitem);
                    }
                    else
                    {
                        m_scene.ForEachRootScenePresence(delegate(ScenePresence sp)
                        {
                            // Don't send a green dot for yourself
                            if (sp.UUID != remoteClient.AgentId)
                            {
                                mapitem = new mapItemReply();
                                mapitem.x = (uint)(xstart + sp.AbsolutePosition.X);
                                mapitem.y = (uint)(ystart + sp.AbsolutePosition.Y);
                                mapitem.id = UUID.Zero;
                                mapitem.name = Util.Md5Hash(m_scene.RegionInfo.RegionName + tc.ToString());
                                mapitem.Extra = 1;
                                mapitem.Extra2 = 0;
                                mapitems.Add(mapitem);
                            }
                        });
                    }
                    remoteClient.SendMapItemReply(mapitems.ToArray(), itemtype, flags);
                }
                else
                {
                    // Remote Map Item Request

                    // ensures that the blockingqueue doesn't get borked if the GetAgents() timing changes.
                    RequestMapItems("",remoteClient.AgentId,flags,EstateID,godlike,itemtype,regionhandle);
                }
            }
            else if (itemtype == 7) // Service 7 (MAP_ITEM_LAND_FOR_SALE)
            {
                if (regionhandle == 0 || regionhandle == m_scene.RegionInfo.RegionHandle)
                {
                    // Parcels
                    ILandChannel landChannel = m_scene.LandChannel;
                    List<ILandObject> parcels = landChannel.AllParcels();

                    // Local Map Item Request
                    List<mapItemReply> mapitems = new List<mapItemReply>();
                    mapItemReply mapitem = new mapItemReply();
                    if ((parcels != null) && (parcels.Count >= 1))
                    {
                        foreach (ILandObject parcel_interface in parcels)
                        {
                            // Play it safe
                            if (!(parcel_interface is LandObject))
                                continue;

                            LandObject land = (LandObject)parcel_interface;
                            LandData parcel = land.LandData;

                            // Show land for sale
                            if ((parcel.Flags & (uint)ParcelFlags.ForSale) == (uint)ParcelFlags.ForSale)
                            {
                                Vector3 min = parcel.AABBMin;
                                Vector3 max = parcel.AABBMax;
                                float x = (min.X+max.X)/2;
                                float y = (min.Y+max.Y)/2;

                                mapitem = new mapItemReply();
                                mapitem.x = (uint)(xstart + x);
                                mapitem.y = (uint)(ystart + y);
                                // mapitem.z = (uint)m_scene.GetGroundHeight(x,y);
                                mapitem.id = UUID.Zero;
                                mapitem.name = parcel.Name;
                                mapitem.Extra = parcel.Area;
                                mapitem.Extra2 = parcel.SalePrice;
                                mapitems.Add(mapitem);
                            }
                        }
                    }
                    remoteClient.SendMapItemReply(mapitems.ToArray(), itemtype, flags);
                }
                else
                {
                    // Remote Map Item Request

                    // ensures that the blockingqueue doesn't get borked if the GetAgents() timing changes.
                    RequestMapItems("",remoteClient.AgentId,flags,EstateID,godlike,itemtype,regionhandle);
                }
            }
            else if (itemtype == 1) // Service 1 (MAP_ITEM_TELEHUB)
            {
                if (regionhandle == 0 || regionhandle == m_scene.RegionInfo.RegionHandle)
                {
                    List<mapItemReply> mapitems = new List<mapItemReply>();
                    mapItemReply mapitem = new mapItemReply();

                    SceneObjectPart sop = m_scene.GetSceneObjectPart(m_scene.RegionInfo.RegionSettings.TelehubObject);

                    mapitem = new mapItemReply();
                    mapitem.x = (uint)(xstart + sop.AbsolutePosition.X);
                    mapitem.y = (uint)(ystart + sop.AbsolutePosition.Y);
                    mapitem.id = UUID.Zero;
                    mapitem.name = sop.Name;
                    mapitem.Extra = 0; // color (not used)
                    mapitem.Extra2 = 0; // 0 = telehub / 1 = infohub
                    mapitems.Add(mapitem);

                    remoteClient.SendMapItemReply(mapitems.ToArray(), itemtype, flags);
                }
                else
                {
                    // Remote Map Item Request
                    RequestMapItems("",remoteClient.AgentId,flags,EstateID,godlike,itemtype,regionhandle);
                }
            }
        }

        private int nAsyncRequests = 0;
        /// <summary>
        /// Processing thread main() loop for doing remote mapitem requests
        /// </summary>
        public void process()
        {
            const int MAX_ASYNC_REQUESTS = 20;
            try
            {
                while (true)
                {
                    MapRequestState st = requests.Dequeue(1000);

                    // end gracefully
                    if (st.agentID == STOP_UUID)
                        break;

                    if (st.agentID != UUID.Zero)
                    {
                        bool dorequest = true;
                        lock (m_rootAgents)
                        {
                            if (!m_rootAgents.Contains(st.agentID))
                                dorequest = false;
                        }

                        if (dorequest &&  !m_blacklistedregions.ContainsKey(st.regionhandle))
                        {
                            while (nAsyncRequests >= MAX_ASYNC_REQUESTS) // hit the break
                                Thread.Sleep(80);

                            RequestMapItemsDelegate d = RequestMapItemsAsync;
                            d.BeginInvoke(st.agentID, st.flags, st.EstateID, st.godlike, st.itemtype, st.regionhandle, RequestMapItemsCompleted, null);
                            //OSDMap response = RequestMapItemsAsync(st.agentID, st.flags, st.EstateID, st.godlike, st.itemtype, st.regionhandle);
                            //RequestMapItemsCompleted(response);
                            Interlocked.Increment(ref nAsyncRequests);
                        }
                    }

                    Watchdog.UpdateThread();
                }
            }
            catch (Exception e)
            {
                m_log.ErrorFormat("[WORLD MAP]: Map item request thread terminated abnormally with exception {0}", e);
            }

            threadrunning = false;
            Watchdog.RemoveThread();
        }

        /// <summary>
        /// Enqueues the map item request into the processing thread
        /// </summary>
        /// <param name="state"></param>
        public void EnqueueMapItemRequest(MapRequestState state)
        {
            requests.Enqueue(state);
        }

        /// <summary>
        /// Sends the mapitem response to the IClientAPI
        /// </summary>
        /// <param name="response">The OSDMap Response for the mapitem</param>
        private void RequestMapItemsCompleted(IAsyncResult iar)
        {
            AsyncResult result = (AsyncResult)iar;
            RequestMapItemsDelegate icon = (RequestMapItemsDelegate)result.AsyncDelegate;

            OSDMap response = (OSDMap)icon.EndInvoke(iar);

            Interlocked.Decrement(ref nAsyncRequests);

            if (!response.ContainsKey("requestID"))
                return;

            UUID requestID = response["requestID"].AsUUID();

            if (requestID != UUID.Zero)
            {
                MapRequestState mrs = new MapRequestState();
                mrs.agentID = UUID.Zero;
                lock (m_openRequests)
                {
                    if (m_openRequests.ContainsKey(requestID))
                    {
                        mrs = m_openRequests[requestID];
                        m_openRequests.Remove(requestID);
                    }
                }

                if (mrs.agentID != UUID.Zero)
                {
                    ScenePresence av = null;
                    m_scene.TryGetScenePresence(mrs.agentID, out av);
                    if (av != null)
                    {
                        if (response.ContainsKey(mrs.itemtype.ToString()))
                        {
                            List<mapItemReply> returnitems = new List<mapItemReply>();
                            OSDArray itemarray = (OSDArray)response[mrs.itemtype.ToString()];
                            for (int i = 0; i < itemarray.Count; i++)
                            {
                                OSDMap mapitem = (OSDMap)itemarray[i];
                                mapItemReply mi = new mapItemReply();
                                mi.x = (uint)mapitem["X"].AsInteger();
                                mi.y = (uint)mapitem["Y"].AsInteger();
                                mi.id = mapitem["ID"].AsUUID();
                                mi.Extra = mapitem["Extra"].AsInteger();
                                mi.Extra2 = mapitem["Extra2"].AsInteger();
                                mi.name = mapitem["Name"].AsString();
                                returnitems.Add(mi);
                            }
                            av.ControllingClient.SendMapItemReply(returnitems.ToArray(), mrs.itemtype, mrs.flags);
                        }

                        // Service 7 (MAP_ITEM_LAND_FOR_SALE)
                        uint itemtype = 7;

                        if (response.ContainsKey(itemtype.ToString()))
                        {
                            List<mapItemReply> returnitems = new List<mapItemReply>();
                            OSDArray itemarray = (OSDArray)response[itemtype.ToString()];
                            for (int i = 0; i < itemarray.Count; i++)
                            {
                                OSDMap mapitem = (OSDMap)itemarray[i];
                                mapItemReply mi = new mapItemReply();
                                mi.x = (uint)mapitem["X"].AsInteger();
                                mi.y = (uint)mapitem["Y"].AsInteger();
                                mi.id = mapitem["ID"].AsUUID();
                                mi.Extra = mapitem["Extra"].AsInteger();
                                mi.Extra2 = mapitem["Extra2"].AsInteger();
                                mi.name = mapitem["Name"].AsString();
                                returnitems.Add(mi);
                            }
                            av.ControllingClient.SendMapItemReply(returnitems.ToArray(), itemtype, mrs.flags);
                        }

                        // Service 1 (MAP_ITEM_TELEHUB)
                        itemtype = 1;

                        if (response.ContainsKey(itemtype.ToString()))
                        {
                            List<mapItemReply> returnitems = new List<mapItemReply>();
                            OSDArray itemarray = (OSDArray)response[itemtype.ToString()];
                            for (int i = 0; i < itemarray.Count; i++)
                            {
                                OSDMap mapitem = (OSDMap)itemarray[i];
                                mapItemReply mi = new mapItemReply();
                                mi.x = (uint)mapitem["X"].AsInteger();
                                mi.y = (uint)mapitem["Y"].AsInteger();
                                mi.id = mapitem["ID"].AsUUID();
                                mi.Extra = mapitem["Extra"].AsInteger();
                                mi.Extra2 = mapitem["Extra2"].AsInteger();
                                mi.name = mapitem["Name"].AsString();
                                returnitems.Add(mi);
                            }
                            av.ControllingClient.SendMapItemReply(returnitems.ToArray(), itemtype, mrs.flags);
                        }
                    }
                }
            }
        }

        /// <summary>
        /// Enqueue the MapItem request for remote processing
        /// </summary>
        /// <param name="httpserver">blank string, we discover this in the process</param>
        /// <param name="id">Agent ID that we are making this request on behalf</param>
        /// <param name="flags">passed in from packet</param>
        /// <param name="EstateID">passed in from packet</param>
        /// <param name="godlike">passed in from packet</param>
        /// <param name="itemtype">passed in from packet</param>
        /// <param name="regionhandle">Region we're looking up</param>
        public void RequestMapItems(string httpserver, UUID id, uint flags,
            uint EstateID, bool godlike, uint itemtype, ulong regionhandle)
        {
            MapRequestState st = new MapRequestState();
            st.agentID = id;
            st.flags = flags;
            st.EstateID = EstateID;
            st.godlike = godlike;
            st.itemtype = itemtype;
            st.regionhandle = regionhandle;
            EnqueueMapItemRequest(st);
        }

        private delegate OSDMap RequestMapItemsDelegate(UUID id, uint flags,
            uint EstateID, bool godlike, uint itemtype, ulong regionhandle);
        /// <summary>
        /// Does the actual remote mapitem request
        /// This should be called from an asynchronous thread
        /// Request failures get blacklisted until region restart so we don't
        /// continue to spend resources trying to contact regions that are down.
        /// </summary>
        /// <param name="httpserver">blank string, we discover this in the process</param>
        /// <param name="id">Agent ID that we are making this request on behalf</param>
        /// <param name="flags">passed in from packet</param>
        /// <param name="EstateID">passed in from packet</param>
        /// <param name="godlike">passed in from packet</param>
        /// <param name="itemtype">passed in from packet</param>
        /// <param name="regionhandle">Region we're looking up</param>
        /// <returns></returns>
        private OSDMap RequestMapItemsAsync(UUID id, uint flags,
            uint EstateID, bool godlike, uint itemtype, ulong regionhandle)
        {
//            m_log.DebugFormat("[WORLDMAP]: RequestMapItemsAsync; region handle: {0} {1}", regionhandle, itemtype);

            string httpserver = "";
            bool blacklisted = false;
            lock (m_blacklistedregions)
            {
                if (m_blacklistedregions.ContainsKey(regionhandle))
                {
                    if (Environment.TickCount > (m_blacklistedregions[regionhandle] + blacklistTimeout))
                    {
                        m_log.DebugFormat("[WORLDMAP]: Unblock blacklisted region {0}", regionhandle);

                        m_blacklistedregions.Remove(regionhandle);
                    }
                    else
                        blacklisted = true;
                }
            }

            if (blacklisted)
                return new OSDMap();

            UUID requestID = UUID.Random();
            lock (m_cachedRegionMapItemsAddress)
            {
                if (m_cachedRegionMapItemsAddress.ContainsKey(regionhandle))
                    httpserver = m_cachedRegionMapItemsAddress[regionhandle];
            }
            if (httpserver.Length == 0)
            {
                uint x = 0, y = 0;
                Utils.LongToUInts(regionhandle, out x, out y);
                GridRegion mreg = m_scene.GridService.GetRegionByPosition(m_scene.RegionInfo.ScopeID, (int)x, (int)y); 

                if (mreg != null)
                {
                    httpserver = mreg.ServerURI + "MAP/MapItems/" + regionhandle.ToString();
                    lock (m_cachedRegionMapItemsAddress)
                    {
                        if (!m_cachedRegionMapItemsAddress.ContainsKey(regionhandle))
                            m_cachedRegionMapItemsAddress.Add(regionhandle, httpserver);
                    }
                }
                else
                {
                    lock (m_blacklistedregions)
                    {
                        if (!m_blacklistedregions.ContainsKey(regionhandle))
                            m_blacklistedregions.Add(regionhandle, Environment.TickCount);
                    }
                    //m_log.InfoFormat("[WORLD MAP]: Blacklisted region {0}", regionhandle.ToString());
                }
            }

            blacklisted = false;
            lock (m_blacklistedurls)
            {
                if (m_blacklistedurls.ContainsKey(httpserver))
                {
                    if (Environment.TickCount > (m_blacklistedurls[httpserver] + blacklistTimeout))
                    {
                        m_log.DebugFormat("[WORLDMAP]: Unblock blacklisted URL {0}", httpserver);

                        m_blacklistedurls.Remove(httpserver);
                    }
                    else
                        blacklisted = true;
                }
            }

            // Can't find the http server
            if (httpserver.Length == 0 || blacklisted)
                return new OSDMap();

            MapRequestState mrs = new MapRequestState();
            mrs.agentID = id;
            mrs.EstateID = EstateID;
            mrs.flags = flags;
            mrs.godlike = godlike;
            mrs.itemtype=itemtype;
            mrs.regionhandle = regionhandle;

            lock (m_openRequests)
                m_openRequests.Add(requestID, mrs);

            WebRequest mapitemsrequest = null;
            try
            {
                mapitemsrequest = WebRequest.Create(httpserver);
            }
            catch (Exception e)
            {
                m_log.DebugFormat("[WORLD MAP]: Access to {0} failed with {1}", httpserver, e);
                return new OSDMap();
            }

            mapitemsrequest.Method = "POST";
            mapitemsrequest.ContentType = "application/xml+llsd";
            OSDMap RAMap = new OSDMap();

            // string RAMapString = RAMap.ToString();
            OSD LLSDofRAMap = RAMap; // RENAME if this works

            byte[] buffer = OSDParser.SerializeLLSDXmlBytes(LLSDofRAMap);
            OSDMap responseMap = new OSDMap();
            responseMap["requestID"] = OSD.FromUUID(requestID);

            Stream os = null;
            try
            { // send the Post
                mapitemsrequest.ContentLength = buffer.Length;   //Count bytes to send
                os = mapitemsrequest.GetRequestStream();
                os.Write(buffer, 0, buffer.Length);         //Send it
                //m_log.DebugFormat("[WORLD MAP]: Getting MapItems from {0}", httpserver);
            }
            catch (WebException ex)
            {
                m_log.WarnFormat("[WORLD MAP]: Bad send on GetMapItems {0}", ex.Message);
                responseMap["connect"] = OSD.FromBoolean(false);
                lock (m_blacklistedurls)
                {
                    if (!m_blacklistedurls.ContainsKey(httpserver))
                        m_blacklistedurls.Add(httpserver, Environment.TickCount);
                }

                m_log.WarnFormat("[WORLD MAP]: Blacklisted {0}", httpserver);

                return responseMap;
            }
            catch
            {
                m_log.DebugFormat("[WORLD MAP]: RequestMapItems failed for {0}", httpserver);
                responseMap["connect"] = OSD.FromBoolean(false);
                return responseMap;
            }
            finally
            {
                if (os != null)
                    os.Close();                    
            }

            string response_mapItems_reply = null;
            { // get the response
                StreamReader sr = null;
                try
                {
                    WebResponse webResponse = mapitemsrequest.GetResponse();
                    if (webResponse != null)
                    {
                        sr = new StreamReader(webResponse.GetResponseStream());
                        response_mapItems_reply = sr.ReadToEnd().Trim();
                    }
                    else
                    {
                        return new OSDMap();
                    }
                }
                catch (WebException)
                {
                    responseMap["connect"] = OSD.FromBoolean(false);
                    lock (m_blacklistedurls)
                    {
                        if (!m_blacklistedurls.ContainsKey(httpserver))
                            m_blacklistedurls.Add(httpserver, Environment.TickCount);
                    }

                    m_log.WarnFormat("[WORLD MAP]: Blacklisted {0}", httpserver);

                    return responseMap;
                }
                catch
                {
                    m_log.DebugFormat("[WORLD MAP]: RequestMapItems failed for {0}", httpserver);
                    responseMap["connect"] = OSD.FromBoolean(false);
                    lock (m_blacklistedregions)
                    {
                        if (!m_blacklistedregions.ContainsKey(regionhandle))
                            m_blacklistedregions.Add(regionhandle, Environment.TickCount);
                    }

                    return responseMap;
                }
                finally
                {
                    if (sr != null)
                        sr.Close();
                }

                OSD rezResponse = null;
                try
                {
                    rezResponse = OSDParser.DeserializeLLSDXml(response_mapItems_reply);

                    responseMap = (OSDMap)rezResponse;
                    responseMap["requestID"] = OSD.FromUUID(requestID);
                }
                catch (Exception ex)
                {
                    m_log.InfoFormat("[WORLD MAP]: exception on parse of RequestMapItems reply from {0}: {1}", httpserver, ex.Message);
                    responseMap["connect"] = OSD.FromBoolean(false);
                    lock (m_blacklistedregions)
                    {
                        if (!m_blacklistedregions.ContainsKey(regionhandle))
                            m_blacklistedregions.Add(regionhandle, Environment.TickCount);
                    }

                    return responseMap;
                }
            }

            if (!responseMap.ContainsKey(itemtype.ToString())) // remote sim doesnt have the stated region handle
            {
                m_log.DebugFormat("[WORLD MAP]: Remote sim does not have the stated region. Blacklisting.");
                lock (m_blacklistedregions)
                {
                    if (!m_blacklistedregions.ContainsKey(regionhandle))
                        m_blacklistedregions.Add(regionhandle, Environment.TickCount);
                }
            }

            return responseMap;
        }

        /// <summary>
        /// Requests map blocks in area of minX, maxX, minY, MaxY in world cordinates
        /// </summary>
        /// <param name="minX"></param>
        /// <param name="minY"></param>
        /// <param name="maxX"></param>
        /// <param name="maxY"></param>
        public virtual void RequestMapBlocks(IClientAPI remoteClient, int minX, int minY, int maxX, int maxY, uint flag)
        {
            //m_log.ErrorFormat("[YYY] RequestMapBlocks {0}={1}={2}={3} {4}", minX, minY, maxX, maxY, flag);
            if ((flag & 0x10000) != 0)  // user clicked on qthe map a tile that isn't visible
            {
                List<MapBlockData> response = new List<MapBlockData>();

                // this should return one mapblock at most. 
                // (diva note: why?? in that case we should GetRegionByPosition)
                // But make sure: Look whether the one we requested is in there
                List<GridRegion> regions = m_scene.GridService.GetRegionRange(m_scene.RegionInfo.ScopeID,
                    minX * (int)Constants.RegionSize, 
                    maxX * (int)Constants.RegionSize, 
                    minY * (int)Constants.RegionSize, 
                    maxY * (int)Constants.RegionSize);

                if (regions != null)
                {
                    foreach (GridRegion r in regions)
                    {
                        if ((r.RegionLocX == minX * (int)Constants.RegionSize) && 
                            (r.RegionLocY == minY * (int)Constants.RegionSize))
                        {
                            // found it => add it to response
                            MapBlockData block = new MapBlockData();
                            MapBlockFromGridRegion(block, r);
                            response.Add(block);
                            break;
                        }
                    }
                }

                if (response.Count == 0)
                {
                    // response still empty => couldn't find the map-tile the user clicked on => tell the client
                    MapBlockData block = new MapBlockData();
                    block.X = (ushort)minX;
                    block.Y = (ushort)minY;
                    block.Access = 254; // means 'simulator is offline'
                    response.Add(block);
                }
                if ((flag & 2) == 2) // V2 !!!
                    remoteClient.SendMapBlock(response, 2);
                else
                    remoteClient.SendMapBlock(response, 0);
            }
            else
            {
                // normal mapblock request. Use the provided values
                GetAndSendBlocks(remoteClient, minX, minY, maxX, maxY, flag);
            }
        }

        protected virtual List<MapBlockData> GetAndSendBlocks(IClientAPI remoteClient, int minX, int minY, int maxX, int maxY, uint flag)
        {
            List<MapBlockData> mapBlocks = new List<MapBlockData>();
            List<GridRegion> regions = m_scene.GridService.GetRegionRange(m_scene.RegionInfo.ScopeID,
                (minX - 4) * (int)Constants.RegionSize, 
                (maxX + 4) * (int)Constants.RegionSize,
                (minY - 4) * (int)Constants.RegionSize,
                (maxY + 4) * (int)Constants.RegionSize);
            foreach (GridRegion r in regions)
            {
                MapBlockData block = new MapBlockData();
                MapBlockFromGridRegion(block, r);
                mapBlocks.Add(block);
            }
            if ((flag & 2) == 2) // V2 !!!
                remoteClient.SendMapBlock(mapBlocks, 2);
            else
                remoteClient.SendMapBlock(mapBlocks, 0);

            return mapBlocks;
        }

        protected void MapBlockFromGridRegion(MapBlockData block, GridRegion r)
        {
            block.Access = r.Access;
            block.MapImageId = r.TerrainImage;
            block.Name = r.RegionName;
            block.X = (ushort)(r.RegionLocX / Constants.RegionSize);
            block.Y = (ushort)(r.RegionLocY / Constants.RegionSize);
        }

        public Hashtable OnHTTPGetMapImage(Hashtable keysvals)
        {
            m_log.Debug("[WORLD MAP]: Sending map image jpeg");
            Hashtable reply = new Hashtable();
            int statuscode = 200;
            byte[] jpeg = new byte[0];

            if (myMapImageJPEG.Length == 0)
            {
                MemoryStream imgstream = new MemoryStream();
                Bitmap mapTexture = new Bitmap(1,1);
                ManagedImage managedImage;
                Image image = (Image)mapTexture;

                try
                {
                    // Taking our jpeg2000 data, decoding it, then saving it to a byte array with regular jpeg data

                    imgstream = new MemoryStream();

                    // non-async because we know we have the asset immediately.
                    AssetBase mapasset = m_scene.AssetService.Get(m_scene.RegionInfo.RegionSettings.TerrainImageID.ToString());

                    // Decode image to System.Drawing.Image
                    if (OpenJPEG.DecodeToImage(mapasset.Data, out managedImage, out image))
                    {
                        // Save to bitmap
                        mapTexture = new Bitmap(image);

                        EncoderParameters myEncoderParameters = new EncoderParameters();
                        myEncoderParameters.Param[0] = new EncoderParameter(Encoder.Quality, 95L);

                        // Save bitmap to stream
                        mapTexture.Save(imgstream, GetEncoderInfo("image/jpeg"), myEncoderParameters);

                        // Write the stream to a byte array for output
                        jpeg = imgstream.ToArray();
                        myMapImageJPEG = jpeg;
                    }
                }
                catch (Exception)
                {
                    // Dummy!
                    m_log.Warn("[WORLD MAP]: Unable to generate Map image");
                }
                finally
                {
                    // Reclaim memory, these are unmanaged resources
                    // If we encountered an exception, one or more of these will be null
                    if (mapTexture != null)
                        mapTexture.Dispose();

                    if (image != null)
                        image.Dispose();

                    if (imgstream != null)
                    {
                        imgstream.Close();
                        imgstream.Dispose();
                    }
                }
            }
            else
            {
                // Use cached version so we don't have to loose our mind
                jpeg = myMapImageJPEG;
            }

            reply["str_response_string"] = Convert.ToBase64String(jpeg);
            reply["int_response_code"] = statuscode;
            reply["content_type"] = "image/jpeg";

            return reply;
        }

        // From msdn
        private static ImageCodecInfo GetEncoderInfo(String mimeType)
        {
            ImageCodecInfo[] encoders;
            encoders = ImageCodecInfo.GetImageEncoders();
            for (int j = 0; j < encoders.Length; ++j)
            {
                if (encoders[j].MimeType == mimeType)
                    return encoders[j];
            }
            return null;
        }

        /// <summary>
        /// Export the world map
        /// </summary>
        /// <param name="fileName"></param>
        public void HandleExportWorldMapConsoleCommand(string module, string[] cmdparams)
        {
            if (m_scene.ConsoleScene() == null)
            {
                // FIXME: If console region is root then this will be printed by every module.  Currently, there is no
                // way to prevent this, short of making the entire module shared (which is complete overkill).
                // One possibility is to return a bool to signal whether the module has completely handled the command
                m_log.InfoFormat("[WORLD MAP]: Please change to a specific region in order to export its world map");
                return;
            }

            if (m_scene.ConsoleScene() != m_scene)
                return;

            string exportPath;

            if (cmdparams.Length > 1)
                exportPath = cmdparams[1];
            else
                exportPath = DEFAULT_WORLD_MAP_EXPORT_PATH;

            m_log.InfoFormat(
                "[WORLD MAP]: Exporting world map for {0} to {1}", m_scene.RegionInfo.RegionName, exportPath);

            List<MapBlockData> mapBlocks = new List<MapBlockData>();
            List<GridRegion> regions = m_scene.GridService.GetRegionRange(m_scene.RegionInfo.ScopeID,
                    (int)(m_scene.RegionInfo.RegionLocX - 9) * (int)Constants.RegionSize,
                    (int)(m_scene.RegionInfo.RegionLocX + 9) * (int)Constants.RegionSize,
                    (int)(m_scene.RegionInfo.RegionLocY - 9) * (int)Constants.RegionSize,
                    (int)(m_scene.RegionInfo.RegionLocY + 9) * (int)Constants.RegionSize);
            List<AssetBase> textures = new List<AssetBase>();
            List<Image> bitImages = new List<Image>();

            foreach (GridRegion r in regions)
            {
                MapBlockData mapBlock = new MapBlockData();
                MapBlockFromGridRegion(mapBlock, r);
                AssetBase texAsset = m_scene.AssetService.Get(mapBlock.MapImageId.ToString());

                if (texAsset != null)
                {
                    textures.Add(texAsset);
                }
                //else
                //{
                //    // WHAT?!? This doesn't seem right. Commenting (diva)
                //    texAsset = m_scene.AssetService.Get(mapBlock.MapImageId.ToString());
                //    if (texAsset != null)
                //    {
                //        textures.Add(texAsset);
                //    }
                //}
            }

            foreach (AssetBase asset in textures)
            {
                ManagedImage managedImage;
                Image image;

                if (OpenJPEG.DecodeToImage(asset.Data, out managedImage, out image))
                    bitImages.Add(image);
            }

            Bitmap mapTexture = new Bitmap(2560, 2560);
            Graphics g = Graphics.FromImage(mapTexture);
            SolidBrush sea = new SolidBrush(Color.DarkBlue);
            g.FillRectangle(sea, 0, 0, 2560, 2560);

            for (int i = 0; i < mapBlocks.Count; i++)
            {
                ushort x = (ushort)((mapBlocks[i].X - m_scene.RegionInfo.RegionLocX) + 10);
                ushort y = (ushort)((mapBlocks[i].Y - m_scene.RegionInfo.RegionLocY) + 10);
                g.DrawImage(bitImages[i], (x * 128), 2560 - (y * 128), 128, 128); // y origin is top
            }

            mapTexture.Save(exportPath, ImageFormat.Jpeg);

            m_log.InfoFormat(
                "[WORLD MAP]: Successfully exported world map for {0} to {1}",
                m_scene.RegionInfo.RegionName, exportPath);
        }

        public OSD HandleRemoteMapItemRequest(string path, OSD request, string endpoint)
        {
            uint xstart = 0;
            uint ystart = 0;

            Utils.LongToUInts(m_scene.RegionInfo.RegionHandle,out xstart,out ystart);

            // Service 6 (MAP_ITEM_AGENTS_LOCATION; green dots)

            OSDMap responsemap = new OSDMap();
            int tc = Environment.TickCount;
            if (m_scene.GetRootAgentCount() == 0)
            {
                OSDMap responsemapdata = new OSDMap();
                responsemapdata["X"] = OSD.FromInteger((int)(xstart + 1));
                responsemapdata["Y"] = OSD.FromInteger((int)(ystart + 1));
                responsemapdata["ID"] = OSD.FromUUID(UUID.Zero);
                responsemapdata["Name"] = OSD.FromString(Util.Md5Hash(m_scene.RegionInfo.RegionName + tc.ToString()));
                responsemapdata["Extra"] = OSD.FromInteger(0);
                responsemapdata["Extra2"] = OSD.FromInteger(0);
                OSDArray responsearr = new OSDArray();
                responsearr.Add(responsemapdata);

                responsemap["6"] = responsearr;
            }
            else
            {
                OSDArray responsearr = new OSDArray(m_scene.GetRootAgentCount());
                m_scene.ForEachRootScenePresence(delegate(ScenePresence sp)
                {
                    OSDMap responsemapdata = new OSDMap();
                    responsemapdata["X"] = OSD.FromInteger((int)(xstart + sp.AbsolutePosition.X));
                    responsemapdata["Y"] = OSD.FromInteger((int)(ystart + sp.AbsolutePosition.Y));
                    responsemapdata["ID"] = OSD.FromUUID(UUID.Zero);
                    responsemapdata["Name"] = OSD.FromString(Util.Md5Hash(m_scene.RegionInfo.RegionName + tc.ToString()));
                    responsemapdata["Extra"] = OSD.FromInteger(1);
                    responsemapdata["Extra2"] = OSD.FromInteger(0);
                    responsearr.Add(responsemapdata);
                });
                responsemap["6"] = responsearr;
            }

            // Service 7 (MAP_ITEM_LAND_FOR_SALE)

            ILandChannel landChannel = m_scene.LandChannel;
            List<ILandObject> parcels = landChannel.AllParcels();

            if ((parcels == null) || (parcels.Count == 0))
            {
                OSDMap responsemapdata = new OSDMap();
                responsemapdata["X"] = OSD.FromInteger((int)(xstart + 1));
                responsemapdata["Y"] = OSD.FromInteger((int)(ystart + 1));
                responsemapdata["ID"] = OSD.FromUUID(UUID.Zero);
                responsemapdata["Name"] = OSD.FromString("");
                responsemapdata["Extra"] = OSD.FromInteger(0);
                responsemapdata["Extra2"] = OSD.FromInteger(0);
                OSDArray responsearr = new OSDArray();
                responsearr.Add(responsemapdata);

                responsemap["7"] = responsearr;
            }
            else
            {
                OSDArray responsearr = new OSDArray(m_scene.GetRootAgentCount());
                foreach (ILandObject parcel_interface in parcels)
                {
                    // Play it safe
                    if (!(parcel_interface is LandObject))
                        continue;

                    LandObject land = (LandObject)parcel_interface;
                    LandData parcel = land.LandData;

                    // Show land for sale
                    if ((parcel.Flags & (uint)ParcelFlags.ForSale) == (uint)ParcelFlags.ForSale)
                    {
                        Vector3 min = parcel.AABBMin;
                        Vector3 max = parcel.AABBMax;
                        float x = (min.X+max.X)/2;
                        float y = (min.Y+max.Y)/2;

                        OSDMap responsemapdata = new OSDMap();
                        responsemapdata["X"] = OSD.FromInteger((int)(xstart + x));
                        responsemapdata["Y"] = OSD.FromInteger((int)(ystart + y));
                        // responsemapdata["Z"] = OSD.FromInteger((int)m_scene.GetGroundHeight(x,y));
                        responsemapdata["ID"] = OSD.FromUUID(UUID.Zero);
                        responsemapdata["Name"] = OSD.FromString(parcel.Name);
                        responsemapdata["Extra"] = OSD.FromInteger(parcel.Area);
                        responsemapdata["Extra2"] = OSD.FromInteger(parcel.SalePrice);
                        responsearr.Add(responsemapdata);
                    }
                }
                responsemap["7"] = responsearr;
            }

            if (m_scene.RegionInfo.RegionSettings.TelehubObject != UUID.Zero)
            {
<<<<<<< HEAD
                SceneObjectGroup sog = m_scene.GetSceneObjectGroup(m_scene.RegionInfo.RegionSettings.TelehubObject);
                if (sog != null)
                {
                    OSDArray responsearr = new OSDArray();
                    OSDMap responsemapdata = new OSDMap();
                    responsemapdata["X"] = OSD.FromInteger((int)(xstart + sog.AbsolutePosition.X));
                    responsemapdata["Y"] = OSD.FromInteger((int)(ystart + sog.AbsolutePosition.Y));
                    // responsemapdata["Z"] = OSD.FromInteger((int)m_scene.GetGroundHeight(x,y));
                    responsemapdata["ID"] = OSD.FromUUID(sog.UUID);
                    responsemapdata["Name"] = OSD.FromString(sog.Name);
                    responsemapdata["Extra"] = OSD.FromInteger(0); // color (unused)
                    responsemapdata["Extra2"] = OSD.FromInteger(0); // 0 = telehub / 1 = infohub
                    responsearr.Add(responsemapdata);
=======
                SceneObjectPart sop = m_scene.GetSceneObjectPart(m_scene.RegionInfo.RegionSettings.TelehubObject);

                OSDArray responsearr = new OSDArray();
                OSDMap responsemapdata = new OSDMap();
                responsemapdata["X"] = OSD.FromInteger((int)(xstart + sop.AbsolutePosition.X));
                responsemapdata["Y"] = OSD.FromInteger((int)(ystart + sop.AbsolutePosition.Y));
                responsemapdata["ID"] = OSD.FromUUID(sop.UUID);
                responsemapdata["Name"] = OSD.FromString(sop.Name);
                responsemapdata["Extra"] = OSD.FromInteger(0); // color (unused)
                responsemapdata["Extra2"] = OSD.FromInteger(0); // 0 = telehub / 1 = infohub
                responsearr.Add(responsemapdata);
>>>>>>> 959bcfa7

                    responsemap["1"] = responsearr;
                }
            }

            return responsemap;
        }

        public void GenerateMaptile()
        {
            // Cannot create a map for a nonexistant heightmap
            if (m_scene.Heightmap == null)
                return;
            
            //create a texture asset of the terrain
            IMapImageGenerator terrain = m_scene.RequestModuleInterface<IMapImageGenerator>();
            if (terrain == null)
                return;

            byte[] data = terrain.WriteJpeg2000Image();
            if (data == null)
                return;
            
            m_log.Debug("[WORLDMAP]: STORING MAPTILE IMAGE");

            UUID terrainImageID = UUID.Random();

            AssetBase asset = new AssetBase(
                terrainImageID,
                "terrainImage_" + m_scene.RegionInfo.RegionID.ToString(),
                (sbyte)AssetType.Texture,
                m_scene.RegionInfo.RegionID.ToString());
            asset.Data = data;
            asset.Description = m_scene.RegionInfo.RegionName;
            asset.Temporary = false;
            asset.Flags = AssetFlags.Maptile;

            // Store the new one
            m_log.DebugFormat("[WORLDMAP]: Storing map tile {0}", asset.ID);
            m_scene.AssetService.Store(asset);
            
            // Switch to the new one
            UUID lastMapRegionUUID = m_scene.RegionInfo.RegionSettings.TerrainImageID;
            m_scene.RegionInfo.RegionSettings.TerrainImageID = terrainImageID;
            m_scene.RegionInfo.RegionSettings.Save();
            
            // Delete the old one
            m_log.DebugFormat("[WORLDMAP]: Deleting old map tile {0}", lastMapRegionUUID);
            m_scene.AssetService.Delete(lastMapRegionUUID.ToString());
        }

        private void MakeRootAgent(ScenePresence avatar)
        {
            lock (m_rootAgents)
            {
                if (!m_rootAgents.Contains(avatar.UUID))
                {
                    m_rootAgents.Add(avatar.UUID);
                }
            }
        }

        private void MakeChildAgent(ScenePresence avatar)
        {
            lock (m_rootAgents)
            {
                m_rootAgents.Remove(avatar.UUID);
            }
        }

        public void OnRegionUp(GridRegion otherRegion)
        {
            ulong regionhandle = otherRegion.RegionHandle;
            string httpserver = otherRegion.ServerURI + "MAP/MapItems/" + regionhandle.ToString();

            lock (m_blacklistedregions)
            {
                if (!m_blacklistedregions.ContainsKey(regionhandle))
                    m_blacklistedregions.Remove(regionhandle);
            }

            lock (m_blacklistedurls)
            {
                if (m_blacklistedurls.ContainsKey(httpserver))
                    m_blacklistedurls.Remove(httpserver);
            }

            lock (m_cachedRegionMapItemsAddress)
            {
                if (!m_cachedRegionMapItemsAddress.ContainsKey(regionhandle))
                    m_cachedRegionMapItemsAddress.Remove(regionhandle);
            }
        }

    }

    public struct MapRequestState
    {
        public UUID agentID;
        public uint flags;
        public uint EstateID;
        public bool godlike;
        public uint itemtype;
        public ulong regionhandle;
    }
}<|MERGE_RESOLUTION|>--- conflicted
+++ resolved
@@ -1301,7 +1301,6 @@
 
             if (m_scene.RegionInfo.RegionSettings.TelehubObject != UUID.Zero)
             {
-<<<<<<< HEAD
                 SceneObjectGroup sog = m_scene.GetSceneObjectGroup(m_scene.RegionInfo.RegionSettings.TelehubObject);
                 if (sog != null)
                 {
@@ -1315,19 +1314,6 @@
                     responsemapdata["Extra"] = OSD.FromInteger(0); // color (unused)
                     responsemapdata["Extra2"] = OSD.FromInteger(0); // 0 = telehub / 1 = infohub
                     responsearr.Add(responsemapdata);
-=======
-                SceneObjectPart sop = m_scene.GetSceneObjectPart(m_scene.RegionInfo.RegionSettings.TelehubObject);
-
-                OSDArray responsearr = new OSDArray();
-                OSDMap responsemapdata = new OSDMap();
-                responsemapdata["X"] = OSD.FromInteger((int)(xstart + sop.AbsolutePosition.X));
-                responsemapdata["Y"] = OSD.FromInteger((int)(ystart + sop.AbsolutePosition.Y));
-                responsemapdata["ID"] = OSD.FromUUID(sop.UUID);
-                responsemapdata["Name"] = OSD.FromString(sop.Name);
-                responsemapdata["Extra"] = OSD.FromInteger(0); // color (unused)
-                responsemapdata["Extra2"] = OSD.FromInteger(0); // 0 = telehub / 1 = infohub
-                responsearr.Add(responsemapdata);
->>>>>>> 959bcfa7
 
                     responsemap["1"] = responsearr;
                 }
