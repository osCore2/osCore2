--- conflicted
+++ resolved
@@ -717,11 +717,7 @@
             int x;
             int y;
 
-<<<<<<< HEAD
             if (x_float > Constants.RegionSize || x_float < 0 || y_float > Constants.RegionSize || y_float < 0)
-=======
-            if (x_float >= Constants.RegionSize || x_float < 0 || y_float >= Constants.RegionSize || y_float < 0)
->>>>>>> 80bf95b7
                 return null;
 
             try
