/*
 * Copyright (c) Contributors, http://opensimulator.org/
 * See CONTRIBUTORS.TXT for a full list of copyright holders.
 *
 * Redistribution and use in source and binary forms, with or without
 * modification, are permitted provided that the following conditions are met:
 *     * Redistributions of source code must retain the above copyright
 *       notice, this list of conditions and the following disclaimer.
 *     * Redistributions in binary form must reproduce the above copyright
 *       notice, this list of conditions and the following disclaimer in the
 *       documentation and/or other materials provided with the distribution.
 *     * Neither the name of the OpenSimulator Project nor the
 *       names of its contributors may be used to endorse or promote products
 *       derived from this software without specific prior written permission.
 *
 * THIS SOFTWARE IS PROVIDED BY THE DEVELOPERS ``AS IS'' AND ANY
 * EXPRESS OR IMPLIED WARRANTIES, INCLUDING, BUT NOT LIMITED TO, THE IMPLIED
 * WARRANTIES OF MERCHANTABILITY AND FITNESS FOR A PARTICULAR PURPOSE ARE
 * DISCLAIMED. IN NO EVENT SHALL THE CONTRIBUTORS BE LIABLE FOR ANY
 * DIRECT, INDIRECT, INCIDENTAL, SPECIAL, EXEMPLARY, OR CONSEQUENTIAL DAMAGES
 * (INCLUDING, BUT NOT LIMITED TO, PROCUREMENT OF SUBSTITUTE GOODS OR SERVICES;
 * LOSS OF USE, DATA, OR PROFITS; OR BUSINESS INTERRUPTION) HOWEVER CAUSED AND
 * ON ANY THEORY OF LIABILITY, WHETHER IN CONTRACT, STRICT LIABILITY, OR TORT
 * (INCLUDING NEGLIGENCE OR OTHERWISE) ARISING IN ANY WAY OUT OF THE USE OF THIS
 * SOFTWARE, EVEN IF ADVISED OF THE POSSIBILITY OF SUCH DAMAGE.
 */

using System;
using System.Collections.Generic;
using System.IO;
using System.IO.Compression;
using System.Net;
using System.Reflection;
using System.Text;
using System.Xml;
using log4net;
using OpenMetaverse;
using OpenSim.Framework;
using OpenSim.Framework.Serialization;
using OpenSim.Framework.Serialization.External;

using OpenSim.Region.CoreModules.World.Terrain;
using OpenSim.Region.Framework.Interfaces;
using OpenSim.Region.Framework.Scenes;
using OpenSim.Services.Interfaces;

namespace OpenSim.Region.CoreModules.World.Archiver
{
    /// <summary>
    /// Handles an individual archive read request
    /// </summary>
    public class ArchiveReadRequest
    {
        private static readonly ILog m_log = LogManager.GetLogger(MethodBase.GetCurrentMethod().DeclaringType);

        private static ASCIIEncoding m_asciiEncoding = new ASCIIEncoding();
        private static UTF8Encoding m_utf8Encoding = new UTF8Encoding();

        private Scene m_scene;
        private Stream m_loadStream;
        private Guid m_requestId;
        private string m_errorMessage;

        /// <value>
        /// Should the archive being loaded be merged with what is already on the region?
        /// </value>
        private bool m_merge;

        /// <summary>
        /// Used to cache lookups for valid uuids.
        /// </summary>
        private IDictionary<UUID, bool> m_validUserUuids = new Dictionary<UUID, bool>();

        public ArchiveReadRequest(Scene scene, string loadPath, bool merge, Guid requestId)
        {
            m_scene = scene;

            try
            {
                m_loadStream = new GZipStream(GetStream(loadPath), CompressionMode.Decompress);
            }
            catch (EntryPointNotFoundException e)
            {
                m_log.ErrorFormat(
                    "[ARCHIVER]: Mismatch between Mono and zlib1g library version when trying to create compression stream."
                        + "If you've manually installed Mono, have you appropriately updated zlib1g as well?");
                m_log.Error(e);
            }
        
            m_errorMessage = String.Empty;
            m_merge = merge;
            m_requestId = requestId;
        }

        public ArchiveReadRequest(Scene scene, Stream loadStream, bool merge, Guid requestId)
        {
            m_scene = scene;
            m_loadStream = loadStream;
            m_merge = merge;
            m_requestId = requestId;
        }

        /// <summary>
        /// Dearchive the region embodied in this request.
        /// </summary>
        public void DearchiveRegion()
        {
            // The same code can handle dearchiving 0.1 and 0.2 OpenSim Archive versions
            DearchiveRegion0DotStar();
        }

        private void DearchiveRegion0DotStar()
        {
            int successfulAssetRestores = 0;
            int failedAssetRestores = 0;
            List<string> serialisedSceneObjects = new List<string>();
            List<string> serialisedParcels = new List<string>();
            string filePath = "NONE";

            TarArchiveReader archive = new TarArchiveReader(m_loadStream);
            byte[] data;
            TarArchiveReader.TarEntryType entryType;
            
            try
            {
                while ((data = archive.ReadEntry(out filePath, out entryType)) != null)
                {
                    //m_log.DebugFormat(
                    //    "[ARCHIVER]: Successfully read {0} ({1} bytes)", filePath, data.Length);
                    
                    if (TarArchiveReader.TarEntryType.TYPE_DIRECTORY == entryType)
                        continue;

                    if (filePath.StartsWith(ArchiveConstants.OBJECTS_PATH))
                    {
                        serialisedSceneObjects.Add(m_utf8Encoding.GetString(data));
                    }
                    else if (filePath.StartsWith(ArchiveConstants.ASSETS_PATH))
                    {
                        if (LoadAsset(filePath, data))
                            successfulAssetRestores++;
                        else
                            failedAssetRestores++;

                        if ((successfulAssetRestores + failedAssetRestores) % 250 == 0)
                            m_log.Debug("[ARCHIVER]: Loaded " + successfulAssetRestores + " assets and failed to load " + failedAssetRestores + " assets...");
                    }
                    else if (!m_merge && filePath.StartsWith(ArchiveConstants.TERRAINS_PATH))
                    {
                        LoadTerrain(filePath, data);
                    }
                    else if (!m_merge && filePath.StartsWith(ArchiveConstants.SETTINGS_PATH))
                    {
                        LoadRegionSettings(filePath, data);
                    } 
                    else if (!m_merge && filePath.StartsWith(ArchiveConstants.LANDDATA_PATH))
                    {
                        serialisedParcels.Add(m_utf8Encoding.GetString(data));
                    } 
                    else if (filePath == ArchiveConstants.CONTROL_FILE_PATH)
                    {
                        LoadControlFile(filePath, data);
                    }
                }

                //m_log.Debug("[ARCHIVER]: Reached end of archive");
            }
            catch (Exception e)
            {
                m_log.ErrorFormat(
                    "[ARCHIVER]: Aborting load with error in archive file {0}.  {1}", filePath, e);
                m_errorMessage += e.ToString();
                m_scene.EventManager.TriggerOarFileLoaded(m_requestId, m_errorMessage);
                return;
            }
            finally
            {
                archive.Close();
            }

            m_log.InfoFormat("[ARCHIVER]: Restored {0} assets", successfulAssetRestores);

            if (failedAssetRestores > 0)
            {
                m_log.ErrorFormat("[ARCHIVER]: Failed to load {0} assets", failedAssetRestores);
                m_errorMessage += String.Format("Failed to load {0} assets", failedAssetRestores);
            }

            if (!m_merge)
            {
                m_log.Info("[ARCHIVER]: Clearing all existing scene objects");
                m_scene.DeleteAllSceneObjects();
            }

            // Try to retain the original creator/owner/lastowner if their uuid is present on this grid
            // otherwise, use the master avatar uuid instead

            // Reload serialized parcels
            m_log.InfoFormat("[ARCHIVER]: Loading {0} parcels.  Please wait.", serialisedParcels.Count);
            List<LandData> landData = new List<LandData>();
            foreach (string serialisedParcel in serialisedParcels)
            {
                LandData parcel = LandDataSerializer.Deserialize(serialisedParcel);
                if (!ResolveUserUuid(parcel.OwnerID))
                    parcel.OwnerID = m_scene.RegionInfo.EstateSettings.EstateOwner;
                landData.Add(parcel);
            }
            m_scene.EventManager.TriggerIncomingLandDataFromStorage(landData);
            m_log.InfoFormat("[ARCHIVER]: Restored {0} parcels.", landData.Count);

            // Reload serialized prims
            m_log.InfoFormat("[ARCHIVER]: Loading {0} scene objects.  Please wait.", serialisedSceneObjects.Count);

            IRegionSerialiserModule serialiser = m_scene.RequestModuleInterface<IRegionSerialiserModule>();
            int sceneObjectsLoadedCount = 0;

            foreach (string serialisedSceneObject in serialisedSceneObjects)
            {
                /*
                m_log.DebugFormat("[ARCHIVER]: Loading xml with raw size {0}", serialisedSceneObject.Length);

                // Really large xml files (multi megabyte) appear to cause
                // memory problems
                // when loading the xml.  But don't enable this check yet
                
                if (serialisedSceneObject.Length > 5000000)
                {
                    m_log.Error("[ARCHIVER]: Ignoring xml since size > 5000000);");
                    continue;
                }
                */

                SceneObjectGroup sceneObject = serialiser.DeserializeGroupFromXml2(serialisedSceneObject);

                // For now, give all incoming scene objects new uuids.  This will allow scenes to be cloned
                // on the same region server and multiple examples a single object archive to be imported
                // to the same scene (when this is possible).
                sceneObject.ResetIDs();


                foreach (SceneObjectPart part in sceneObject.Children.Values)
                {
                    if (!ResolveUserUuid(part.CreatorID))
                        part.CreatorID = m_scene.RegionInfo.EstateSettings.EstateOwner;

                    if (!ResolveUserUuid(part.OwnerID))
                        part.OwnerID = m_scene.RegionInfo.EstateSettings.EstateOwner;

                    if (!ResolveUserUuid(part.LastOwnerID))
                        part.LastOwnerID = m_scene.RegionInfo.EstateSettings.EstateOwner;

                    // And zap any troublesome sit target information
                    part.SitTargetOrientation = new Quaternion(0, 0, 0, 1);
                    part.SitTargetPosition    = new Vector3(0, 0, 0);

                    // Fix ownership/creator of inventory items
                    // Not doing so results in inventory items
                    // being no copy/no mod for everyone
                    part.TaskInventory.LockItemsForRead(true);
                    TaskInventoryDictionary inv = part.TaskInventory;
                    foreach (KeyValuePair<UUID, TaskInventoryItem> kvp in inv)
                    {
                        if (!ResolveUserUuid(kvp.Value.OwnerID))
                        {
<<<<<<< HEAD
                            kvp.Value.OwnerID = masterAvatarId;
                        }
                        if (!ResolveUserUuid(kvp.Value.CreatorID))
                        {
                            kvp.Value.CreatorID = masterAvatarId;
=======
                            if (!ResolveUserUuid(kvp.Value.OwnerID))
                            {
                                kvp.Value.OwnerID = m_scene.RegionInfo.EstateSettings.EstateOwner;
                            }
                            if (!ResolveUserUuid(kvp.Value.CreatorID))
                            {
                                kvp.Value.CreatorID = m_scene.RegionInfo.EstateSettings.EstateOwner;
                            }
>>>>>>> 14073831
                        }
                    }
                    part.TaskInventory.LockItemsForRead(false);
                }

                if (m_scene.AddRestoredSceneObject(sceneObject, true, false))
                {
                    sceneObjectsLoadedCount++;
                    sceneObject.CreateScriptInstances(0, false, m_scene.DefaultScriptEngine, 0);
                }
            }

            m_log.InfoFormat("[ARCHIVER]: Restored {0} scene objects to the scene", sceneObjectsLoadedCount);

            int ignoredObjects = serialisedSceneObjects.Count - sceneObjectsLoadedCount;

            if (ignoredObjects > 0)
                m_log.WarnFormat("[ARCHIVER]: Ignored {0} scene objects that already existed in the scene", ignoredObjects);

            m_log.InfoFormat("[ARCHIVER]: Successfully loaded archive");

            m_scene.EventManager.TriggerOarFileLoaded(m_requestId, m_errorMessage);
        }

        /// <summary>
        /// Look up the given user id to check whether it's one that is valid for this grid.
        /// </summary>
        /// <param name="uuid"></param>
        /// <returns></returns>
        private bool ResolveUserUuid(UUID uuid)
        {
            if (!m_validUserUuids.ContainsKey(uuid))
            {
                UserAccount account = m_scene.UserAccountService.GetUserAccount(m_scene.RegionInfo.ScopeID, uuid);
                if (account != null)
                    m_validUserUuids.Add(uuid, true);
                else
                    m_validUserUuids.Add(uuid, false);
            }

            if (m_validUserUuids[uuid])
                return true;
            else
                return false;
        }

        /// <summary>
        /// Load an asset
        /// </summary>
        /// <param name="assetFilename"></param>
        /// <param name="data"></param>
        /// <returns>true if asset was successfully loaded, false otherwise</returns>
        private bool LoadAsset(string assetPath, byte[] data)
        {
            // Right now we're nastily obtaining the UUID from the filename
            string filename = assetPath.Remove(0, ArchiveConstants.ASSETS_PATH.Length);
            int i = filename.LastIndexOf(ArchiveConstants.ASSET_EXTENSION_SEPARATOR);

            if (i == -1)
            {
                m_log.ErrorFormat(
                    "[ARCHIVER]: Could not find extension information in asset path {0} since it's missing the separator {1}.  Skipping",
                    assetPath, ArchiveConstants.ASSET_EXTENSION_SEPARATOR);

                return false;
            }

            string extension = filename.Substring(i);
            string uuid = filename.Remove(filename.Length - extension.Length);

            if (ArchiveConstants.EXTENSION_TO_ASSET_TYPE.ContainsKey(extension))
            {
                sbyte assetType = ArchiveConstants.EXTENSION_TO_ASSET_TYPE[extension];

                if (assetType == (sbyte)AssetType.Unknown)
                    m_log.WarnFormat("[ARCHIVER]: Importing {0} byte asset {1} with unknown type", data.Length, uuid);

                //m_log.DebugFormat("[ARCHIVER]: Importing asset {0}, type {1}", uuid, assetType);

                AssetBase asset = new AssetBase(new UUID(uuid), String.Empty, assetType, UUID.Zero.ToString());
                asset.Data = data;

                // We're relying on the asset service to do the sensible thing and not store the asset if it already
                // exists.
                m_scene.AssetService.Store(asset);

                /**
                 * Create layers on decode for image assets.  This is likely to significantly increase the time to load archives so
                 * it might be best done when dearchive takes place on a separate thread
                if (asset.Type=AssetType.Texture)
                {
                    IJ2KDecoder cacheLayerDecode = scene.RequestModuleInterface<IJ2KDecoder>();
                    if (cacheLayerDecode != null)
                        cacheLayerDecode.syncdecode(asset.FullID, asset.Data);
                }
                */

                return true;
            }
            else
            {
                m_log.ErrorFormat(
                    "[ARCHIVER]: Tried to dearchive data with path {0} with an unknown type extension {1}",
                    assetPath, extension);

                return false;
            }
        }

        /// <summary>
        /// Load region settings data
        /// </summary>
        /// <param name="settingsPath"></param>
        /// <param name="data"></param>
        /// <returns>
        /// true if settings were loaded successfully, false otherwise
        /// </returns>
        private bool LoadRegionSettings(string settingsPath, byte[] data)
        {
            RegionSettings loadedRegionSettings;

            try
            {
                loadedRegionSettings = RegionSettingsSerializer.Deserialize(data);
            }
            catch (Exception e)
            {
                m_log.ErrorFormat(
                    "[ARCHIVER]: Could not parse region settings file {0}.  Ignoring.  Exception was {1}",
                    settingsPath, e);
                return false;
            }

            RegionSettings currentRegionSettings = m_scene.RegionInfo.RegionSettings;

            currentRegionSettings.AgentLimit = loadedRegionSettings.AgentLimit;
            currentRegionSettings.AllowDamage = loadedRegionSettings.AllowDamage;
            currentRegionSettings.AllowLandJoinDivide = loadedRegionSettings.AllowLandJoinDivide;
            currentRegionSettings.AllowLandResell = loadedRegionSettings.AllowLandResell;
            currentRegionSettings.BlockFly = loadedRegionSettings.BlockFly;
            currentRegionSettings.BlockShowInSearch = loadedRegionSettings.BlockShowInSearch;
            currentRegionSettings.BlockTerraform = loadedRegionSettings.BlockTerraform;
            currentRegionSettings.DisableCollisions = loadedRegionSettings.DisableCollisions;
            currentRegionSettings.DisablePhysics = loadedRegionSettings.DisablePhysics;
            currentRegionSettings.DisableScripts = loadedRegionSettings.DisableScripts;
            currentRegionSettings.Elevation1NE = loadedRegionSettings.Elevation1NE;
            currentRegionSettings.Elevation1NW = loadedRegionSettings.Elevation1NW;
            currentRegionSettings.Elevation1SE = loadedRegionSettings.Elevation1SE;
            currentRegionSettings.Elevation1SW = loadedRegionSettings.Elevation1SW;
            currentRegionSettings.Elevation2NE = loadedRegionSettings.Elevation2NE;
            currentRegionSettings.Elevation2NW = loadedRegionSettings.Elevation2NW;
            currentRegionSettings.Elevation2SE = loadedRegionSettings.Elevation2SE;
            currentRegionSettings.Elevation2SW = loadedRegionSettings.Elevation2SW;
            currentRegionSettings.FixedSun = loadedRegionSettings.FixedSun;
            currentRegionSettings.ObjectBonus = loadedRegionSettings.ObjectBonus;
            currentRegionSettings.RestrictPushing = loadedRegionSettings.RestrictPushing;
            currentRegionSettings.TerrainLowerLimit = loadedRegionSettings.TerrainLowerLimit;
            currentRegionSettings.TerrainRaiseLimit = loadedRegionSettings.TerrainRaiseLimit;
            currentRegionSettings.TerrainTexture1 = loadedRegionSettings.TerrainTexture1;
            currentRegionSettings.TerrainTexture2 = loadedRegionSettings.TerrainTexture2;
            currentRegionSettings.TerrainTexture3 = loadedRegionSettings.TerrainTexture3;
            currentRegionSettings.TerrainTexture4 = loadedRegionSettings.TerrainTexture4;
            currentRegionSettings.UseEstateSun = loadedRegionSettings.UseEstateSun;
            currentRegionSettings.WaterHeight = loadedRegionSettings.WaterHeight;

            currentRegionSettings.Save();
            
            IEstateModule estateModule = m_scene.RequestModuleInterface<IEstateModule>();

            if (estateModule != null)
                estateModule.sendRegionHandshakeToAll();

            return true;
        }

        /// <summary>
        /// Load terrain data
        /// </summary>
        /// <param name="terrainPath"></param>
        /// <param name="data"></param>
        /// <returns>
        /// true if terrain was resolved successfully, false otherwise.
        /// </returns>
        private bool LoadTerrain(string terrainPath, byte[] data)
        {
            ITerrainModule terrainModule = m_scene.RequestModuleInterface<ITerrainModule>();

            MemoryStream ms = new MemoryStream(data);
            terrainModule.LoadFromStream(terrainPath, ms);
            ms.Close();

            m_log.DebugFormat("[ARCHIVER]: Restored terrain {0}", terrainPath);

            return true;
        }

        /// <summary>
        /// Resolve path to a working FileStream
        /// </summary>
        /// <param name="path"></param>
        /// <returns></returns>
        private Stream GetStream(string path)
        {
            if (File.Exists(path))
            {
                return new FileStream(path, FileMode.Open, FileAccess.Read);
            }
            else
            {
                try
                {
                    Uri uri = new Uri(path);
                    if (uri.Scheme == "file")
                    {
                        return new FileStream(uri.AbsolutePath, FileMode.Open, FileAccess.Read);
                    }
                    else
                    {
                        if (uri.Scheme != "http")
                            throw new Exception(String.Format("Unsupported URI scheme ({0})", path));

                        // OK, now we know we have an HTTP URI to work with

                        return URIFetch(uri);
                    }
                }
                catch (UriFormatException)
                {
                    // In many cases the user will put in a plain old filename that cannot be found so assume that
                    // this is the problem rather than confusing the issue with a UriFormatException
                    throw new Exception(String.Format("Cannot find file {0}", path));
                }
            }
        }

        private static Stream URIFetch(Uri uri)
        {
            HttpWebRequest request  = (HttpWebRequest)WebRequest.Create(uri);

            // request.Credentials = credentials;

            request.ContentLength = 0;
            request.KeepAlive     = false;

            WebResponse response = request.GetResponse();
            Stream file = response.GetResponseStream();

            // justincc: gonna ignore the content type for now and just try anything
            //if (response.ContentType != "application/x-oar")
            //    throw new Exception(String.Format("{0} does not identify an OAR file", uri.ToString()));

            if (response.ContentLength == 0)
                throw new Exception(String.Format("{0} returned an empty file", uri.ToString()));

            // return new BufferedStream(file, (int) response.ContentLength);
            return new BufferedStream(file, 1000000);
        }

        /// <summary>
        /// Load oar control file
        /// </summary>
        /// <param name="path"></param>
        /// <param name="data"></param>
        private void LoadControlFile(string path, byte[] data)
        {
            //Create the XmlNamespaceManager.
            NameTable nt = new NameTable();
            XmlNamespaceManager nsmgr = new XmlNamespaceManager(nt);

            // Create the XmlParserContext.
            XmlParserContext context = new XmlParserContext(null, nsmgr, null, XmlSpace.None);

            XmlTextReader xtr 
                = new XmlTextReader(m_asciiEncoding.GetString(data), XmlNodeType.Document, context);

            RegionSettings currentRegionSettings = m_scene.RegionInfo.RegionSettings;

            // Loaded metadata will empty if no information exists in the archive
            currentRegionSettings.LoadedCreationDateTime = 0;
            currentRegionSettings.LoadedCreationID = "";

            while (xtr.Read()) 
            {
                if (xtr.NodeType == XmlNodeType.Element) 
                {
                    if (xtr.Name.ToString() == "datetime") 
                    {
                        int value;
                        if (Int32.TryParse(xtr.ReadElementContentAsString(), out value))
                            currentRegionSettings.LoadedCreationDateTime = value;
                    } 
                    else if (xtr.Name.ToString() == "id") 
                    {
                        currentRegionSettings.LoadedCreationID = xtr.ReadElementContentAsString();
                    }
                }

            }
            
            currentRegionSettings.Save();
        }
    }
}<|MERGE_RESOLUTION|>--- conflicted
+++ resolved
@@ -262,13 +262,6 @@
                     {
                         if (!ResolveUserUuid(kvp.Value.OwnerID))
                         {
-<<<<<<< HEAD
-                            kvp.Value.OwnerID = masterAvatarId;
-                        }
-                        if (!ResolveUserUuid(kvp.Value.CreatorID))
-                        {
-                            kvp.Value.CreatorID = masterAvatarId;
-=======
                             if (!ResolveUserUuid(kvp.Value.OwnerID))
                             {
                                 kvp.Value.OwnerID = m_scene.RegionInfo.EstateSettings.EstateOwner;
@@ -277,7 +270,6 @@
                             {
                                 kvp.Value.CreatorID = m_scene.RegionInfo.EstateSettings.EstateOwner;
                             }
->>>>>>> 14073831
                         }
                     }
                     part.TaskInventory.LockItemsForRead(false);
