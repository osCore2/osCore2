--- conflicted
+++ resolved
@@ -111,7 +111,7 @@
         protected IUrlModule m_UrlModule = null;
         protected Dictionary<UUID, UserInfoCacheEntry> m_userInfoCache =
                 new Dictionary<UUID, UserInfoCacheEntry>();
-	protected int EMAIL_PAUSE_TIME = 20;  // documented delay value for smtp.
+	    protected int EMAIL_PAUSE_TIME = 20;  // documented delay value for smtp.
 
         protected Timer m_ShoutSayTimer;
         protected int m_SayShoutCount = 0;
@@ -3427,11 +3427,7 @@
             }
 
             emailModule.SendEmail(m_host.UUID, address, subject, message);
-<<<<<<< HEAD
-            ScriptSleep(15000);
-=======
-            llSleep(EMAIL_PAUSE_TIME);
->>>>>>> 52a32878
+            ScriptSleep(EMAIL_PAUSE_TIME * 1000);
         }
 
         public void llGetNextEmail(string address, string subject)
