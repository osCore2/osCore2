/*
 * Copyright (c) Contributors, http://opensimulator.org/
 * See CONTRIBUTORS.TXT for a full list of copyright holders.
 *
 * Redistribution and use in source and binary forms, with or without
 * modification, are permitted provided that the following conditions are met:
 *     * Redistributions of source code must retain the above copyright
 *       notice, this list of conditions and the following disclaimer.
 *     * Redistributions in binary form must reproduce the above copyright
 *       notice, this list of conditions and the following disclaimer in the
 *       documentation and/or other materials provided with the distribution.
 *     * Neither the name of the OpenSimulator Project nor the
 *       names of its contributors may be used to endorse or promote products
 *       derived from this software without specific prior written permission.
 *
 * THIS SOFTWARE IS PROVIDED BY THE DEVELOPERS ``AS IS'' AND ANY
 * EXPRESS OR IMPLIED WARRANTIES, INCLUDING, BUT NOT LIMITED TO, THE IMPLIED
 * WARRANTIES OF MERCHANTABILITY AND FITNESS FOR A PARTICULAR PURPOSE ARE
 * DISCLAIMED. IN NO EVENT SHALL THE CONTRIBUTORS BE LIABLE FOR ANY
 * DIRECT, INDIRECT, INCIDENTAL, SPECIAL, EXEMPLARY, OR CONSEQUENTIAL DAMAGES
 * (INCLUDING, BUT NOT LIMITED TO, PROCUREMENT OF SUBSTITUTE GOODS OR SERVICES;
 * LOSS OF USE, DATA, OR PROFITS; OR BUSINESS INTERRUPTION) HOWEVER CAUSED AND
 * ON ANY THEORY OF LIABILITY, WHETHER IN CONTRACT, STRICT LIABILITY, OR TORT
 * (INCLUDING NEGLIGENCE OR OTHERWISE) ARISING IN ANY WAY OUT OF THE USE OF THIS
 * SOFTWARE, EVEN IF ADVISED OF THE POSSIBILITY OF SUCH DAMAGE.
 */

using System;
using System.Collections;
using System.Collections.Generic;
using System.Diagnostics; //for [DebuggerNonUserCode]
using System.Runtime.Remoting.Lifetime;
using System.Text;
using System.Threading;
using System.Text.RegularExpressions;
using System.Timers;
using Nini.Config;
using log4net;
using OpenMetaverse;
using OpenMetaverse.Packets;
using OpenSim;
using OpenSim.Framework;

using OpenSim.Region.CoreModules;
using OpenSim.Region.CoreModules.World.Land;
using OpenSim.Region.CoreModules.World.Terrain;
using OpenSim.Region.Framework.Interfaces;
using OpenSim.Region.Framework.Scenes;
using OpenSim.Region.Framework.Scenes.Serialization;
using OpenSim.Region.Framework.Scenes.Animation;
using OpenSim.Region.Physics.Manager;
using OpenSim.Region.ScriptEngine.Shared;
using OpenSim.Region.ScriptEngine.Shared.Api.Plugins;
using OpenSim.Region.ScriptEngine.Shared.ScriptBase;
using OpenSim.Region.ScriptEngine.Interfaces;
using OpenSim.Region.ScriptEngine.Shared.Api.Interfaces;
using OpenSim.Services.Interfaces;
using GridRegion = OpenSim.Services.Interfaces.GridRegion;
using PresenceInfo = OpenSim.Services.Interfaces.PresenceInfo;
using PrimType = OpenSim.Region.Framework.Scenes.PrimType;
using AssetLandmark = OpenSim.Framework.AssetLandmark;

using LSL_Float = OpenSim.Region.ScriptEngine.Shared.LSL_Types.LSLFloat;
using LSL_Integer = OpenSim.Region.ScriptEngine.Shared.LSL_Types.LSLInteger;
using LSL_Key = OpenSim.Region.ScriptEngine.Shared.LSL_Types.LSLString;
using LSL_List = OpenSim.Region.ScriptEngine.Shared.LSL_Types.list;
using LSL_Rotation = OpenSim.Region.ScriptEngine.Shared.LSL_Types.Quaternion;
using LSL_String = OpenSim.Region.ScriptEngine.Shared.LSL_Types.LSLString;
using LSL_Vector = OpenSim.Region.ScriptEngine.Shared.LSL_Types.Vector3;
using System.Reflection;
using Timer = System.Timers.Timer;

namespace OpenSim.Region.ScriptEngine.Shared.Api
{
    // MUST be a ref type
    public class UserInfoCacheEntry
    {
        public int time;
        public UserAccount account;
        public PresenceInfo pinfo;
    }

    /// <summary>
    /// Contains all LSL ll-functions. This class will be in Default AppDomain.
    /// </summary>
    public class LSL_Api : MarshalByRefObject, ILSL_Api, IScriptApi
    {
        private static readonly ILog m_log = LogManager.GetLogger(MethodBase.GetCurrentMethod().DeclaringType);
        protected IScriptEngine m_ScriptEngine;
        protected SceneObjectPart m_host;
        protected uint m_localID;
        protected UUID m_itemID;
        protected bool throwErrorOnNotImplemented = true;
        protected AsyncCommandManager AsyncCommands = null;
        protected float m_ScriptDelayFactor = 1.0f;
        protected float m_ScriptDistanceFactor = 1.0f;
        protected float m_MinTimerInterval = 0.5f;

        protected DateTime m_timer = DateTime.Now;
        protected bool m_waitingForScriptAnswer = false;
        protected bool m_automaticLinkPermission = false;
        protected IMessageTransferModule m_TransferModule = null;
        protected int m_notecardLineReadCharsMax = 255;
        protected int m_scriptConsoleChannel = 0;
        protected bool m_scriptConsoleChannelEnabled = false;
        protected bool m_debuggerSafe = false;
        protected IUrlModule m_UrlModule = null;
        protected Dictionary<UUID, UserInfoCacheEntry> m_userInfoCache =
                new Dictionary<UUID, UserInfoCacheEntry>();

        protected Timer m_ShoutSayTimer;
        protected int m_SayShoutCount = 0;

        public void Initialize(IScriptEngine ScriptEngine, SceneObjectPart host, uint localID, UUID itemID)
        {
            m_ShoutSayTimer = new Timer(1000);
            m_ShoutSayTimer.Elapsed += SayShoutTimerElapsed;
            m_ShoutSayTimer.AutoReset = true;
            m_ShoutSayTimer.Start();

            m_ScriptEngine = ScriptEngine;
            m_host = host;
            m_localID = localID;
            m_itemID = itemID;
            m_debuggerSafe = m_ScriptEngine.Config.GetBoolean("DebuggerSafe", false);

            m_ScriptDelayFactor =
                m_ScriptEngine.Config.GetFloat("ScriptDelayFactor", 1.0f);
            m_ScriptDistanceFactor =
                m_ScriptEngine.Config.GetFloat("ScriptDistanceLimitFactor", 1.0f);
            m_MinTimerInterval =
                m_ScriptEngine.Config.GetFloat("MinTimerInterval", 0.5f);
            m_automaticLinkPermission =
                m_ScriptEngine.Config.GetBoolean("AutomaticLinkPermission", false);
            m_notecardLineReadCharsMax =
                m_ScriptEngine.Config.GetInt("NotecardLineReadCharsMax", 255);
            if (m_notecardLineReadCharsMax > 65535)
                m_notecardLineReadCharsMax = 65535;

            m_TransferModule =
                    m_ScriptEngine.World.RequestModuleInterface<IMessageTransferModule>();
            m_UrlModule = m_ScriptEngine.World.RequestModuleInterface<IUrlModule>();

            AsyncCommands = new AsyncCommandManager(ScriptEngine);
        }

        public override Object InitializeLifetimeService()
        {
            ILease lease = (ILease)base.InitializeLifetimeService();

            if (lease.CurrentState == LeaseState.Initial)
            {
                lease.InitialLeaseTime = TimeSpan.FromMinutes(0);
//                lease.RenewOnCallTime = TimeSpan.FromSeconds(10.0);
//                lease.SponsorshipTimeout = TimeSpan.FromMinutes(1.0);
            }
            return lease;
        }

        protected virtual void ScriptSleep(int delay)
        {
            delay = (int)((float)delay * m_ScriptDelayFactor);
            if (delay == 0)
                return;
            System.Threading.Thread.Sleep(delay);
        }

        public Scene World
        {
            get { return m_ScriptEngine.World; }
        }

        [DebuggerNonUserCode]
        public void state(string newState)
        {
            m_ScriptEngine.SetState(m_itemID, newState);
        }

        /// <summary>
        /// Reset the named script. The script must be present
        /// in the same prim.
        /// </summary>
        [DebuggerNonUserCode]
        public void llResetScript()
        {
            m_host.AddScriptLPS(1);
            m_ScriptEngine.ApiResetScript(m_itemID);
        }

        public void llResetOtherScript(string name)
        {
            UUID item;

            m_host.AddScriptLPS(1);

            if ((item = ScriptByName(name)) != UUID.Zero)
                m_ScriptEngine.ResetScript(item);
            else
                ShoutError("llResetOtherScript: script "+name+" not found");
        }

        public LSL_Integer llGetScriptState(string name)
        {
            UUID item;

            m_host.AddScriptLPS(1);

            if ((item = ScriptByName(name)) != UUID.Zero)
            {
                return m_ScriptEngine.GetScriptState(item) ?1:0;
            }

            ShoutError("llGetScriptState: script "+name+" not found");

            // If we didn't find it, then it's safe to
            // assume it is not running.

            return 0;
        }

        public void llSetScriptState(string name, int run)
        {
            UUID item;

            m_host.AddScriptLPS(1);

            // These functions are supposed to be robust,
            // so get the state one step at a time.

            if ((item = ScriptByName(name)) != UUID.Zero)
            {
                m_ScriptEngine.SetScriptState(item, run == 0 ? false : true);
            }
            else
            {
                ShoutError("llSetScriptState: script "+name+" not found");
            }
        }

        public List<ScenePresence> GetLinkAvatars(int linkType)
        {
            List<ScenePresence> ret = new List<ScenePresence>();
            if (m_host == null || m_host.ParentGroup == null || m_host.ParentGroup.IsDeleted)
                return ret;
            
            List<ScenePresence> avs = m_host.ParentGroup.GetLinkedAvatars();

            switch (linkType)
            {
                case ScriptBaseClass.LINK_SET:
                    return avs;

                case ScriptBaseClass.LINK_ROOT:
                    return ret;

                case ScriptBaseClass.LINK_ALL_OTHERS:
                    return avs;

                case ScriptBaseClass.LINK_ALL_CHILDREN:
                    return avs;

                case ScriptBaseClass.LINK_THIS:
                    return ret;

                default:
                    if (linkType < 0)
                        return ret;

                    int partCount = m_host.ParentGroup.GetPartCount();

                    if (linkType <= partCount)
                    {
                        return ret;
                    }
                    else
                    {
                        linkType = linkType - partCount;
                        if (linkType > avs.Count)
                        {
                            return ret;
                        }
                        else
                        {
                            ret.Add(avs[linkType-1]);
                            return ret;
                        }
                    }
            }
        }

        public List<SceneObjectPart> GetLinkParts(int linkType)
        {
            List<SceneObjectPart> ret = new List<SceneObjectPart>();
            if (m_host == null || m_host.ParentGroup == null || m_host.ParentGroup.IsDeleted)
                return ret;
            ret.Add(m_host);

            switch (linkType)
            {
            case ScriptBaseClass.LINK_SET:
                return new List<SceneObjectPart>(m_host.ParentGroup.Parts);

            case ScriptBaseClass.LINK_ROOT:
                ret = new List<SceneObjectPart>();
                ret.Add(m_host.ParentGroup.RootPart);
                return ret;

            case ScriptBaseClass.LINK_ALL_OTHERS:
                ret = new List<SceneObjectPart>(m_host.ParentGroup.Parts);

                if (ret.Contains(m_host))
                    ret.Remove(m_host);

                return ret;

            case ScriptBaseClass.LINK_ALL_CHILDREN:
                ret = new List<SceneObjectPart>(m_host.ParentGroup.Parts);

                if (ret.Contains(m_host.ParentGroup.RootPart))
                    ret.Remove(m_host.ParentGroup.RootPart);
                return ret;

            case ScriptBaseClass.LINK_THIS:
                return ret;

            default:
                if (linkType < 0)
                    return new List<SceneObjectPart>();

                SceneObjectPart target = m_host.ParentGroup.GetLinkNumPart(linkType);
                if (target == null)
                    return new List<SceneObjectPart>();
                ret = new List<SceneObjectPart>();
                ret.Add(target);
                return ret;
            }
        }

        protected UUID InventorySelf()
        {
            UUID invItemID = new UUID();
            bool unlock = false;
            if (!m_host.TaskInventory.IsReadLockedByMe())
            {
                m_host.TaskInventory.LockItemsForRead(true);
                unlock = true;
            }
            foreach (KeyValuePair<UUID, TaskInventoryItem> inv in m_host.TaskInventory)
            {
                if (inv.Value.Type == 10 && inv.Value.ItemID == m_itemID)
                {
                    invItemID = inv.Key;
                    break;
                }
            }
            if (unlock)
            {
                m_host.TaskInventory.LockItemsForRead(false);
            }
            return invItemID;
        }

        protected UUID InventoryKey(string name, int type)
        {
            m_host.AddScriptLPS(1);
            m_host.TaskInventory.LockItemsForRead(true);
            
            foreach (KeyValuePair<UUID, TaskInventoryItem> inv in m_host.TaskInventory)
            {
                if (inv.Value.Name == name)
                {
                    m_host.TaskInventory.LockItemsForRead(false);
                    
                    if (inv.Value.Type != type)
                    {
                        return UUID.Zero;
                    }

                    return inv.Value.AssetID;
                }
            }

            m_host.TaskInventory.LockItemsForRead(false);
            return UUID.Zero;
        }

        protected UUID InventoryKey(string name)
        {
            m_host.AddScriptLPS(1);

            
            m_host.TaskInventory.LockItemsForRead(true);

            foreach (KeyValuePair<UUID, TaskInventoryItem> inv in m_host.TaskInventory)
            {
                if (inv.Value.Name == name)
                {
                    m_host.TaskInventory.LockItemsForRead(false);
                    return inv.Value.AssetID;
                }
            }

            m_host.TaskInventory.LockItemsForRead(false);


            return UUID.Zero;
        }


        /// <summary>
        /// accepts a valid UUID, -or- a name of an inventory item.
        /// Returns a valid UUID or UUID.Zero if key invalid and item not found
        /// in prim inventory.
        /// </summary>
        /// <param name="k"></param>
        /// <returns></returns>
        protected UUID KeyOrName(string k)
        {
            UUID key = UUID.Zero;

            // if we can parse the string as a key, use it.
            if (UUID.TryParse(k, out key))
            {
                return key;
            }
            // else try to locate the name in inventory of object. found returns key,
            // not found returns UUID.Zero which will translate to the default particle texture
            else
            {
                return InventoryKey(k);
            }
        }

        // convert a LSL_Rotation to a Quaternion
        public static Quaternion Rot2Quaternion(LSL_Rotation r)
        {
            Quaternion q = new Quaternion((float)r.x, (float)r.y, (float)r.z, (float)r.s);
            q.Normalize();
            return q;
        }

        //These are the implementations of the various ll-functions used by the LSL scripts.
        public LSL_Float llSin(double f)
        {
            m_host.AddScriptLPS(1);
            return (double)Math.Sin(f);
        }

        public LSL_Float llCos(double f)
        {
            m_host.AddScriptLPS(1);
            return (double)Math.Cos(f);
        }

        public LSL_Float llTan(double f)
        {
            m_host.AddScriptLPS(1);
            return (double)Math.Tan(f);
        }

        public LSL_Float llAtan2(double x, double y)
        {
            m_host.AddScriptLPS(1);
            return (double)Math.Atan2(x, y);
        }

        public LSL_Float llSqrt(double f)
        {
            m_host.AddScriptLPS(1);
            return (double)Math.Sqrt(f);
        }

        public LSL_Float llPow(double fbase, double fexponent)
        {
            m_host.AddScriptLPS(1);
            return (double)Math.Pow(fbase, fexponent);
        }

        public LSL_Integer llAbs(int i)
        {
            // changed to replicate LSL behaviour whereby minimum int value is returned untouched.
            m_host.AddScriptLPS(1);
            if (i == Int32.MinValue)
                return i;
            else
                return (int)Math.Abs(i);
        }

        public LSL_Float llFabs(double f)
        {
            m_host.AddScriptLPS(1);
            return (double)Math.Abs(f);
        }

        public LSL_Float llFrand(double mag)
        {
            m_host.AddScriptLPS(1);
            lock (Util.RandomClass)
            {
                return Util.RandomClass.NextDouble() * mag;
            }
        }

        public LSL_Integer llFloor(double f)
        {
            m_host.AddScriptLPS(1);
            return (int)Math.Floor(f);
        }

        public LSL_Integer llCeil(double f)
        {
            m_host.AddScriptLPS(1);
            return (int)Math.Ceiling(f);
        }

        // Xantor 01/May/2008 fixed midpointrounding (2.5 becomes 3.0 instead of 2.0, default = ToEven)
        public LSL_Integer llRound(double f)
        {
            m_host.AddScriptLPS(1);
            return (int)Math.Round(f, MidpointRounding.AwayFromZero);
        }

        //This next group are vector operations involving squaring and square root. ckrinke
        public LSL_Float llVecMag(LSL_Vector v)
        {
            m_host.AddScriptLPS(1);
            return LSL_Vector.Mag(v);
        }

        public LSL_Vector llVecNorm(LSL_Vector v)
        {
            m_host.AddScriptLPS(1);
            return LSL_Vector.Norm(v);
        }

        public LSL_Float llVecDist(LSL_Vector a, LSL_Vector b)
        {
            m_host.AddScriptLPS(1);
            double dx = a.x - b.x;
            double dy = a.y - b.y;
            double dz = a.z - b.z;
            return Math.Sqrt(dx * dx + dy * dy + dz * dz);
        }

        //Now we start getting into quaternions which means sin/cos, matrices and vectors. ckrinke

        // Utility function for llRot2Euler

        // normalize an angle between -PI and PI (-180 to +180 degrees)
        protected double NormalizeAngle(double angle)
        {
            if (angle > -Math.PI && angle < Math.PI)
                return angle;

            int numPis = (int)(Math.PI / angle);
            double remainder = angle - Math.PI * numPis;
            if (numPis % 2 == 1)
                return Math.PI - angle;
            return remainder;
        }

        public LSL_Vector llRot2Euler(LSL_Rotation q1)
        {
            m_host.AddScriptLPS(1);
            LSL_Vector eul = new LSL_Vector();

            double sqw = q1.s*q1.s;
            double sqx = q1.x*q1.x;
            double sqy = q1.z*q1.z;
            double sqz = q1.y*q1.y;
            double unit = sqx + sqy + sqz + sqw; // if normalised is one, otherwise is correction factor
            double test = q1.x*q1.z + q1.y*q1.s;
            if (test > 0.4999*unit) { // singularity at north pole
                eul.z = 2 * Math.Atan2(q1.x,q1.s);
                eul.y = Math.PI/2;
                eul.x = 0;
                return eul;
            }
            if (test < -0.4999*unit) { // singularity at south pole
                eul.z = -2 * Math.Atan2(q1.x,q1.s);
                eul.y = -Math.PI/2;
                eul.x = 0;
                return eul;
            }
            eul.z = Math.Atan2(2*q1.z*q1.s-2*q1.x*q1.y , sqx - sqy - sqz + sqw);
            eul.y = Math.Asin(2*test/unit);
            eul.x = Math.Atan2(2*q1.x*q1.s-2*q1.z*q1.y , -sqx + sqy - sqz + sqw);
            return eul;
        }

        /* From wiki:
        The Euler angle vector (in radians) is converted to a rotation by doing the rotations around the 3 axes
        in Z, Y, X order. So llEuler2Rot(<1.0, 2.0, 3.0> * DEG_TO_RAD) generates a rotation by taking the zero rotation,
        a vector pointing along the X axis, first rotating it 3 degrees around the global Z axis, then rotating the resulting
        vector 2 degrees around the global Y axis, and finally rotating that 1 degree around the global X axis.
        */

        /* How we arrived at this llEuler2Rot
         *
         * Experiment in SL to determine conventions:
         *   llEuler2Rot(<PI,0,0>)=<1,0,0,0>
         *   llEuler2Rot(<0,PI,0>)=<0,1,0,0>
         *   llEuler2Rot(<0,0,PI>)=<0,0,1,0>
         *
         * Important facts about Quaternions
         *  - multiplication is non-commutative (a*b != b*a)
         *  - http://en.wikipedia.org/wiki/Quaternion#Basis_multiplication
         *
         * Above SL experiment gives (c1,c2,c3,s1,s2,s3 as defined in our llEuler2Rot):
         *   Qx = c1+i*s1
         *   Qy = c2+j*s2;
         *   Qz = c3+k*s3;
         *
         * Rotations applied in order (from above) Z, Y, X
         * Q = (Qz * Qy) * Qx
         * ((c1+i*s1)*(c2+j*s2))*(c3+k*s3)
         * (c1*c2+i*s1*c2+j*c1*s2+ij*s1*s2)*(c3+k*s3)
         * (c1*c2+i*s1*c2+j*c1*s2+k*s1*s2)*(c3+k*s3)
         * c1*c2*c3+i*s1*c2*c3+j*c1*s2*c3+k*s1*s2*c3+k*c1*c2*s3+ik*s1*c2*s3+jk*c1*s2*s3+kk*s1*s2*s3
         * c1*c2*c3+i*s1*c2*c3+j*c1*s2*c3+k*s1*s2*c3+k*c1*c2*s3 -j*s1*c2*s3 +i*c1*s2*s3   -s1*s2*s3
         * regroup: x=i*(s1*c2*c3+c1*s2*s3)
         *          y=j*(c1*s2*c3-s1*c2*s3)
         *          z=k*(s1*s2*c3+c1*c2*s3)
         *          s=   c1*c2*c3-s1*s2*s3
         *
         * This implementation agrees with the functions found here:
         * http://lslwiki.net/lslwiki/wakka.php?wakka=LibraryRotationFunctions
         * And with the results in SL.
         *
         * It's also possible to calculate llEuler2Rot by direct multiplication of
         * the Qz, Qy, and Qx vectors (as above - and done in the "accurate" function
         * from the wiki).
         * Apparently in some cases this is better from a numerical precision perspective?
         */

        public LSL_Rotation llEuler2Rot(LSL_Vector v)
        {
            m_host.AddScriptLPS(1);

            double x,y,z,s;

            double c1 = Math.Cos(v.x * 0.5);
            double c2 = Math.Cos(v.y * 0.5);
            double c3 = Math.Cos(v.z * 0.5);
            double s1 = Math.Sin(v.x * 0.5);
            double s2 = Math.Sin(v.y * 0.5);
            double s3 = Math.Sin(v.z * 0.5);

            x = s1 * c2 * c3 + c1 * s2 * s3;
            y = c1 * s2 * c3 - s1 * c2 * s3;
            z = s1 * s2 * c3 + c1 * c2 * s3;
            s = c1 * c2 * c3 - s1 * s2 * s3;

            return new LSL_Rotation(x, y, z, s);
        }

        public LSL_Rotation llAxes2Rot(LSL_Vector fwd, LSL_Vector left, LSL_Vector up)
        {
            m_host.AddScriptLPS(1);
            double s;
            double tr = fwd.x + left.y + up.z + 1.0;

            if (tr >= 1.0)
            {
                s = 0.5 / Math.Sqrt(tr);
                return new LSL_Rotation(
                        (left.z - up.y) * s,
                        (up.x - fwd.z) * s,
                        (fwd.y - left.x) * s,
                        0.25 / s);
            }
            else
            {
                double max = (left.y > up.z) ? left.y : up.z;

                if (max < fwd.x)
                {
                    s = Math.Sqrt(fwd.x - (left.y + up.z) + 1.0);
                    double x = s * 0.5;
                    s = 0.5 / s;
                    return new LSL_Rotation(
                            x,
                            (fwd.y + left.x) * s,
                            (up.x + fwd.z) * s,
                            (left.z - up.y) * s);
                }
                else if (max == left.y)
                {
                    s = Math.Sqrt(left.y - (up.z + fwd.x) + 1.0);
                    double y = s * 0.5;
                    s = 0.5 / s;
                    return new LSL_Rotation(
                            (fwd.y + left.x) * s,
                            y,
                            (left.z + up.y) * s,
                            (up.x - fwd.z) * s);
                }
                else
                {
                    s = Math.Sqrt(up.z - (fwd.x + left.y) + 1.0);
                    double z = s * 0.5;
                    s = 0.5 / s;
                    return new LSL_Rotation(
                            (up.x + fwd.z) * s,
                            (left.z + up.y) * s,
                            z,
                            (fwd.y - left.x) * s);
                }
            }
        }

        public LSL_Vector llRot2Fwd(LSL_Rotation r)
        {
            m_host.AddScriptLPS(1);

            double x, y, z, m;

            m = r.x * r.x + r.y * r.y + r.z * r.z + r.s * r.s;
            // m is always greater than zero
            // if m is not equal to 1 then Rotation needs to be normalized
            if (Math.Abs(1.0 - m) > 0.000001) // allow a little slop here for calculation precision
            {
                m = 1.0 / Math.Sqrt(m);
                r.x *= m;
                r.y *= m;
                r.z *= m;
                r.s *= m;
            }

            // Fast Algebric Calculations instead of Vectors & Quaternions Product
            x = r.x * r.x - r.y * r.y - r.z * r.z + r.s * r.s;
            y = 2 * (r.x * r.y + r.z * r.s);
            z = 2 * (r.x * r.z - r.y * r.s);
            return (new LSL_Vector(x, y, z));
        }

        public LSL_Vector llRot2Left(LSL_Rotation r)
        {
            m_host.AddScriptLPS(1);

            double x, y, z, m;

            m = r.x * r.x + r.y * r.y + r.z * r.z + r.s * r.s;
            // m is always greater than zero
            // if m is not equal to 1 then Rotation needs to be normalized
            if (Math.Abs(1.0 - m) > 0.000001) // allow a little slop here for calculation precision
            {
                m = 1.0 / Math.Sqrt(m);
                r.x *= m;
                r.y *= m;
                r.z *= m;
                r.s *= m;
            }

            // Fast Algebric Calculations instead of Vectors & Quaternions Product
            x = 2 * (r.x * r.y - r.z * r.s);
            y = -r.x * r.x + r.y * r.y - r.z * r.z + r.s * r.s;
            z = 2 * (r.x * r.s + r.y * r.z);
            return (new LSL_Vector(x, y, z));
        }

        public LSL_Vector llRot2Up(LSL_Rotation r)
        {
            m_host.AddScriptLPS(1);
            double x, y, z, m;

            m = r.x * r.x + r.y * r.y + r.z * r.z + r.s * r.s;
            // m is always greater than zero
            // if m is not equal to 1 then Rotation needs to be normalized
            if (Math.Abs(1.0 - m) > 0.000001) // allow a little slop here for calculation precision
            {
                m = 1.0 / Math.Sqrt(m);
                r.x *= m;
                r.y *= m;
                r.z *= m;
                r.s *= m;
            }

            // Fast Algebric Calculations instead of Vectors & Quaternions Product
            x = 2 * (r.x * r.z + r.y * r.s);
            y = 2 * (-r.x * r.s + r.y * r.z);
            z = -r.x * r.x - r.y * r.y + r.z * r.z + r.s * r.s;
            return (new LSL_Vector(x, y, z));
        }

        public LSL_Rotation llRotBetween(LSL_Vector a, LSL_Vector b)
        {
            //A and B should both be normalized
            m_host.AddScriptLPS(1);
            /*  This method is more accurate than the SL one, and thus causes problems
                for scripts that deal with the SL inaccuracy around 180-degrees -.- .._.
                
            double dotProduct = LSL_Vector.Dot(a, b);
            LSL_Vector crossProduct = LSL_Vector.Cross(a, b);
            double magProduct = LSL_Vector.Mag(a) * LSL_Vector.Mag(b);
            double angle = Math.Acos(dotProduct / magProduct);
            LSL_Vector axis = LSL_Vector.Norm(crossProduct);
            double s = Math.Sin(angle / 2);

            double x = axis.x * s;
            double y = axis.y * s;
            double z = axis.z * s;
            double w = Math.Cos(angle / 2);

            if (Double.IsNaN(x) || Double.IsNaN(y) || Double.IsNaN(z) || Double.IsNaN(w))
                return new LSL_Rotation(0.0f, 0.0f, 0.0f, 1.0f);

            return new LSL_Rotation((float)x, (float)y, (float)z, (float)w);
            */
            
            // This method mimics the 180 errors found in SL
            // See www.euclideanspace.com... angleBetween
            LSL_Vector vec_a = a;
            LSL_Vector vec_b = b;
            
            // Eliminate zero length
            LSL_Float vec_a_mag = LSL_Vector.Mag(vec_a);
            LSL_Float vec_b_mag = LSL_Vector.Mag(vec_b);
            if (vec_a_mag < 0.00001 ||
                vec_b_mag < 0.00001)
            {
                return new LSL_Rotation(0.0f, 0.0f, 0.0f, 1.0f);
            }
            
            // Normalize
            vec_a = llVecNorm(vec_a);
            vec_b = llVecNorm(vec_b);

            // Calculate axis and rotation angle
            LSL_Vector axis = vec_a % vec_b;
            LSL_Float cos_theta  = vec_a * vec_b;
    
            // Check if parallel
            if (cos_theta > 0.99999)
            {
                return new LSL_Rotation(0.0f, 0.0f, 0.0f, 1.0f);
            }
            
            // Check if anti-parallel
            else if (cos_theta < -0.99999)
            {
                LSL_Vector orthog_axis = new LSL_Vector(1.0, 0.0, 0.0) - (vec_a.x / (vec_a * vec_a) * vec_a);
                if (LSL_Vector.Mag(orthog_axis)  < 0.000001)  orthog_axis = new LSL_Vector(0.0, 0.0, 1.0);
                return new LSL_Rotation((float)orthog_axis.x, (float)orthog_axis.y, (float)orthog_axis.z, 0.0);
            }
            else // other rotation
            {
                LSL_Float theta = (LSL_Float)Math.Acos(cos_theta) * 0.5f;
                axis = llVecNorm(axis);
                double x, y, z, s, t;
                s = Math.Cos(theta);
                t = Math.Sin(theta);
                x = axis.x * t;
                y = axis.y * t;
                z = axis.z * t;
                return new LSL_Rotation(x,y,z,s);
            }
        }
                
        public void llWhisper(int channelID, string text)
        {
            m_host.AddScriptLPS(1);

            if (text.Length > 1023)
                text = text.Substring(0, 1023);

            World.SimChat(Utils.StringToBytes(text),
                          ChatTypeEnum.Whisper, channelID, m_host.ParentGroup.RootPart.AbsolutePosition, m_host.Name, m_host.UUID, false);

            IWorldComm wComm = m_ScriptEngine.World.RequestModuleInterface<IWorldComm>();
            if (wComm != null)
                wComm.DeliverMessage(ChatTypeEnum.Whisper, channelID, m_host.Name, m_host.UUID, text);
        }

        public void llSay(int channelID, string text)
        {
            m_host.AddScriptLPS(1);

            if (channelID == 0)
                m_SayShoutCount++;

            if (m_SayShoutCount >= 11)
                ScriptSleep(2000);

            if (m_scriptConsoleChannelEnabled && (channelID == m_scriptConsoleChannel))
            {
                Console.WriteLine(text);
            }
            else
            {
                if (text.Length > 1023)
                    text = text.Substring(0, 1023);

                World.SimChat(Utils.StringToBytes(text),
                              ChatTypeEnum.Say, channelID, m_host.ParentGroup.RootPart.AbsolutePosition, m_host.Name, m_host.UUID, false);

                IWorldComm wComm = m_ScriptEngine.World.RequestModuleInterface<IWorldComm>();
                if (wComm != null)
                    wComm.DeliverMessage(ChatTypeEnum.Say, channelID, m_host.Name, m_host.UUID, text);
            }
        }

        public void llShout(int channelID, string text)
        {
            m_host.AddScriptLPS(1);

            if (channelID == 0)
                m_SayShoutCount++;

            if (m_SayShoutCount >= 11)
                ScriptSleep(2000);

            if (text.Length > 1023)
                text = text.Substring(0, 1023);

            World.SimChat(Utils.StringToBytes(text),
                          ChatTypeEnum.Shout, channelID, m_host.ParentGroup.RootPart.AbsolutePosition, m_host.Name, m_host.UUID, true);

            IWorldComm wComm = m_ScriptEngine.World.RequestModuleInterface<IWorldComm>();
            if (wComm != null)
                wComm.DeliverMessage(ChatTypeEnum.Shout, channelID, m_host.Name, m_host.UUID, text);
        }

        public void llRegionSay(int channelID, string text)
        {
            if (channelID == 0)
            {
                LSLError("Cannot use llRegionSay() on channel 0");
                return;
            }

            if (text.Length > 1023)
                text = text.Substring(0, 1023);

            m_host.AddScriptLPS(1);

            IWorldComm wComm = m_ScriptEngine.World.RequestModuleInterface<IWorldComm>();
            if (wComm != null)
                wComm.DeliverMessage(ChatTypeEnum.Region, channelID, m_host.Name, m_host.UUID, text);
        }

        public void  llRegionSayTo(string target, int channel, string msg)
        {
            string error = String.Empty;

            if (msg.Length > 1023)
                msg = msg.Substring(0, 1023);

            m_host.AddScriptLPS(1);

            UUID TargetID;
            UUID.TryParse(target, out TargetID);

            IWorldComm wComm = m_ScriptEngine.World.RequestModuleInterface<IWorldComm>();
            if (wComm != null)
                if (!wComm.DeliverMessageTo(TargetID, channel, m_host.AbsolutePosition, m_host.Name, m_host.UUID, msg, out error))
                    LSLError(error);
        }

        public LSL_Integer llListen(int channelID, string name, string ID, string msg)
        {
            m_host.AddScriptLPS(1);
            UUID keyID;
            UUID.TryParse(ID, out keyID);
            IWorldComm wComm = m_ScriptEngine.World.RequestModuleInterface<IWorldComm>();
            if (wComm != null)
                return wComm.Listen(m_localID, m_itemID, m_host.UUID, channelID, name, keyID, msg);
            else
                return -1;
        }

        public void llListenControl(int number, int active)
        {
            m_host.AddScriptLPS(1);
            IWorldComm wComm = m_ScriptEngine.World.RequestModuleInterface<IWorldComm>();
            if (wComm != null)
                wComm.ListenControl(m_itemID, number, active);
        }

        public void llListenRemove(int number)
        {
            m_host.AddScriptLPS(1);
            IWorldComm wComm = m_ScriptEngine.World.RequestModuleInterface<IWorldComm>();
            if (wComm != null)
                wComm.ListenRemove(m_itemID, number);
        }

        public void llSensor(string name, string id, int type, double range, double arc)
        {
            m_host.AddScriptLPS(1);
            UUID keyID = UUID.Zero;
            UUID.TryParse(id, out keyID);

            AsyncCommands.SensorRepeatPlugin.SenseOnce(m_localID, m_itemID, name, keyID, type, range, arc, m_host);
       }

        public void llSensorRepeat(string name, string id, int type, double range, double arc, double rate)
        {
            m_host.AddScriptLPS(1);
            UUID keyID = UUID.Zero;
            UUID.TryParse(id, out keyID);

            AsyncCommands.SensorRepeatPlugin.SetSenseRepeatEvent(m_localID, m_itemID, name, keyID, type, range, arc, rate, m_host);
        }

        public void llSensorRemove()
        {
            m_host.AddScriptLPS(1);
            AsyncCommands.SensorRepeatPlugin.UnSetSenseRepeaterEvents(m_localID, m_itemID);
        }

        public string resolveName(UUID objecUUID)
        {
            // try avatar username surname
            UserAccount account = World.UserAccountService.GetUserAccount(World.RegionInfo.ScopeID, objecUUID);
            if (account != null)
            {
                string avatarname = account.Name;
                return avatarname;
            }
            // try an scene object
            SceneObjectPart SOP = World.GetSceneObjectPart(objecUUID);
            if (SOP != null)
            {
                string objectname = SOP.Name;
                return objectname;
            }

            EntityBase SensedObject;
            World.Entities.TryGetValue(objecUUID, out SensedObject);

            if (SensedObject == null)
            {
                IGroupsModule groups = World.RequestModuleInterface<IGroupsModule>();
                if (groups != null)
                {
                    GroupRecord gr = groups.GetGroupRecord(objecUUID);
                    if (gr != null)
                        return gr.GroupName;
                }
                return String.Empty;
            }

            return SensedObject.Name;
        }

        public LSL_String llDetectedName(int number)
        {
            m_host.AddScriptLPS(1);
            DetectParams detectedParams = m_ScriptEngine.GetDetectParams(m_itemID, number);
            if (detectedParams == null)
                return String.Empty;
            return detectedParams.Name;
        }

        public LSL_String llDetectedKey(int number)
        {
            m_host.AddScriptLPS(1);
            DetectParams detectedParams = m_ScriptEngine.GetDetectParams(m_itemID, number);
            if (detectedParams == null)
                return String.Empty;
            return detectedParams.Key.ToString();
        }

        public LSL_String llDetectedOwner(int number)
        {
            m_host.AddScriptLPS(1);
            DetectParams detectedParams = m_ScriptEngine.GetDetectParams(m_itemID, number);
            if (detectedParams == null)
                return String.Empty;
            return detectedParams.Owner.ToString();
        }

        public LSL_Integer llDetectedType(int number)
        {
            m_host.AddScriptLPS(1);
            DetectParams detectedParams = m_ScriptEngine.GetDetectParams(m_itemID, number);
            if (detectedParams == null)
                return 0;
            return new LSL_Integer(detectedParams.Type);
        }

        public LSL_Vector llDetectedPos(int number)
        {
            m_host.AddScriptLPS(1);
            DetectParams detectedParams = m_ScriptEngine.GetDetectParams(m_itemID, number);
            if (detectedParams == null)
                return new LSL_Vector();
            return detectedParams.Position;
        }

        public LSL_Vector llDetectedVel(int number)
        {
            m_host.AddScriptLPS(1);
            DetectParams detectedParams = m_ScriptEngine.GetDetectParams(m_itemID, number);
            if (detectedParams == null)
                return new LSL_Vector();
            return detectedParams.Velocity;
        }

        public LSL_Vector llDetectedGrab(int number)
        {
            m_host.AddScriptLPS(1);
            DetectParams parms = m_ScriptEngine.GetDetectParams(m_itemID, number);
            if (parms == null)
                return new LSL_Vector(0, 0, 0);

            return parms.OffsetPos;
        }

        public LSL_Rotation llDetectedRot(int number)
        {
            m_host.AddScriptLPS(1);
            DetectParams detectedParams = m_ScriptEngine.GetDetectParams(m_itemID, number);
            if (detectedParams == null)
                return new LSL_Rotation();
            return detectedParams.Rotation;
        }

        public LSL_Integer llDetectedGroup(int number)
        {
            m_host.AddScriptLPS(1);
            DetectParams detectedParams = m_ScriptEngine.GetDetectParams(m_itemID, number);
            if (detectedParams == null)
                return new LSL_Integer(0);
            if (m_host.GroupID == detectedParams.Group)
                return new LSL_Integer(1);
            return new LSL_Integer(0);
        }

        public LSL_Integer llDetectedLinkNumber(int number)
        {
            m_host.AddScriptLPS(1);
            DetectParams parms = m_ScriptEngine.GetDetectParams(m_itemID, number);
            if (parms == null)
                return new LSL_Integer(0);

            return new LSL_Integer(parms.LinkNum);
        }

        /// <summary>
        /// See http://wiki.secondlife.com/wiki/LlDetectedTouchBinormal for details
        /// </summary>
        public LSL_Vector llDetectedTouchBinormal(int index)
        {
            m_host.AddScriptLPS(1);
            DetectParams detectedParams = m_ScriptEngine.GetDetectParams(m_itemID, index);
            if (detectedParams == null)
                return new LSL_Vector();
            return detectedParams.TouchBinormal;
        }

        /// <summary>
        /// See http://wiki.secondlife.com/wiki/LlDetectedTouchFace for details
        /// </summary>
        public LSL_Integer llDetectedTouchFace(int index)
        {
            m_host.AddScriptLPS(1);
            DetectParams detectedParams = m_ScriptEngine.GetDetectParams(m_itemID, index);
            if (detectedParams == null)
                return new LSL_Integer(-1);
            return new LSL_Integer(detectedParams.TouchFace);
        }

        /// <summary>
        /// See http://wiki.secondlife.com/wiki/LlDetectedTouchNormal for details
        /// </summary>
        public LSL_Vector llDetectedTouchNormal(int index)
        {
            m_host.AddScriptLPS(1);
            DetectParams detectedParams = m_ScriptEngine.GetDetectParams(m_itemID, index);
            if (detectedParams == null)
                return new LSL_Vector();
            return detectedParams.TouchNormal;
        }

        /// <summary>
        /// See http://wiki.secondlife.com/wiki/LlDetectedTouchPos for details
        /// </summary>
        public LSL_Vector llDetectedTouchPos(int index)
        {
            m_host.AddScriptLPS(1);
            DetectParams detectedParams = m_ScriptEngine.GetDetectParams(m_itemID, index);
            if (detectedParams == null)
                return new LSL_Vector();
            return detectedParams.TouchPos;
        }

        /// <summary>
        /// See http://wiki.secondlife.com/wiki/LlDetectedTouchST for details
        /// </summary>
        public LSL_Vector llDetectedTouchST(int index)
        {
            m_host.AddScriptLPS(1);
            DetectParams detectedParams = m_ScriptEngine.GetDetectParams(m_itemID, index);
            if (detectedParams == null)
                return new LSL_Vector(-1.0, -1.0, 0.0);
            return detectedParams.TouchST;
        }

        /// <summary>
        /// See http://wiki.secondlife.com/wiki/LlDetectedTouchUV for details
        /// </summary>
        public LSL_Vector llDetectedTouchUV(int index)
        {
            m_host.AddScriptLPS(1);
            DetectParams detectedParams = m_ScriptEngine.GetDetectParams(m_itemID, index);
            if (detectedParams == null)
                return new LSL_Vector(-1.0, -1.0, 0.0);
            return detectedParams.TouchUV;
        }

        [DebuggerNonUserCode]
        public virtual void llDie()
        {
            m_host.AddScriptLPS(1);
            if (!m_host.ParentGroup.IsAttachment) throw new SelfDeleteException();
        }

        public LSL_Float llGround(LSL_Vector offset)
        {
            m_host.AddScriptLPS(1);
            Vector3 pos = m_host.GetWorldPosition() + new Vector3((float)offset.x,
                                                                  (float)offset.y,
                                                                  (float)offset.z);

            //Get the slope normal.  This gives us the equation of the plane tangent to the slope.
            LSL_Vector vsn = llGroundNormal(offset);

            // Clamp to valid position
            if (pos.X < 0)
                pos.X = 0;
            else if (pos.X >= World.Heightmap.Width)
                pos.X = World.Heightmap.Width - 1;
            if (pos.Y < 0)
                pos.Y = 0;
            else if (pos.Y >= World.Heightmap.Height)
                pos.Y = World.Heightmap.Height - 1;

            //Get the height for the integer coordinates from the Heightmap
            float baseheight = (float)World.Heightmap[(int)pos.X, (int)pos.Y];

            //Calculate the difference between the actual coordinates and the integer coordinates
            float xdiff = pos.X - (float)((int)pos.X);
            float ydiff = pos.Y - (float)((int)pos.Y);

            //Use the equation of the tangent plane to adjust the height to account for slope

            return (((vsn.x * xdiff) + (vsn.y * ydiff)) / (-1 * vsn.z)) + baseheight;
        }

        public LSL_Float llCloud(LSL_Vector offset)
        {
            m_host.AddScriptLPS(1);
            float cloudCover = 0f;
            ICloudModule module = World.RequestModuleInterface<ICloudModule>();
            if (module != null)
            {
                Vector3 pos = m_host.GetWorldPosition();
                int x = (int)(pos.X + offset.x);
                int y = (int)(pos.Y + offset.y);

                cloudCover = module.CloudCover(x, y, 0);

            }
            return cloudCover;
        }

        public LSL_Vector llWind(LSL_Vector offset)
        {
            m_host.AddScriptLPS(1);
            LSL_Vector wind = new LSL_Vector(0, 0, 0);
            IWindModule module = World.RequestModuleInterface<IWindModule>();
            if (module != null)
            {
                Vector3 pos = m_host.GetWorldPosition();
                int x = (int)(pos.X + offset.x);
                int y = (int)(pos.Y + offset.y);

                Vector3 windSpeed = module.WindSpeed(x, y, 0);

                wind.x = windSpeed.X;
                wind.y = windSpeed.Y;
            }
            return wind;
        }

        public void llSetStatus(int status, int value)
        {
            if (m_host == null || m_host.ParentGroup == null || m_host.ParentGroup.IsDeleted)
                return;
            m_host.AddScriptLPS(1);

            int statusrotationaxis = 0;

            if ((status & ScriptBaseClass.STATUS_PHYSICS) == ScriptBaseClass.STATUS_PHYSICS)
            {
                if (value != 0)
                {
                    SceneObjectGroup group = m_host.ParentGroup;
                    bool allow = true;

                    foreach (SceneObjectPart part in group.Parts)
                    {
                        if (part.Scale.X > World.m_maxPhys || part.Scale.Y > World.m_maxPhys || part.Scale.Z > World.m_maxPhys)
                        {
                            allow = false;
                            break;
                        }
                    }

                    if (!allow)
                        return;

                    m_host.ScriptSetPhysicsStatus(true);
                }
                else
                {
                    m_host.ScriptSetPhysicsStatus(false);
                }
            }

            if ((status & ScriptBaseClass.STATUS_PHANTOM) == ScriptBaseClass.STATUS_PHANTOM)
            {
                m_host.ParentGroup.ScriptSetPhantomStatus(value != 0);
            }

            if ((status & ScriptBaseClass.STATUS_CAST_SHADOWS) == ScriptBaseClass.STATUS_CAST_SHADOWS)
            {
                m_host.AddFlag(PrimFlags.CastShadows);
            }

            if ((status & ScriptBaseClass.STATUS_ROTATE_X) == ScriptBaseClass.STATUS_ROTATE_X)
            {
                statusrotationaxis |= ScriptBaseClass.STATUS_ROTATE_X;
            }

            if ((status & ScriptBaseClass.STATUS_ROTATE_Y) == ScriptBaseClass.STATUS_ROTATE_Y)
            {
                statusrotationaxis |= ScriptBaseClass.STATUS_ROTATE_Y;
            }

            if ((status & ScriptBaseClass.STATUS_ROTATE_Z) == ScriptBaseClass.STATUS_ROTATE_Z)
            {
                statusrotationaxis |= ScriptBaseClass.STATUS_ROTATE_Z;
            }

            if ((status & ScriptBaseClass.STATUS_BLOCK_GRAB) == ScriptBaseClass.STATUS_BLOCK_GRAB)
            {
                if (value != 0)
                    m_host.SetBlockGrab(true);
                else
                    m_host.SetBlockGrab(false);
            }

            if ((status & ScriptBaseClass.STATUS_DIE_AT_EDGE) == ScriptBaseClass.STATUS_DIE_AT_EDGE)
            {
                if (value != 0)
                    m_host.SetDieAtEdge(true);
                else
                    m_host.SetDieAtEdge(false);
            }

            if ((status & ScriptBaseClass.STATUS_RETURN_AT_EDGE) == ScriptBaseClass.STATUS_RETURN_AT_EDGE)
            {
                if (value != 0)
                    m_host.SetReturnAtEdge(true);
                else
                    m_host.SetReturnAtEdge(false);
            }

            if ((status & ScriptBaseClass.STATUS_SANDBOX) == ScriptBaseClass.STATUS_SANDBOX)
            {
                if (value != 0)
                    m_host.SetStatusSandbox(true);
                else
                    m_host.SetStatusSandbox(false);
            }

            if (statusrotationaxis != 0)
            {
                m_host.SetAxisRotation(statusrotationaxis, value);
            }
        }

        public LSL_Integer llGetStatus(int status)
        {
            m_host.AddScriptLPS(1);
            // m_log.Debug(m_host.ToString() + " status is " + m_host.GetEffectiveObjectFlags().ToString());
            switch (status)
            {
                case ScriptBaseClass.STATUS_PHYSICS:
                    if ((m_host.GetEffectiveObjectFlags() & (uint)PrimFlags.Physics) == (uint)PrimFlags.Physics)
                    {
                        return 1;
                    }
                    return 0;

                case ScriptBaseClass.STATUS_PHANTOM:
                    if ((m_host.GetEffectiveObjectFlags() & (uint)PrimFlags.Phantom) == (uint)PrimFlags.Phantom)
                    {
                        return 1;
                    }
                    return 0;

                case ScriptBaseClass.STATUS_CAST_SHADOWS:
                    if ((m_host.GetEffectiveObjectFlags() & (uint)PrimFlags.CastShadows) == (uint)PrimFlags.CastShadows)
                    {
                        return 1;
                    }
                    return 0;

                case ScriptBaseClass.STATUS_BLOCK_GRAB:
                    if (m_host.GetBlockGrab())
                        return 1;
                    else
                        return 0;

                case ScriptBaseClass.STATUS_DIE_AT_EDGE:
                    if (m_host.GetDieAtEdge())
                        return 1;
                    else
                        return 0;

                case ScriptBaseClass.STATUS_RETURN_AT_EDGE:
                    if (m_host.GetReturnAtEdge())
                        return 1;
                    else
                        return 0;

                case ScriptBaseClass.STATUS_ROTATE_X:
                    if (m_host.GetAxisRotation(2) == 2)
                        return 1;
                    else
                        return 0;

                case ScriptBaseClass.STATUS_ROTATE_Y:
                    if (m_host.GetAxisRotation(4) == 4)
                        return 1;
                    else
                        return 0;

                case ScriptBaseClass.STATUS_ROTATE_Z:
                    if (m_host.GetAxisRotation(8) == 8)
                        return 1;
                    else
                        return 0;

                case ScriptBaseClass.STATUS_SANDBOX:
                    if (m_host.GetStatusSandbox())
                        return 1;
                    else
                        return 0;
            }
            return 0;
        }

        public void llSetScale(LSL_Vector scale)
        {
            m_host.AddScriptLPS(1);
            SetScale(m_host, scale);
        }

        protected void SetScale(SceneObjectPart part, LSL_Vector scale)
        {
            // TODO: this needs to trigger a persistance save as well
            if (part == null || part.ParentGroup.IsDeleted)
                return;

            if (scale.x < 0.01)
                scale.x = 0.01;
            if (scale.y < 0.01)
                scale.y = 0.01;
            if (scale.z < 0.01)
                scale.z = 0.01;

            if (part.ParentGroup.RootPart.PhysActor != null && part.ParentGroup.RootPart.PhysActor.IsPhysical)
            {
                if (scale.x > World.m_maxPhys)
                    scale.x = World.m_maxPhys;
                if (scale.y > World.m_maxPhys)
                    scale.y = World.m_maxPhys;
                if (scale.z > World.m_maxPhys)
                    scale.z = World.m_maxPhys;
            }

            if (scale.x > World.m_maxNonphys)
                scale.x = World.m_maxNonphys;
            if (scale.y > World.m_maxNonphys)
                scale.y = World.m_maxNonphys;
            if (scale.z > World.m_maxNonphys)
                scale.z = World.m_maxNonphys;

            Vector3 tmp = part.Scale;
            tmp.X = (float)scale.x;
            tmp.Y = (float)scale.y;
            tmp.Z = (float)scale.z;
            part.Scale = tmp;
            part.SendFullUpdateToAllClients();
        }

        public LSL_Vector llGetScale()
        {
            m_host.AddScriptLPS(1);
            return new LSL_Vector(m_host.Scale.X, m_host.Scale.Y, m_host.Scale.Z);
        }

        public void llSetClickAction(int action)
        {
            m_host.AddScriptLPS(1);
            m_host.ClickAction = (byte)action;
            m_host.ParentGroup.HasGroupChanged = true;
            m_host.ScheduleFullUpdate();
            return;
        }

        public void llSetColor(LSL_Vector color, int face)
        {
            m_host.AddScriptLPS(1);

            SetColor(m_host, color, face);
        }

        protected void SetColor(SceneObjectPart part, LSL_Vector color, int face)
        {
            if (part == null || part.ParentGroup == null || part.ParentGroup.IsDeleted)
                return;

            Primitive.TextureEntry tex = part.Shape.Textures;
            Color4 texcolor;
            if (face >= 0 && face < GetNumberOfSides(part))
            {
                texcolor = tex.CreateFace((uint)face).RGBA;
                texcolor.R = Util.Clip((float)color.x, 0.0f, 1.0f);
                texcolor.G = Util.Clip((float)color.y, 0.0f, 1.0f);
                texcolor.B = Util.Clip((float)color.z, 0.0f, 1.0f);
                tex.FaceTextures[face].RGBA = texcolor;
                part.UpdateTextureEntry(tex.GetBytes());
                return;
            }
            else if (face == ScriptBaseClass.ALL_SIDES)
            {
                for (uint i = 0; i < GetNumberOfSides(part); i++)
                {
                    if (tex.FaceTextures[i] != null)
                    {
                        texcolor = tex.FaceTextures[i].RGBA;
                        texcolor.R = Util.Clip((float)color.x, 0.0f, 1.0f);
                        texcolor.G = Util.Clip((float)color.y, 0.0f, 1.0f);
                        texcolor.B = Util.Clip((float)color.z, 0.0f, 1.0f);
                        tex.FaceTextures[i].RGBA = texcolor;
                    }
                    texcolor = tex.DefaultTexture.RGBA;
                    texcolor.R = Util.Clip((float)color.x, 0.0f, 1.0f);
                    texcolor.G = Util.Clip((float)color.y, 0.0f, 1.0f);
                    texcolor.B = Util.Clip((float)color.z, 0.0f, 1.0f);
                    tex.DefaultTexture.RGBA = texcolor;
                }
                part.UpdateTextureEntry(tex.GetBytes());
                return;
            }

            if (face == ScriptBaseClass.ALL_SIDES)
                face = SceneObjectPart.ALL_SIDES;

            m_host.SetFaceColor(new Vector3((float)color.x, (float)color.y, (float)color.z), face);
        }

        public void SetTexGen(SceneObjectPart part, int face,int style)
        {
            if (part == null || part.ParentGroup == null || part.ParentGroup.IsDeleted)
                return;

            Primitive.TextureEntry tex = part.Shape.Textures;
            MappingType textype;
            textype = MappingType.Default;
            if (style == (int)ScriptBaseClass.PRIM_TEXGEN_PLANAR)
                textype = MappingType.Planar;

            if (face >= 0 && face < GetNumberOfSides(part))
            {
                tex.CreateFace((uint) face);
                tex.FaceTextures[face].TexMapType = textype;
                part.UpdateTextureEntry(tex.GetBytes());
                return;
            }
            else if (face == ScriptBaseClass.ALL_SIDES)
            {
                for (uint i = 0; i < GetNumberOfSides(part); i++)
                {
                    if (tex.FaceTextures[i] != null)
                    {
                        tex.FaceTextures[i].TexMapType = textype;
                    }
                    tex.DefaultTexture.TexMapType = textype;
                }
                part.UpdateTextureEntry(tex.GetBytes());
                return;
            }
        }

        public void SetGlow(SceneObjectPart part, int face, float glow)
        {
            if (part == null || part.ParentGroup == null || part.ParentGroup.IsDeleted)
                return;

            Primitive.TextureEntry tex = part.Shape.Textures;
            if (face >= 0 && face < GetNumberOfSides(part))
            {
                tex.CreateFace((uint) face);
                tex.FaceTextures[face].Glow = glow;
                part.UpdateTextureEntry(tex.GetBytes());
                return;
            }
            else if (face == ScriptBaseClass.ALL_SIDES)
            {
                for (uint i = 0; i < GetNumberOfSides(part); i++)
                {
                    if (tex.FaceTextures[i] != null)
                    {
                        tex.FaceTextures[i].Glow = glow;
                    }
                    tex.DefaultTexture.Glow = glow;
                }
                part.UpdateTextureEntry(tex.GetBytes());
                return;
            }
        }

        public void SetShiny(SceneObjectPart part, int face, int shiny, Bumpiness bump)
        {
            if (part == null || part.ParentGroup == null || part.ParentGroup.IsDeleted)
                return;

            Shininess sval = new Shininess();

            switch (shiny)
            {
            case 0:
                sval = Shininess.None;
                break;
            case 1:
                sval = Shininess.Low;
                break;
            case 2:
                sval = Shininess.Medium;
                break;
            case 3:
                sval = Shininess.High;
                break;
            default:
                sval = Shininess.None;
                break;
            }

            Primitive.TextureEntry tex = part.Shape.Textures;
            if (face >= 0 && face < GetNumberOfSides(part))
            {
                tex.CreateFace((uint) face);
                tex.FaceTextures[face].Shiny = sval;
                tex.FaceTextures[face].Bump = bump;
                part.UpdateTextureEntry(tex.GetBytes());
                return;
            }
            else if (face == ScriptBaseClass.ALL_SIDES)
            {
                for (uint i = 0; i < GetNumberOfSides(part); i++)
                {
                    if (tex.FaceTextures[i] != null)
                    {
                        tex.FaceTextures[i].Shiny = sval;
                        tex.FaceTextures[i].Bump = bump;;
                    }
                    tex.DefaultTexture.Shiny = sval;
                    tex.DefaultTexture.Bump = bump;
                }
                part.UpdateTextureEntry(tex.GetBytes());
                return;
            }
        }

        public void SetFullBright(SceneObjectPart part, int face, bool bright)
        {
            if (part == null || part.ParentGroup == null || part.ParentGroup.IsDeleted)
                return;

             Primitive.TextureEntry tex = part.Shape.Textures;
             if (face >= 0 && face < GetNumberOfSides(part))
             {
                 tex.CreateFace((uint) face);
                 tex.FaceTextures[face].Fullbright = bright;
                 part.UpdateTextureEntry(tex.GetBytes());
                 return;
             }
             else if (face == ScriptBaseClass.ALL_SIDES)
             {
                 for (uint i = 0; i < GetNumberOfSides(part); i++)
                 {
                     if (tex.FaceTextures[i] != null)
                     {
                         tex.FaceTextures[i].Fullbright = bright;
                     }
                 }
                 tex.DefaultTexture.Fullbright = bright;
                 part.UpdateTextureEntry(tex.GetBytes());
                 return;
             }
         }

        public LSL_Float llGetAlpha(int face)
        {
            m_host.AddScriptLPS(1);

            return GetAlpha(m_host, face);
        }

        protected LSL_Float GetAlpha(SceneObjectPart part, int face)
        {
            Primitive.TextureEntry tex = part.Shape.Textures;
            if (face == ScriptBaseClass.ALL_SIDES)
            {
                int i;
                double sum = 0.0;
                for (i = 0 ; i < GetNumberOfSides(part); i++)
                    sum += (double)tex.GetFace((uint)i).RGBA.A;
                return sum;
            }
            if (face >= 0 && face < GetNumberOfSides(part))
            {
                return (double)tex.GetFace((uint)face).RGBA.A;
            }
            return 0.0;
        }

        public void llSetAlpha(double alpha, int face)
        {
            m_host.AddScriptLPS(1);

            SetAlpha(m_host, alpha, face);
        }

        public void llSetLinkAlpha(int linknumber, double alpha, int face)
        {
            m_host.AddScriptLPS(1);

            List<SceneObjectPart> parts = GetLinkParts(linknumber);
            if (parts.Count > 0)
            {
                try
                {
                    parts[0].ParentGroup.areUpdatesSuspended = true;
                    foreach (SceneObjectPart part in parts)
                        SetAlpha(part, alpha, face);
                }
                finally
                {
                    parts[0].ParentGroup.areUpdatesSuspended = false;
                }
            }
        }

        protected void SetAlpha(SceneObjectPart part, double alpha, int face)
        {
            if (part == null || part.ParentGroup == null || part.ParentGroup.IsDeleted)
                return;

            Primitive.TextureEntry tex = part.Shape.Textures;
            Color4 texcolor;
            if (face >= 0 && face < GetNumberOfSides(part))
            {
                texcolor = tex.CreateFace((uint)face).RGBA;
                texcolor.A = Util.Clip((float)alpha, 0.0f, 1.0f);
                tex.FaceTextures[face].RGBA = texcolor;
                part.UpdateTextureEntry(tex.GetBytes());
                return;
            }
            else if (face == ScriptBaseClass.ALL_SIDES)
            {
                for (int i = 0; i < GetNumberOfSides(part); i++)
                {
                    if (tex.FaceTextures[i] != null)
                    {
                        texcolor = tex.FaceTextures[i].RGBA;
                        texcolor.A = Util.Clip((float)alpha, 0.0f, 1.0f);
                        tex.FaceTextures[i].RGBA = texcolor;
                    }
                }

                // In some cases, the default texture can be null, eg when every face
                // has a unique texture
                if (tex.DefaultTexture != null)
                {
                    texcolor = tex.DefaultTexture.RGBA;
                    texcolor.A = Util.Clip((float)alpha, 0.0f, 1.0f);
                    tex.DefaultTexture.RGBA = texcolor;
                }
                
                part.UpdateTextureEntry(tex.GetBytes());
                return;
            }
        }

        /// <summary>
        /// Set flexi parameters of a part.
        ///
        /// FIXME: Much of this code should probably be within the part itself.
        /// </summary>
        /// <param name="part"></param>
        /// <param name="flexi"></param>
        /// <param name="softness"></param>
        /// <param name="gravity"></param>
        /// <param name="friction"></param>
        /// <param name="wind"></param>
        /// <param name="tension"></param>
        /// <param name="Force"></param>
        protected void SetFlexi(SceneObjectPart part, bool flexi, int softness, float gravity, float friction,
            float wind, float tension, LSL_Vector Force)
        {
            if (part == null || part.ParentGroup == null || part.ParentGroup.IsDeleted)
                return;

            if (flexi)
            {
                part.Shape.FlexiEntry = true;   // this setting flexi true isn't working, but the below parameters do
                                                                // work once the prim is already flexi
                part.Shape.FlexiSoftness = softness;
                part.Shape.FlexiGravity = gravity;
                part.Shape.FlexiDrag = friction;
                part.Shape.FlexiWind = wind;
                part.Shape.FlexiTension = tension;
                part.Shape.FlexiForceX = (float)Force.x;
                part.Shape.FlexiForceY = (float)Force.y;
                part.Shape.FlexiForceZ = (float)Force.z;
                part.Shape.PathCurve = 0x80;
                part.ParentGroup.HasGroupChanged = true;
                part.ScheduleFullUpdate();
            }
        }

        /// <summary>
        /// Set a light point on a part
        /// </summary>
        /// FIXME: Much of this code should probably be in SceneObjectGroup
        ///
        /// <param name="part"></param>
        /// <param name="light"></param>
        /// <param name="color"></param>
        /// <param name="intensity"></param>
        /// <param name="radius"></param>
        /// <param name="falloff"></param>
        protected void SetPointLight(SceneObjectPart part, bool light, LSL_Vector color, float intensity, float radius, float falloff)
        {
            if (part == null || part.ParentGroup == null || part.ParentGroup.IsDeleted)
                return;

            if (light)
            {
                part.Shape.LightEntry = true;
                part.Shape.LightColorR = Util.Clip((float)color.x, 0.0f, 1.0f);
                part.Shape.LightColorG = Util.Clip((float)color.y, 0.0f, 1.0f);
                part.Shape.LightColorB = Util.Clip((float)color.z, 0.0f, 1.0f);
                part.Shape.LightIntensity = intensity;
                part.Shape.LightRadius = radius;
                part.Shape.LightFalloff = falloff;
            }
            else
            {
                part.Shape.LightEntry = false;
            }

            part.ParentGroup.HasGroupChanged = true;
            part.ScheduleFullUpdate();
        }

        public LSL_Vector llGetColor(int face)
        {
            m_host.AddScriptLPS(1);
            return GetColor(m_host, face);
        }

        protected LSL_Vector GetColor(SceneObjectPart part, int face)
        {
            Primitive.TextureEntry tex = part.Shape.Textures;
            Color4 texcolor;
            LSL_Vector rgb = new LSL_Vector();
            if (face == ScriptBaseClass.ALL_SIDES)
            {
                int i;

                for (i = 0 ; i < GetNumberOfSides(part); i++)
                {
                    texcolor = tex.GetFace((uint)i).RGBA;
                    rgb.x += texcolor.R;
                    rgb.y += texcolor.G;
                    rgb.z += texcolor.B;
                }

                rgb.x /= (float)GetNumberOfSides(part);
                rgb.y /= (float)GetNumberOfSides(part);
                rgb.z /= (float)GetNumberOfSides(part);

                return rgb;
            }
            if (face >= 0 && face < GetNumberOfSides(part))
            {
                texcolor = tex.GetFace((uint)face).RGBA;
                rgb.x = texcolor.R;
                rgb.y = texcolor.G;
                rgb.z = texcolor.B;
                return rgb;
            }
            else
            {
                return new LSL_Vector();
            }
        }

        public void llSetTexture(string texture, int face)
        {
            m_host.AddScriptLPS(1);
            SetTexture(m_host, texture, face);
            ScriptSleep(200);
        }

        public void llSetLinkTexture(int linknumber, string texture, int face)
        {
            m_host.AddScriptLPS(1);

            List<SceneObjectPart> parts = GetLinkParts(linknumber);
            if (parts.Count > 0)
            {
                try
                {
                    parts[0].ParentGroup.areUpdatesSuspended = true;
                    foreach (SceneObjectPart part in parts)
                        SetTexture(part, texture, face);
                }
                finally
                {
                    parts[0].ParentGroup.areUpdatesSuspended = false;
                }
            }
            ScriptSleep(200);
        }

        protected void SetTexture(SceneObjectPart part, string texture, int face)
        {
            if (part == null || part.ParentGroup == null || part.ParentGroup.IsDeleted)
                return;

            UUID textureID = new UUID();

		    textureID = InventoryKey(texture, (int)AssetType.Texture);
		    if (textureID == UUID.Zero)
		    {
			    if (!UUID.TryParse(texture, out textureID))
			        return;
		    }

            Primitive.TextureEntry tex = part.Shape.Textures;

            if (face >= 0 && face < GetNumberOfSides(part))
            {
                Primitive.TextureEntryFace texface = tex.CreateFace((uint)face);
                texface.TextureID = textureID;
                tex.FaceTextures[face] = texface;
                part.UpdateTextureEntry(tex.GetBytes());
                return;
            }
            else if (face == ScriptBaseClass.ALL_SIDES)
            {
                for (uint i = 0; i < GetNumberOfSides(part); i++)
                {
                    if (tex.FaceTextures[i] != null)
                    {
                        tex.FaceTextures[i].TextureID = textureID;
                    }
                }
                tex.DefaultTexture.TextureID = textureID;
                part.UpdateTextureEntry(tex.GetBytes());
                return;
            }
        }

        public void llScaleTexture(double u, double v, int face)
        {
            m_host.AddScriptLPS(1);

            ScaleTexture(m_host, u, v, face);
            ScriptSleep(200);
        }

        protected void ScaleTexture(SceneObjectPart part, double u, double v, int face)
        {
            if (part == null || part.ParentGroup == null || part.ParentGroup.IsDeleted)
                return;

            Primitive.TextureEntry tex = part.Shape.Textures;
            if (face >= 0 && face < GetNumberOfSides(part))
            {
                Primitive.TextureEntryFace texface = tex.CreateFace((uint)face);
                texface.RepeatU = (float)u;
                texface.RepeatV = (float)v;
                tex.FaceTextures[face] = texface;
                part.UpdateTextureEntry(tex.GetBytes());
                return;
            }
            if (face == ScriptBaseClass.ALL_SIDES)
            {
                for (int i = 0; i < GetNumberOfSides(part); i++)
                {
                    if (tex.FaceTextures[i] != null)
                    {
                        tex.FaceTextures[i].RepeatU = (float)u;
                        tex.FaceTextures[i].RepeatV = (float)v;
                    }
                }
                tex.DefaultTexture.RepeatU = (float)u;
                tex.DefaultTexture.RepeatV = (float)v;
                part.UpdateTextureEntry(tex.GetBytes());
                return;
            }
        }

        public void llOffsetTexture(double u, double v, int face)
        {
            m_host.AddScriptLPS(1);
            OffsetTexture(m_host, u, v, face);
            ScriptSleep(200);
        }

        protected void OffsetTexture(SceneObjectPart part, double u, double v, int face)
        {
            if (part == null || part.ParentGroup == null || part.ParentGroup.IsDeleted)
                return;

            Primitive.TextureEntry tex = part.Shape.Textures;
            if (face >= 0 && face < GetNumberOfSides(part))
            {
                Primitive.TextureEntryFace texface = tex.CreateFace((uint)face);
                texface.OffsetU = (float)u;
                texface.OffsetV = (float)v;
                tex.FaceTextures[face] = texface;
                part.UpdateTextureEntry(tex.GetBytes());
                return;
            }
            if (face == ScriptBaseClass.ALL_SIDES)
            {
                for (int i = 0; i < GetNumberOfSides(part); i++)
                {
                    if (tex.FaceTextures[i] != null)
                    {
                        tex.FaceTextures[i].OffsetU = (float)u;
                        tex.FaceTextures[i].OffsetV = (float)v;
                    }
                }
                tex.DefaultTexture.OffsetU = (float)u;
                tex.DefaultTexture.OffsetV = (float)v;
                part.UpdateTextureEntry(tex.GetBytes());
                return;
            }
        }

        public void llRotateTexture(double rotation, int face)
        {
            m_host.AddScriptLPS(1);
            RotateTexture(m_host, rotation, face);
            ScriptSleep(200);
        }

        protected void RotateTexture(SceneObjectPart part, double rotation, int face)
        {
            if (part == null || part.ParentGroup == null || part.ParentGroup.IsDeleted)
                return;

            Primitive.TextureEntry tex = part.Shape.Textures;
            if (face >= 0 && face < GetNumberOfSides(part))
            {
                Primitive.TextureEntryFace texface = tex.CreateFace((uint)face);
                texface.Rotation = (float)rotation;
                tex.FaceTextures[face] = texface;
                part.UpdateTextureEntry(tex.GetBytes());
                return;
            }
            if (face == ScriptBaseClass.ALL_SIDES)
            {
                for (int i = 0; i < GetNumberOfSides(part); i++)
                {
                    if (tex.FaceTextures[i] != null)
                    {
                        tex.FaceTextures[i].Rotation = (float)rotation;
                    }
                }
                tex.DefaultTexture.Rotation = (float)rotation;
                part.UpdateTextureEntry(tex.GetBytes());
                return;
            }
        }

        public LSL_String llGetTexture(int face)
        {
            m_host.AddScriptLPS(1);
            return GetTexture(m_host, face);
        }

        protected LSL_String GetTexture(SceneObjectPart part, int face)
        {
            Primitive.TextureEntry tex = part.Shape.Textures;
            if (face == ScriptBaseClass.ALL_SIDES)
            {
                face = 0;
            }

            if (face >= 0 && face < GetNumberOfSides(part))
            {
                Primitive.TextureEntryFace texface;
                texface = tex.GetFace((uint)face);
                string texture = texface.TextureID.ToString();

                lock (part.TaskInventory)
                {
                    foreach (KeyValuePair<UUID, TaskInventoryItem> inv in part.TaskInventory)
                    {
                        if (inv.Value.AssetID == texface.TextureID)
                        {
                            texture = inv.Value.Name.ToString();
                            break;
                        }
                    }
                }

                return texture;
            }
            else
            {
                return UUID.Zero.ToString();
            }
        }

        public void llSetPos(LSL_Vector pos)
        {
            m_host.AddScriptLPS(1);

            SetPos(m_host, pos);

            ScriptSleep(200);
        }

        // Capped movemment if distance > 10m (http://wiki.secondlife.com/wiki/LlSetPos)
        // note linked setpos is capped "differently"
        private LSL_Vector SetPosAdjust(LSL_Vector start, LSL_Vector end)
        {
            if (llVecDist(start, end) > 10.0f * m_ScriptDistanceFactor)
                return start + m_ScriptDistanceFactor * 10.0f * llVecNorm(end - start);
            else
                return end;
        }

        protected LSL_Vector GetSetPosTarget(SceneObjectPart part, LSL_Vector targetPos, LSL_Vector fromPos)
        {
            if (part == null || part.ParentGroup == null || part.ParentGroup.IsDeleted)
                return fromPos;

            // Capped movemment if distance > 10m (http://wiki.secondlife.com/wiki/LlSetPos)


            float ground = World.GetGroundHeight((float)targetPos.x, (float)targetPos.y);
            bool disable_underground_movement = m_ScriptEngine.Config.GetBoolean("DisableUndergroundMovement", true);

            if (part.ParentGroup.RootPart == part)
            {
                if ((targetPos.z < ground) && disable_underground_movement && m_host.ParentGroup.AttachmentPoint == 0)
                    targetPos.z = ground;
            }
            LSL_Vector real_vec = SetPosAdjust(fromPos, targetPos);

            return real_vec;
        }

        public LSL_Integer llSetRegionPos(LSL_Vector pos)
        {
            return new LSL_Integer(SetRegionPos(m_host, pos));
        }

        protected int SetRegionPos(SceneObjectPart part, LSL_Vector targetPos)
        {
            if (part == null || part.ParentGroup == null || part.ParentGroup.IsDeleted)
                return 0;

            SceneObjectGroup grp = part.ParentGroup;

            if (grp.IsAttachment)
                return 0;

            if (grp.RootPart.PhysActor != null && grp.RootPart.PhysActor.IsPhysical)
                return 0;

            if (targetPos.x < -10.0f || targetPos.x >= (float)Constants.RegionSize || targetPos.y < -10.0f || targetPos.y >= (float)Constants.RegionSize || targetPos.z < 0 || targetPos.z >= 4096.0f)
                return 0;

            float constrainedX = (float)targetPos.x;
            float constrainedY = (float)targetPos.y;

            if (constrainedX < 0.0f)
                constrainedX = 0.0f;
            if (constrainedY < 0.0f)
                constrainedY = 0.0f;
            if (constrainedX >= (float)Constants.RegionSize)
                constrainedX = (float)Constants.RegionSize - 0.1f;
            if (constrainedY >= (float)Constants.RegionSize)
                constrainedY = (float)Constants.RegionSize -0.1f;

            float ground = World.GetGroundHeight(constrainedX, constrainedY);

            if (targetPos.z < ground)
                targetPos.z = ground;

            Vector3 dest = new Vector3((float)targetPos.x, (float)targetPos.y, (float)targetPos.z);

            if (!World.Permissions.CanObjectEntry(grp.UUID, false, dest))
                return 0;

            grp.UpdateGroupPosition(dest);

            return 1;
        }

        protected void SetPos(SceneObjectPart part, LSL_Vector targetPos)
        {
            if (part == null || part.ParentGroup == null || part.ParentGroup.IsDeleted)
                return;

            LSL_Vector currentPos = GetPartLocalPos(part);
            LSL_Vector toPos = GetSetPosTarget(part, targetPos, currentPos);


            if (part.ParentGroup.RootPart == part)
            {
                SceneObjectGroup parent = part.ParentGroup;
                Vector3 dest = new Vector3((float)toPos.x, (float)toPos.y, (float)toPos.z);
                if (!World.Permissions.CanObjectEntry(parent.UUID, false, dest))
                    return;
                Util.FireAndForget(delegate(object x) {
                    parent.UpdateGroupPosition(dest);
                });
            }
            else
            {
                part.OffsetPosition = new Vector3((float)toPos.x, (float)toPos.y, (float)toPos.z);
                SceneObjectGroup parent = part.ParentGroup;
                parent.HasGroupChanged = true;
                parent.ScheduleGroupForTerseUpdate();
            }
        }

        public LSL_Vector llGetPos()
        {
            m_host.AddScriptLPS(1);
            Vector3 pos = m_host.GetWorldPosition();
            return new LSL_Vector(pos.X, pos.Y, pos.Z);
        }

        public LSL_Vector llGetLocalPos()
        {
            m_host.AddScriptLPS(1);
            return GetPartLocalPos(m_host);
        }

        protected LSL_Vector GetPartLocalPos(SceneObjectPart part)
        {
            m_host.AddScriptLPS(1);
            if (part.ParentID == 0)
            {
                return new LSL_Vector(part.AbsolutePosition.X,
                                      part.AbsolutePosition.Y,
                                      part.AbsolutePosition.Z);
            }
            else
            {
                if (part.IsRoot)
                {
                    return new LSL_Vector(part.AttachedPos.X,
                                          part.AttachedPos.Y,
                                          part.AttachedPos.Z);
                }
                else
                {
                    return new LSL_Vector(part.OffsetPosition.X,
                                          part.OffsetPosition.Y,
                                          part.OffsetPosition.Z);
                }
            }
        }

        public void llSetRot(LSL_Rotation rot)
        {
            m_host.AddScriptLPS(1);

            // try to let this work as in SL...
            if (m_host.LinkNum < 2)
            {
                // Special case: If we are root, rotate complete SOG to new
                // rotation.
                // We are root if the link number is 0 (single prim) or 1
                // (root prim). ParentID may be nonzero in attachments and
                // using it would cause attachments and HUDs to rotate
                // to the wrong positions.
                SetRot(m_host, Rot2Quaternion(rot));
            }
            else
            {
                // we are a child. The rotation values will be set to the one of root modified by rot, as in SL. Don't ask.
                SceneObjectPart rootPart = m_host.ParentGroup.RootPart;
                if (rootPart != null) // better safe than sorry
                {
                    SetRot(m_host, rootPart.RotationOffset * Rot2Quaternion(rot));
                }
            }

            ScriptSleep(200);
        }

        public void llSetLocalRot(LSL_Rotation rot)
        {
            m_host.AddScriptLPS(1);
            SetRot(m_host, Rot2Quaternion(rot));
            ScriptSleep(200);
        }

        protected void SetRot(SceneObjectPart part, Quaternion rot)
        {
            if (part == null || part.ParentGroup == null || part.ParentGroup.IsDeleted)
                return;

            part.UpdateRotation(rot);
            // Update rotation does not move the object in the physics scene if it's a linkset.

//KF:  Do NOT use this next line if using ODE physics engine. This need a switch based on .ini Phys Engine type
//          part.ParentGroup.AbsolutePosition = part.ParentGroup.AbsolutePosition;

            // So, after thinking about this for a bit, the issue with the part.ParentGroup.AbsolutePosition = part.ParentGroup.AbsolutePosition line
            // is it isn't compatible with vehicles because it causes the vehicle body to have to be broken down and rebuilt
            // It's perfectly okay when the object is not an active physical body though.
            // So, part.ParentGroup.ResetChildPrimPhysicsPositions(); does the thing that Kitto is warning against
            // but only if the object is not physial and active.   This is important for rotating doors.
            // without the absoluteposition = absoluteposition happening, the doors do not move in the physics
            // scene
            if (part.PhysActor != null && !part.PhysActor.IsPhysical)
            {
                part.ParentGroup.ResetChildPrimPhysicsPositions();
            }
        }

        /// <summary>
        /// See http://lslwiki.net/lslwiki/wakka.php?wakka=ChildRotation
        /// </summary>
        public LSL_Rotation llGetRot()
        {
            // unlinked or root prim then use llRootRotation
            // see llRootRotaion for references.
            if (m_host.LinkNum == 0 || m_host.LinkNum == 1)
            {
                return llGetRootRotation();
            }
            
            m_host.AddScriptLPS(1);
            Quaternion q = m_host.GetWorldRotation();
            return new LSL_Rotation(q.X, q.Y, q.Z, q.W);
        }

        private LSL_Rotation GetPartRot(SceneObjectPart part)
        {
            Quaternion q;
            if (part.LinkNum == 0 || part.LinkNum == 1) // unlinked or root prim
            {
                if (part.ParentGroup.AttachmentPoint != 0)
                {
                    ScenePresence avatar = World.GetScenePresence(part.ParentGroup.AttachedAvatar);
                    if (avatar != null)
                    {
                        if ((avatar.AgentControlFlags & (uint)AgentManager.ControlFlags.AGENT_CONTROL_MOUSELOOK) != 0)
                            q = avatar.CameraRotation; // Mouselook
                        else
                            q = avatar.Rotation; // Currently infrequently updated so may be inaccurate
                    }
                    else
                        q = part.ParentGroup.GroupRotation; // Likely never get here but just in case
                }
                else
                    q = part.ParentGroup.GroupRotation; // just the group rotation
                return new LSL_Rotation(q.X, q.Y, q.Z, q.W);
            }
            q = part.GetWorldRotation();
            return new LSL_Rotation(q.X, q.Y, q.Z, q.W);
        }

        public LSL_Rotation llGetLocalRot()
        {
            m_host.AddScriptLPS(1);
            return new LSL_Rotation(m_host.RotationOffset.X, m_host.RotationOffset.Y, m_host.RotationOffset.Z, m_host.RotationOffset.W);
        }

        public void llSetForce(LSL_Vector force, int local)
        {
            m_host.AddScriptLPS(1);

            if (!m_host.ParentGroup.IsDeleted)
            {
                if (local != 0)
                    force *= llGetRot();

                m_host.ParentGroup.RootPart.SetForce(new Vector3((float)force.x, (float)force.y, (float)force.z));
            }
        }

        public LSL_Vector llGetForce()
        {
            LSL_Vector force = new LSL_Vector(0.0, 0.0, 0.0);

            m_host.AddScriptLPS(1);

            if (!m_host.ParentGroup.IsDeleted)
            {
                Vector3 tmpForce = m_host.ParentGroup.RootPart.GetForce();
                force.x = tmpForce.X;
                force.y = tmpForce.Y;
                force.z = tmpForce.Z;
            }

            return force;
        }

        public LSL_Integer llTarget(LSL_Vector position, double range)
        {
            m_host.AddScriptLPS(1);
            return m_host.ParentGroup.registerTargetWaypoint(
                new Vector3((float)position.x, (float)position.y, (float)position.z), (float)range);
        }

        public void llTargetRemove(int number)
        {
            m_host.AddScriptLPS(1);
            m_host.ParentGroup.unregisterTargetWaypoint(number);
        }

        public LSL_Integer llRotTarget(LSL_Rotation rot, double error)
        {
            m_host.AddScriptLPS(1);
            return m_host.ParentGroup.registerRotTargetWaypoint(
                new Quaternion((float)rot.x, (float)rot.y, (float)rot.z, (float)rot.s), (float)error);
        }

        public void llRotTargetRemove(int number)
        {
            m_host.AddScriptLPS(1);
            m_host.ParentGroup.unregisterRotTargetWaypoint(number);
        }

        public void llMoveToTarget(LSL_Vector target, double tau)
        {
            m_host.AddScriptLPS(1);
            m_host.MoveToTarget(new Vector3((float)target.x, (float)target.y, (float)target.z), (float)tau);
        }

        public void llStopMoveToTarget()
        {
            m_host.AddScriptLPS(1);
            m_host.StopMoveToTarget();
        }

        public void llApplyImpulse(LSL_Vector force, int local)
        {
            m_host.AddScriptLPS(1);
            //No energy force yet
            Vector3 v = new Vector3((float)force.x, (float)force.y, (float)force.z);
            if (v.Length() > 20000.0f)
            {
                v.Normalize();
                v = v * 20000.0f;
            }
            m_host.ApplyImpulse(v, local != 0);
        }

        public void llApplyRotationalImpulse(LSL_Vector force, int local)
        {
            m_host.AddScriptLPS(1);
            m_host.ParentGroup.RootPart.ApplyAngularImpulse(new Vector3((float)force.x, (float)force.y, (float)force.z), local != 0);
        }

        public void llSetTorque(LSL_Vector torque, int local)
        {
            m_host.AddScriptLPS(1);
            m_host.ParentGroup.RootPart.SetAngularImpulse(new Vector3((float)torque.x, (float)torque.y, (float)torque.z), local != 0);
        }

        public LSL_Vector llGetTorque()
        {
            m_host.AddScriptLPS(1);
            Vector3 torque = m_host.ParentGroup.GetTorque();
            return new LSL_Vector(torque.X,torque.Y,torque.Z);
        }

        public void llSetForceAndTorque(LSL_Vector force, LSL_Vector torque, int local)
        {
            m_host.AddScriptLPS(1);
            llSetForce(force, local);
            llSetTorque(torque, local);
        }

        public LSL_Vector llGetVel()
        {
            m_host.AddScriptLPS(1);

            Vector3 vel;

            if (m_host.ParentGroup.IsAttachment)
            {
                ScenePresence avatar = m_host.ParentGroup.Scene.GetScenePresence(m_host.ParentGroup.AttachedAvatar);
                vel = avatar.Velocity;
            }
            else
            {
                vel = m_host.Velocity;
            }

            return new LSL_Vector(vel.X, vel.Y, vel.Z);
        }

        public LSL_Vector llGetAccel()
        {
            m_host.AddScriptLPS(1);
            return new LSL_Vector(m_host.Acceleration.X, m_host.Acceleration.Y, m_host.Acceleration.Z);
        }

        public LSL_Vector llGetOmega()
        {
            m_host.AddScriptLPS(1);
            return new LSL_Vector(m_host.AngularVelocity.X, m_host.AngularVelocity.Y, m_host.AngularVelocity.Z);
        }

        public LSL_Float llGetTimeOfDay()
        {
            m_host.AddScriptLPS(1);
            return (double)((DateTime.Now.TimeOfDay.TotalMilliseconds / 1000) % (3600 * 4));
        }

        public LSL_Float llGetWallclock()
        {
            m_host.AddScriptLPS(1);
            return DateTime.Now.TimeOfDay.TotalSeconds;
        }

        public LSL_Float llGetTime()
        {
            m_host.AddScriptLPS(1);
            TimeSpan ScriptTime = DateTime.Now - m_timer;
            return (double)(ScriptTime.TotalMilliseconds / 1000);
        }

        public void llResetTime()
        {
            m_host.AddScriptLPS(1);
            m_timer = DateTime.Now;
        }

        public LSL_Float llGetAndResetTime()
        {
            m_host.AddScriptLPS(1);
            TimeSpan ScriptTime = DateTime.Now - m_timer;
            m_timer = DateTime.Now;
            return (double)(ScriptTime.TotalMilliseconds / 1000);
        }

        public void llSound(string sound, double volume, int queue, int loop)
        {
            m_host.AddScriptLPS(1);
            // This function has been deprecated
            // see http://www.lslwiki.net/lslwiki/wakka.php?wakka=llSound
            Deprecated("llSound");
        }

        // Xantor 20080528 PlaySound updated so it accepts an objectinventory name -or- a key to a sound
        // 20080530 Updated to remove code duplication
        public void llPlaySound(string sound, double volume)
        {
            m_host.AddScriptLPS(1);

            // send the sound, once, to all clients in range
            m_host.SendSound(KeyOrName(sound).ToString(), volume, false, 0, 0, false, false);
        }

        // Xantor 20080528 we should do this differently.
        // 1) apply the sound to the object
        // 2) schedule full update
        // just sending the sound out once doesn't work so well when other avatars come in view later on
        // or when the prim gets moved, changed, sat on, whatever
        // see large number of mantises (mantes?)
        // 20080530 Updated to remove code duplication
        // 20080530 Stop sound if there is one, otherwise volume only changes don't work
        public void llLoopSound(string sound, double volume)
        {
            m_host.AddScriptLPS(1);

            if (m_host.Sound != UUID.Zero)
                llStopSound();

            m_host.Sound = KeyOrName(sound);
            m_host.SoundGain = volume;
            m_host.SoundFlags = 1;      // looping
            m_host.SoundRadius = 20;    // Magic number, 20 seems reasonable. Make configurable?

            m_host.ScheduleFullUpdate();
            m_host.SendFullUpdateToAllClients();
        }

        public void llLoopSoundMaster(string sound, double volume)
        {
            m_host.AddScriptLPS(1);
            m_host.ParentGroup.LoopSoundMasterPrim = m_host;
            lock (m_host.ParentGroup.LoopSoundSlavePrims)
            {
                foreach (SceneObjectPart prim in m_host.ParentGroup.LoopSoundSlavePrims)
                {
                    if (prim.Sound != UUID.Zero)
                        llStopSound();

                    prim.Sound = KeyOrName(sound);
                    prim.SoundGain = volume;
                    prim.SoundFlags = 1;      // looping
                    prim.SoundRadius = 20;    // Magic number, 20 seems reasonable. Make configurable?

                    prim.ScheduleFullUpdate();
                    prim.SendFullUpdateToAllClients();
                }
            }
            if (m_host.Sound != UUID.Zero)
                llStopSound();

            m_host.Sound = KeyOrName(sound);
            m_host.SoundGain = volume;
            m_host.SoundFlags = 1;      // looping
            m_host.SoundRadius = 20;    // Magic number, 20 seems reasonable. Make configurable?

            m_host.ScheduleFullUpdate();
            m_host.SendFullUpdateToAllClients();
        }

        public void llLoopSoundSlave(string sound, double volume)
        {
            m_host.AddScriptLPS(1);
            lock (m_host.ParentGroup.LoopSoundSlavePrims)
            {
                m_host.ParentGroup.LoopSoundSlavePrims.Add(m_host);
            }
        }

        public void llPlaySoundSlave(string sound, double volume)
        {
            m_host.AddScriptLPS(1);

            // send the sound, once, to all clients in range
            m_host.SendSound(KeyOrName(sound).ToString(), volume, false, 0, 0, true, false);
        }

        public void llTriggerSound(string sound, double volume)
        {
            m_host.AddScriptLPS(1);
            // send the sound, once, to all clients in range
            m_host.SendSound(KeyOrName(sound).ToString(), volume, true, 0, 0, false, false);
        }

        // Xantor 20080528: Clear prim data of sound instead
        public void llStopSound()
        {
            m_host.AddScriptLPS(1);
            if (m_host.ParentGroup.LoopSoundSlavePrims.Contains(m_host))
            {
                if (m_host.ParentGroup.LoopSoundMasterPrim == m_host)
                {
                    foreach (SceneObjectPart part in m_host.ParentGroup.LoopSoundSlavePrims)
                    {
                        part.Sound = UUID.Zero;
                        part.SoundGain = 0;
                        part.SoundFlags = 0;
                        part.SoundRadius = 0;
                        part.ScheduleFullUpdate();
                        part.SendFullUpdateToAllClients();
                    }
                    m_host.ParentGroup.LoopSoundMasterPrim = null;
                    m_host.ParentGroup.LoopSoundSlavePrims.Clear();
                }
                else
                {
                    m_host.Sound = UUID.Zero;
                    m_host.SoundGain = 0;
                    m_host.SoundFlags = 0;
                    m_host.SoundRadius = 0;
                    m_host.ScheduleFullUpdate();
                    m_host.SendFullUpdateToAllClients();
                }
            }
            else
            {
                m_host.Sound = UUID.Zero;
                m_host.SoundGain = 0;
                m_host.SoundFlags = 0;
                m_host.SoundRadius = 0;
                m_host.ScheduleFullUpdate();
                m_host.SendFullUpdateToAllClients();
            }
        }

        public void llPreloadSound(string sound)
        {
            m_host.AddScriptLPS(1);
            m_host.PreloadSound(sound);
            ScriptSleep(1000);
        }

        /// <summary>
        /// Return a portion of the designated string bounded by
        /// inclusive indices (start and end). As usual, the negative
        /// indices, and the tolerance for out-of-bound values, makes
        /// this more complicated than it might otherwise seem.
        /// </summary>
        public LSL_String llGetSubString(string src, int start, int end)
        {
            m_host.AddScriptLPS(1);

            // Normalize indices (if negative).
            // After normlaization they may still be
            // negative, but that is now relative to
            // the start, rather than the end, of the
            // sequence.

            if (start < 0)
            {
                start = src.Length+start;
            }
            if (end < 0)
            {
                end = src.Length+end;
            }

            // Conventional substring
            if (start <= end)
            {
                // Implies both bounds are out-of-range.
                if (end < 0 || start >= src.Length)
                {
                    return String.Empty;
                }
                // If end is positive, then it directly
                // corresponds to the lengt of the substring
                // needed (plus one of course). BUT, it
                // must be within bounds.
                if (end >= src.Length)
                {
                    end = src.Length-1;
                }

                if (start < 0)
                {
                    return src.Substring(0,end+1);
                }
                // Both indices are positive
                return src.Substring(start, (end+1) - start);
            }

            // Inverted substring (end < start)
            else
            {
                // Implies both indices are below the
                // lower bound. In the inverted case, that
                // means the entire string will be returned
                // unchanged.
                if (start < 0)
                {
                    return src;
                }
                // If both indices are greater than the upper
                // bound the result may seem initially counter
                // intuitive.
                if (end >= src.Length)
                {
                    return src;
                }

                if (end < 0)
                {
                    if (start < src.Length)
                    {
                        return src.Substring(start);
                    }
                    else
                    {
                        return String.Empty;
                    }
                }
                else
                {
                    if (start < src.Length)
                    {
                        return src.Substring(0,end+1) + src.Substring(start);
                    }
                    else
                    {
                        return src.Substring(0,end+1);
                    }
                }
            }
         }

        /// <summary>
        /// Delete substring removes the specified substring bounded
        /// by the inclusive indices start and end. Indices may be
        /// negative (indicating end-relative) and may be inverted,
        /// i.e. end < start.
        /// </summary>
        public LSL_String llDeleteSubString(string src, int start, int end)
        {
            m_host.AddScriptLPS(1);

            // Normalize indices (if negative).
            // After normlaization they may still be
            // negative, but that is now relative to
            // the start, rather than the end, of the
            // sequence.
            if (start < 0)
            {
                start = src.Length+start;
            }
            if (end < 0)
            {
                end = src.Length+end;
            }
            // Conventionally delimited substring
            if (start <= end)
            {
                // If both bounds are outside of the existing
                // string, then return unchanges.
                if (end < 0 || start >= src.Length)
                {
                    return src;
                }
                // At least one bound is in-range, so we
                // need to clip the out-of-bound argument.
                if (start < 0)
                {
                    start = 0;
                }

                if (end >= src.Length)
                {
                    end = src.Length-1;
                }

                return src.Remove(start,end-start+1);
            }
            // Inverted substring
            else
            {
                // In this case, out of bounds means that
                // the existing string is part of the cut.
                if (start < 0 || end >= src.Length)
                {
                    return String.Empty;
                }

                if (end > 0)
                {
                    if (start < src.Length)
                    {
                        return src.Remove(start).Remove(0,end+1);
                    }
                    else
                    {
                        return src.Remove(0,end+1);
                    }
                }
                else
                {
                    if (start < src.Length)
                    {
                        return src.Remove(start);
                    }
                    else
                    {
                        return src;
                    }
                }
            }
        }

        /// <summary>
        /// Insert string inserts the specified string identified by src
        /// at the index indicated by index. Index may be negative, in
        /// which case it is end-relative. The index may exceed either
        /// string bound, with the result being a concatenation.
        /// </summary>
        public LSL_String llInsertString(string dest, int index, string src)
        {
            m_host.AddScriptLPS(1);

            // Normalize indices (if negative).
            // After normlaization they may still be
            // negative, but that is now relative to
            // the start, rather than the end, of the
            // sequence.
            if (index < 0)
            {
                index = dest.Length+index;

                // Negative now means it is less than the lower
                // bound of the string.

                if (index < 0)
                {
                    return src+dest;
                }

            }

            if (index >= dest.Length)
            {
                return dest+src;
            }

            // The index is in bounds.
            // In this case the index refers to the index that will
            // be assigned to the first character of the inserted string.
            // So unlike the other string operations, we do not add one
            // to get the correct string length.
            return dest.Substring(0,index)+src+dest.Substring(index);

        }

        public LSL_String llToUpper(string src)
        {
            m_host.AddScriptLPS(1);
            return src.ToUpper();
        }

        public LSL_String llToLower(string src)
        {
            m_host.AddScriptLPS(1);
            return src.ToLower();
        }

        public LSL_Integer llGiveMoney(string destination, int amount)
        {
            UUID invItemID=InventorySelf();
            if (invItemID == UUID.Zero)
                return 0;

            m_host.AddScriptLPS(1);

            m_host.TaskInventory.LockItemsForRead(true);
            TaskInventoryItem item = m_host.TaskInventory[invItemID];
            m_host.TaskInventory.LockItemsForRead(false);

            if (item.PermsGranter == UUID.Zero)
                return 0;

            if ((item.PermsMask & ScriptBaseClass.PERMISSION_DEBIT) == 0)
            {
                LSLError("No permissions to give money");
                return 0;
            }

            UUID toID = new UUID();

            if (!UUID.TryParse(destination, out toID))
            {
                LSLError("Bad key in llGiveMoney");
                return 0;
            }

            IMoneyModule money = World.RequestModuleInterface<IMoneyModule>();

            if (money == null)
            {
                NotImplemented("llGiveMoney");
                return 0;
            }

            bool result = money.ObjectGiveMoney(
                m_host.ParentGroup.RootPart.UUID, m_host.ParentGroup.RootPart.OwnerID, toID, amount);

            if (result)
                return 1;

            return 0;
        }

        public void llMakeExplosion(int particles, double scale, double vel, double lifetime, double arc, string texture, LSL_Vector offset)
        {
            m_host.AddScriptLPS(1);
            Deprecated("llMakeExplosion");
            ScriptSleep(100);
        }

        public void llMakeFountain(int particles, double scale, double vel, double lifetime, double arc, int bounce, string texture, LSL_Vector offset, double bounce_offset)
        {
            m_host.AddScriptLPS(1);
            Deprecated("llMakeFountain");
            ScriptSleep(100);
        }

        public void llMakeSmoke(int particles, double scale, double vel, double lifetime, double arc, string texture, LSL_Vector offset)
        {
            m_host.AddScriptLPS(1);
            Deprecated("llMakeSmoke");
            ScriptSleep(100);
        }

        public void llMakeFire(int particles, double scale, double vel, double lifetime, double arc, string texture, LSL_Vector offset)
        {
            m_host.AddScriptLPS(1);
            Deprecated("llMakeFire");
            ScriptSleep(100);
        }

        public void llRezAtRoot(string inventory, LSL_Vector pos, LSL_Vector vel, LSL_Rotation rot, int param)
        {
            m_host.AddScriptLPS(1);

            Util.FireAndForget(delegate (object x)
            {
                if (Double.IsNaN(rot.x) || Double.IsNaN(rot.y) || Double.IsNaN(rot.z) || Double.IsNaN(rot.s))
                    return;
                float dist = (float)llVecDist(llGetPos(), pos);

                if (dist > m_ScriptDistanceFactor * 10.0f)
                    return;

                //Clone is thread-safe
                TaskInventoryDictionary partInventory = (TaskInventoryDictionary)m_host.TaskInventory.Clone();

                foreach (KeyValuePair<UUID, TaskInventoryItem> inv in partInventory)
                {
                    if (inv.Value.Name == inventory)
                    {
                        // make sure we're an object.
                        if (inv.Value.InvType != (int)InventoryType.Object)
                        {
                            llSay(0, "Unable to create requested object. Object is missing from database.");
                            return;
                        }

                        Vector3 llpos = new Vector3((float)pos.x, (float)pos.y, (float)pos.z);
                        Vector3 llvel = new Vector3((float)vel.x, (float)vel.y, (float)vel.z);

                        // need the magnitude later
                        // float velmag = (float)Util.GetMagnitude(llvel);

                        SceneObjectGroup new_group = World.RezObject(m_host, inv.Value, llpos, Rot2Quaternion(rot), llvel, param);

                        // If either of these are null, then there was an unknown error.
                        if (new_group == null)
                            continue;

                        // objects rezzed with this method are die_at_edge by default.
                        new_group.RootPart.SetDieAtEdge(true);

                        new_group.ResumeScripts();

                        m_ScriptEngine.PostObjectEvent(m_host.LocalId, new EventParams(
                                "object_rez", new Object[] {
                                new LSL_String(
                                new_group.RootPart.UUID.ToString()) },
                                new DetectParams[0]));

                        float groupmass = new_group.GetMass();

                        if (new_group.RootPart.PhysActor != null && new_group.RootPart.PhysActor.IsPhysical && llvel != Vector3.Zero)
                        {
                            //Recoil.
                            llApplyImpulse(new LSL_Vector(llvel.X * groupmass, llvel.Y * groupmass, llvel.Z * groupmass), 0);
                        }
                        // Variable script delay? (see (http://wiki.secondlife.com/wiki/LSL_Delay)
                        return;
                    }
                }

                llSay(0, "Could not find object " + inventory);
            });

            //ScriptSleep((int)((groupmass * velmag) / 10));
            ScriptSleep(100);
        }

        public void llRezObject(string inventory, LSL_Vector pos, LSL_Vector vel, LSL_Rotation rot, int param)
        {
            llRezAtRoot(inventory, pos, vel, rot, param);
        }

        public void llLookAt(LSL_Vector target, double strength, double damping)
        {
            m_host.AddScriptLPS(1);

            // Get the normalized vector to the target
            LSL_Vector d1 = llVecNorm(target - llGetPos());

            // Get the bearing (yaw)
            LSL_Vector a1 = new LSL_Vector(0,0,0);
            a1.z = llAtan2(d1.y, d1.x);

            // Get the elevation (pitch)
            LSL_Vector a2 = new LSL_Vector(0,0,0);
            a2.y= -llAtan2(d1.z, llSqrt((d1.x * d1.x) + (d1.y * d1.y)));

            LSL_Rotation r1 = llEuler2Rot(a1);
            LSL_Rotation r2 = llEuler2Rot(a2);
            LSL_Rotation r3 = new LSL_Rotation(0.000000, 0.707107, 0.000000, 0.707107);

            if (m_host.PhysActor == null || !m_host.PhysActor.IsPhysical)
            {
                // Do nothing if either value is 0 (this has been checked in SL)
                if (strength <= 0.0 || damping <= 0.0)
                    return;

                llSetRot(r3 * r2 * r1);
            }
            else
            {
                if (strength == 0)
                {
                    llSetRot(r3 * r2 * r1);
                    return;
                }

                m_host.StartLookAt(Rot2Quaternion(r3 * r2 * r1), (float)strength, (float)damping);
            }
        }

        public void llStopLookAt()
        {
            m_host.AddScriptLPS(1);
//            NotImplemented("llStopLookAt");
            m_host.StopLookAt();
        }

        public void llSetTimerEvent(double sec)
        {
            if (sec != 0.0 && sec < m_MinTimerInterval)
                sec = m_MinTimerInterval;
            m_host.AddScriptLPS(1);
            // Setting timer repeat
            AsyncCommands.TimerPlugin.SetTimerEvent(m_localID, m_itemID, sec);
        }

        public virtual void llSleep(double sec)
        {
            m_host.AddScriptLPS(1);
            Thread.Sleep((int)(sec * 1000));
        }

        public LSL_Float llGetMass()
        {
            m_host.AddScriptLPS(1);
            return m_host.GetMass();
        }

        public void llCollisionFilter(string name, string id, int accept)
        {
            m_host.AddScriptLPS(1);
            m_host.CollisionFilter.Clear();
            if (id != null)
            {
                m_host.CollisionFilter.Add(accept,id);
            }
            else
            {
                m_host.CollisionFilter.Add(accept,name);
            }
        }

        public void llTakeControls(int controls, int accept, int pass_on)
        {
            TaskInventoryItem item;

            m_host.TaskInventory.LockItemsForRead(true);
            if (!m_host.TaskInventory.ContainsKey(InventorySelf()))
            {
                m_host.TaskInventory.LockItemsForRead(false);
                return;
            }
            else
            {
                item = m_host.TaskInventory[InventorySelf()];
            }
            m_host.TaskInventory.LockItemsForRead(false);

            if (item.PermsGranter != UUID.Zero)
            {
                ScenePresence presence = World.GetScenePresence(item.PermsGranter);

                if (presence != null)
                {
                    if ((item.PermsMask & ScriptBaseClass.PERMISSION_TAKE_CONTROLS) != 0)
                    {
                        presence.RegisterControlEventsToScript(controls, accept, pass_on, m_localID, m_itemID);
                    }
                }
            }

            m_host.AddScriptLPS(1);
        }

        public void llReleaseControls()
        {
            TaskInventoryItem item;

            m_host.TaskInventory.LockItemsForRead(true);
            lock (m_host.TaskInventory)
            {
                
                if (!m_host.TaskInventory.ContainsKey(InventorySelf()))
                {
                    m_host.TaskInventory.LockItemsForRead(false);
                    return;
                }
                else
                {
                    item = m_host.TaskInventory[InventorySelf()];
                }
            }
            m_host.TaskInventory.LockItemsForRead(false);

            m_host.AddScriptLPS(1);

            if (item.PermsGranter != UUID.Zero)
            {
                ScenePresence presence = World.GetScenePresence(item.PermsGranter);

                if (presence != null)
                {
                    if ((item.PermsMask & ScriptBaseClass.PERMISSION_TAKE_CONTROLS) != 0)
                    {
                        // Unregister controls from Presence
                        presence.UnRegisterControlEventsToScript(m_localID, m_itemID);
                        // Remove Take Control permission.
                        item.PermsMask &= ~ScriptBaseClass.PERMISSION_TAKE_CONTROLS;
                    }
                }
            }
        }

        public void llReleaseURL(string url)
        {
            m_host.AddScriptLPS(1);
            if (m_UrlModule != null)
                m_UrlModule.ReleaseURL(url);
        }

        public void llAttachToAvatar(int attachment)
        {
            m_host.AddScriptLPS(1);

            TaskInventoryItem item;

            m_host.TaskInventory.LockItemsForRead(true);

            if (!m_host.TaskInventory.ContainsKey(InventorySelf()))
            {
                m_host.TaskInventory.LockItemsForRead(false);
                return;
            }
            else
            {
                item = m_host.TaskInventory[InventorySelf()];
            }

            m_host.TaskInventory.LockItemsForRead(false);

            if (item.PermsGranter != m_host.OwnerID)
                return;

            if ((item.PermsMask & ScriptBaseClass.PERMISSION_ATTACH) != 0)
            {
                SceneObjectGroup grp = m_host.ParentGroup;

                ScenePresence presence = World.GetScenePresence(m_host.OwnerID);

                IAttachmentsModule attachmentsModule = m_ScriptEngine.World.AttachmentsModule;
                if (attachmentsModule != null)
                    attachmentsModule.AttachObject(presence, grp, (uint)attachment, false);
            }
        }

        public void llDetachFromAvatar()
        {
            m_host.AddScriptLPS(1);

            if (m_host.ParentGroup.AttachmentPoint == 0)
                return;

            TaskInventoryItem item;

            m_host.TaskInventory.LockItemsForRead(true);

            if (!m_host.TaskInventory.ContainsKey(InventorySelf()))
            {
                m_host.TaskInventory.LockItemsForRead(false);
                return;
            }
            else
            {
                item = m_host.TaskInventory[InventorySelf()];
            }
            m_host.TaskInventory.LockItemsForRead(false);


            if (item.PermsGranter != m_host.OwnerID)
                return;

            if ((item.PermsMask & ScriptBaseClass.PERMISSION_ATTACH) != 0)
            {
                IAttachmentsModule attachmentsModule = m_ScriptEngine.World.AttachmentsModule;
                if (attachmentsModule != null)
                    Util.FireAndForget(DetachWrapper, m_host);
            }
        }

        private void DetachWrapper(object o)
        {
            SceneObjectPart host = (SceneObjectPart)o;

            SceneObjectGroup grp = host.ParentGroup;
            UUID itemID = grp.GetFromItemID();
            ScenePresence presence = World.GetScenePresence(host.OwnerID);

            IAttachmentsModule attachmentsModule = m_ScriptEngine.World.AttachmentsModule;
            if (attachmentsModule != null)
                attachmentsModule.DetachSingleAttachmentToInv(presence, itemID);
        }

        public void llTakeCamera(string avatar)
        {
            m_host.AddScriptLPS(1);
            Deprecated("llTakeCamera");
        }

        public void llReleaseCamera(string avatar)
        {
            m_host.AddScriptLPS(1);
            Deprecated("llReleaseCamera");
        }

        public LSL_String llGetOwner()
        {
            m_host.AddScriptLPS(1);

            return m_host.OwnerID.ToString();
        }

        public void llInstantMessage(string user, string message)
        {
            UUID result;
            if (!UUID.TryParse(user, out result))
            {
                ShoutError("An invalid key  was passed to llInstantMessage");
                ScriptSleep(2000);
                return;
            }
            

            m_host.AddScriptLPS(1);

            // We may be able to use ClientView.SendInstantMessage here, but we need a client instance.
            // InstantMessageModule.OnInstantMessage searches through a list of scenes for a client matching the toAgent,
            // but I don't think we have a list of scenes available from here.
            // (We also don't want to duplicate the code in OnInstantMessage if we can avoid it.)

            // user is a UUID

            // TODO: figure out values for client, fromSession, and imSessionID
            // client.SendInstantMessage(m_host.UUID, fromSession, message, user, imSessionID, m_host.Name, AgentManager.InstantMessageDialog.MessageFromAgent, (uint)Util.UnixTimeSinceEpoch());
            UUID friendTransactionID = UUID.Random();

            //m_pendingFriendRequests.Add(friendTransactionID, fromAgentID);
            
            GridInstantMessage msg = new GridInstantMessage();
            msg.fromAgentID = new Guid(m_host.UUID.ToString()); // fromAgentID.Guid;
            msg.toAgentID = new Guid(user); // toAgentID.Guid;
            msg.imSessionID = new Guid(friendTransactionID.ToString()); // This is the item we're mucking with here
//            m_log.Debug("[Scripting IM]: From:" + msg.fromAgentID.ToString() + " To: " + msg.toAgentID.ToString() + " Session:" + msg.imSessionID.ToString() + " Message:" + message);
//            m_log.Debug("[Scripting IM]: Filling Session: " + msg.imSessionID.ToString());
//            DateTime dt = DateTime.UtcNow;
//
//            // Ticks from UtcNow, but make it look like local. Evil, huh?
//            dt = DateTime.SpecifyKind(dt, DateTimeKind.Local);
//
//            try
//            {
//                // Convert that to the PST timezone
//                TimeZoneInfo timeZoneInfo = TimeZoneInfo.FindSystemTimeZoneById("America/Los_Angeles");
//                dt = TimeZoneInfo.ConvertTime(dt, timeZoneInfo);
//            }
//            catch
//            {
//                // No logging here, as it could be VERY spammy
//            }
//
//            // And make it look local again to fool the unix time util
//            dt = DateTime.SpecifyKind(dt, DateTimeKind.Utc);

            msg.timestamp = (uint)Util.UnixTimeSinceEpoch();

            //if (client != null)
            //{
                msg.fromAgentName = m_host.Name;//client.FirstName + " " + client.LastName;// fromAgentName;
            //}
            //else
            //{
            //    msg.fromAgentName = "(hippos)";// Added for posterity.  This means that we can't figure out who sent it
            //}
            // Cap the message length at 1024.
            if (message != null && message.Length > 1024)
                msg.message = message.Substring(0, 1024);
            else
                msg.message = message;
            msg.dialog = (byte)19; // MessageFromObject
            msg.fromGroup = false;// fromGroup;
            msg.offline = (byte)0; //offline;
            msg.ParentEstateID = World.RegionInfo.EstateSettings.EstateID;
            msg.Position = new Vector3(m_host.AbsolutePosition);
            msg.RegionID = World.RegionInfo.RegionID.Guid;
            msg.binaryBucket 
                = Util.StringToBytes256(
                    "{0}/{1}/{2}/{3}", 
                    World.RegionInfo.RegionName, 
                    (int)Math.Floor(m_host.AbsolutePosition.X), 
                    (int)Math.Floor(m_host.AbsolutePosition.Y), 
                    (int)Math.Floor(m_host.AbsolutePosition.Z));

            if (m_TransferModule != null)
            {
                m_TransferModule.SendInstantMessage(msg, delegate(bool success) {});
            }
            
            ScriptSleep(2000);
      }

        public void llEmail(string address, string subject, string message)
        {
            m_host.AddScriptLPS(1);
            IEmailModule emailModule = m_ScriptEngine.World.RequestModuleInterface<IEmailModule>();
            if (emailModule == null)
            {
                ShoutError("llEmail: email module not configured");
                return;
            }

            emailModule.SendEmail(m_host.UUID, address, subject, message);
            ScriptSleep(15000);
        }

        public void llGetNextEmail(string address, string subject)
        {
            m_host.AddScriptLPS(1);
            IEmailModule emailModule = m_ScriptEngine.World.RequestModuleInterface<IEmailModule>();
            if (emailModule == null)
            {
                ShoutError("llGetNextEmail: email module not configured");
                return;
            }
            Email email;

            email = emailModule.GetNextEmail(m_host.UUID, address, subject);

            if (email == null)
                return;

            m_ScriptEngine.PostObjectEvent(m_host.LocalId,
                    new EventParams("email",
                    new Object[] {
                        new LSL_String(email.time),
                        new LSL_String(email.sender),
                        new LSL_String(email.subject),
                        new LSL_String(email.message),
                        new LSL_Integer(email.numLeft)},
                    new DetectParams[0]));

        }

        public LSL_String llGetKey()
        {
            m_host.AddScriptLPS(1);
            return m_host.UUID.ToString();
        }

        public void llSetBuoyancy(double buoyancy)
        {
            m_host.AddScriptLPS(1);

            if (!m_host.ParentGroup.IsDeleted)
            {
                m_host.ParentGroup.RootPart.SetBuoyancy((float)buoyancy);
            }
        }

        /// <summary>
        /// Attempt to clamp the object on the Z axis at the given height over tau seconds.
        /// </summary>
        /// <param name="height">Height to hover.  Height of zero disables hover.</param>
        /// <param name="water">False if height is calculated just from ground, otherwise uses ground or water depending on whichever is higher</param>
        /// <param name="tau">Number of seconds over which to reach target</param>
        public void llSetHoverHeight(double height, int water, double tau)
        {
            m_host.AddScriptLPS(1);
            if (m_host.PhysActor != null)
            {
                PIDHoverType hoverType = PIDHoverType.Ground;
                if (water != 0)
                {
                    hoverType = PIDHoverType.GroundAndWater;
                }

                m_host.SetHoverHeight((float)height, hoverType, (float)tau);
            }
        }

        public void llStopHover()
        {
            m_host.AddScriptLPS(1);
            if (m_host.PhysActor != null)
            {
                m_host.SetHoverHeight(0f, PIDHoverType.Ground, 0f);
            }
        }

        public void llMinEventDelay(double delay)
        {
            m_host.AddScriptLPS(1);
            try
            {
                m_ScriptEngine.SetMinEventDelay(m_itemID, delay);
            }
            catch (NotImplementedException)
            {
                // Currently not implemented in DotNetEngine only XEngine
                NotImplemented("llMinEventDelay in DotNetEngine");
            }
        }

        /// <summary>
        /// llSoundPreload is deprecated. In SL this appears to do absolutely nothing
        /// and is documented to have no delay.
        /// </summary>
        public void llSoundPreload(string sound)
        {
            m_host.AddScriptLPS(1);
        }

        public void llRotLookAt(LSL_Rotation target, double strength, double damping)
        {
            m_host.AddScriptLPS(1);
            
            // Per discussion with Melanie, for non-physical objects llLookAt appears to simply
            // set the rotation of the object, copy that behavior
            if (strength == 0 || m_host.PhysActor == null || !m_host.PhysActor.IsPhysical)
            {
                llSetLocalRot(target);
            }
            else
            {
                m_host.RotLookAt(Rot2Quaternion(target), (float)strength, (float)damping);
            }
        }

        public LSL_Integer llStringLength(string str)
        {
            m_host.AddScriptLPS(1);
            if (str.Length > 0)
            {
                return str.Length;
            }
            else
            {
                return 0;
            }
        }

        public void llStartAnimation(string anim)
        {
            m_host.AddScriptLPS(1);

            UUID invItemID = InventorySelf();
            if (invItemID == UUID.Zero)
                return;

            TaskInventoryItem item;

            m_host.TaskInventory.LockItemsForRead(true);
            if (!m_host.TaskInventory.ContainsKey(InventorySelf()))
            {
                m_host.TaskInventory.LockItemsForRead(false);
                return;
            }
            else
            {
                item = m_host.TaskInventory[InventorySelf()];
            }
            m_host.TaskInventory.LockItemsForRead(false);
            if (item.PermsGranter == UUID.Zero)
                return;

            if ((item.PermsMask & ScriptBaseClass.PERMISSION_TRIGGER_ANIMATION) != 0)
            {
                ScenePresence presence = World.GetScenePresence(item.PermsGranter);

                if (presence != null)
                {
                    // Do NOT try to parse UUID, animations cannot be triggered by ID
                    UUID animID = InventoryKey(anim, (int)AssetType.Animation);
                    if (animID == UUID.Zero)
                        presence.Animator.AddAnimation(anim, m_host.UUID);
                    else
                        presence.Animator.AddAnimation(animID, m_host.UUID);
                }
            }
        }

        public void llStopAnimation(string anim)
        {
            m_host.AddScriptLPS(1);

            UUID invItemID=InventorySelf();
            if (invItemID == UUID.Zero)
                return;

            TaskInventoryItem item;

            m_host.TaskInventory.LockItemsForRead(true);
            if (!m_host.TaskInventory.ContainsKey(InventorySelf()))
            {
                m_host.TaskInventory.LockItemsForRead(false);
                return;
            }
            else
            {
                item = m_host.TaskInventory[InventorySelf()];
            }
            m_host.TaskInventory.LockItemsForRead(false);
            

            if (item.PermsGranter == UUID.Zero)
                return;

            if ((item.PermsMask & ScriptBaseClass.PERMISSION_TRIGGER_ANIMATION) != 0)
            {
                UUID animID = new UUID();

                if (!UUID.TryParse(anim, out animID))
                {
                    animID=InventoryKey(anim);
                }

                ScenePresence presence = World.GetScenePresence(item.PermsGranter);

                if (presence != null)
                {
                    if (animID == UUID.Zero)
                        presence.Animator.RemoveAnimation(anim);
                    else
                        presence.Animator.RemoveAnimation(animID);
                }
            }
        }

        public void llPointAt(LSL_Vector pos)
        {
            m_host.AddScriptLPS(1);
        }

        public void llStopPointAt()
        {
            m_host.AddScriptLPS(1);
        }

        public void llTargetOmega(LSL_Vector axis, double spinrate, double gain)
        {
            m_host.AddScriptLPS(1);
            TargetOmega(m_host, axis, spinrate, gain);
        }

        protected void TargetOmega(SceneObjectPart part, LSL_Vector axis, double spinrate, double gain)
        {
            part.UpdateAngularVelocity(new Vector3((float)(axis.x * spinrate), (float)(axis.y * spinrate), (float)(axis.z * spinrate)));
         }

        public LSL_Integer llGetStartParameter()
        {
            m_host.AddScriptLPS(1);
            return m_ScriptEngine.GetStartParameter(m_itemID);
        }

        public void llRequestPermissions(string agent, int perm)
        {
            UUID agentID = new UUID();

            if (!UUID.TryParse(agent, out agentID))
                return;

            UUID invItemID = InventorySelf();

            if (invItemID == UUID.Zero)
                return; // Not in a prim? How??

            TaskInventoryItem item;


            m_host.TaskInventory.LockItemsForRead(true);
            if (!m_host.TaskInventory.ContainsKey(invItemID))
            {
                m_host.TaskInventory.LockItemsForRead(false);
                return;
            }
            else
            {
                item = m_host.TaskInventory[invItemID];
            }
            m_host.TaskInventory.LockItemsForRead(false);

            if (agentID == UUID.Zero || perm == 0) // Releasing permissions
            {
                llReleaseControls();

                item.PermsGranter = UUID.Zero;
                item.PermsMask = 0;

                m_ScriptEngine.PostScriptEvent(m_itemID, new EventParams(
                        "run_time_permissions", new Object[] {
                        new LSL_Integer(0) },
                        new DetectParams[0]));

                return;
            }

            if (item.PermsGranter != agentID || (perm & ScriptBaseClass.PERMISSION_TAKE_CONTROLS) == 0)
                llReleaseControls();

            m_host.AddScriptLPS(1);

            if (m_host.ParentGroup.IsAttachment && (UUID)agent == m_host.ParentGroup.AttachedAvatar)
            {
                // When attached, certain permissions are implicit if requested from owner
                int implicitPerms = ScriptBaseClass.PERMISSION_TAKE_CONTROLS |
                        ScriptBaseClass.PERMISSION_TRIGGER_ANIMATION |
                        ScriptBaseClass.PERMISSION_CONTROL_CAMERA |
                        ScriptBaseClass.PERMISSION_TRACK_CAMERA |
                        ScriptBaseClass.PERMISSION_ATTACH;

                if ((perm & (~implicitPerms)) == 0) // Requested only implicit perms
                {
                    m_host.TaskInventory.LockItemsForWrite(true);
                    m_host.TaskInventory[invItemID].PermsGranter = agentID;
                    m_host.TaskInventory[invItemID].PermsMask = perm;
                    m_host.TaskInventory.LockItemsForWrite(false);

                    m_ScriptEngine.PostScriptEvent(m_itemID, new EventParams(
                            "run_time_permissions", new Object[] {
                            new LSL_Integer(perm) },
                            new DetectParams[0]));

                    return;
                }
            }
            else
            {
                bool sitting = false;
                if (m_host.SitTargetAvatar == agentID)
                {
                    sitting = true;
                }
                else
                {
                    foreach (SceneObjectPart p in m_host.ParentGroup.Parts)
                    {
                        if (p.SitTargetAvatar == agentID)
                            sitting = true;
                    }
                }

                if (sitting)
                {
                    // When agent is sitting, certain permissions are implicit if requested from sitting agent
                    int implicitPerms = ScriptBaseClass.PERMISSION_TRIGGER_ANIMATION |
                        ScriptBaseClass.PERMISSION_CONTROL_CAMERA |
                        ScriptBaseClass.PERMISSION_TRACK_CAMERA |
                        ScriptBaseClass.PERMISSION_TAKE_CONTROLS;

                    if ((perm & (~implicitPerms)) == 0) // Requested only implicit perms
                    {
                        m_host.TaskInventory.LockItemsForWrite(true);
                        m_host.TaskInventory[invItemID].PermsGranter = agentID;
                        m_host.TaskInventory[invItemID].PermsMask = perm;
                        m_host.TaskInventory.LockItemsForWrite(false);

                        m_ScriptEngine.PostScriptEvent(m_itemID, new EventParams(
                                "run_time_permissions", new Object[] {
                                new LSL_Integer(perm) },
                                new DetectParams[0]));

                        return;
                    }
                }
            }

            ScenePresence presence = World.GetScenePresence(agentID);

            if (presence != null)
            {
                string ownerName = resolveName(m_host.ParentGroup.RootPart.OwnerID);
                if (ownerName == String.Empty)
                    ownerName = "(hippos)";

                if (!m_waitingForScriptAnswer)
                {
                    m_host.TaskInventory.LockItemsForWrite(true);
                    m_host.TaskInventory[invItemID].PermsGranter = agentID;
                    m_host.TaskInventory[invItemID].PermsMask = 0;
                    m_host.TaskInventory.LockItemsForWrite(false);

                    presence.ControllingClient.OnScriptAnswer += handleScriptAnswer;
                    m_waitingForScriptAnswer=true;
                }

                presence.ControllingClient.SendScriptQuestion(
                    m_host.UUID, m_host.ParentGroup.RootPart.Name, ownerName, invItemID, perm);

                return;
            }

            // Requested agent is not in range, refuse perms
            m_ScriptEngine.PostScriptEvent(m_itemID, new EventParams(
                    "run_time_permissions", new Object[] {
                    new LSL_Integer(0) },
                    new DetectParams[0]));
        }

        void handleScriptAnswer(IClientAPI client, UUID taskID, UUID itemID, int answer)
        {
            if (taskID != m_host.UUID)
                return;

            UUID invItemID = InventorySelf();

            if (invItemID == UUID.Zero)
                return;

            client.OnScriptAnswer-=handleScriptAnswer;
            m_waitingForScriptAnswer=false;

            if ((answer & ScriptBaseClass.PERMISSION_TAKE_CONTROLS) == 0)
                llReleaseControls();

            
            m_host.TaskInventory.LockItemsForWrite(true);
            m_host.TaskInventory[invItemID].PermsMask = answer;
            m_host.TaskInventory.LockItemsForWrite(false);
            

            m_ScriptEngine.PostScriptEvent(m_itemID, new EventParams(
                    "run_time_permissions", new Object[] {
                    new LSL_Integer(answer) },
                    new DetectParams[0]));
        }

        public LSL_String llGetPermissionsKey()
        {
            m_host.AddScriptLPS(1);

            m_host.TaskInventory.LockItemsForRead(true);
            
            foreach (TaskInventoryItem item in m_host.TaskInventory.Values)
            {
                if (item.Type == 10 && item.ItemID == m_itemID)
                {
                    m_host.TaskInventory.LockItemsForRead(false);
                    return item.PermsGranter.ToString();
                }
            }
            m_host.TaskInventory.LockItemsForRead(false);

            return UUID.Zero.ToString();
        }

        public LSL_Integer llGetPermissions()
        {
            m_host.AddScriptLPS(1);

            m_host.TaskInventory.LockItemsForRead(true);

            foreach (TaskInventoryItem item in m_host.TaskInventory.Values)
            {
                if (item.Type == 10 && item.ItemID == m_itemID)
                {
                    int perms = item.PermsMask;
                    if (m_automaticLinkPermission)
                        perms |= ScriptBaseClass.PERMISSION_CHANGE_LINKS;
                    m_host.TaskInventory.LockItemsForRead(false);
                    return perms;
                }
            }
            m_host.TaskInventory.LockItemsForRead(false);

            return 0;
        }

        public LSL_Integer llGetLinkNumber()
        {
            m_host.AddScriptLPS(1);

            if (m_host.ParentGroup.PrimCount > 1)
            {
                return m_host.LinkNum;
            }
            else
            {
                return 0;
            }
        }

        public void llSetLinkColor(int linknumber, LSL_Vector color, int face)
        {
            List<SceneObjectPart> parts = GetLinkParts(linknumber);
            if (parts.Count > 0)
            {
                try
                {
                    parts[0].ParentGroup.areUpdatesSuspended = true;
                    foreach (SceneObjectPart part in parts)
                        part.SetFaceColor(new Vector3((float)color.x, (float)color.y, (float)color.z), face);
                }
                finally
                {
                    parts[0].ParentGroup.areUpdatesSuspended = false;
                }
            }
        }

        public void llCreateLink(string target, int parent)
        {
            m_host.AddScriptLPS(1);
            UUID invItemID = InventorySelf();
            UUID targetID;

            if (!UUID.TryParse(target, out targetID))
                return;

            TaskInventoryItem item;
            m_host.TaskInventory.LockItemsForRead(true);
            item = m_host.TaskInventory[invItemID];
            m_host.TaskInventory.LockItemsForRead(false);
             
            if ((item.PermsMask & ScriptBaseClass.PERMISSION_CHANGE_LINKS) == 0
                && !m_automaticLinkPermission)
            {
                ShoutError("Script trying to link but PERMISSION_CHANGE_LINKS permission not set!");
                return;
            }

            IClientAPI client = null;
            ScenePresence sp = World.GetScenePresence(item.PermsGranter);
            if (sp != null)
                client = sp.ControllingClient;

            SceneObjectPart targetPart = World.GetSceneObjectPart((UUID)targetID);

            if (targetPart.ParentGroup.AttachmentPoint != 0)
                return; // Fail silently if attached

            if (targetPart.ParentGroup.RootPart.OwnerID != m_host.ParentGroup.RootPart.OwnerID)
                return;

            SceneObjectGroup parentPrim = null, childPrim = null;

            if (targetPart != null)
            {
                if (parent != 0)
                {
                    parentPrim = m_host.ParentGroup;
                    childPrim = targetPart.ParentGroup;
                }
                else
                {
                    parentPrim = targetPart.ParentGroup;
                    childPrim = m_host.ParentGroup;
                }

                // Required for linking
                childPrim.RootPart.ClearUpdateSchedule();
                parentPrim.LinkToGroup(childPrim, true);
            }

            parentPrim.TriggerScriptChangedEvent(Changed.LINK);
            parentPrim.RootPart.CreateSelected = true;
            parentPrim.HasGroupChanged = true;
            parentPrim.ScheduleGroupForFullUpdate();

            if (client != null)
                parentPrim.SendPropertiesToClient(client);

            ScriptSleep(1000);
        }

        public void llBreakLink(int linknum)
        {
            m_host.AddScriptLPS(1);
            UUID invItemID = InventorySelf();

            m_host.TaskInventory.LockItemsForRead(true);
                if ((m_host.TaskInventory[invItemID].PermsMask & ScriptBaseClass.PERMISSION_CHANGE_LINKS) == 0
                    && !m_automaticLinkPermission)
                {
                    ShoutError("Script trying to link but PERMISSION_CHANGE_LINKS permission not set!");
                    m_host.TaskInventory.LockItemsForRead(false);
                    return;
                }
            m_host.TaskInventory.LockItemsForRead(false);
            
            if (linknum < ScriptBaseClass.LINK_THIS)
                return;

            SceneObjectGroup parentPrim = m_host.ParentGroup;

            if (parentPrim.AttachmentPoint != 0)
                return; // Fail silently if attached
            SceneObjectPart childPrim = null;

            switch (linknum)
            {
                case ScriptBaseClass.LINK_ROOT:
                    break;
                case ScriptBaseClass.LINK_SET:
                case ScriptBaseClass.LINK_ALL_OTHERS:
                case ScriptBaseClass.LINK_ALL_CHILDREN:
                case ScriptBaseClass.LINK_THIS:
                    foreach (SceneObjectPart part in parentPrim.Parts)
                    {
                        if (part.UUID != m_host.UUID)
                        {
                            childPrim = part;
                            break;
                        }
                    }
                    break;
                default:
                    childPrim = parentPrim.GetLinkNumPart(linknum);
                    if (childPrim.UUID == m_host.UUID)
                        childPrim = null;
                    break;
            }

            if (linknum == ScriptBaseClass.LINK_ROOT)
            {
                // Restructuring Multiple Prims.
                List<SceneObjectPart> parts = new List<SceneObjectPart>(parentPrim.Parts);
                parts.Remove(parentPrim.RootPart);
                if (parts.Count > 0)
                {
                    try
                    {
                        parts[0].ParentGroup.areUpdatesSuspended = true;
                        foreach (SceneObjectPart part in parts)
                        {
                            parentPrim.DelinkFromGroup(part.LocalId, true);
                        }
                    }
                    finally
                    {
                        parts[0].ParentGroup.areUpdatesSuspended = false;
                    }
                }

                parentPrim.HasGroupChanged = true;
                parentPrim.ScheduleGroupForFullUpdate();
                parentPrim.TriggerScriptChangedEvent(Changed.LINK);

                if (parts.Count > 0)
                {
                    SceneObjectPart newRoot = parts[0];
                    parts.Remove(newRoot);

                    try
                    {
                        parts[0].ParentGroup.areUpdatesSuspended = true;
                        foreach (SceneObjectPart part in parts)
                        {
                            part.ClearUpdateSchedule();
                            newRoot.ParentGroup.LinkToGroup(part.ParentGroup);
                        }
                    }
                    finally
                    {
                        parts[0].ParentGroup.areUpdatesSuspended = false;
                    }                    
                    
                    
                    newRoot.ParentGroup.HasGroupChanged = true;
                    newRoot.ParentGroup.ScheduleGroupForFullUpdate();
                }
            }
            else
            {
                if (childPrim == null)
                    return;

                parentPrim.DelinkFromGroup(childPrim.LocalId, true);
                parentPrim.HasGroupChanged = true;
                parentPrim.ScheduleGroupForFullUpdate();
                parentPrim.TriggerScriptChangedEvent(Changed.LINK);
            }
        }

        public void llBreakAllLinks()
        {
            m_host.AddScriptLPS(1);

            UUID invItemID = InventorySelf();

            TaskInventoryItem item;
            m_host.TaskInventory.LockItemsForRead(true);
            item = m_host.TaskInventory[invItemID];
            m_host.TaskInventory.LockItemsForRead(false);
             
            if ((item.PermsMask & ScriptBaseClass.PERMISSION_CHANGE_LINKS) == 0
                && !m_automaticLinkPermission)
            {
                ShoutError("Script trying to link but PERMISSION_CHANGE_LINKS permission not set!");
                return;
            }

            SceneObjectGroup parentPrim = m_host.ParentGroup;
            if (parentPrim.AttachmentPoint != 0)
                return; // Fail silently if attached

            List<SceneObjectPart> parts = new List<SceneObjectPart>(parentPrim.Parts);
            parts.Remove(parentPrim.RootPart);

            foreach (SceneObjectPart part in parts)
            {
                parentPrim.DelinkFromGroup(part.LocalId, true);
                parentPrim.TriggerScriptChangedEvent(Changed.LINK);
            }
            parentPrim.HasGroupChanged = true;
            parentPrim.ScheduleGroupForFullUpdate();
        }

        public LSL_String llGetLinkKey(int linknum)
        {
            m_host.AddScriptLPS(1);
            SceneObjectPart part = m_host.ParentGroup.GetLinkNumPart(linknum);
            if (part != null)
            {
                return part.UUID.ToString();
            }
            else
            {
                if (linknum > m_host.ParentGroup.PrimCount || (linknum == 1 && m_host.ParentGroup.PrimCount == 1))
                {
                    linknum -= (m_host.ParentGroup.PrimCount) + 1;

                    if (linknum < 0)
                        return UUID.Zero.ToString();

                    List<ScenePresence> avatars = GetLinkAvatars(ScriptBaseClass.LINK_SET);
                    if (avatars.Count > linknum)
                    {
                        return avatars[linknum].UUID.ToString();
                    }
                }
                return UUID.Zero.ToString();
            }
        }

        /// <summary>
        /// The rules governing the returned name are not simple. The only
        /// time a blank name is returned is if the target prim has a blank
        /// name. If no prim with the given link number can be found then
        /// usually NULL_KEY is returned but there are exceptions.
        ///
        /// In a single unlinked prim, A call with 0 returns the name, all
        /// other values for link number return NULL_KEY
        ///
        /// In link sets it is more complicated.
        ///
        /// If the script is in the root prim:-
        ///     A zero link number returns NULL_KEY.
        ///     Positive link numbers return the name of the prim, or NULL_KEY
        ///     if a prim does not exist at that position.
        ///     Negative link numbers return the name of the first child prim.
        ///
        /// If the script is in a child prim:-
        ///     Link numbers 0 or 1 return the name of the root prim.
        ///     Positive link numbers return the name of the prim or NULL_KEY
        ///     if a prim does not exist at that position.
        ///     Negative numbers return the name of the root prim.
        ///
        /// References
        /// http://lslwiki.net/lslwiki/wakka.php?wakka=llGetLinkName
        /// Mentions NULL_KEY being returned
        /// http://wiki.secondlife.com/wiki/LlGetLinkName
        /// Mentions using the LINK_* constants, some of which are negative
        /// </summary>
        public LSL_String llGetLinkName(int linknum)
        {
            m_host.AddScriptLPS(1);
            // parse for sitting avatare-names
            List<String> nametable = new List<String>();
            World.ForEachRootScenePresence(delegate(ScenePresence presence)
            {
                SceneObjectPart sitPart = presence.ParentPart;
                if (sitPart != null && m_host.ParentGroup.HasChildPrim(sitPart.LocalId))
                    nametable.Add(presence.ControllingClient.Name);
            });

            int totalprims = m_host.ParentGroup.PrimCount + nametable.Count;
            if (totalprims > m_host.ParentGroup.PrimCount)
            {
                // sitting Avatar-Name with negativ linknum / SinglePrim
                if (linknum < 0 && m_host.ParentGroup.PrimCount == 1 && nametable.Count == 1)
                    return nametable[0];
                // Prim-Name / SinglePrim Sitting Avatar
                if (linknum == 1 && m_host.ParentGroup.PrimCount == 1 && nametable.Count == 1)
                    return m_host.Name;
                // LinkNumber > of Real PrimSet = AvatarName
                if (linknum > m_host.ParentGroup.PrimCount && linknum <= totalprims)
                    return nametable[totalprims - linknum];
            }

            // simplest case, this prims link number
            if (m_host.LinkNum == linknum)
                return m_host.Name;

            // Single prim
            if (m_host.LinkNum == 0)
            {
                if (linknum == 0 || linknum == ScriptBaseClass.LINK_ROOT)
                    return m_host.Name;
                else
                    return UUID.Zero.ToString();
            }

            // Link set
            SceneObjectPart part = null;
            if (m_host.LinkNum == 1) // this is the Root prim
            {
                if (linknum < 0)
                    part = m_host.ParentGroup.GetLinkNumPart(2);
                else
                    part = m_host.ParentGroup.GetLinkNumPart(linknum);
            }
            else // this is a child prim
            {
                if (linknum < 2)
                    part = m_host.ParentGroup.GetLinkNumPart(1);
                else
                    part = m_host.ParentGroup.GetLinkNumPart(linknum);
            }
            if (part != null)
                return part.Name;
            else
                return UUID.Zero.ToString();
        }

        public LSL_Integer llGetInventoryNumber(int type)
        {
            m_host.AddScriptLPS(1);
            int count = 0;

            m_host.TaskInventory.LockItemsForRead(true);
            foreach (KeyValuePair<UUID, TaskInventoryItem> inv in m_host.TaskInventory)
            {
                if (inv.Value.Type == type || type == -1)
                {
                    count = count + 1;
                }
            }
            
            m_host.TaskInventory.LockItemsForRead(false);
            return count;
        }

        public LSL_String llGetInventoryName(int type, int number)
        {
            m_host.AddScriptLPS(1);
            ArrayList keys = new ArrayList();

            m_host.TaskInventory.LockItemsForRead(true);
            foreach (KeyValuePair<UUID, TaskInventoryItem> inv in m_host.TaskInventory)
            {
                if (inv.Value.Type == type || type == -1)
                {
                    keys.Add(inv.Value.Name);
                }
            }
            m_host.TaskInventory.LockItemsForRead(false);

            if (keys.Count == 0)
            {
                return String.Empty;
            }
            keys.Sort();
            if (keys.Count > number)
            {
                return (string)keys[number];
            }
            return String.Empty;
        }

        public LSL_Float llGetEnergy()
        {
            m_host.AddScriptLPS(1);
            // TODO: figure out real energy value
            return 1.0f;
        }

        public void llGiveInventory(string destination, string inventory)
        {
            m_host.AddScriptLPS(1);
            bool found = false;
            UUID destId = UUID.Zero;
            UUID objId = UUID.Zero;
            int assetType = 0;
            string objName = String.Empty;

            if (!UUID.TryParse(destination, out destId))
            {
                llSay(0, "Could not parse key " + destination);
                return;
            }

            // move the first object found with this inventory name
            m_host.TaskInventory.LockItemsForRead(true);
            foreach (KeyValuePair<UUID, TaskInventoryItem> inv in m_host.TaskInventory)
            {
                if (inv.Value.Name == inventory)
                {
                    found = true;
                    objId = inv.Key;
                    assetType = inv.Value.Type;
                    objName = inv.Value.Name;
                    break;
                }
            }
            m_host.TaskInventory.LockItemsForRead(false);

            if (!found)
            {
                llSay(0, String.Format("Could not find object '{0}'", inventory));
                return;
//                throw new Exception(String.Format("The inventory object '{0}' could not be found", inventory));
            }

            // check if destination is an object
            if (World.GetSceneObjectPart(destId) != null)
            {
                // destination is an object
                World.MoveTaskInventoryItem(destId, m_host, objId);
            }
            else
            {
                ScenePresence presence = World.GetScenePresence(destId);

                if (presence == null)
                {
                    UserAccount account =
                            World.UserAccountService.GetUserAccount(
                            World.RegionInfo.ScopeID,
                            destId);

                    if (account == null)
                    {
                        llSay(0, "Can't find destination "+destId.ToString());
                        return;
                    }
                }

                // destination is an avatar
                InventoryItemBase agentItem = World.MoveTaskInventoryItem(destId, UUID.Zero, m_host, objId);

                if (agentItem == null)
                    return;

                byte[] bucket = new byte[1];
                bucket[0] = (byte)assetType;
                //byte[] objBytes = agentItem.ID.GetBytes();
                //Array.Copy(objBytes, 0, bucket, 1, 16);

                GridInstantMessage msg = new GridInstantMessage(World,
                        m_host.OwnerID, m_host.Name, destId,
                        (byte)InstantMessageDialog.TaskInventoryOffered,
                        false, objName+". "+m_host.Name+" is located at "+
                        World.RegionInfo.RegionName+" "+
                        m_host.AbsolutePosition.ToString(),
                        agentItem.ID, true, m_host.AbsolutePosition,
                        bucket);

                ScenePresence sp;

                if (World.TryGetScenePresence(destId, out sp))
                {
                    sp.ControllingClient.SendInstantMessage(msg);
                }
                else
                {
                    if (m_TransferModule != null)
                        m_TransferModule.SendInstantMessage(msg, delegate(bool success) {});
                }
                
                //This delay should only occur when giving inventory to avatars.
                ScriptSleep(3000);
            }
        }

        [DebuggerNonUserCode]
        public void llRemoveInventory(string name)
        {
            m_host.AddScriptLPS(1);

            List<TaskInventoryItem> inv;
            try
            {
                m_host.TaskInventory.LockItemsForRead(true);
                inv = new List<TaskInventoryItem>(m_host.TaskInventory.Values);
            }
            finally
            {
                m_host.TaskInventory.LockItemsForRead(false);
            }
            foreach (TaskInventoryItem item in inv)
            {
                if (item.Name == name)
                {
                    if (item.ItemID == m_itemID)
                        throw new ScriptDeleteException();
                    else
                        m_host.Inventory.RemoveInventoryItem(item.ItemID);
                    return;
                }
            }
        }

        public void llSetText(string text, LSL_Vector color, double alpha)
        {
            m_host.AddScriptLPS(1);
            Vector3 av3 = new Vector3(Util.Clip((float)color.x, 0.0f, 1.0f),
                                      Util.Clip((float)color.y, 0.0f, 1.0f),
                                      Util.Clip((float)color.z, 0.0f, 1.0f));
            m_host.SetText(text.Length > 254 ? text.Remove(254) : text, av3, Util.Clip((float)alpha, 0.0f, 1.0f));
            //m_host.ParentGroup.HasGroupChanged = true;
            //m_host.ParentGroup.ScheduleGroupForFullUpdate();
        }

        public LSL_Float llWater(LSL_Vector offset)
        {
            m_host.AddScriptLPS(1);
            return World.RegionInfo.RegionSettings.WaterHeight;
        }

        public void llPassTouches(int pass)
        {
            m_host.AddScriptLPS(1);
            if (pass != 0)
                m_host.PassTouches = true;
            else
                m_host.PassTouches = false;
        }

        public LSL_String llRequestAgentData(string id, int data)
        {
            m_host.AddScriptLPS(1);

            UUID uuid;
            if (UUID.TryParse(id, out uuid))
            {
                PresenceInfo pinfo = null;
                UserAccount account;

                UserInfoCacheEntry ce;
                if (!m_userInfoCache.TryGetValue(uuid, out ce))
                {
                    account = World.UserAccountService.GetUserAccount(World.RegionInfo.ScopeID, uuid);
                    if (account == null)
                    {
                        m_userInfoCache[uuid] = null; // Cache negative
                        return UUID.Zero.ToString();
                    }


                    PresenceInfo[] pinfos = World.PresenceService.GetAgents(new string[] { uuid.ToString() });
                    if (pinfos != null && pinfos.Length > 0)
                    {
                        foreach (PresenceInfo p in pinfos)
                        {
                            if (p.RegionID != UUID.Zero)
                            {
                                pinfo = p;
                            }
                        }
                    }

                    ce = new UserInfoCacheEntry();
                    ce.time = Util.EnvironmentTickCount();
                    ce.account = account;
                    ce.pinfo = pinfo;
                    m_userInfoCache[uuid] = ce;
                }
                else
                {
                    if (ce == null)
                        return UUID.Zero.ToString();

                    account = ce.account;
                    pinfo = ce.pinfo;
                }

                if (Util.EnvironmentTickCount() < ce.time || (Util.EnvironmentTickCount() - ce.time) >= 20000)
                {
                    PresenceInfo[] pinfos = World.PresenceService.GetAgents(new string[] { uuid.ToString() });
                    if (pinfos != null && pinfos.Length > 0)
                    {
                        foreach (PresenceInfo p in pinfos)
                        {
                            if (p.RegionID != UUID.Zero)
                            {
                                pinfo = p;
                            }
                        }
                    }
                    else
                        pinfo = null;

                    ce.time = Util.EnvironmentTickCount();
                    ce.pinfo = pinfo;
                }

                string reply = String.Empty;

                switch (data)
                {
                    case 1: // DATA_ONLINE (0|1)
                        if (pinfo != null && pinfo.RegionID != UUID.Zero)
                            reply = "1";
                        else
                            reply = "0";
                        break;
                    case 2: // DATA_NAME (First Last)
                        reply = account.FirstName + " " + account.LastName;
                        break;
                    case 3: // DATA_BORN (YYYY-MM-DD)
                        DateTime born = new DateTime(1970, 1, 1, 0, 0, 0, 0);
                        born = born.AddSeconds(account.Created);
                        reply = born.ToString("yyyy-MM-dd");
                        break;
                    case 4: // DATA_RATING (0,0,0,0,0,0)
                        reply = "0,0,0,0,0,0";
                        break;
                    case 8: // DATA_PAYINFO (0|1|2|3)
                        reply = "0";
                        break;
                    default:
                        return UUID.Zero.ToString(); // Raise no event
                }

                UUID rq = UUID.Random();

                UUID tid = AsyncCommands.
                    DataserverPlugin.RegisterRequest(m_localID,
                                                 m_itemID, rq.ToString());

                AsyncCommands.
                DataserverPlugin.DataserverReply(rq.ToString(), reply);

                ScriptSleep(100);
                return tid.ToString();
            }
            else
            {
                ShoutError("Invalid UUID passed to llRequestAgentData.");
            }
            return "";
        }

        public LSL_String llRequestInventoryData(string name)
        {
            m_host.AddScriptLPS(1);

            //Clone is thread safe
            TaskInventoryDictionary itemDictionary = (TaskInventoryDictionary)m_host.TaskInventory.Clone();

            foreach (TaskInventoryItem item in itemDictionary.Values)
            {
                if (item.Type == 3 && item.Name == name)
                {
                    UUID tid = AsyncCommands.
                        DataserverPlugin.RegisterRequest(m_localID,
                                                     m_itemID, item.AssetID.ToString());

                    Vector3 region = new Vector3(
                        World.RegionInfo.RegionLocX * Constants.RegionSize,
                        World.RegionInfo.RegionLocY * Constants.RegionSize,
                        0);

                    World.AssetService.Get(item.AssetID.ToString(), this,
                        delegate(string i, object sender, AssetBase a)
                        {
                            AssetLandmark lm = new AssetLandmark(a);

                            float rx = (uint)(lm.RegionHandle >> 32);
                            float ry = (uint)lm.RegionHandle;
                            region = lm.Position + new Vector3(rx, ry, 0) - region;

                            string reply = region.ToString();
                            AsyncCommands.
                                DataserverPlugin.DataserverReply(i.ToString(),
                                                             reply);
                        });

                    ScriptSleep(1000);
                    return tid.ToString();
                }
            }
            ScriptSleep(1000);
            return String.Empty;
        }

        public void llSetDamage(double damage)
        {
            m_host.AddScriptLPS(1);
            m_host.ParentGroup.Damage = (float)damage;
        }

        public void llTeleportAgentHome(string agent)
        {
            m_host.AddScriptLPS(1);
            UUID agentId = new UUID();
            if (UUID.TryParse(agent, out agentId))
            {
                ScenePresence presence = World.GetScenePresence(agentId);
                if (presence != null && presence.PresenceType != PresenceType.Npc)
                {
                    // agent must not be a god
                    if (presence.UserLevel >= 200) return;

                    // agent must be over the owners land
                    if (m_host.OwnerID == World.LandChannel.GetLandObject(
                            presence.AbsolutePosition.X, presence.AbsolutePosition.Y).LandData.OwnerID)
                    {
                        if (!World.TeleportClientHome(agentId, presence.ControllingClient))
                        {
                            // They can't be teleported home for some reason
                            GridRegion regionInfo = World.GridService.GetRegionByUUID(UUID.Zero, new UUID("2b02daac-e298-42fa-9a75-f488d37896e6"));
                            if (regionInfo != null)
                            {
                                World.RequestTeleportLocation(
                                    presence.ControllingClient, regionInfo.RegionHandle, new Vector3(128, 128, 23), Vector3.Zero,
                                    (uint)(Constants.TeleportFlags.SetLastToTarget | Constants.TeleportFlags.ViaHome));
                            }
                        }
                    }
                }
            }
            ScriptSleep(5000);
        }

        public void llTeleportAgent(string agent, string simname, LSL_Vector pos, LSL_Vector lookAt)
        {
            m_host.AddScriptLPS(1);
            UUID agentId = new UUID();
            if (UUID.TryParse(agent, out agentId))
            {
                ScenePresence presence = World.GetScenePresence(agentId);
                if (presence != null && presence.PresenceType != PresenceType.Npc)
                {
                    // agent must not be a god
                    if (presence.GodLevel >= 200) return;

                    // agent must be over the owners land
                    if (m_host.OwnerID == World.LandChannel.GetLandObject(
                            presence.AbsolutePosition.X, presence.AbsolutePosition.Y).LandData.OwnerID)
                    {
                        World.RequestTeleportLocation(presence.ControllingClient, simname, new Vector3((float)pos.x, (float)pos.y, (float)pos.z), new Vector3((float)lookAt.x, (float)lookAt.y, (float)lookAt.z), (uint)TeleportFlags.ViaLocation);
                    }
                }
            }
        }

        public void llTextBox(string agent, string message, int chatChannel)
        {
            IDialogModule dm = World.RequestModuleInterface<IDialogModule>();

            if (dm == null)
                return;

            m_host.AddScriptLPS(1);
            UUID av = new UUID();
            if (!UUID.TryParse(agent,out av))
            {
                //LSLError("First parameter to llDialog needs to be a key");
                return;
            }

            if (message == string.Empty)
            {
                ShoutError("Trying to use llTextBox with empty message.");
            }
            else if (message.Length > 512)
            {
                ShoutError("Trying to use llTextBox with message over 512 characters.");
            }
            else
            {
                dm.SendTextBoxToUser(av, message, chatChannel, m_host.Name, m_host.UUID, m_host.OwnerID);
                ScriptSleep(1000);
            }
        }

        public void llModifyLand(int action, int brush)
        {
            m_host.AddScriptLPS(1);
            ITerrainModule tm = m_ScriptEngine.World.RequestModuleInterface<ITerrainModule>();
            if (tm != null)
            {
                tm.ModifyTerrain(m_host.OwnerID, m_host.AbsolutePosition, (byte) brush, (byte) action, m_host.OwnerID);
            }
        }

        public void llCollisionSound(string impact_sound, double impact_volume)
        {
            m_host.AddScriptLPS(1);
            
            // TODO: Parameter check logic required.
            UUID soundId = UUID.Zero;
            if (!UUID.TryParse(impact_sound, out soundId))
            {
                m_host.TaskInventory.LockItemsForRead(true);
                foreach (TaskInventoryItem item in m_host.TaskInventory.Values)
                {
                    if (item.Type == (int)AssetType.Sound && item.Name == impact_sound)
                    {
                        soundId = item.AssetID;
                        break;
                    }
                }
                m_host.TaskInventory.LockItemsForRead(false);
            }
            m_host.CollisionSound = soundId;
            m_host.CollisionSoundVolume = (float)impact_volume;
        }

        public LSL_String llGetAnimation(string id)
        {
            // This should only return a value if the avatar is in the same region
            m_host.AddScriptLPS(1);
            UUID avatar = (UUID)id;
            ScenePresence presence = World.GetScenePresence(avatar);
            if (presence == null)
                return "";

            if (m_host.RegionHandle == presence.RegionHandle)
            {
                Dictionary<UUID, string> animationstateNames = DefaultAvatarAnimations.AnimStateNames;

                if (presence != null)
                {
                    AnimationSet currentAnims = presence.Animator.Animations;
                    string currentAnimationState = String.Empty;
                    if (animationstateNames.TryGetValue(currentAnims.DefaultAnimation.AnimID, out currentAnimationState))
                        return currentAnimationState;
                }
            }

            return String.Empty;
        }

        public void llMessageLinked(int linknumber, int num, string msg, string id)
        {
            m_host.AddScriptLPS(1);

            List<SceneObjectPart> parts = GetLinkParts(linknumber);

            UUID partItemID;
            foreach (SceneObjectPart part in parts)
            {
                //Clone is thread safe
                TaskInventoryDictionary itemsDictionary = (TaskInventoryDictionary)part.TaskInventory.Clone();

                foreach (TaskInventoryItem item in itemsDictionary.Values)
                {
                    if (item.Type == ScriptBaseClass.INVENTORY_SCRIPT)
                    {
                        partItemID = item.ItemID;
                        int linkNumber = m_host.LinkNum;
                        if (m_host.ParentGroup.PrimCount == 1)
                            linkNumber = 0;

                        object[] resobj = new object[]
                                  {
                                      new LSL_Integer(linkNumber), new LSL_Integer(num), new LSL_String(msg), new LSL_String(id)
                                  };

                        m_ScriptEngine.PostScriptEvent(partItemID,
                                new EventParams("link_message",
                                resobj, new DetectParams[0]));
                    }
                }
            }
        }

        public void llPushObject(string target, LSL_Vector impulse, LSL_Vector ang_impulse, int local)
        {
            m_host.AddScriptLPS(1);
            bool pushrestricted = World.RegionInfo.RegionSettings.RestrictPushing;
            bool pushAllowed = false;

            bool pusheeIsAvatar = false;
            UUID targetID = UUID.Zero;

            if (!UUID.TryParse(target,out targetID))
                return;

            ScenePresence pusheeav = null;
            Vector3 PusheePos = Vector3.Zero;
            SceneObjectPart pusheeob = null;

            ScenePresence avatar = World.GetScenePresence(targetID);
            if (avatar != null)
            {
                pusheeIsAvatar = true;

                // Pushee doesn't have a physics actor
                if (avatar.PhysicsActor == null)
                    return;

                // Pushee is in GodMode this pushing object isn't owned by them
                if (avatar.GodLevel > 0 && m_host.OwnerID != targetID)
                    return;

                pusheeav = avatar;

                // Find pushee position
                // Pushee Linked?
                SceneObjectPart sitPart = pusheeav.ParentPart;
                if (sitPart != null)
                    PusheePos = sitPart.AbsolutePosition;
                else
                    PusheePos = pusheeav.AbsolutePosition;
            }

            if (!pusheeIsAvatar)
            {
                // not an avatar so push is not affected by parcel flags
                pusheeob = World.GetSceneObjectPart((UUID)target);

                // We can't find object
                if (pusheeob == null)
                    return;

                // Object not pushable.  Not an attachment and has no physics component
                if (!pusheeob.ParentGroup.IsAttachment && pusheeob.PhysActor == null)
                    return;

                PusheePos = pusheeob.AbsolutePosition;
                pushAllowed = true;
            }
            else
            {
                if (pushrestricted)
                {
                    ILandObject targetlandObj = World.LandChannel.GetLandObject(PusheePos.X, PusheePos.Y);

                    // We didn't find the parcel but region is push restricted so assume it is NOT ok
                    if (targetlandObj == null)
                        return;

                    // Need provisions for Group Owned here
                    if (m_host.OwnerID == targetlandObj.LandData.OwnerID ||
                        targetlandObj.LandData.IsGroupOwned || m_host.OwnerID == targetID)
                    {
                        pushAllowed = true;
                    }
                }
                else
                {
                    ILandObject targetlandObj = World.LandChannel.GetLandObject(PusheePos.X, PusheePos.Y);
                    if (targetlandObj == null)
                    {
                        // We didn't find the parcel but region isn't push restricted so assume it's ok
                        pushAllowed = true;
                    }
                    else
                    {
                        // Parcel push restriction
                        if ((targetlandObj.LandData.Flags & (uint)ParcelFlags.RestrictPushObject) == (uint)ParcelFlags.RestrictPushObject)
                        {
                            // Need provisions for Group Owned here
                            if (m_host.OwnerID == targetlandObj.LandData.OwnerID ||
                                targetlandObj.LandData.IsGroupOwned ||
                                m_host.OwnerID == targetID)
                            {
                                pushAllowed = true;
                            }

                            //ParcelFlags.RestrictPushObject
                            //pushAllowed = true;
                        }
                        else
                        {
                            // Parcel isn't push restricted
                            pushAllowed = true;
                        }
                    }
                }
            }
            if (pushAllowed)
            {
                float distance = (PusheePos - m_host.AbsolutePosition).Length();
                float distance_term = distance * distance * distance; // Script Energy
                float pusher_mass = m_host.GetMass();

                float PUSH_ATTENUATION_DISTANCE = 17f;
                float PUSH_ATTENUATION_SCALE = 5f;
                float distance_attenuation = 1f;
                if (distance > PUSH_ATTENUATION_DISTANCE)
                {
                    float normalized_units = 1f + (distance - PUSH_ATTENUATION_DISTANCE) / PUSH_ATTENUATION_SCALE;
                    distance_attenuation = 1f / normalized_units;
                }

                Vector3 applied_linear_impulse = new Vector3((float)impulse.x, (float)impulse.y, (float)impulse.z);
                {
                    float impulse_length = applied_linear_impulse.Length();

                    float desired_energy = impulse_length * pusher_mass;
                    if (desired_energy > 0f)
                        desired_energy += distance_term;

                    float scaling_factor = 1f;
                    scaling_factor *= distance_attenuation;
                    applied_linear_impulse *= scaling_factor;

                }
                if (pusheeIsAvatar)
                {
                    if (pusheeav != null)
                    {
                        if (pusheeav.PhysicsActor != null)
                        {
                            if (local != 0)
                            {
                                applied_linear_impulse *= m_host.GetWorldRotation();
                            }
                            pusheeav.PhysicsActor.AddForce(applied_linear_impulse, true);
                        }
                    }
                }
                else
                {
                    if (pusheeob != null)
                    {
                        if (pusheeob.PhysActor != null)
                        {
                            pusheeob.ApplyImpulse(applied_linear_impulse, local != 0);
                        }
                    }
                }
            }
        }

        public void llPassCollisions(int pass)
        {
            m_host.AddScriptLPS(1);
            if (pass == 0)
            {
                m_host.ParentGroup.PassCollision = false;
            }
            else
            {
                m_host.ParentGroup.PassCollision = true;
            }
        }

        public LSL_String llGetScriptName()
        {
            string result = String.Empty;

            m_host.AddScriptLPS(1);

            m_host.TaskInventory.LockItemsForRead(true);
            foreach (TaskInventoryItem item in m_host.TaskInventory.Values)
            {
                if (item.Type == 10 && item.ItemID == m_itemID)
                {
                    result =  item.Name!=null?item.Name:String.Empty;
                    break;
                }
            }
            m_host.TaskInventory.LockItemsForRead(false);

            return result;
        }

        public LSL_Integer llGetLinkNumberOfSides(int link)
        {
            m_host.AddScriptLPS(1);

            SceneObjectPart linkedPart;

            if (link == ScriptBaseClass.LINK_ROOT)
                linkedPart = m_host.ParentGroup.RootPart;
            else if (link == ScriptBaseClass.LINK_THIS)
                linkedPart = m_host;
            else
                linkedPart = m_host.ParentGroup.GetLinkNumPart(link);

            return GetNumberOfSides(linkedPart);
        }

        public LSL_Integer llGetNumberOfSides()
        {
            m_host.AddScriptLPS(1);

            return GetNumberOfSides(m_host);
        }

        protected int GetNumberOfSides(SceneObjectPart part)
        {
            int sides = part.GetNumberOfSides();

            if (part.GetPrimType() == PrimType.SPHERE && part.Shape.ProfileHollow > 0)
            {
                // Make up for a bug where LSL shows 4 sides rather than 2
                sides += 2;
            }

            return sides;
        }


        /* The new / changed functions were tested with the following LSL script:

        default
        {
            state_entry()
            {
                rotation rot = llEuler2Rot(<0,70,0> * DEG_TO_RAD);

                llOwnerSay("to get here, we rotate over: "+ (string) llRot2Axis(rot));
                llOwnerSay("and we rotate for: "+ (llRot2Angle(rot) * RAD_TO_DEG));

                // convert back and forth between quaternion <-> vector and angle

                rotation newrot = llAxisAngle2Rot(llRot2Axis(rot),llRot2Angle(rot));

                llOwnerSay("Old rotation was: "+(string) rot);
                llOwnerSay("re-converted rotation is: "+(string) newrot);

                llSetRot(rot);  // to check the parameters in the prim
            }
        }
        */

        // Xantor 29/apr/2008
        // Returns rotation described by rotating angle radians about axis.
        // q = cos(a/2) + i (x * sin(a/2)) + j (y * sin(a/2)) + k (z * sin(a/2))
        public LSL_Rotation llAxisAngle2Rot(LSL_Vector axis, double angle)
        {
            m_host.AddScriptLPS(1);

            double x, y, z, s, t;

            s = Math.Cos(angle * 0.5);
            t = Math.Sin(angle * 0.5); // temp value to avoid 2 more sin() calcs
            x = axis.x * t;
            y = axis.y * t;
            z = axis.z * t;

            return new LSL_Rotation(x,y,z,s);
        }


        // Xantor 29/apr/2008
        // converts a Quaternion to X,Y,Z axis rotations
        public LSL_Vector llRot2Axis(LSL_Rotation rot)
        {
            m_host.AddScriptLPS(1);
            double x,y,z;

            if (rot.s > 1) // normalization needed
            {
                double length = Math.Sqrt(rot.x * rot.x + rot.y * rot.y +
                        rot.z * rot.z + rot.s * rot.s);

                rot.x /= length;
                rot.y /= length;
                rot.z /= length;
                rot.s /= length;

            }

            // double angle = 2 * Math.Acos(rot.s);
            double s = Math.Sqrt(1 - rot.s * rot.s);
            if (s < 0.001)
            {
                x = 1;
                y = z = 0;
            }
            else
            {
                x = rot.x / s; // normalise axis
                y = rot.y / s;
                z = rot.z / s;
            }

            return new LSL_Vector(x,y,z);
        }


        // Returns the angle of a quaternion (see llRot2Axis for the axis)
        public LSL_Float llRot2Angle(LSL_Rotation rot)
        {
            m_host.AddScriptLPS(1);

            if (rot.s > 1) // normalization needed
            {
                double length = Math.Sqrt(rot.x * rot.x + rot.y * rot.y +
                        rot.z * rot.z + rot.s * rot.s);

                rot.x /= length;
                rot.y /= length;
                rot.z /= length;
                rot.s /= length;
            }

            double angle = 2 * Math.Acos(rot.s);

            return angle;
        }

        public LSL_Float llAcos(double val)
        {
            m_host.AddScriptLPS(1);
            return (double)Math.Acos(val);
        }

        public LSL_Float llAsin(double val)
        {
            m_host.AddScriptLPS(1);
            return (double)Math.Asin(val);
        }

        // jcochran 5/jan/2012
        public LSL_Float llAngleBetween(LSL_Rotation a, LSL_Rotation b)
        {
            m_host.AddScriptLPS(1);

            double aa = (a.x * a.x + a.y * a.y + a.z * a.z + a.s * a.s);
            double bb = (b.x * b.x + b.y * b.y + b.z * b.z + b.s * b.s);
            double aa_bb = aa * bb;
            if (aa_bb == 0) return 0.0;
            double ab = (a.x * b.x + a.y * b.y + a.z * b.z + a.s * b.s);
            double quotient = (ab * ab) / aa_bb;
            if (quotient >= 1.0) return 0.0;
            return Math.Acos(2 * quotient - 1);
        }

        public LSL_String llGetInventoryKey(string name)
        {
            m_host.AddScriptLPS(1);

            m_host.TaskInventory.LockItemsForRead(true);
            foreach (KeyValuePair<UUID, TaskInventoryItem> inv in m_host.TaskInventory)
            {
                if (inv.Value.Name == name)
                {
                    if ((inv.Value.CurrentPermissions & (uint)(PermissionMask.Copy | PermissionMask.Transfer | PermissionMask.Modify)) == (uint)(PermissionMask.Copy | PermissionMask.Transfer | PermissionMask.Modify))
                    {
                        m_host.TaskInventory.LockItemsForRead(false);
                        return inv.Value.AssetID.ToString();
                    }
                    else
                    {
                        m_host.TaskInventory.LockItemsForRead(false);
                        return UUID.Zero.ToString();
                    }
                }
            }
            m_host.TaskInventory.LockItemsForRead(false);

            return UUID.Zero.ToString();
        }

        public void llAllowInventoryDrop(int add)
        {
            m_host.AddScriptLPS(1);

            if (add != 0)
                m_host.ParentGroup.RootPart.AllowedDrop = true;
            else
                m_host.ParentGroup.RootPart.AllowedDrop = false;

            // Update the object flags
            m_host.ParentGroup.RootPart.aggregateScriptEvents();
        }

        public LSL_Vector llGetSunDirection()
        {
            m_host.AddScriptLPS(1);

            LSL_Vector SunDoubleVector3;
            Vector3 SunFloatVector3;

            // sunPosition estate setting is set in OpenSim.Region.CoreModules.SunModule
            // have to convert from Vector3 (float) to LSL_Vector (double)
            SunFloatVector3 = World.RegionInfo.RegionSettings.SunVector;
            SunDoubleVector3.x = (double)SunFloatVector3.X;
            SunDoubleVector3.y = (double)SunFloatVector3.Y;
            SunDoubleVector3.z = (double)SunFloatVector3.Z;

            return SunDoubleVector3;
        }

        public LSL_Vector llGetTextureOffset(int face)
        {
            m_host.AddScriptLPS(1);
            return GetTextureOffset(m_host, face);
        }

        protected LSL_Vector GetTextureOffset(SceneObjectPart part, int face)
        {
            Primitive.TextureEntry tex = part.Shape.Textures;
            LSL_Vector offset = new LSL_Vector();
            if (face == ScriptBaseClass.ALL_SIDES)
            {
                face = 0;
            }
            if (face >= 0 && face < GetNumberOfSides(part))
            {
                offset.x = tex.GetFace((uint)face).OffsetU;
                offset.y = tex.GetFace((uint)face).OffsetV;
                offset.z = 0.0;
                return offset;
            }
            else
            {
                return offset;
            }
        }

        public LSL_Vector llGetTextureScale(int side)
        {
            m_host.AddScriptLPS(1);
            Primitive.TextureEntry tex = m_host.Shape.Textures;
            LSL_Vector scale;
            if (side == -1)
            {
                side = 0;
            }
            scale.x = tex.GetFace((uint)side).RepeatU;
            scale.y = tex.GetFace((uint)side).RepeatV;
            scale.z = 0.0;
            return scale;
        }

        public LSL_Float llGetTextureRot(int face)
        {
            m_host.AddScriptLPS(1);
            return GetTextureRot(m_host, face);
        }

        protected LSL_Float GetTextureRot(SceneObjectPart part, int face)
        {
            Primitive.TextureEntry tex = part.Shape.Textures;
            if (face == -1)
            {
                face = 0;
            }
            if (face >= 0 && face < GetNumberOfSides(part))
            {
                return tex.GetFace((uint)face).Rotation;
            }
            else
            {
                return 0.0;
            }
        }

        public LSL_Integer llSubStringIndex(string source, string pattern)
        {
            m_host.AddScriptLPS(1);
            return source.IndexOf(pattern);
        }

        public LSL_String llGetOwnerKey(string id)
        {
            m_host.AddScriptLPS(1);
            UUID key = new UUID();
            if (UUID.TryParse(id, out key))
            {
                try
                {
                    SceneObjectPart obj = World.GetSceneObjectPart(key);
                    if (obj == null)
                        return id; // the key is for an agent so just return the key
                    else
                        return obj.OwnerID.ToString();
                }
                catch (KeyNotFoundException)
                {
                    return id; // The Object/Agent not in the region so just return the key
                }
            }
            else
            {
                return UUID.Zero.ToString();
            }
        }

        public LSL_Vector llGetCenterOfMass()
        {
            m_host.AddScriptLPS(1);
            Vector3 center = m_host.GetGeometricCenter();
            return new LSL_Vector(center.X,center.Y,center.Z);
        }

        public LSL_List llListSort(LSL_List src, int stride, int ascending)
        {
            m_host.AddScriptLPS(1);

            if (stride <= 0)
            {
                stride = 1;
            }
            return src.Sort(stride, ascending);
        }

        public LSL_Integer llGetListLength(LSL_List src)
        {
            m_host.AddScriptLPS(1);

            return src.Length;
        }

        public LSL_Integer llList2Integer(LSL_List src, int index)
        {
            m_host.AddScriptLPS(1);
            if (index < 0)
            {
                index = src.Length + index;
            }
            if (index >= src.Length || index < 0)
            {
                return 0;
            }
            try
            {
                if (src.Data[index] is LSL_Integer)
                    return (LSL_Integer) src.Data[index];
                else if (src.Data[index] is LSL_Float)
                    return Convert.ToInt32(((LSL_Float) src.Data[index]).value);
                return new LSL_Integer(src.Data[index].ToString());
            }
            catch (FormatException)
            {
                return 0;
            }
        }

        public LSL_Float llList2Float(LSL_List src, int index)
        {
            m_host.AddScriptLPS(1);
            if (index < 0)
            {
                index = src.Length + index;
            }
            if (index >= src.Length || index < 0)
            {
                return 0.0;
            }
            try
            {
                if (src.Data[index] is LSL_Integer)
                    return Convert.ToDouble(((LSL_Integer) src.Data[index]).value);
                else if (src.Data[index] is LSL_Float)
                    return Convert.ToDouble(((LSL_Float) src.Data[index]).value);
                else if (src.Data[index] is LSL_String)
                {
                    string str = ((LSL_String) src.Data[index]).m_string;
                    Match m = Regex.Match(str, "^\\s*(-?\\+?[,0-9]+\\.?[0-9]*)");
                    if (m != Match.Empty)
                    {
                        str = m.Value;
                        double d = 0.0;
                        if (!Double.TryParse(str, out d))
                            return 0.0;

                        return d;
                    }
                    return 0.0;
                }
                return Convert.ToDouble(src.Data[index]);
            }
            catch (FormatException)
            {
                return 0.0;
            }
        }

        public LSL_String llList2String(LSL_List src, int index)
        {
            m_host.AddScriptLPS(1);
            if (index < 0)
            {
                index = src.Length + index;
            }
            if (index >= src.Length || index < 0)
            {
                return String.Empty;
            }
            return src.Data[index].ToString();
        }

        public LSL_String llList2Key(LSL_List src, int index)
        {
            m_host.AddScriptLPS(1);
            if (index < 0)
            {
                index = src.Length + index;
            }
            if (index >= src.Length || index < 0)
            {
                return "";
            }
            return src.Data[index].ToString();
        }

        public LSL_Vector llList2Vector(LSL_List src, int index)
        {
            m_host.AddScriptLPS(1);
            if (index < 0)
            {
                index = src.Length + index;
            }
            if (index >= src.Length || index < 0)
            {
                return new LSL_Vector(0, 0, 0);
            }
            if (src.Data[index].GetType() == typeof(LSL_Vector))
            {
                return (LSL_Vector)src.Data[index];
            }
            else
            {
                return new LSL_Vector(src.Data[index].ToString());
            }
        }

        public LSL_Rotation llList2Rot(LSL_List src, int index)
        {
            m_host.AddScriptLPS(1);
            if (index < 0)
            {
                index = src.Length + index;
            }
            if (index >= src.Length || index < 0)
            {
                return new LSL_Rotation(0, 0, 0, 1);
            }
            if (src.Data[index].GetType() == typeof(LSL_Rotation))
            {
                return (LSL_Rotation)src.Data[index];
            }
            else
            {
                return new LSL_Rotation(src.Data[index].ToString());
            }
        }

        public LSL_List llList2List(LSL_List src, int start, int end)
        {
            m_host.AddScriptLPS(1);
            return src.GetSublist(start, end);
        }

        public LSL_List llDeleteSubList(LSL_List src, int start, int end)
        {
            return src.DeleteSublist(start, end);
        }

        public LSL_Integer llGetListEntryType(LSL_List src, int index)
        {
            m_host.AddScriptLPS(1);
            if (index < 0)
            {
                index = src.Length + index;
            }
            if (index >= src.Length)
            {
                return 0;
            }

            if (src.Data[index] is LSL_Integer || src.Data[index] is Int32)
                return 1;
            if (src.Data[index] is LSL_Float || src.Data[index] is Single || src.Data[index] is Double)
                return 2;
            if (src.Data[index] is LSL_String || src.Data[index] is String)
            {
                UUID tuuid;
                if (UUID.TryParse(src.Data[index].ToString(), out tuuid))
                {
                    return 4;
                }
                else
                {
                    return 3;
                }
            }
            if (src.Data[index] is LSL_Vector)
                return 5;
            if (src.Data[index] is LSL_Rotation)
                return 6;
            if (src.Data[index] is LSL_List)
                return 7;
            return 0;

        }

        /// <summary>
        /// Process the supplied list and return the
        /// content of the list formatted as a comma
        /// separated list. There is a space after
        /// each comma.
        /// </summary>

        public LSL_String llList2CSV(LSL_List src)
        {

            string ret = String.Empty;
            int    x   = 0;

            m_host.AddScriptLPS(1);

            if (src.Data.Length > 0)
            {
                ret = src.Data[x++].ToString();
                for (; x < src.Data.Length; x++)
                {
                    ret += ", "+src.Data[x].ToString();
                }
            }

            return ret;
        }

        /// <summary>
        /// The supplied string is scanned for commas
        /// and converted into a list. Commas are only
        /// effective if they are encountered outside
        /// of '<' '>' delimiters. Any whitespace
        /// before or after an element is trimmed.
        /// </summary>

        public LSL_List llCSV2List(string src)
        {

            LSL_List result = new LSL_List();
            int parens = 0;
            int start  = 0;
            int length = 0;

            m_host.AddScriptLPS(1);

            for (int i = 0; i < src.Length; i++)
            {
                switch (src[i])
                {
                    case '<':
                        parens++;
                        length++;
                        break;
                    case '>':
                        if (parens > 0)
                            parens--;
                        length++;
                        break;
                    case ',':
                        if (parens == 0)
                        {
                            result.Add(new LSL_String(src.Substring(start,length).Trim()));
                            start += length+1;
                            length = 0;
                        }
                        else
                        {
                            length++;
                        }
                        break;
                    default:
                        length++;
                        break;
                }
            }

            result.Add(new LSL_String(src.Substring(start,length).Trim()));

            return result;
        }

        ///  <summary>
        ///  Randomizes the list, be arbitrarily reordering
        ///  sublists of stride elements. As the stride approaches
        ///  the size of the list, the options become very
        ///  limited.
        ///  </summary>
        ///  <remarks>
        ///  This could take a while for very large list
        ///  sizes.
        ///  </remarks>

        public LSL_List llListRandomize(LSL_List src, int stride)
        {
            LSL_List result;
            Random rand           = new Random();

            int   chunkk;
            int[] chunks;

            m_host.AddScriptLPS(1);

            if (stride <= 0)
            {
                stride = 1;
            }

            // Stride MUST be a factor of the list length
            // If not, then return the src list. This also
            // traps those cases where stride > length.

            if (src.Length != stride && src.Length%stride == 0)
            {
                chunkk = src.Length/stride;

                chunks = new int[chunkk];

                for (int i = 0; i < chunkk; i++)
                    chunks[i] = i;

                // Knuth shuffle the chunkk index
                for (int i = chunkk - 1; i >= 1; i--)
                {
                    // Elect an unrandomized chunk to swap
                    int index = rand.Next(i + 1);
                    int tmp;

                    // and swap position with first unrandomized chunk
                    tmp = chunks[i];
                    chunks[i] = chunks[index];
                    chunks[index] = tmp;
                }

                // Construct the randomized list

                result = new LSL_List();

                for (int i = 0; i < chunkk; i++)
                {
                    for (int j = 0; j < stride; j++)
                    {
                        result.Add(src.Data[chunks[i]*stride+j]);
                    }
                }
            }
            else
            {
                object[] array = new object[src.Length];
                Array.Copy(src.Data, 0, array, 0, src.Length);
                result = new LSL_List(array);
            }

            return result;
        }

        /// <summary>
        /// Elements in the source list starting with 0 and then
        /// every i+stride. If the stride is negative then the scan
        /// is backwards producing an inverted result.
        /// Only those elements that are also in the specified
        /// range are included in the result.
        /// </summary>

        public LSL_List llList2ListStrided(LSL_List src, int start, int end, int stride)
        {

            LSL_List result = new LSL_List();
            int[] si = new int[2];
            int[] ei = new int[2];
            bool twopass = false;

            m_host.AddScriptLPS(1);

            //  First step is always to deal with negative indices

            if (start < 0)
                start = src.Length+start;
            if (end   < 0)
                end   = src.Length+end;

            //  Out of bounds indices are OK, just trim them
            //  accordingly

            if (start > src.Length)
                start = src.Length;

            if (end > src.Length)
                end = src.Length;

            if (stride == 0)
                stride = 1;

            //  There may be one or two ranges to be considered

            if (start != end)
            {

                if (start <= end)
                {
                   si[0] = start;
                   ei[0] = end;
                }
                else
                {
                   si[1] = start;
                   ei[1] = src.Length;
                   si[0] = 0;
                   ei[0] = end;
                   twopass = true;
                }

                //  The scan always starts from the beginning of the
                //  source list, but members are only selected if they
                //  fall within the specified sub-range. The specified
                //  range values are inclusive.
                //  A negative stride reverses the direction of the
                //  scan producing an inverted list as a result.

                if (stride > 0)
                {
                    for (int i = 0; i < src.Length; i += stride)
                    {
                        if (i<=ei[0] && i>=si[0])
                            result.Add(src.Data[i]);
                        if (twopass && i>=si[1] && i<=ei[1])
                            result.Add(src.Data[i]);
                    }
                }
                else if (stride < 0)
                {
                    for (int i = src.Length - 1; i >= 0; i += stride)
                    {
                        if (i <= ei[0] && i >= si[0])
                            result.Add(src.Data[i]);
                        if (twopass && i >= si[1] && i <= ei[1])
                            result.Add(src.Data[i]);
                    }
                }
            }
            else
            {
                if (start%stride == 0)
                {
                    result.Add(src.Data[start]);
                }
            }

            return result;
        }

        public LSL_Integer llGetRegionAgentCount()
        {
            m_host.AddScriptLPS(1);

            int count = 0;
            World.ForEachRootScenePresence(delegate(ScenePresence sp) {
                count++;
            });

            return new LSL_Integer(count);
        }

        public LSL_Vector llGetRegionCorner()
        {
            m_host.AddScriptLPS(1);
            return new LSL_Vector(World.RegionInfo.RegionLocX * Constants.RegionSize, World.RegionInfo.RegionLocY * Constants.RegionSize, 0);
        }

        /// <summary>
        /// Insert the list identified by <src> into the
        /// list designated by <dest> such that the first
        /// new element has the index specified by <index>
        /// </summary>

        public LSL_List llListInsertList(LSL_List dest, LSL_List src, int index)
        {

            LSL_List pref = null;
            LSL_List suff = null;

            m_host.AddScriptLPS(1);

            if (index < 0)
            {
                index = index+dest.Length;
                if (index < 0)
                {
                    index = 0;
                }
            }

            if (index != 0)
            {
                pref = dest.GetSublist(0,index-1);
                if (index < dest.Length)
                {
                    suff = dest.GetSublist(index,-1);
                    return pref + src + suff;
                }
                else
                {
                    return pref + src;
                }
            }
            else
            {
                if (index < dest.Length)
                {
                    suff = dest.GetSublist(index,-1);
                    return src + suff;
                }
                else
                {
                    return src;
                }
            }

        }

        /// <summary>
        /// Returns the index of the first occurrence of test
        /// in src.
        /// </summary>

        public LSL_Integer llListFindList(LSL_List src, LSL_List test)
        {

            int index  = -1;
            int length = src.Length - test.Length + 1;

            m_host.AddScriptLPS(1);

            // If either list is empty, do not match

            if (src.Length != 0 && test.Length != 0)
            {
                for (int i = 0; i < length; i++)
                {
                    if (src.Data[i].Equals(test.Data[0]))
                    {
                        int j;
                        for (j = 1; j < test.Length; j++)
                            if (!src.Data[i+j].Equals(test.Data[j]))
                                break;
                        if (j == test.Length)
                        {
                            index = i;
                            break;
                        }
                    }
                }
            }

            return index;

        }

        public LSL_String llGetObjectName()
        {
            m_host.AddScriptLPS(1);
            return m_host.Name!=null?m_host.Name:String.Empty;
        }

        public void llSetObjectName(string name)
        {
            m_host.AddScriptLPS(1);
            m_host.Name = name!=null?name:String.Empty;
        }

        public LSL_String llGetDate()
        {
            m_host.AddScriptLPS(1);
            DateTime date = DateTime.Now.ToUniversalTime();
            string result = date.ToString("yyyy-MM-dd");
            return result;
        }

        public LSL_Integer llEdgeOfWorld(LSL_Vector pos, LSL_Vector dir)
        {
            m_host.AddScriptLPS(1);

            // edge will be used to pass the Region Coordinates offset
            // we want to check for a neighboring sim
            LSL_Vector edge = new LSL_Vector(0, 0, 0);

            if (dir.x == 0)
            {
                if (dir.y == 0)
                {
                    // Direction vector is 0,0 so return
                    // false since we're staying in the sim
                    return 0;
                }
                else
                {
                    // Y is the only valid direction
                    edge.y = dir.y / Math.Abs(dir.y);
                }
            }
            else
            {
                LSL_Float mag;
                if (dir.x > 0)
                {
                    mag = (Constants.RegionSize - pos.x) / dir.x;
                }
                else
                {
                    mag = (pos.x/dir.x);
                }

                mag = Math.Abs(mag);

                edge.y = pos.y + (dir.y * mag);

                if (edge.y > Constants.RegionSize || edge.y < 0)
                {
                    // Y goes out of bounds first
                    edge.y = dir.y / Math.Abs(dir.y);
                }
                else
                {
                    // X goes out of bounds first or its a corner exit
                    edge.y = 0;
                    edge.x = dir.x / Math.Abs(dir.x);
                }
            }

            List<GridRegion> neighbors = World.GridService.GetNeighbours(World.RegionInfo.ScopeID, World.RegionInfo.RegionID);

            uint neighborX = World.RegionInfo.RegionLocX + (uint)dir.x;
            uint neighborY = World.RegionInfo.RegionLocY + (uint)dir.y;

            foreach (GridRegion sri in neighbors)
            {
                if (sri.RegionCoordX == neighborX && sri.RegionCoordY == neighborY)
                    return 0;
            }

            return 1;
        }

        /// <summary>
        /// Not fully implemented yet. Still to do:-
        /// AGENT_BUSY
        /// Remove as they are done
        /// </summary>
        public LSL_Integer llGetAgentInfo(string id)
        {
            m_host.AddScriptLPS(1);

            UUID key = new UUID();
            if (!UUID.TryParse(id, out key))
            {
                return 0;
            }

            int flags = 0;

            ScenePresence agent = World.GetScenePresence(key);
            if (agent == null)
            {
                return 0;
            }

            if (agent.IsChildAgent)
                return 0; // Fail if they are not in the same region

            // note: in OpenSim, sitting seems to cancel AGENT_ALWAYS_RUN, unlike SL
            if (agent.SetAlwaysRun)
            {
                flags |= ScriptBaseClass.AGENT_ALWAYS_RUN;
            }

            if (agent.HasAttachments())
            {
                flags |= ScriptBaseClass.AGENT_ATTACHMENTS;
                if (agent.HasScriptedAttachments())
                    flags |= ScriptBaseClass.AGENT_SCRIPTED;
            }

            if ((agent.AgentControlFlags & (uint)AgentManager.ControlFlags.AGENT_CONTROL_FLY) != 0)
            {
                flags |= ScriptBaseClass.AGENT_FLYING;
                flags |= ScriptBaseClass.AGENT_IN_AIR; // flying always implies in-air, even if colliding with e.g. a wall
            }

            if ((agent.AgentControlFlags & (uint)AgentManager.ControlFlags.AGENT_CONTROL_AWAY) != 0)
            {
                flags |= ScriptBaseClass.AGENT_AWAY;
            }

            // seems to get unset, even if in mouselook, when avatar is sitting on a prim???
            if ((agent.AgentControlFlags & (uint)AgentManager.ControlFlags.AGENT_CONTROL_MOUSELOOK) != 0)
            {
                flags |= ScriptBaseClass.AGENT_MOUSELOOK;
            }

            if ((agent.State & (byte)AgentState.Typing) != (byte)0)
            {
                flags |= ScriptBaseClass.AGENT_TYPING;
            }

            string agentMovementAnimation = agent.Animator.CurrentMovementAnimation;

            if (agentMovementAnimation == "CROUCH")
            {
                flags |= ScriptBaseClass.AGENT_CROUCHING;
            }

            if (agentMovementAnimation == "WALK" || agentMovementAnimation == "CROUCHWALK")
            {
                flags |= ScriptBaseClass.AGENT_WALKING;
            }

            // not colliding implies in air. Note: flying also implies in-air, even if colliding (see above)

            // note: AGENT_IN_AIR and AGENT_WALKING seem to be mutually exclusive states in SL.

            // note: this may need some tweaking when walking downhill. you "fall down" for a brief instant
            // and don't collide when walking downhill, which instantly registers as in-air, briefly. should
            // there be some minimum non-collision threshold time before claiming the avatar is in-air?
            if ((flags & ScriptBaseClass.AGENT_WALKING) == 0 && !agent.IsColliding )
            {
                    flags |= ScriptBaseClass.AGENT_IN_AIR;
            }

             if (agent.ParentPart != null)
             {
                 flags |= ScriptBaseClass.AGENT_ON_OBJECT;
                 flags |= ScriptBaseClass.AGENT_SITTING;
             }

             if (agent.Animator.Animations.DefaultAnimation.AnimID
                == DefaultAvatarAnimations.AnimsUUID["SIT_GROUND_CONSTRAINED"])
             {
                 flags |= ScriptBaseClass.AGENT_SITTING;
             }

             if (agent.Appearance.VisualParams[(int)AvatarAppearance.VPElement.SHAPE_MALE] > 0)
             {
                 flags |= ScriptBaseClass.AGENT_MALE;
             }

            return flags;
        }

        public LSL_String llGetAgentLanguage(string id)
        {
            // This should only return a value if the avatar is in the same region
            //ckrinke 1-30-09 : This needs to parse the XMLRPC language field supplied
            //by the client at login. Currently returning only en-us until our I18N
            //effort gains momentum
            m_host.AddScriptLPS(1);
            return "en-us";
        }

        public void llAdjustSoundVolume(double volume)
        {
            m_host.AddScriptLPS(1);
            m_host.AdjustSoundGain(volume);
            ScriptSleep(100);
        }

        public void llSetSoundRadius(double radius)
        {
            m_host.AddScriptLPS(1);
            m_host.SoundRadius = radius;
        }

        public LSL_String llKey2Name(string id)
        {
            m_host.AddScriptLPS(1);
            UUID key = new UUID();
            if (UUID.TryParse(id,out key))
            {
                ScenePresence presence = World.GetScenePresence(key);

                if (presence != null)
                {
                    return presence.ControllingClient.Name;
                    //return presence.Name;
                }

                if (World.GetSceneObjectPart(key) != null)
                {
                    return World.GetSceneObjectPart(key).Name;
                }
            }
            return String.Empty;
        }



        public void llSetTextureAnim(int mode, int face, int sizex, int sizey, double start, double length, double rate)
        {
            m_host.AddScriptLPS(1);

            SetTextureAnim(m_host, mode, face, sizex, sizey, start, length, rate);
        }

        public void llSetLinkTextureAnim(int linknumber, int mode, int face, int sizex, int sizey, double start, double length, double rate)
        {
            m_host.AddScriptLPS(1);

            List<SceneObjectPart> parts = GetLinkParts(linknumber);
            if (parts.Count > 0)
            {
                try
                {
                    parts[0].ParentGroup.areUpdatesSuspended = true;
                    foreach (var part in parts)
                    {
                        SetTextureAnim(part, mode, face, sizex, sizey, start, length, rate);
                    }
                }
                finally
                {
                    parts[0].ParentGroup.areUpdatesSuspended = false;
                }
            }
        }

        private void SetTextureAnim(SceneObjectPart part, int mode, int face, int sizex, int sizey, double start, double length, double rate)
        {

            Primitive.TextureAnimation pTexAnim = new Primitive.TextureAnimation();
            pTexAnim.Flags = (Primitive.TextureAnimMode)mode;

            //ALL_SIDES
            if (face == ScriptBaseClass.ALL_SIDES)
                face = 255;

            pTexAnim.Face = (uint)face;
            pTexAnim.Length = (float)length;
            pTexAnim.Rate = (float)rate;
            pTexAnim.SizeX = (uint)sizex;
            pTexAnim.SizeY = (uint)sizey;
            pTexAnim.Start = (float)start;

            part.AddTextureAnimation(pTexAnim);
            part.SendFullUpdateToAllClients();
            part.ParentGroup.HasGroupChanged = true;
        }

        public void llTriggerSoundLimited(string sound, double volume, LSL_Vector top_north_east,
                                          LSL_Vector bottom_south_west)
        {
            m_host.AddScriptLPS(1);
            float radius1 = (float)llVecDist(llGetPos(), top_north_east);
            float radius2 = (float)llVecDist(llGetPos(), bottom_south_west);
            float radius = Math.Abs(radius1 - radius2);
            m_host.SendSound(KeyOrName(sound).ToString(), volume, true, 0, radius, false, false);
        }

        public void llEjectFromLand(string pest)
        {
            m_host.AddScriptLPS(1);
            UUID agentID = new UUID();
            if (UUID.TryParse(pest, out agentID))
            {
                ScenePresence presence = World.GetScenePresence(agentID);
                if (presence != null)
                {
                    // agent must be over the owners land
                    ILandObject land = World.LandChannel.GetLandObject(presence.AbsolutePosition.X, presence.AbsolutePosition.Y);
                    if (land == null)
                        return;

                    if (m_host.OwnerID == land.LandData.OwnerID)
                    {
                        Vector3 pos = World.GetNearestAllowedPosition(presence, land);
                        presence.TeleportWithMomentum(pos);
                        presence.ControllingClient.SendAlertMessage("You have been ejected from this land");
                    }
                }
            }
            ScriptSleep(5000);
        }

        public LSL_List llParseString2List(string str, LSL_List separators, LSL_List in_spacers)
        {
            return ParseString2List(str, separators, in_spacers, false);
        }

        public LSL_Integer llOverMyLand(string id)
        {
            m_host.AddScriptLPS(1);
            UUID key = new UUID();
            if (UUID.TryParse(id, out key))
            {
                ScenePresence presence = World.GetScenePresence(key);
                if (presence != null) // object is an avatar
                {
                    if (m_host.OwnerID
                        == World.LandChannel.GetLandObject(
                            presence.AbsolutePosition.X, presence.AbsolutePosition.Y).LandData.OwnerID)
                        return 1;
                }
                else // object is not an avatar
                {
                    SceneObjectPart obj = World.GetSceneObjectPart(key);
                    if (obj != null)
                        if (m_host.OwnerID
                            == World.LandChannel.GetLandObject(
                                obj.AbsolutePosition.X, obj.AbsolutePosition.Y).LandData.OwnerID)
                            return 1;
                }
            }

            return 0;
        }

        public LSL_String llGetLandOwnerAt(LSL_Vector pos)
        {
            m_host.AddScriptLPS(1);
            ILandObject land = World.LandChannel.GetLandObject((float)pos.x, (float)pos.y);
            if (land == null)
                return UUID.Zero.ToString();
            return land.LandData.OwnerID.ToString();
        }

        /// <summary>
        /// According to http://lslwiki.net/lslwiki/wakka.php?wakka=llGetAgentSize
        /// only the height of avatars vary and that says:
        /// Width (x) and depth (y) are constant. (0.45m and 0.6m respectively).
        /// </summary>
        public LSL_Vector llGetAgentSize(string id)
        {
            m_host.AddScriptLPS(1);
            ScenePresence avatar = World.GetScenePresence((UUID)id);
            LSL_Vector agentSize;
            if (avatar == null || avatar.IsChildAgent) // Fail if not in the same region
            {
                agentSize = ScriptBaseClass.ZERO_VECTOR;
            }
            else
            {
                agentSize = new LSL_Vector(0.45, 0.6, avatar.Appearance.AvatarHeight);
            }
            return agentSize;
        }

        public LSL_Integer llSameGroup(string agent)
        {
            m_host.AddScriptLPS(1);
            UUID agentId = new UUID();
            if (!UUID.TryParse(agent, out agentId))
                return new LSL_Integer(0);
            if (agentId == m_host.GroupID)
                return new LSL_Integer(1);
            ScenePresence presence = World.GetScenePresence(agentId);
            if (presence == null || presence.IsChildAgent) // Return false for child agents
                return new LSL_Integer(0);
            IClientAPI client = presence.ControllingClient;
            if (m_host.GroupID == client.ActiveGroupId)
                return new LSL_Integer(1);
            else
                return new LSL_Integer(0);
        }

        public void llUnSit(string id)
        {
            m_host.AddScriptLPS(1);

            UUID key = new UUID();
            if (UUID.TryParse(id, out key))
            {
                ScenePresence av = World.GetScenePresence(key);

                if (av != null)
                {
                    if (llAvatarOnSitTarget() == id)
                    {
                        // if the avatar is sitting on this object, then
                        // we can unsit them.  We don't want random scripts unsitting random people
                        // Lets avoid the popcorn avatar scenario.
                        av.StandUp();
                    }
                    else
                    {
                        // If the object owner also owns the parcel
                        // or
                        // if the land is group owned and the object is group owned by the same group
                        // or
                        // if the object is owned by a person with estate access.

                        ILandObject parcel = World.LandChannel.GetLandObject(av.AbsolutePosition.X, av.AbsolutePosition.Y);
                        if (parcel != null)
                        {
                            if (m_host.OwnerID == parcel.LandData.OwnerID ||
                                (m_host.OwnerID == m_host.GroupID && m_host.GroupID == parcel.LandData.GroupID
                                && parcel.LandData.IsGroupOwned) || World.Permissions.IsGod(m_host.OwnerID))
                            {
                                av.StandUp();
                            }
                        }
                    }
                }

            }

        }

        public LSL_Vector llGroundSlope(LSL_Vector offset)
        {
            m_host.AddScriptLPS(1);
            //Get the slope normal.  This gives us the equation of the plane tangent to the slope.
            LSL_Vector vsn = llGroundNormal(offset);

            //Plug the x,y coordinates of the slope normal into the equation of the plane to get
            //the height of that point on the plane.  The resulting vector gives the slope.
            Vector3 vsl = new Vector3();
            vsl.X = (float)vsn.x;
            vsl.Y = (float)vsn.y;
            vsl.Z = (float)(((vsn.x * vsn.x) + (vsn.y * vsn.y)) / (-1 * vsn.z));
            vsl.Normalize();
            //Normalization might be overkill here

            return new LSL_Vector(vsl.X, vsl.Y, vsl.Z);
        }

        public LSL_Vector llGroundNormal(LSL_Vector offset)
        {
            m_host.AddScriptLPS(1);
            Vector3 pos = m_host.GetWorldPosition() + new Vector3((float)offset.x,
                                                                (float)offset.y,
                                                                (float)offset.z);
            // Clamp to valid position
            if (pos.X < 0)
                pos.X = 0;
            else if (pos.X >= World.Heightmap.Width)
                pos.X = World.Heightmap.Width - 1;
            if (pos.Y < 0)
                pos.Y = 0;
            else if (pos.Y >= World.Heightmap.Height)
                pos.Y = World.Heightmap.Height - 1;

            //Find two points in addition to the position to define a plane
            Vector3 p0 = new Vector3(pos.X, pos.Y,
                                     (float)World.Heightmap[(int)pos.X, (int)pos.Y]);
            Vector3 p1 = new Vector3();
            Vector3 p2 = new Vector3();
            if ((pos.X + 1.0f) >= World.Heightmap.Width)
                p1 = new Vector3(pos.X + 1.0f, pos.Y,
                            (float)World.Heightmap[(int)pos.X, (int)pos.Y]);
            else
                p1 = new Vector3(pos.X + 1.0f, pos.Y,
                            (float)World.Heightmap[(int)(pos.X + 1.0f), (int)pos.Y]);
            if ((pos.Y + 1.0f) >= World.Heightmap.Height)
                p2 = new Vector3(pos.X, pos.Y + 1.0f,
                            (float)World.Heightmap[(int)pos.X, (int)pos.Y]);
            else
                p2 = new Vector3(pos.X, pos.Y + 1.0f,
                            (float)World.Heightmap[(int)pos.X, (int)(pos.Y + 1.0f)]);

            //Find normalized vectors from p0 to p1 and p0 to p2
            Vector3 v0 = new Vector3(p1.X - p0.X, p1.Y - p0.Y, p1.Z - p0.Z);
            Vector3 v1 = new Vector3(p2.X - p0.X, p2.Y - p0.Y, p2.Z - p0.Z);
            v0.Normalize();
            v1.Normalize();

            //Find the cross product of the vectors (the slope normal).
            Vector3 vsn = new Vector3();
            vsn.X = (v0.Y * v1.Z) - (v0.Z * v1.Y);
            vsn.Y = (v0.Z * v1.X) - (v0.X * v1.Z);
            vsn.Z = (v0.X * v1.Y) - (v0.Y * v1.X);
            vsn.Normalize();
            //I believe the crossproduct of two normalized vectors is a normalized vector so
            //this normalization may be overkill

            return new LSL_Vector(vsn.X, vsn.Y, vsn.Z);
        }

        public LSL_Vector llGroundContour(LSL_Vector offset)
        {
            m_host.AddScriptLPS(1);
            LSL_Vector x = llGroundSlope(offset);
            return new LSL_Vector(-x.y, x.x, 0.0);
        }

        public LSL_Integer llGetAttached()
        {
            m_host.AddScriptLPS(1);
            return m_host.ParentGroup.AttachmentPoint;
        }

        public virtual LSL_Integer llGetFreeMemory()
        {
            m_host.AddScriptLPS(1);
            // Make scripts designed for LSO happy
            return 16384;
        }

        public LSL_Integer llGetFreeURLs()
        {
            m_host.AddScriptLPS(1);
            if (m_UrlModule != null)
                return new LSL_Integer(m_UrlModule.GetFreeUrls());
            return new LSL_Integer(0);
        }


        public LSL_String llGetRegionName()
        {
            m_host.AddScriptLPS(1);
            return World.RegionInfo.RegionName;
        }

        public LSL_Float llGetRegionTimeDilation()
        {
            m_host.AddScriptLPS(1);
            return (double)World.TimeDilation;
        }

        /// <summary>
        /// Returns the value reported in the client Statistics window
        /// </summary>
        public LSL_Float llGetRegionFPS()
        {
            m_host.AddScriptLPS(1);
            return World.StatsReporter.LastReportedSimFPS;
        }


        /* particle system rules should be coming into this routine as doubles, that is
        rule[0] should be an integer from this list and rule[1] should be the arg
        for the same integer. wiki.secondlife.com has most of this mapping, but some
        came from http://www.caligari-designs.com/p4u2

        We iterate through the list for 'Count' elements, incrementing by two for each
        iteration and set the members of Primitive.ParticleSystem, one at a time.
        */

        public enum PrimitiveRule : int
        {
            PSYS_PART_FLAGS = 0,
            PSYS_PART_START_COLOR = 1,
            PSYS_PART_START_ALPHA = 2,
            PSYS_PART_END_COLOR = 3,
            PSYS_PART_END_ALPHA = 4,
            PSYS_PART_START_SCALE = 5,
            PSYS_PART_END_SCALE = 6,
            PSYS_PART_MAX_AGE = 7,
            PSYS_SRC_ACCEL = 8,
            PSYS_SRC_PATTERN = 9,
            PSYS_SRC_INNERANGLE = 10,
            PSYS_SRC_OUTERANGLE = 11,
            PSYS_SRC_TEXTURE = 12,
            PSYS_SRC_BURST_RATE = 13,
            PSYS_SRC_BURST_PART_COUNT = 15,
            PSYS_SRC_BURST_RADIUS = 16,
            PSYS_SRC_BURST_SPEED_MIN = 17,
            PSYS_SRC_BURST_SPEED_MAX = 18,
            PSYS_SRC_MAX_AGE = 19,
            PSYS_SRC_TARGET_KEY = 20,
            PSYS_SRC_OMEGA = 21,
            PSYS_SRC_ANGLE_BEGIN = 22,
            PSYS_SRC_ANGLE_END = 23
        }

        internal Primitive.ParticleSystem.ParticleDataFlags ConvertUINTtoFlags(uint flags)
        {
            Primitive.ParticleSystem.ParticleDataFlags returnval = Primitive.ParticleSystem.ParticleDataFlags.None;

            return returnval;
        }

        protected Primitive.ParticleSystem getNewParticleSystemWithSLDefaultValues()
        {
            Primitive.ParticleSystem ps = new Primitive.ParticleSystem();

            // TODO find out about the other defaults and add them here
            ps.PartStartColor = new Color4(1.0f, 1.0f, 1.0f, 1.0f);
            ps.PartEndColor = new Color4(1.0f, 1.0f, 1.0f, 1.0f);
            ps.PartStartScaleX = 1.0f;
            ps.PartStartScaleY = 1.0f;
            ps.PartEndScaleX = 1.0f;
            ps.PartEndScaleY = 1.0f;
            ps.BurstSpeedMin = 1.0f;
            ps.BurstSpeedMax = 1.0f;
            ps.BurstRate = 0.1f;
            ps.PartMaxAge = 10.0f;
            return ps;
        }

        public void llLinkParticleSystem(int linknumber, LSL_List rules)
        {
            m_host.AddScriptLPS(1);

            List<SceneObjectPart> parts = GetLinkParts(linknumber);

            foreach (var part in parts)
            {
                SetParticleSystem(part, rules);
            }
        }

        public void llParticleSystem(LSL_List rules)
        {
            m_host.AddScriptLPS(1);
            SetParticleSystem(m_host, rules);
        }

        private void SetParticleSystem(SceneObjectPart part, LSL_List rules)
        {


            if (rules.Length == 0)
            {
                part.RemoveParticleSystem();
                part.ParentGroup.HasGroupChanged = true;
            }
            else
            {
                Primitive.ParticleSystem prules = getNewParticleSystemWithSLDefaultValues();
                LSL_Vector tempv = new LSL_Vector();

                float tempf = 0;

                for (int i = 0; i < rules.Length; i += 2)
                {
                    switch (rules.GetLSLIntegerItem(i))
                    {
                        case (int)ScriptBaseClass.PSYS_PART_FLAGS:
                            prules.PartDataFlags = (Primitive.ParticleSystem.ParticleDataFlags)(uint)rules.GetLSLIntegerItem(i + 1);
                            break;

                        case (int)ScriptBaseClass.PSYS_PART_START_COLOR:
                            tempv = rules.GetVector3Item(i + 1);
                            prules.PartStartColor.R = (float)tempv.x;
                            prules.PartStartColor.G = (float)tempv.y;
                            prules.PartStartColor.B = (float)tempv.z;
                            break;

                        case (int)ScriptBaseClass.PSYS_PART_START_ALPHA:
                            tempf = (float)rules.GetLSLFloatItem(i + 1);
                            prules.PartStartColor.A = tempf;
                            break;

                        case (int)ScriptBaseClass.PSYS_PART_END_COLOR:
                            tempv = rules.GetVector3Item(i + 1);
                            prules.PartEndColor.R = (float)tempv.x;
                            prules.PartEndColor.G = (float)tempv.y;
                            prules.PartEndColor.B = (float)tempv.z;
                            break;

                        case (int)ScriptBaseClass.PSYS_PART_END_ALPHA:
                            tempf = (float)rules.GetLSLFloatItem(i + 1);
                            prules.PartEndColor.A = tempf;
                            break;

                        case (int)ScriptBaseClass.PSYS_PART_START_SCALE:
                            tempv = rules.GetVector3Item(i + 1);
                            prules.PartStartScaleX = (float)tempv.x;
                            prules.PartStartScaleY = (float)tempv.y;
                            break;

                        case (int)ScriptBaseClass.PSYS_PART_END_SCALE:
                            tempv = rules.GetVector3Item(i + 1);
                            prules.PartEndScaleX = (float)tempv.x;
                            prules.PartEndScaleY = (float)tempv.y;
                            break;

                        case (int)ScriptBaseClass.PSYS_PART_MAX_AGE:
                            tempf = (float)rules.GetLSLFloatItem(i + 1);
                            prules.PartMaxAge = tempf;
                            break;

                        case (int)ScriptBaseClass.PSYS_SRC_ACCEL:
                            tempv = rules.GetVector3Item(i + 1);
                            prules.PartAcceleration.X = (float)tempv.x;
                            prules.PartAcceleration.Y = (float)tempv.y;
                            prules.PartAcceleration.Z = (float)tempv.z;
                            break;

                        case (int)ScriptBaseClass.PSYS_SRC_PATTERN:
                            int tmpi = (int)rules.GetLSLIntegerItem(i + 1);
                            prules.Pattern = (Primitive.ParticleSystem.SourcePattern)tmpi;
                            break;

                        // PSYS_SRC_INNERANGLE and PSYS_SRC_ANGLE_BEGIN use the same variables. The
                        // PSYS_SRC_OUTERANGLE and PSYS_SRC_ANGLE_END also use the same variable. The
                        // client tells the difference between the two by looking at the 0x02 bit in
                        // the PartFlags variable.
                        case (int)ScriptBaseClass.PSYS_SRC_INNERANGLE:
                            tempf = (float)rules.GetLSLFloatItem(i + 1);
                            prules.InnerAngle = (float)tempf;
                            prules.PartFlags &= 0xFFFFFFFD; // Make sure new angle format is off.
                            break;

                        case (int)ScriptBaseClass.PSYS_SRC_OUTERANGLE:
                            tempf = (float)rules.GetLSLFloatItem(i + 1);
                            prules.OuterAngle = (float)tempf;
                            prules.PartFlags &= 0xFFFFFFFD; // Make sure new angle format is off.
                            break;

                        case (int)ScriptBaseClass.PSYS_SRC_TEXTURE:
                            prules.Texture = KeyOrName(rules.GetLSLStringItem(i + 1));
                            break;

                        case (int)ScriptBaseClass.PSYS_SRC_BURST_RATE:
                            tempf = (float)rules.GetLSLFloatItem(i + 1);
                            prules.BurstRate = (float)tempf;
                            break;

                        case (int)ScriptBaseClass.PSYS_SRC_BURST_PART_COUNT:
                            prules.BurstPartCount = (byte)(int)rules.GetLSLIntegerItem(i + 1);
                            break;

                        case (int)ScriptBaseClass.PSYS_SRC_BURST_RADIUS:
                            tempf = (float)rules.GetLSLFloatItem(i + 1);
                            prules.BurstRadius = (float)tempf;
                            break;

                        case (int)ScriptBaseClass.PSYS_SRC_BURST_SPEED_MIN:
                            tempf = (float)rules.GetLSLFloatItem(i + 1);
                            prules.BurstSpeedMin = (float)tempf;
                            break;

                        case (int)ScriptBaseClass.PSYS_SRC_BURST_SPEED_MAX:
                            tempf = (float)rules.GetLSLFloatItem(i + 1);
                            prules.BurstSpeedMax = (float)tempf;
                            break;

                        case (int)ScriptBaseClass.PSYS_SRC_MAX_AGE:
                            tempf = (float)rules.GetLSLFloatItem(i + 1);
                            prules.MaxAge = (float)tempf;
                            break;

                        case (int)ScriptBaseClass.PSYS_SRC_TARGET_KEY:
                            UUID key = UUID.Zero;
                            if (UUID.TryParse(rules.Data[i + 1].ToString(), out key))
                            {
                                prules.Target = key;
                            }
                            else
                            {
                                prules.Target = part.UUID;
                            }
                            break;

                        case (int)ScriptBaseClass.PSYS_SRC_OMEGA:
                            // AL: This is an assumption, since it is the only thing that would match.
                            tempv = rules.GetVector3Item(i + 1);
                            prules.AngularVelocity.X = (float)tempv.x;
                            prules.AngularVelocity.Y = (float)tempv.y;
                            prules.AngularVelocity.Z = (float)tempv.z;
                            break;

                        case (int)ScriptBaseClass.PSYS_SRC_ANGLE_BEGIN:
                            tempf = (float)rules.GetLSLFloatItem(i + 1);
                            prules.InnerAngle = (float)tempf;
                            prules.PartFlags |= 0x02; // Set new angle format.
                            break;

                        case (int)ScriptBaseClass.PSYS_SRC_ANGLE_END:
                            tempf = (float)rules.GetLSLFloatItem(i + 1);
                            prules.OuterAngle = (float)tempf;
                            prules.PartFlags |= 0x02; // Set new angle format.
                            break;
                    }

                }
                prules.CRC = 1;

                part.AddNewParticleSystem(prules);
                part.ParentGroup.HasGroupChanged = true;
            }
            part.SendFullUpdateToAllClients();
        }

        public void llGroundRepel(double height, int water, double tau)
        {
            m_host.AddScriptLPS(1);
            if (m_host.PhysActor != null)
            {
                float ground = (float)llGround(new LSL_Types.Vector3(0, 0, 0));
                float waterLevel = (float)llWater(new LSL_Types.Vector3(0, 0, 0));
                PIDHoverType hoverType = PIDHoverType.Ground;
                if (water != 0)
                {
                    hoverType = PIDHoverType.GroundAndWater;
                    if (ground < waterLevel)
                        height += waterLevel;
                    else
                        height += ground;
                }
                else
                {
                    height += ground;
                }

                m_host.SetHoverHeight((float)height, hoverType, (float)tau);
            }
        }

        protected UUID GetTaskInventoryItem(string name)
        {
            m_host.TaskInventory.LockItemsForRead(true);
            foreach (KeyValuePair<UUID, TaskInventoryItem> inv in m_host.TaskInventory)
            {
                if (inv.Value.Name == name)
                {
                    m_host.TaskInventory.LockItemsForRead(false);
                    return inv.Key;
                }
            }
            m_host.TaskInventory.LockItemsForRead(false);

            return UUID.Zero;
        }

        public void llGiveInventoryList(string destination, string category, LSL_List inventory)
        {
            m_host.AddScriptLPS(1);

            UUID destID;
            if (!UUID.TryParse(destination, out destID))
                return;

            List<UUID> itemList = new List<UUID>();

            foreach (Object item in inventory.Data)
            {
                UUID itemID;
                if (UUID.TryParse(item.ToString(), out itemID))
                {
                    itemList.Add(itemID);
                }
                else
                {
                    itemID = GetTaskInventoryItem(item.ToString());
                    if (itemID != UUID.Zero)
                        itemList.Add(itemID);
                }
            }

            if (itemList.Count == 0)
                return;

            UUID folderID = m_ScriptEngine.World.MoveTaskInventoryItems(destID, category, m_host, itemList);

            if (folderID == UUID.Zero)
                return;

            byte[] bucket = new byte[1];
            bucket[0] = (byte)AssetType.Folder;
            //byte[] objBytes = folderID.GetBytes();
            //Array.Copy(objBytes, 0, bucket, 1, 16);

            GridInstantMessage msg = new GridInstantMessage(World,
                    m_host.OwnerID, m_host.Name, destID,
                    (byte)InstantMessageDialog.TaskInventoryOffered,
                    false, category+". "+m_host.Name+" is located at "+
                    World.RegionInfo.RegionName+" "+
                    m_host.AbsolutePosition.ToString(),
                    folderID, true, m_host.AbsolutePosition,
                    bucket);

            if (m_TransferModule != null)
                m_TransferModule.SendInstantMessage(msg, delegate(bool success) {});
        }

        public void llSetVehicleType(int type)
        {
            m_host.AddScriptLPS(1);

            if (!m_host.ParentGroup.IsDeleted)
            {
                m_host.ParentGroup.RootPart.SetVehicleType(type);
            }
        }

        //CFK 9/28: Most, but not all of the underlying plumbing between here and the physics modules is in
        //CFK 9/28: so these are not complete yet.
        public void llSetVehicleFloatParam(int param, LSL_Float value)
        {
            m_host.AddScriptLPS(1);

            if (!m_host.ParentGroup.IsDeleted)
            {
                m_host.ParentGroup.RootPart.SetVehicleFloatParam(param, (float)value);
            }
        }

        //CFK 9/28: Most, but not all of the underlying plumbing between here and the physics modules is in
        //CFK 9/28: so these are not complete yet.
        public void llSetVehicleVectorParam(int param, LSL_Vector vec)
        {
            m_host.AddScriptLPS(1);

            if (!m_host.ParentGroup.IsDeleted)
            {
                m_host.ParentGroup.RootPart.SetVehicleVectorParam(param,
                    new Vector3((float)vec.x, (float)vec.y, (float)vec.z));
            }
        }

        //CFK 9/28: Most, but not all of the underlying plumbing between here and the physics modules is in
        //CFK 9/28: so these are not complete yet.
        public void llSetVehicleRotationParam(int param, LSL_Rotation rot)
        {
            m_host.AddScriptLPS(1);

            if (!m_host.ParentGroup.IsDeleted)
            {
                m_host.ParentGroup.RootPart.SetVehicleRotationParam(param, Rot2Quaternion(rot));
            }
        }

        public void llSetVehicleFlags(int flags)
        {
            m_host.AddScriptLPS(1);

            if (!m_host.ParentGroup.IsDeleted)
            {
                m_host.ParentGroup.RootPart.SetVehicleFlags(flags, false);
            }
        }

        public void llRemoveVehicleFlags(int flags)
        {
            m_host.AddScriptLPS(1);

            if (!m_host.ParentGroup.IsDeleted)
            {
                m_host.ParentGroup.RootPart.SetVehicleFlags(flags, true);
            }
        }

        protected void SitTarget(SceneObjectPart part, LSL_Vector offset, LSL_Rotation rot)
        {
            // LSL quaternions can normalize to 0, normal Quaternions can't.
            if (rot.s == 0 && rot.x == 0 && rot.y == 0 && rot.z == 0)
                rot.z = 1; // ZERO_ROTATION = 0,0,0,1

            part.SitTargetPosition = new Vector3((float)offset.x, (float)offset.y, (float)offset.z);
            part.SitTargetOrientation = Rot2Quaternion(rot);
            part.ParentGroup.HasGroupChanged = true;
        }

        public void llSitTarget(LSL_Vector offset, LSL_Rotation rot)
        {
            m_host.AddScriptLPS(1);
            SitTarget(m_host, offset, rot);
        }

        public void llLinkSitTarget(LSL_Integer link, LSL_Vector offset, LSL_Rotation rot)
        {
            m_host.AddScriptLPS(1);
            if (link == ScriptBaseClass.LINK_ROOT)
                SitTarget(m_host.ParentGroup.RootPart, offset, rot);
            else if (link == ScriptBaseClass.LINK_THIS)
                SitTarget(m_host, offset, rot);
            else
            {
                SceneObjectPart part = m_host.ParentGroup.GetLinkNumPart(link);
                if (null != part)
                {
                    SitTarget(part, offset, rot);
                }
            }
        }

        public LSL_String llAvatarOnSitTarget()
        {
            m_host.AddScriptLPS(1);
            return m_host.SitTargetAvatar.ToString();
        }

        // http://wiki.secondlife.com/wiki/LlAvatarOnLinkSitTarget
        public LSL_String llAvatarOnLinkSitTarget(int linknum)
        {
            m_host.AddScriptLPS(1);
            if(linknum == ScriptBaseClass.LINK_SET || 
                linknum == ScriptBaseClass.LINK_ALL_CHILDREN ||
                linknum == ScriptBaseClass.LINK_ALL_OTHERS) return UUID.Zero.ToString();
           
            List<SceneObjectPart> parts = GetLinkParts(linknum);
            if (parts.Count == 0) return UUID.Zero.ToString(); 
            return parts[0].SitTargetAvatar.ToString();
        }


        public void llAddToLandPassList(string avatar, double hours)
        {
            m_host.AddScriptLPS(1);
            UUID key;
            ILandObject land = World.LandChannel.GetLandObject(m_host.AbsolutePosition.X, m_host.AbsolutePosition.Y);
            if (World.Permissions.CanEditParcelProperties(m_host.OwnerID, land, GroupPowers.LandManageBanned))
            {
                int expires = 0;
                if (hours != 0)
                    expires = Util.UnixTimeSinceEpoch() + (int)(3600.0 * hours);

                if (UUID.TryParse(avatar, out key))
                {
                    int idx = land.LandData.ParcelAccessList.FindIndex(
                            delegate(LandAccessEntry e)
                            {
                                if (e.AgentID == key && e.Flags == AccessList.Access)
                                    return true;
                                return false;
                            });

                    if (idx != -1 && (land.LandData.ParcelAccessList[idx].Expires == 0 || (expires != 0 && expires < land.LandData.ParcelAccessList[idx].Expires)))
                        return;

                    if (idx != -1)
                        land.LandData.ParcelAccessList.RemoveAt(idx);

                    LandAccessEntry entry = new LandAccessEntry();

                    entry.AgentID = key;
                    entry.Flags = AccessList.Access;
                    entry.Expires = expires;

                    land.LandData.ParcelAccessList.Add(entry);

                    World.EventManager.TriggerLandObjectUpdated((uint)land.LandData.LocalID, land);
                }
            }
            ScriptSleep(100);
        }

        public void llSetTouchText(string text)
        {
            m_host.AddScriptLPS(1);
            m_host.TouchName = text;
        }

        public void llSetSitText(string text)
        {
            m_host.AddScriptLPS(1);
            m_host.SitName = text;
        }

        public void llSetCameraEyeOffset(LSL_Vector offset)
        {
            m_host.AddScriptLPS(1);
            m_host.SetCameraEyeOffset(new Vector3((float)offset.x, (float)offset.y, (float)offset.z));
        }

        public void llSetCameraAtOffset(LSL_Vector offset)
        {
            m_host.AddScriptLPS(1);
            m_host.SetCameraAtOffset(new Vector3((float)offset.x, (float)offset.y, (float)offset.z));
        }

        public LSL_String llDumpList2String(LSL_List src, string seperator)
        {
            m_host.AddScriptLPS(1);
            if (src.Length == 0)
            {
                return String.Empty;
            }
            string ret = String.Empty;
            foreach (object o in src.Data)
            {
                ret = ret + o.ToString() + seperator;
            }
            ret = ret.Substring(0, ret.Length - seperator.Length);
            return ret;
        }

        public LSL_Integer llScriptDanger(LSL_Vector pos)
        {
            m_host.AddScriptLPS(1);
            bool result = World.ScriptDanger(m_host.LocalId, new Vector3((float)pos.x, (float)pos.y, (float)pos.z));
            if (result)
            {
                return 1;
            }
            else
            {
                return 0;
            }

        }

        public void llDialog(string avatar, string message, LSL_List buttons, int chat_channel)
        {
            IDialogModule dm = World.RequestModuleInterface<IDialogModule>();

            if (dm == null)
                return;

            m_host.AddScriptLPS(1);
            UUID av = new UUID();
            if (!UUID.TryParse(avatar,out av))
            {
                //LSLError("First parameter to llDialog needs to be a key");
                return;
            }
            if (buttons.Length < 1)
            {
                buttons.Add("OK");
            }
            if (buttons.Length > 12)
            {
                LSLError("No more than 12 buttons can be shown");
                return;
            }
            string[] buts = new string[buttons.Length];
            for (int i = 0; i < buttons.Length; i++)
            {
                if (buttons.Data[i].ToString() == String.Empty)
                {
                    LSLError("button label cannot be blank");
                    return;
                }
                if (buttons.Data[i].ToString().Length > 24)
                {
                    llWhisper(ScriptBaseClass.DEBUG_CHANNEL, "button label cannot be longer than 24 characters");
                    return;
                }
                buts[i] = buttons.Data[i].ToString();
            }

            dm.SendDialogToUser(
                av, m_host.Name, m_host.UUID, m_host.OwnerID,
                message, new UUID("00000000-0000-2222-3333-100000001000"), chat_channel, buts);

            ScriptSleep(1000);
        }

        public void llVolumeDetect(int detect)
        {
            m_host.AddScriptLPS(1);

            if (!m_host.ParentGroup.IsDeleted)
                m_host.ParentGroup.ScriptSetVolumeDetect(detect != 0);
        }

        /// <summary>
        /// This is a depecated function so this just replicates the result of
        /// invoking it in SL
        /// </summary>
        public void llRemoteLoadScript(string target, string name, int running, int start_param)
        {
            m_host.AddScriptLPS(1);
            // Report an error as it does in SL
            ShoutError("Deprecated. Please use llRemoteLoadScriptPin instead.");
            ScriptSleep(3000);
        }

        public void llSetRemoteScriptAccessPin(int pin)
        {
            m_host.AddScriptLPS(1);
            m_host.ScriptAccessPin = pin;
        }

        public void llRemoteLoadScriptPin(string target, string name, int pin, int running, int start_param)
        {
            m_host.AddScriptLPS(1);
            bool found = false;
            UUID destId = UUID.Zero;
            UUID srcId = UUID.Zero;

            if (!UUID.TryParse(target, out destId))
            {
                llSay(0, "Could not parse key " + target);
                return;
            }

            // target must be a different prim than the one containing the script
            if (m_host.UUID == destId)
            {
                return;
            }

            // copy the first script found with this inventory name
            TaskInventoryItem scriptItem = null;
            m_host.TaskInventory.LockItemsForRead(true);
            foreach (KeyValuePair<UUID, TaskInventoryItem> inv in m_host.TaskInventory)
            {
                if (inv.Value.Name == name)
                {
                    // make sure the object is a script
                    if (10 == inv.Value.Type)
                    {
                        found = true;
                        srcId = inv.Key;
                        scriptItem = inv.Value;
                        break;
                    }
                }
            }
            m_host.TaskInventory.LockItemsForRead(false);

            if (!found)
            {
                llSay(0, "Could not find script " + name);
                return;
            }

            SceneObjectPart dest = World.GetSceneObjectPart(destId);
            if (dest != null)
            {
                if ((scriptItem.BasePermissions & (uint)PermissionMask.Transfer) != 0 || dest.ParentGroup.RootPart.OwnerID == m_host.ParentGroup.RootPart.OwnerID)
                {
                    // the rest of the permission checks are done in RezScript, so check the pin there as well
                    World.RezScriptFromPrim(srcId, m_host, destId, pin, running, start_param);

                    if ((scriptItem.BasePermissions & (uint)PermissionMask.Copy) == 0)
                        m_host.Inventory.RemoveInventoryItem(srcId);
                }
            }
            // this will cause the delay even if the script pin or permissions were wrong - seems ok
            ScriptSleep(3000);
        }

        public void llOpenRemoteDataChannel()
        {
            m_host.AddScriptLPS(1);
            IXMLRPC xmlrpcMod = m_ScriptEngine.World.RequestModuleInterface<IXMLRPC>();
            if (xmlrpcMod.IsEnabled())
            {
                UUID channelID = xmlrpcMod.OpenXMLRPCChannel(m_localID, m_itemID, UUID.Zero);
                IXmlRpcRouter xmlRpcRouter = m_ScriptEngine.World.RequestModuleInterface<IXmlRpcRouter>();
                if (xmlRpcRouter != null)
                {
                    string ExternalHostName = m_ScriptEngine.World.RegionInfo.ExternalHostName;

                    xmlRpcRouter.RegisterNewReceiver(m_ScriptEngine.ScriptModule, channelID, m_host.UUID,
                                                     m_itemID, String.Format("http://{0}:{1}/", ExternalHostName,
                                                                             xmlrpcMod.Port.ToString()));
                }
                object[] resobj = new object[]
                    {
                        new LSL_Integer(1),
                        new LSL_String(channelID.ToString()),
                        new LSL_String(UUID.Zero.ToString()),
                        new LSL_String(String.Empty),
                        new LSL_Integer(0),
                        new LSL_String(String.Empty)
                    };
                m_ScriptEngine.PostScriptEvent(m_itemID, new EventParams("remote_data", resobj,
                                                                         new DetectParams[0]));
            }
            ScriptSleep(1000);
        }

        public LSL_String llSendRemoteData(string channel, string dest, int idata, string sdata)
        {
            m_host.AddScriptLPS(1);
            IXMLRPC xmlrpcMod = m_ScriptEngine.World.RequestModuleInterface<IXMLRPC>();
            ScriptSleep(3000);
            return (xmlrpcMod.SendRemoteData(m_localID, m_itemID, channel, dest, idata, sdata)).ToString();
        }

        public void llRemoteDataReply(string channel, string message_id, string sdata, int idata)
        {
            m_host.AddScriptLPS(1);
            IXMLRPC xmlrpcMod = m_ScriptEngine.World.RequestModuleInterface<IXMLRPC>();
            xmlrpcMod.RemoteDataReply(channel, message_id, sdata, idata);
            ScriptSleep(3000);
        }

        public void llCloseRemoteDataChannel(string channel)
        {
            m_host.AddScriptLPS(1);
            IXMLRPC xmlrpcMod = m_ScriptEngine.World.RequestModuleInterface<IXMLRPC>();
            xmlrpcMod.CloseXMLRPCChannel((UUID)channel);
            ScriptSleep(1000);
        }

        public LSL_String llMD5String(string src, int nonce)
        {
            m_host.AddScriptLPS(1);
            return Util.Md5Hash(String.Format("{0}:{1}", src, nonce.ToString()), Encoding.UTF8);
        }

        public LSL_String llSHA1String(string src)
        {
            m_host.AddScriptLPS(1);
            return Util.SHA1Hash(src, Encoding.UTF8).ToLower();
        }

        protected ObjectShapePacket.ObjectDataBlock SetPrimitiveBlockShapeParams(SceneObjectPart part, int holeshape, LSL_Vector cut, float hollow, LSL_Vector twist, byte profileshape, byte pathcurve)
        {
            float tempFloat;                                    // Use in float expressions below to avoid byte cast precision issues.
            ObjectShapePacket.ObjectDataBlock shapeBlock = new ObjectShapePacket.ObjectDataBlock();
            if (part == null || part.ParentGroup == null || part.ParentGroup.IsDeleted)
                return shapeBlock;

            if (holeshape != (int)ScriptBaseClass.PRIM_HOLE_DEFAULT &&
                holeshape != (int)ScriptBaseClass.PRIM_HOLE_CIRCLE &&
                holeshape != (int)ScriptBaseClass.PRIM_HOLE_SQUARE &&
                holeshape != (int)ScriptBaseClass.PRIM_HOLE_TRIANGLE)
            {
                holeshape = (int)ScriptBaseClass.PRIM_HOLE_DEFAULT;
            }
            shapeBlock.PathCurve = pathcurve;
            shapeBlock.ProfileCurve = (byte)holeshape;          // Set the hole shape.
            shapeBlock.ProfileCurve += profileshape;            // Add in the profile shape.
            if (cut.x < 0f)
            {
                cut.x = 0f;
            }
            if (cut.x > 1f)
            {
                cut.x = 1f;
            }
            if (cut.y < 0f)
            {
                cut.y = 0f;
            }
            if (cut.y > 1f)
            {
                cut.y = 1f;
            }
            if (cut.y - cut.x < 0.05f)
            {
                cut.x = cut.y - 0.05f;
                if (cut.x < 0.0f)
                {
                    cut.x = 0.0f;
                    cut.y = 0.05f;
                }
            }
            shapeBlock.ProfileBegin = (ushort)(50000 * cut.x);
            shapeBlock.ProfileEnd = (ushort)(50000 * (1 - cut.y));
            if (hollow < 0f)
            {
                hollow = 0f;
            }
            // If the prim is a Cylinder, Prism, Sphere, Torus or Ring (or not a
            // Box or Tube) and the hole shape is a square, hollow is limited to
            // a max of 70%. The viewer performs its own check on this value but
            // we need to do it here also so llGetPrimitiveParams can have access
            // to the correct value.
            if (profileshape != (byte)ProfileCurve.Square &&
                holeshape == (int)ScriptBaseClass.PRIM_HOLE_SQUARE)
            {
                if (hollow > 0.70f)
                {
                    hollow = 0.70f;
                }
            }
            // Otherwise, hollow is limited to 95%. 
            else
            {
                if (hollow > 0.95f)
                {
                    hollow = 0.95f;
                }
            }
            shapeBlock.ProfileHollow = (ushort)(50000 * hollow);
            if (twist.x < -1.0f)
            {
                twist.x = -1.0f;
            }
            if (twist.x > 1.0f)
            {
                twist.x = 1.0f;
            }
            if (twist.y < -1.0f)
            {
                twist.y = -1.0f;
            }
            if (twist.y > 1.0f)
            {
                twist.y = 1.0f;
            }
            // A fairly large precision error occurs for some calculations,
            // if a float or double is directly cast to a byte or sbyte
            // variable, in both .Net and Mono. In .Net, coding
            // "(sbyte)(float)(some expression)" corrects the precision
            // errors. But this does not work for Mono. This longer coding
            // form of creating a tempoary float variable from the
            // expression first, then casting that variable to a byte or
            // sbyte, works for both .Net and Mono. These types of
            // assignments occur in SetPrimtiveBlockShapeParams and
            // SetPrimitiveShapeParams in support of llSetPrimitiveParams.
            tempFloat = (float)(100.0d * twist.x);
            shapeBlock.PathTwistBegin = (sbyte)tempFloat;
            tempFloat = (float)(100.0d * twist.y);
            shapeBlock.PathTwist = (sbyte)tempFloat;

            shapeBlock.ObjectLocalID = part.LocalId;

            part.Shape.SculptEntry = false;
            return shapeBlock;
        }

        // Prim type box, cylinder and prism.
        protected void SetPrimitiveShapeParams(SceneObjectPart part, int holeshape, LSL_Vector cut, float hollow, LSL_Vector twist, LSL_Vector taper_b, LSL_Vector topshear, byte profileshape, byte pathcurve)
        {
            if (part == null || part.ParentGroup == null || part.ParentGroup.IsDeleted)
                return;

            float tempFloat;                                    // Use in float expressions below to avoid byte cast precision issues.
            ObjectShapePacket.ObjectDataBlock shapeBlock;

            shapeBlock = SetPrimitiveBlockShapeParams(part, holeshape, cut, hollow, twist, profileshape, pathcurve);

            if (taper_b.x < 0f)
            {
                taper_b.x = 0f;
            }
            if (taper_b.x > 2f)
            {
                taper_b.x = 2f;
            }
            if (taper_b.y < 0f)
            {
                taper_b.y = 0f;
            }
            if (taper_b.y > 2f)
            {
                taper_b.y = 2f;
            }
            tempFloat = (float)(100.0d * (2.0d - taper_b.x));
            shapeBlock.PathScaleX = (byte)tempFloat;
            tempFloat = (float)(100.0d * (2.0d - taper_b.y));
            shapeBlock.PathScaleY = (byte)tempFloat;
            if (topshear.x < -0.5f)
            {
                topshear.x = -0.5f;
            }
            if (topshear.x > 0.5f)
            {
                topshear.x = 0.5f;
            }
            if (topshear.y < -0.5f)
            {
                topshear.y = -0.5f;
            }
            if (topshear.y > 0.5f)
            {
                topshear.y = 0.5f;
            }
            tempFloat = (float)(100.0d * topshear.x);
            shapeBlock.PathShearX = (byte)tempFloat;
            tempFloat = (float)(100.0d * topshear.y);
            shapeBlock.PathShearY = (byte)tempFloat;

            part.Shape.SculptEntry = false;
            part.UpdateShape(shapeBlock);
        }

        // Prim type sphere.
        protected void SetPrimitiveShapeParams(SceneObjectPart part, int holeshape, LSL_Vector cut, float hollow, LSL_Vector twist, LSL_Vector dimple, byte profileshape, byte pathcurve)
        {
            if (part == null || part.ParentGroup == null || part.ParentGroup.IsDeleted)
                return;

            ObjectShapePacket.ObjectDataBlock shapeBlock;

            shapeBlock = SetPrimitiveBlockShapeParams(part, holeshape, cut, hollow, twist, profileshape, pathcurve);

            // profile/path swapped for a sphere
            shapeBlock.PathBegin = shapeBlock.ProfileBegin;
            shapeBlock.PathEnd = shapeBlock.ProfileEnd;

            shapeBlock.PathScaleX = 100;
            shapeBlock.PathScaleY = 100;

            if (dimple.x < 0f)
            {
                dimple.x = 0f;
            }
            if (dimple.x > 1f)
            {
                dimple.x = 1f;
            }
            if (dimple.y < 0f)
            {
                dimple.y = 0f;
            }
            if (dimple.y > 1f)
            {
                dimple.y = 1f;
            }
            if (dimple.y - cut.x < 0.05f)
            {
                dimple.x = cut.y - 0.05f;
            }
            shapeBlock.ProfileBegin = (ushort)(50000 * dimple.x);
            shapeBlock.ProfileEnd   = (ushort)(50000 * (1 - dimple.y));

            part.Shape.SculptEntry = false;
            part.UpdateShape(shapeBlock);
        }

        // Prim type torus, tube and ring.
        protected void SetPrimitiveShapeParams(SceneObjectPart part, int holeshape, LSL_Vector cut, float hollow, LSL_Vector twist, LSL_Vector holesize, LSL_Vector topshear, LSL_Vector profilecut, LSL_Vector taper_a, float revolutions, float radiusoffset, float skew, byte profileshape, byte pathcurve)
        {
            if (part == null || part.ParentGroup == null || part.ParentGroup.IsDeleted)
                return;

            float tempFloat;                                    // Use in float expressions below to avoid byte cast precision issues.
            ObjectShapePacket.ObjectDataBlock shapeBlock;

            shapeBlock = SetPrimitiveBlockShapeParams(part, holeshape, cut, hollow, twist, profileshape, pathcurve);

            // profile/path swapped for a torrus, tube, ring
            shapeBlock.PathBegin = shapeBlock.ProfileBegin;
            shapeBlock.PathEnd = shapeBlock.ProfileEnd;

            if (holesize.x < 0.05f)
            {
                holesize.x = 0.05f;
            }
            if (holesize.x > 1f)
            {
                holesize.x = 1f;
            }
            if (holesize.y < 0.05f)
            {
                holesize.y = 0.05f;
            }
            if (holesize.y > 0.5f)
            {
                holesize.y = 0.5f;
            }
            tempFloat = (float)(100.0d * (2.0d - holesize.x));
            shapeBlock.PathScaleX = (byte)tempFloat;
            tempFloat = (float)(100.0d * (2.0d - holesize.y));
            shapeBlock.PathScaleY = (byte)tempFloat;
            if (topshear.x < -0.5f)
            {
                topshear.x = -0.5f;
            }
            if (topshear.x > 0.5f)
            {
                topshear.x = 0.5f;
            }
            if (topshear.y < -0.5f)
            {
                topshear.y = -0.5f;
            }
            if (topshear.y > 0.5f)
            {
                topshear.y = 0.5f;
            }
            tempFloat = (float)(100.0d * topshear.x);
            shapeBlock.PathShearX = (byte)tempFloat;
            tempFloat = (float)(100.0d * topshear.y);
            shapeBlock.PathShearY = (byte)tempFloat;
            if (profilecut.x < 0f)
            {
                profilecut.x = 0f;
            }
            if (profilecut.x > 1f)
            {
                profilecut.x = 1f;
            }
            if (profilecut.y < 0f)
            {
                profilecut.y = 0f;
            }
            if (profilecut.y > 1f)
            {
                profilecut.y = 1f;
            }
            if (profilecut.y - profilecut.x < 0.05f)
            {
                profilecut.x = profilecut.y - 0.05f;
                if (profilecut.x < 0.0f)
                {
                    profilecut.x = 0.0f;
                    profilecut.y = 0.05f;
                }
            }
            shapeBlock.ProfileBegin = (ushort)(50000 * profilecut.x);
            shapeBlock.ProfileEnd = (ushort)(50000 * (1 - profilecut.y));
            if (taper_a.x < -1f)
            {
                taper_a.x = -1f;
            }
            if (taper_a.x > 1f)
            {
                taper_a.x = 1f;
            }
            if (taper_a.y < -1f)
            {
                taper_a.y = -1f;
            }
            if (taper_a.y > 1f)
            {
                taper_a.y = 1f;
            }
            tempFloat = (float)(100.0d * taper_a.x);
            shapeBlock.PathTaperX = (sbyte)tempFloat;
            tempFloat = (float)(100.0d * taper_a.y);
            shapeBlock.PathTaperY = (sbyte)tempFloat;
            if (revolutions < 1f)
            {
                revolutions = 1f;
            }
            if (revolutions > 4f)
            {
                revolutions = 4f;
            }
            tempFloat = 66.66667f * (revolutions - 1.0f);
            shapeBlock.PathRevolutions = (byte)tempFloat;
            // limits on radiusoffset depend on revolutions and hole size (how?) seems like the maximum range is 0 to 1
            if (radiusoffset < 0f)
            {
                radiusoffset = 0f;
            }
            if (radiusoffset > 1f)
            {
                radiusoffset = 1f;
            }
            tempFloat = 100.0f * radiusoffset;
            shapeBlock.PathRadiusOffset = (sbyte)tempFloat;
            if (skew < -0.95f)
            {
                skew = -0.95f;
            }
            if (skew > 0.95f)
            {
                skew = 0.95f;
            }
            tempFloat = 100.0f * skew;
            shapeBlock.PathSkew = (sbyte)tempFloat;

            part.Shape.SculptEntry = false;
            part.UpdateShape(shapeBlock);
        }

        // Prim type sculpt.
        protected void SetPrimitiveShapeParams(SceneObjectPart part, string map, int type, byte pathcurve)
        {
            if (part == null || part.ParentGroup == null || part.ParentGroup.IsDeleted)
                return;

            ObjectShapePacket.ObjectDataBlock shapeBlock = new ObjectShapePacket.ObjectDataBlock();
            UUID sculptId;

            if (!UUID.TryParse(map, out sculptId))
            {
                sculptId = InventoryKey(map, (int)AssetType.Texture);
            }

            if (sculptId == UUID.Zero)
                return;

            shapeBlock.PathCurve = pathcurve;
            shapeBlock.ObjectLocalID = part.LocalId;
            shapeBlock.PathScaleX = 100;
            shapeBlock.PathScaleY = 150;

            int flag = type & (ScriptBaseClass.PRIM_SCULPT_FLAG_INVERT | ScriptBaseClass.PRIM_SCULPT_FLAG_MIRROR);

            if (type != (ScriptBaseClass.PRIM_SCULPT_TYPE_CYLINDER | flag) &&
                type != (ScriptBaseClass.PRIM_SCULPT_TYPE_PLANE | flag) &&
                type != (ScriptBaseClass.PRIM_SCULPT_TYPE_SPHERE | flag) &&
                type != (ScriptBaseClass.PRIM_SCULPT_TYPE_TORUS | flag))
            {
                // default
                type = type | (int)ScriptBaseClass.PRIM_SCULPT_TYPE_SPHERE;
            }

            part.Shape.SetSculptProperties((byte)type, sculptId);
            part.Shape.SculptEntry = true;
            part.UpdateShape(shapeBlock);
        }

        public void llSetPrimitiveParams(LSL_List rules)
        {
            m_host.AddScriptLPS(1);
            SetPrimParams(m_host, rules);

            ScriptSleep(200);
        }

        public void llSetLinkPrimitiveParamsFast(int linknumber, LSL_List rules)
        {
            m_host.AddScriptLPS(1);

            setLinkPrimParams(linknumber, rules);
        }

        private void setLinkPrimParams(int linknumber, LSL_List rules)
        {
            List<SceneObjectPart> parts = GetLinkParts(linknumber);
            List<ScenePresence> avatars = GetLinkAvatars(linknumber);
            if (parts.Count>0)
            {
                try
                {
                    parts[0].ParentGroup.areUpdatesSuspended = true;
                    foreach (SceneObjectPart part in parts)
                        SetPrimParams(part, rules);
                }
                finally
                {
                    parts[0].ParentGroup.areUpdatesSuspended = false;
                }
            }
            if (avatars.Count > 0)
            {
                foreach (ScenePresence avatar in avatars)
                    SetPrimParams(avatar, rules);
            }
        }

        private void SetPhysicsMaterial(SceneObjectPart part, int material_bits,
                float material_density, float material_friction,
                float material_restitution, float material_gravity_modifier)
        {
            ExtraPhysicsData physdata = new ExtraPhysicsData();
            physdata.PhysShapeType = (PhysShapeType)part.PhysicsShapeType;
            physdata.Density = part.Density;
            physdata.Friction = part.Friction;
            physdata.Bounce = part.Bounciness;
            physdata.GravitationModifier = part.GravityModifier;

            if ((material_bits & (int)ScriptBaseClass.DENSITY) != 0)
                physdata.Density = material_density;
            if ((material_bits & (int)ScriptBaseClass.FRICTION) != 0)
                physdata.Friction = material_friction;
            if ((material_bits & (int)ScriptBaseClass.RESTITUTION) != 0)
                physdata.Bounce = material_restitution;
            if ((material_bits & (int)ScriptBaseClass.GRAVITY_MULTIPLIER) != 0)
                physdata.GravitationModifier = material_gravity_modifier;

            part.UpdateExtraPhysics(physdata);
        }

        public void llSetPhysicsMaterial(int material_bits,
                float material_gravity_modifier, float material_restitution,
                float material_friction, float material_density)
        {
            SetPhysicsMaterial(m_host, material_bits, material_density, material_friction, material_restitution, material_gravity_modifier);
        }

        public void llSetLinkPrimitiveParams(int linknumber, LSL_List rules)
        {
            llSetLinkPrimitiveParamsFast(linknumber, rules);
            ScriptSleep(200);
        }

        protected void SetPrimParams(ScenePresence av, LSL_List rules)
        {
            //This is a special version of SetPrimParams to deal with avatars which are sat on the linkset.
            //We only support PRIM_POSITION and PRIM_ROTATION

            int idx = 0;

            while (idx < rules.Length)
            {
                int code = rules.GetLSLIntegerItem(idx++);

                int remain = rules.Length - idx;

                switch (code)
                {
                    case (int)ScriptBaseClass.PRIM_POSITION:
                        {
                            if (remain < 1)
                                return;
                            LSL_Vector v;
                            v = rules.GetVector3Item(idx++);

                            SceneObjectPart part = World.GetSceneObjectPart(av.ParentID);
                            if (part == null)
                                break;

                            LSL_Rotation localRot = ScriptBaseClass.ZERO_ROTATION;
                            LSL_Vector localPos = ScriptBaseClass.ZERO_VECTOR;
                            if (llGetLinkNumber() > 1)
                            {
                                localRot = llGetLocalRot();
                                localPos = llGetLocalPos();
                            }

                            v -= localPos;
                            v /= localRot;

                            LSL_Vector sitOffset = (llRot2Up(new LSL_Rotation(av.Rotation.X, av.Rotation.Y, av.Rotation.Z, av.Rotation.W)) * av.Appearance.AvatarHeight * 0.02638f);
                            
                            v = v + 2 * sitOffset;

                            av.OffsetPosition = new Vector3((float)v.x, (float)v.y, (float)v.z);
                            av.SendAvatarDataToAllAgents();

                        }
                        break;

                    case (int)ScriptBaseClass.PRIM_ROTATION:
                        {
                            if (remain < 1)
                                return;

                            LSL_Rotation localRot = ScriptBaseClass.ZERO_ROTATION;
                            LSL_Vector localPos = ScriptBaseClass.ZERO_VECTOR;
                            if (llGetLinkNumber() > 1)
                            {
                                localRot = llGetLocalRot();
                                localPos = llGetLocalPos();
                            }

                            LSL_Rotation r;
                            r = rules.GetQuaternionItem(idx++);
                            r = r * llGetRootRotation() / localRot;
                            av.Rotation = new Quaternion((float)r.x, (float)r.y, (float)r.z, (float)r.s);
                            av.SendAvatarDataToAllAgents();
                        }
                        break;
                }
            }
        }

        protected void SetPrimParams(SceneObjectPart part, LSL_List rules)
        {
            if (part == null || part.ParentGroup == null || part.ParentGroup.IsDeleted)
                return;

            int idx = 0;

            bool positionChanged = false;
            LSL_Vector currentPosition = GetPartLocalPos(part);

            try
            {
                while (idx < rules.Length)
                {
                    int code = rules.GetLSLIntegerItem(idx++);

                    int remain = rules.Length - idx;

                    int face;
                    LSL_Vector v;

                    switch (code)
                    {
                        case (int)ScriptBaseClass.PRIM_POSITION:
                            if (remain < 1)
                                return;

                            v=rules.GetVector3Item(idx++);
                            positionChanged = true;
                            currentPosition = GetSetPosTarget(part, v, currentPosition);

                            break;
                        case (int)ScriptBaseClass.PRIM_POS_LOCAL:
                            if (remain < 1)
                                return;

                            v=rules.GetVector3Item(idx++);
                            positionChanged = true;
                            currentPosition = GetSetPosTarget(part, v, currentPosition);

                            break;
                        case (int)ScriptBaseClass.PRIM_SIZE:
                            if (remain < 1)
                                return;

                            v=rules.GetVector3Item(idx++);
                            SetScale(part, v);

                            break;
                        case (int)ScriptBaseClass.PRIM_ROTATION:
                            if (remain < 1)
                                return;

                            LSL_Rotation q = rules.GetQuaternionItem(idx++);
                            // try to let this work as in SL...
                            if (part.ParentID == 0)
                            {
                                // special case: If we are root, rotate complete SOG to new rotation
                                SetRot(part, Rot2Quaternion(q));
                            }
                            else
                            {
                                // we are a child. The rotation values will be set to the one of root modified by rot, as in SL. Don't ask.
                                SceneObjectPart rootPart = part.ParentGroup.RootPart;
                                SetRot(part, rootPart.RotationOffset * Rot2Quaternion(q));
                            }

                            break;

                        case (int)ScriptBaseClass.PRIM_TYPE:
                            if (remain < 3)
                                return;

                            code = (int)rules.GetLSLIntegerItem(idx++);

                            remain = rules.Length - idx;
                            float hollow;
                            LSL_Vector twist;
                            LSL_Vector taper_b;
                            LSL_Vector topshear;
                            float revolutions;
                            float radiusoffset;
                            float skew;
                            LSL_Vector holesize;
                            LSL_Vector profilecut;

                            switch (code)
                            {
                                case (int)ScriptBaseClass.PRIM_TYPE_BOX:
                                    if (remain < 6)
                                        return;

                                    face = (int)rules.GetLSLIntegerItem(idx++);
                                    v = rules.GetVector3Item(idx++); // cut
                                    hollow = (float)rules.GetLSLFloatItem(idx++);
                                    twist = rules.GetVector3Item(idx++);
                                    taper_b = rules.GetVector3Item(idx++);
                                    topshear = rules.GetVector3Item(idx++);

                                    SetPrimitiveShapeParams(part, face, v, hollow, twist, taper_b, topshear,
                                        (byte)ProfileShape.Square, (byte)Extrusion.Straight);
                                    break;

                                case (int)ScriptBaseClass.PRIM_TYPE_CYLINDER:
                                    if (remain < 6)
                                        return;

                                    face = (int)rules.GetLSLIntegerItem(idx++); // holeshape
                                    v = rules.GetVector3Item(idx++); // cut
                                    hollow = (float)rules.GetLSLFloatItem(idx++);
                                    twist = rules.GetVector3Item(idx++);
                                    taper_b = rules.GetVector3Item(idx++);
                                    topshear = rules.GetVector3Item(idx++);
                                    SetPrimitiveShapeParams(part, face, v, hollow, twist, taper_b, topshear,
                                        (byte)ProfileShape.Circle, (byte)Extrusion.Straight);
                                    break;

                                case (int)ScriptBaseClass.PRIM_TYPE_PRISM:
                                    if (remain < 6)
                                        return;

                                    face = (int)rules.GetLSLIntegerItem(idx++); // holeshape
                                    v = rules.GetVector3Item(idx++); //cut
                                    hollow = (float)rules.GetLSLFloatItem(idx++);
                                    twist = rules.GetVector3Item(idx++);
                                    taper_b = rules.GetVector3Item(idx++);
                                    topshear = rules.GetVector3Item(idx++);
                                    SetPrimitiveShapeParams(part, face, v, hollow, twist, taper_b, topshear,
                                        (byte)ProfileShape.EquilateralTriangle, (byte)Extrusion.Straight);
                                    break;

                                case (int)ScriptBaseClass.PRIM_TYPE_SPHERE:
                                    if (remain < 5)
                                        return;

                                    face = (int)rules.GetLSLIntegerItem(idx++); // holeshape
                                    v = rules.GetVector3Item(idx++); // cut
                                    hollow = (float)rules.GetLSLFloatItem(idx++);
                                    twist = rules.GetVector3Item(idx++);
                                    taper_b = rules.GetVector3Item(idx++); // dimple
                                    SetPrimitiveShapeParams(part, face, v, hollow, twist, taper_b,
                                        (byte)ProfileShape.HalfCircle, (byte)Extrusion.Curve1);
                                    break;

                                case (int)ScriptBaseClass.PRIM_TYPE_TORUS:
                                    if (remain < 11)
                                        return;

                                    face = (int)rules.GetLSLIntegerItem(idx++); // holeshape
                                    v = rules.GetVector3Item(idx++); //cut
                                    hollow = (float)rules.GetLSLFloatItem(idx++);
                                    twist = rules.GetVector3Item(idx++);
                                    holesize = rules.GetVector3Item(idx++);
                                    topshear = rules.GetVector3Item(idx++);
                                    profilecut = rules.GetVector3Item(idx++);
                                    taper_b = rules.GetVector3Item(idx++); // taper_a
                                    revolutions = (float)rules.GetLSLFloatItem(idx++);
                                    radiusoffset = (float)rules.GetLSLFloatItem(idx++);
                                    skew = (float)rules.GetLSLFloatItem(idx++);
                                    SetPrimitiveShapeParams(part, face, v, hollow, twist, holesize, topshear, profilecut, taper_b,
                                        revolutions, radiusoffset, skew, (byte)ProfileShape.Circle, (byte)Extrusion.Curve1);
                                    break;

                                case (int)ScriptBaseClass.PRIM_TYPE_TUBE:
                                    if (remain < 11)
                                        return;

                                    face = (int)rules.GetLSLIntegerItem(idx++); // holeshape
                                    v = rules.GetVector3Item(idx++); //cut
                                    hollow = (float)rules.GetLSLFloatItem(idx++);
                                    twist = rules.GetVector3Item(idx++);
                                    holesize = rules.GetVector3Item(idx++);
                                    topshear = rules.GetVector3Item(idx++);
                                    profilecut = rules.GetVector3Item(idx++);
                                    taper_b = rules.GetVector3Item(idx++); // taper_a
                                    revolutions = (float)rules.GetLSLFloatItem(idx++);
                                    radiusoffset = (float)rules.GetLSLFloatItem(idx++);
                                    skew = (float)rules.GetLSLFloatItem(idx++);
                                    SetPrimitiveShapeParams(part, face, v, hollow, twist, holesize, topshear, profilecut, taper_b,
                                        revolutions, radiusoffset, skew, (byte)ProfileShape.Square, (byte)Extrusion.Curve1);
                                    break;

                                case (int)ScriptBaseClass.PRIM_TYPE_RING:
                                    if (remain < 11)
                                        return;

                                    face = (int)rules.GetLSLIntegerItem(idx++); // holeshape
                                    v = rules.GetVector3Item(idx++); //cut
                                    hollow = (float)rules.GetLSLFloatItem(idx++);
                                    twist = rules.GetVector3Item(idx++);
                                    holesize = rules.GetVector3Item(idx++);
                                    topshear = rules.GetVector3Item(idx++);
                                    profilecut = rules.GetVector3Item(idx++);
                                    taper_b = rules.GetVector3Item(idx++); // taper_a
                                    revolutions = (float)rules.GetLSLFloatItem(idx++);
                                    radiusoffset = (float)rules.GetLSLFloatItem(idx++);
                                    skew = (float)rules.GetLSLFloatItem(idx++);
                                    SetPrimitiveShapeParams(part, face, v, hollow, twist, holesize, topshear, profilecut, taper_b,
                                        revolutions, radiusoffset, skew, (byte)ProfileShape.EquilateralTriangle, (byte)Extrusion.Curve1);
                                    break;

                                case (int)ScriptBaseClass.PRIM_TYPE_SCULPT:
                                    if (remain < 2)
                                        return;

                                    string map = rules.Data[idx++].ToString();
                                    face = (int)rules.GetLSLIntegerItem(idx++); // type
                                    SetPrimitiveShapeParams(part, map, face, (byte)Extrusion.Curve1);
                                    break;
                            }

                            break;

                        case (int)ScriptBaseClass.PRIM_TEXTURE:
                            if (remain < 5)
                                return;

                            face=(int)rules.GetLSLIntegerItem(idx++);
                            string tex=rules.Data[idx++].ToString();
                            LSL_Vector repeats=rules.GetVector3Item(idx++);
                            LSL_Vector offsets=rules.GetVector3Item(idx++);
                            double rotation=(double)rules.GetLSLFloatItem(idx++);

                            SetTexture(part, tex, face);
                            ScaleTexture(part, repeats.x, repeats.y, face);
                            OffsetTexture(part, offsets.x, offsets.y, face);
                            RotateTexture(part, rotation, face);

                            break;

                        case (int)ScriptBaseClass.PRIM_COLOR:
                            if (remain < 3)
                                return;

                            face=(int)rules.GetLSLIntegerItem(idx++);
                            LSL_Vector color=rules.GetVector3Item(idx++);
                            double alpha=(double)rules.GetLSLFloatItem(idx++);

                            part.SetFaceColor(new Vector3((float)color.x, (float)color.y, (float)color.z), face);
                            SetAlpha(part, alpha, face);

                            break;

                        case (int)ScriptBaseClass.PRIM_FLEXIBLE:
                            if (remain < 7)
                                return;

                            bool flexi = rules.GetLSLIntegerItem(idx++);
                            int softness = rules.GetLSLIntegerItem(idx++);
                            float gravity = (float)rules.GetLSLFloatItem(idx++);
                            float friction = (float)rules.GetLSLFloatItem(idx++);
                            float wind = (float)rules.GetLSLFloatItem(idx++);
                            float tension = (float)rules.GetLSLFloatItem(idx++);
                            LSL_Vector force = rules.GetVector3Item(idx++);

                            SetFlexi(part, flexi, softness, gravity, friction, wind, tension, force);

                            break;

                        case (int)ScriptBaseClass.PRIM_POINT_LIGHT:
                            if (remain < 5)
                                return;
                            bool light = rules.GetLSLIntegerItem(idx++);
                            LSL_Vector lightcolor = rules.GetVector3Item(idx++);
                            float intensity = (float)rules.GetLSLFloatItem(idx++);
                            float radius = (float)rules.GetLSLFloatItem(idx++);
                            float falloff = (float)rules.GetLSLFloatItem(idx++);

                            SetPointLight(part, light, lightcolor, intensity, radius, falloff);

                            break;

                        case (int)ScriptBaseClass.PRIM_GLOW:
                            if (remain < 2)
                                return;
                            face = rules.GetLSLIntegerItem(idx++);
                            float glow = (float)rules.GetLSLFloatItem(idx++);

                            SetGlow(part, face, glow);

                            break;

                        case (int)ScriptBaseClass.PRIM_BUMP_SHINY:
                            if (remain < 3)
                                return;
                            face = (int)rules.GetLSLIntegerItem(idx++);
                            int shiny = (int)rules.GetLSLIntegerItem(idx++);
                            Bumpiness bump = (Bumpiness)Convert.ToByte((int)rules.GetLSLIntegerItem(idx++));

                            SetShiny(part, face, shiny, bump);

                            break;

                         case (int)ScriptBaseClass.PRIM_FULLBRIGHT:
                             if (remain < 2)
                                 return;
                             face = rules.GetLSLIntegerItem(idx++);
                             bool st = rules.GetLSLIntegerItem(idx++);
                             SetFullBright(part, face , st);
                             break;

                         case (int)ScriptBaseClass.PRIM_MATERIAL:
                             if (remain < 1)
                                 return;
                             int mat = rules.GetLSLIntegerItem(idx++);
                             if (mat < 0 || mat > 7)
                                 return;

                             part.Material = Convert.ToByte(mat);
                             break;

                         case (int)ScriptBaseClass.PRIM_PHANTOM:
                             if (remain < 1)
                                 return;

                             string ph = rules.Data[idx++].ToString();
                             m_host.ParentGroup.ScriptSetPhantomStatus(ph.Equals("1"));

                             break;

                         case (int)ScriptBaseClass.PRIM_PHYSICS:
                            if (remain < 1)
                                 return;
                             string phy = rules.Data[idx++].ToString();
                             bool physics;

                             if (phy.Equals("1"))
                                 physics = true;
                             else
                                 physics = false;

                             part.ScriptSetPhysicsStatus(physics);
                             break;

                        case (int)ScriptBaseClass.PRIM_PHYSICS_SHAPE_TYPE:
                            if (remain < 1)
                                return;

                            int shape_type = rules.GetLSLIntegerItem(idx++);

                            ExtraPhysicsData physdata = new ExtraPhysicsData();
                            physdata.Density = part.Density;
                            physdata.Bounce = part.Bounciness;
                            physdata.GravitationModifier = part.GravityModifier;
                            physdata.PhysShapeType = (PhysShapeType)shape_type;

                            part.UpdateExtraPhysics(physdata);

                            break;

                        case (int)ScriptBaseClass.PRIM_PHYSICS_MATERIAL:
                            if (remain < 5)
                                return;

                            int material_bits = rules.GetLSLIntegerItem(idx++);
                            float material_density = (float)rules.GetLSLFloatItem(idx++);
                            float material_friction = (float)rules.GetLSLFloatItem(idx++);
                            float material_restitution = (float)rules.GetLSLFloatItem(idx++);
                            float material_gravity_modifier = (float)rules.GetLSLFloatItem(idx++);

                            SetPhysicsMaterial(part, material_bits, material_density, material_friction, material_restitution, material_gravity_modifier);

                            break;

                        case (int)ScriptBaseClass.PRIM_TEMP_ON_REZ:
                            if (remain < 1)
                                return;
                            string temp = rules.Data[idx++].ToString();

                            m_host.ParentGroup.ScriptSetTemporaryStatus(temp.Equals("1"));

                            break;

                        case (int)ScriptBaseClass.PRIM_TEXGEN:
                            if (remain < 2)
                                return;
                                //face,type
                            face = rules.GetLSLIntegerItem(idx++);
                            int style = rules.GetLSLIntegerItem(idx++);
                            SetTexGen(part, face, style);
                            break;
                        case (int)ScriptBaseClass.PRIM_TEXT:
                            if (remain < 3)
                                return;
                            string primText = rules.GetLSLStringItem(idx++);
                            LSL_Vector primTextColor = rules.GetVector3Item(idx++);
                            LSL_Float primTextAlpha = rules.GetLSLFloatItem(idx++);
                            Vector3 av3 = new Vector3(Util.Clip((float)primTextColor.x, 0.0f, 1.0f),
                                          Util.Clip((float)primTextColor.y, 0.0f, 1.0f),
                                          Util.Clip((float)primTextColor.z, 0.0f, 1.0f));
                            part.SetText(primText, av3, Util.Clip((float)primTextAlpha, 0.0f, 1.0f));

                            break;
                        case (int)ScriptBaseClass.PRIM_NAME:
                            if (remain < 1)
                                return;
                            string primName = rules.GetLSLStringItem(idx++);
                            part.Name = primName;
                            break;
                        case (int)ScriptBaseClass.PRIM_DESC:
                            if (remain < 1)
                                return;
                            string primDesc = rules.GetLSLStringItem(idx++);
                            part.Description = primDesc;
                            break;
                        case (int)ScriptBaseClass.PRIM_ROT_LOCAL:
                            if (remain < 1)
                                return;
                            LSL_Rotation lr = rules.GetQuaternionItem(idx++);
                            SetRot(part, Rot2Quaternion(lr));
                            break;
                        case (int)ScriptBaseClass.PRIM_OMEGA:
                            if (remain < 3)
                                return;
                            LSL_Vector axis = rules.GetVector3Item(idx++);
                            LSL_Float spinrate = rules.GetLSLFloatItem(idx++);
                            LSL_Float gain = rules.GetLSLFloatItem(idx++);
                            TargetOmega(part, axis, (double)spinrate, (double)gain);
                            break;
                        case (int)ScriptBaseClass.PRIM_LINK_TARGET:
                            if (remain < 3) // setting to 3 on the basis that parsing any usage of PRIM_LINK_TARGET that has nothing following it is pointless.
                                return;
                            LSL_Integer new_linknumber = rules.GetLSLIntegerItem(idx++);
                            LSL_List new_rules = rules.GetSublist(idx, -1);
                            setLinkPrimParams((int)new_linknumber, new_rules);

                            return;
                    }
                }
            }
            finally
            {
                if (positionChanged)
                {
                    if (part.ParentGroup.RootPart == part)
                    {
                        SceneObjectGroup parent = part.ParentGroup;
                        Util.FireAndForget(delegate(object x) {
                            parent.UpdateGroupPosition(new Vector3((float)currentPosition.x, (float)currentPosition.y, (float)currentPosition.z));
                        });
                    }
                    else
                    {
                        part.OffsetPosition = new Vector3((float)currentPosition.x, (float)currentPosition.y, (float)currentPosition.z);
                        SceneObjectGroup parent = part.ParentGroup;
                        parent.HasGroupChanged = true;
                        parent.ScheduleGroupForTerseUpdate();
                    }
                }
            }

            if (positionChanged)
            {
                if (part.ParentGroup.RootPart == part)
                {
                    SceneObjectGroup parent = part.ParentGroup;
                    Util.FireAndForget(delegate(object x) {
                        parent.UpdateGroupPosition(new Vector3((float)currentPosition.x, (float)currentPosition.y, (float)currentPosition.z));
                    });
                }
                else
                {
                    part.OffsetPosition = new Vector3((float)currentPosition.x, (float)currentPosition.y, (float)currentPosition.z);
                    SceneObjectGroup parent = part.ParentGroup;
                    parent.HasGroupChanged = true;
                    parent.ScheduleGroupForTerseUpdate();
                }    
            }
        }

        public LSL_String llStringToBase64(string str)
        {
            m_host.AddScriptLPS(1);
            try
            {
                byte[] encData_byte = new byte[str.Length];
                encData_byte = Util.UTF8.GetBytes(str);
                string encodedData = Convert.ToBase64String(encData_byte);
                return encodedData;
            }
            catch (Exception e)
            {
                throw new Exception("Error in base64Encode" + e.Message);
            }
        }

        public LSL_String llBase64ToString(string str)
        {
            m_host.AddScriptLPS(1);
            try
            {
                return Util.Base64ToString(str);
            }
            catch (Exception e)
            {
                throw new Exception("Error in base64Decode" + e.Message);
            }
        }

        public LSL_String llXorBase64Strings(string str1, string str2)
        {
            m_host.AddScriptLPS(1);
            Deprecated("llXorBase64Strings");
            ScriptSleep(300);
            return String.Empty;
        }

        public void llRemoteDataSetRegion()
        {
            m_host.AddScriptLPS(1);
            Deprecated("llRemoteDataSetRegion");
        }

        public LSL_Float llLog10(double val)
        {
            m_host.AddScriptLPS(1);
            return (double)Math.Log10(val);
        }

        public LSL_Float llLog(double val)
        {
            m_host.AddScriptLPS(1);
            return (double)Math.Log(val);
        }

        public LSL_List llGetAnimationList(string id)
        {
            m_host.AddScriptLPS(1);

            LSL_List l = new LSL_List();
            ScenePresence av = World.GetScenePresence((UUID)id);
            if (av == null || av.IsChildAgent) // only if in the region
                return l;
            UUID[] anims;
            anims = av.Animator.GetAnimationArray();
            foreach (UUID foo in anims)
                l.Add(new LSL_Key(foo.ToString()));
            return l;
        }

        public void llSetParcelMusicURL(string url)
        {
            m_host.AddScriptLPS(1);

            ILandObject land = World.LandChannel.GetLandObject(m_host.AbsolutePosition.X, m_host.AbsolutePosition.Y);

            if (land.LandData.OwnerID != m_host.OwnerID)
                return;

            land.SetMusicUrl(url);

            ScriptSleep(2000);
        }

        public LSL_String llGetParcelMusicURL()
        {
            m_host.AddScriptLPS(1);

            ILandObject land = World.LandChannel.GetLandObject(m_host.AbsolutePosition.X, m_host.AbsolutePosition.Y);

            if (land.LandData.OwnerID != m_host.OwnerID)
                return String.Empty;

            return land.GetMusicUrl();
        }

        public LSL_Vector llGetRootPosition()
        {
            m_host.AddScriptLPS(1);
            return new LSL_Vector(m_host.ParentGroup.AbsolutePosition.X, m_host.ParentGroup.AbsolutePosition.Y,
                                  m_host.ParentGroup.AbsolutePosition.Z);
        }

        /// <summary>
        /// http://lslwiki.net/lslwiki/wakka.php?wakka=llGetRot
        /// http://lslwiki.net/lslwiki/wakka.php?wakka=ChildRotation
        /// Also tested in sl in regards to the behaviour in attachments/mouselook
        /// In the root prim:-
        ///     Returns the object rotation if not attached
        ///     Returns the avatars rotation if attached
        ///     Returns the camera rotation if attached and the avatar is in mouselook
        /// </summary>
        public LSL_Rotation llGetRootRotation()
        {
            m_host.AddScriptLPS(1);
            Quaternion q;
            if (m_host.ParentGroup.AttachmentPoint != 0)
            {
                ScenePresence avatar = World.GetScenePresence(m_host.ParentGroup.AttachedAvatar);
                if (avatar != null)
                    if ((avatar.AgentControlFlags & (uint)AgentManager.ControlFlags.AGENT_CONTROL_MOUSELOOK) != 0)
                        q = avatar.CameraRotation; // Mouselook
                    else
                        q = avatar.Rotation; // Currently infrequently updated so may be inaccurate
                else
                    q = m_host.ParentGroup.GroupRotation; // Likely never get here but just in case
            }
            else
                q = m_host.ParentGroup.GroupRotation; // just the group rotation
            return new LSL_Rotation(q.X, q.Y, q.Z, q.W);
        }

        public LSL_String llGetObjectDesc()
        {
            return m_host.Description!=null?m_host.Description:String.Empty;
        }

        public void llSetObjectDesc(string desc)
        {
            m_host.AddScriptLPS(1);
            m_host.Description = desc!=null?desc:String.Empty;
        }

        public LSL_String llGetCreator()
        {
            m_host.AddScriptLPS(1);
            return m_host.CreatorID.ToString();
        }

        public LSL_String llGetTimestamp()
        {
            m_host.AddScriptLPS(1);
            return DateTime.Now.ToUniversalTime().ToString("yyyy-MM-ddTHH:mm:ss.fffffffZ");
        }

        public LSL_Integer llGetNumberOfPrims()
        {
            m_host.AddScriptLPS(1);
            int avatarCount = m_host.ParentGroup.GetLinkedAvatars().Count;
            
            return m_host.ParentGroup.PrimCount + avatarCount;
        }

        /// <summary>
        /// A partial implementation.
        /// http://lslwiki.net/lslwiki/wakka.php?wakka=llGetBoundingBox
        /// So far only valid for standing/flying/ground sitting avatars and single prim objects.
        /// If the object has multiple prims and/or a sitting avatar then the bounding
        /// box is for the root prim only.
        /// </summary>
        public LSL_List llGetBoundingBox(string obj)
        {
            m_host.AddScriptLPS(1);
            UUID objID = UUID.Zero;
            LSL_List result = new LSL_List();

            // If the ID is not valid, return null result
            if (!UUID.TryParse(obj, out objID))
            {
                result.Add(new LSL_Vector());
                result.Add(new LSL_Vector());
                return result;
            }

            // Check if this is an attached prim. If so, replace
            // the UUID with the avatar UUID and report it's bounding box
            SceneObjectPart part = World.GetSceneObjectPart(objID);
            if (part != null && part.ParentGroup.IsAttachment)
                objID = part.ParentGroup.AttachedAvatar;

            // Find out if this is an avatar ID. If so, return it's box
            ScenePresence presence = World.GetScenePresence(objID);
            if (presence != null)
            {
                // As per LSL Wiki, there is no difference between sitting
                // and standing avatar since server 1.36
                LSL_Vector lower;
                LSL_Vector upper;
                if (presence.Animator.Animations.DefaultAnimation.AnimID 
                    == AnimationSet.Animations.AnimsUUID["SIT_GROUND_CONSTRAINED"])
                {
<<<<<<< HEAD
                    // This is for ground sitting avatars
                    float height = presence.Appearance.AvatarHeight / 2.66666667f;
                    lower = new LSL_Vector(-0.3375f, -0.45f, height * -1.0f);
                    upper = new LSL_Vector(0.3375f, 0.45f, 0.0f);
=======
                    LSL_Vector lower;
                    LSL_Vector upper;
                    if (presence.Animator.Animations.DefaultAnimation.AnimID
                        == DefaultAvatarAnimations.AnimsUUID["SIT_GROUND_CONSTRAINED"])
                    {
                        // This is for ground sitting avatars
                        float height = presence.Appearance.AvatarHeight / 2.66666667f;
                        lower = new LSL_Vector(-0.3375f, -0.45f, height * -1.0f);
                        upper = new LSL_Vector(0.3375f, 0.45f, 0.0f);
                    }
                    else
                    {
                        // This is for standing/flying avatars
                        float height = presence.Appearance.AvatarHeight / 2.0f;
                        lower = new LSL_Vector(-0.225f, -0.3f, height * -1.0f);
                        upper = new LSL_Vector(0.225f, 0.3f, height + 0.05f);
                    }
                    result.Add(lower);
                    result.Add(upper);
                    return result;
>>>>>>> b5d0bc24
                }
                else
                {
                    // This is for standing/flying avatars
                    float height = presence.Appearance.AvatarHeight / 2.0f;
                    lower = new LSL_Vector(-0.225f, -0.3f, height * -1.0f);
                    upper = new LSL_Vector(0.225f, 0.3f, height + 0.05f);
                }

                // Adjust to the documented error offsets (see LSL Wiki)
                lower += new LSL_Vector(0.05f, 0.05f, 0.05f);
                upper -= new LSL_Vector(0.05f, 0.05f, 0.05f);

                if (lower.x > upper.x)
                    lower.x = upper.x;
                if (lower.y > upper.y)
                    lower.y = upper.y;
                if (lower.z > upper.z)
                    lower.z = upper.z;

                result.Add(lower);
                result.Add(upper);
                return result;
            }

            part = World.GetSceneObjectPart(objID);
            // Currently only works for single prims without a sitting avatar
            if (part != null)
            {
                float minX;
                float maxX;
                float minY;
                float maxY;
                float minZ;
                float maxZ;

                // This BBox is in sim coordinates, with the offset being
                // a contained point.
                Vector3[] offsets = Scene.GetCombinedBoundingBox(new List<SceneObjectGroup> { part.ParentGroup },
                        out minX, out maxX, out minY, out maxY, out minZ, out maxZ);

                minX -= offsets[0].X;
                maxX -= offsets[0].X;
                minY -= offsets[0].Y;
                maxY -= offsets[0].Y;
                minZ -= offsets[0].Z;
                maxZ -= offsets[0].Z;

                LSL_Vector lower;
                LSL_Vector upper;

                // Adjust to the documented error offsets (see LSL Wiki)
                lower = new LSL_Vector(minX + 0.05f, minY + 0.05f, minZ + 0.05f);
                upper = new LSL_Vector(maxX - 0.05f, maxY - 0.05f, maxZ - 0.05f);

                if (lower.x > upper.x)
                    lower.x = upper.x;
                if (lower.y > upper.y)
                    lower.y = upper.y;
                if (lower.z > upper.z)
                    lower.z = upper.z;

                result.Add(lower);
                result.Add(upper);
                return result;
            }

            // Not found so return empty values
            result.Add(new LSL_Vector());
            result.Add(new LSL_Vector());
            return result;
        }

        public LSL_Vector llGetGeometricCenter()
        {
            return new LSL_Vector(m_host.GetGeometricCenter().X, m_host.GetGeometricCenter().Y, m_host.GetGeometricCenter().Z);
        }

        public LSL_List llGetPrimitiveParams(LSL_List rules)
        {
            m_host.AddScriptLPS(1);
            return GetLinkPrimitiveParams(m_host, rules);
        }

        public LSL_List llGetLinkPrimitiveParams(int linknumber, LSL_List rules)
        {
            m_host.AddScriptLPS(1);

            List<SceneObjectPart> parts = GetLinkParts(linknumber);

            LSL_List res = new LSL_List();

            foreach (var part in parts)
            {
                LSL_List partRes = GetLinkPrimitiveParams(part, rules);
                res += partRes;
            }

            return res;
        }

        public LSL_List GetLinkPrimitiveParams(SceneObjectPart part, LSL_List rules)
        {
            LSL_List res = new LSL_List();
            int idx=0;
            while (idx < rules.Length)
            {
                int code=(int)rules.GetLSLIntegerItem(idx++);
                int remain=rules.Length-idx;

                switch (code)
                {
                    case (int)ScriptBaseClass.PRIM_MATERIAL:
                        res.Add(new LSL_Integer(part.Material));
                        break;

                    case (int)ScriptBaseClass.PRIM_PHYSICS:
                        if ((part.GetEffectiveObjectFlags() & (uint)PrimFlags.Physics) != 0)
                            res.Add(new LSL_Integer(1));
                        else
                            res.Add(new LSL_Integer(0));
                        break;

                    case (int)ScriptBaseClass.PRIM_TEMP_ON_REZ:
                        if ((part.GetEffectiveObjectFlags() & (uint)PrimFlags.TemporaryOnRez) != 0)
                            res.Add(new LSL_Integer(1));
                        else
                            res.Add(new LSL_Integer(0));
                        break;

                    case (int)ScriptBaseClass.PRIM_PHANTOM:
                        if ((part.GetEffectiveObjectFlags() & (uint)PrimFlags.Phantom) != 0)
                            res.Add(new LSL_Integer(1));
                        else
                            res.Add(new LSL_Integer(0));
                        break;

                    case (int)ScriptBaseClass.PRIM_POSITION:
                        LSL_Vector v = new LSL_Vector(part.AbsolutePosition.X,
                                                      part.AbsolutePosition.Y,
                                                      part.AbsolutePosition.Z);
                        res.Add(v);
                        break;

                    case (int)ScriptBaseClass.PRIM_SIZE:
                        res.Add(new LSL_Vector(part.Scale.X,
                                                      part.Scale.Y,
                                                      part.Scale.Z));
                        break;

                    case (int)ScriptBaseClass.PRIM_ROTATION:
                        res.Add(GetPartRot(part));
                        break;

                    case (int)ScriptBaseClass.PRIM_TYPE:
                        // implementing box
                        PrimitiveBaseShape Shape = part.Shape;
                        int primType = (int)part.GetPrimType();
                        res.Add(new LSL_Integer(primType));
                        double topshearx = (double)(sbyte)Shape.PathShearX / 100.0; // Fix negative values for PathShearX
                        double topsheary = (double)(sbyte)Shape.PathShearY / 100.0; // and PathShearY.
                        switch (primType)
                        {
                            case ScriptBaseClass.PRIM_TYPE_BOX:
                            case ScriptBaseClass.PRIM_TYPE_CYLINDER:
                            case ScriptBaseClass.PRIM_TYPE_PRISM:
                                res.Add(new LSL_Integer(Shape.ProfileCurve) & 0xf0);    // Isolate hole shape nibble.
                                res.Add(new LSL_Vector(Shape.ProfileBegin / 50000.0, 1 - Shape.ProfileEnd / 50000.0, 0));
                                res.Add(new LSL_Float(Shape.ProfileHollow / 50000.0));
                                res.Add(new LSL_Vector(Shape.PathTwistBegin / 100.0, Shape.PathTwist / 100.0, 0));
                                res.Add(new LSL_Vector(1 - (Shape.PathScaleX / 100.0 - 1), 1 - (Shape.PathScaleY / 100.0 - 1), 0));
                                res.Add(new LSL_Vector(topshearx, topsheary, 0));
                                break;

                            case ScriptBaseClass.PRIM_TYPE_SPHERE:
                                res.Add(new LSL_Integer(Shape.ProfileCurve) & 0xf0);    // Isolate hole shape nibble.
                                res.Add(new LSL_Vector(Shape.PathBegin / 50000.0, 1 - Shape.PathEnd / 50000.0, 0));
                                res.Add(new LSL_Float(Shape.ProfileHollow / 50000.0));
                                res.Add(new LSL_Vector(Shape.PathTwistBegin / 100.0, Shape.PathTwist / 100.0, 0));
                                res.Add(new LSL_Vector(Shape.ProfileBegin / 50000.0, 1 - Shape.ProfileEnd / 50000.0, 0));
                                break;

                            case ScriptBaseClass.PRIM_TYPE_SCULPT:
                                res.Add(Shape.SculptTexture.ToString());
                                res.Add(new LSL_Integer(Shape.SculptType));
                                break;

                            case ScriptBaseClass.PRIM_TYPE_RING:
                            case ScriptBaseClass.PRIM_TYPE_TUBE:
                            case ScriptBaseClass.PRIM_TYPE_TORUS:
                                // holeshape
                                res.Add(new LSL_Integer(Shape.ProfileCurve) & 0xf0);    // Isolate hole shape nibble.

                                // cut
                                res.Add(new LSL_Vector(Shape.PathBegin / 50000.0, 1 - Shape.PathEnd / 50000.0, 0));

                                // hollow
                                res.Add(new LSL_Float(Shape.ProfileHollow / 50000.0));

                                // twist
                                res.Add(new LSL_Vector(Shape.PathTwistBegin / 100.0, Shape.PathTwist / 100.0, 0));

                                // vector holesize
                                res.Add(new LSL_Vector(1 - (Shape.PathScaleX / 100.0 - 1), 1 - (Shape.PathScaleY / 100.0 - 1), 0));

                                // vector topshear
                                res.Add(new LSL_Vector(topshearx, topsheary, 0));

                                // vector profilecut
                                res.Add(new LSL_Vector(Shape.ProfileBegin / 50000.0, 1 - Shape.ProfileEnd / 50000.0, 0));

                                // vector tapera
                                res.Add(new LSL_Vector(Shape.PathTaperX / 100.0, Shape.PathTaperY / 100.0, 0));

                                // float revolutions
                                res.Add(new LSL_Float(Math.Round(Shape.PathRevolutions * 0.015d, 2, MidpointRounding.AwayFromZero)) + 1.0d); 
                                // Slightly inaccurate, because an unsigned byte is being used to represent
                                // the entire range of floating-point values from 1.0 through 4.0 (which is how 
                                // SL does it).
                                //
                                // Using these formulas to store and retrieve PathRevolutions, it is not 
                                // possible to use all values between 1.00 and 4.00. For instance, you can't 
                                // represent 1.10. You can represent 1.09 and 1.11, but not 1.10. So, if you
                                // use llSetPrimitiveParams to set revolutions to 1.10 and then retreive them
                                // with llGetPrimitiveParams, you'll retrieve 1.09. You can also see a similar 
                                // behavior in the viewer as you cannot set 1.10. The viewer jumps to 1.11.
                                // In SL, llSetPrimitveParams and llGetPrimitiveParams can set and get a value
                                // such as 1.10. So, SL must store and retreive the actual user input rather
                                // than only storing the encoded value.

                                // float radiusoffset
                                res.Add(new LSL_Float(Shape.PathRadiusOffset / 100.0));

                                // float skew
                                res.Add(new LSL_Float(Shape.PathSkew / 100.0));
                                break;
                        }
                        break;

                    case (int)ScriptBaseClass.PRIM_TEXTURE:
                        if (remain < 1)
                            return res;

                        int face = (int)rules.GetLSLIntegerItem(idx++);
                        Primitive.TextureEntry tex = part.Shape.Textures;
                        if (face == ScriptBaseClass.ALL_SIDES)
                        {
                            for (face = 0 ; face < GetNumberOfSides(part); face++)
                            {
                                Primitive.TextureEntryFace texface = tex.GetFace((uint)face);

                                res.Add(new LSL_String(texface.TextureID.ToString()));
                                res.Add(new LSL_Vector(texface.RepeatU,
                                                       texface.RepeatV,
                                                       0));
                                res.Add(new LSL_Vector(texface.OffsetU,
                                                       texface.OffsetV,
                                                       0));
                                res.Add(new LSL_Float(texface.Rotation));
                            }
                        }
                        else
                        {
                            if (face >= 0 && face < GetNumberOfSides(part))
                            {
                                Primitive.TextureEntryFace texface = tex.GetFace((uint)face);

                                res.Add(new LSL_String(texface.TextureID.ToString()));
                                res.Add(new LSL_Vector(texface.RepeatU,
                                                       texface.RepeatV,
                                                       0));
                                res.Add(new LSL_Vector(texface.OffsetU,
                                                       texface.OffsetV,
                                                       0));
                                res.Add(new LSL_Float(texface.Rotation));
                            }
                        }
                        break;

                    case (int)ScriptBaseClass.PRIM_COLOR:
                        if (remain < 1)
                            return res;

                        face=(int)rules.GetLSLIntegerItem(idx++);

                        tex = part.Shape.Textures;
                        Color4 texcolor;
                        if (face == ScriptBaseClass.ALL_SIDES)
                        {
                            for (face = 0 ; face < GetNumberOfSides(part); face++)
                            {
                                texcolor = tex.GetFace((uint)face).RGBA;
                                res.Add(new LSL_Vector(texcolor.R,
                                                       texcolor.G,
                                                       texcolor.B));
                                res.Add(new LSL_Float(texcolor.A));
                            }
                        }
                        else
                        {
                            texcolor = tex.GetFace((uint)face).RGBA;
                            res.Add(new LSL_Vector(texcolor.R,
                                                   texcolor.G,
                                                   texcolor.B));
                            res.Add(new LSL_Float(texcolor.A));
                        }
                        break;

                    case (int)ScriptBaseClass.PRIM_BUMP_SHINY:
                        if (remain < 1)
                            return res;
                        face = (int)rules.GetLSLIntegerItem(idx++);

                        tex = part.Shape.Textures;
                        int shiny;
                        if (face == ScriptBaseClass.ALL_SIDES)
                        {
                            for (face = 0; face < GetNumberOfSides(part); face++)
                            {
                                Shininess shinyness = tex.GetFace((uint)face).Shiny;
                                if (shinyness == Shininess.High)
                                {
                                    shiny = ScriptBaseClass.PRIM_SHINY_HIGH;
                                }
                                else if (shinyness == Shininess.Medium)
                                {
                                    shiny = ScriptBaseClass.PRIM_SHINY_MEDIUM;
                                }
                                else if (shinyness == Shininess.Low)
                                {
                                    shiny = ScriptBaseClass.PRIM_SHINY_LOW;
                                }
                                else
                                {
                                    shiny = ScriptBaseClass.PRIM_SHINY_NONE;
                                }
                                res.Add(new LSL_Integer(shiny));
                                res.Add(new LSL_Integer((int)tex.GetFace((uint)face).Bump));
                            }
                        }
                        else
                        {
                            Shininess shinyness = tex.GetFace((uint)face).Shiny;
                            if (shinyness == Shininess.High)
                            {
                                shiny = ScriptBaseClass.PRIM_SHINY_HIGH; 
                            }
                            else if (shinyness == Shininess.Medium)
                            {
                                shiny = ScriptBaseClass.PRIM_SHINY_MEDIUM;
                            }
                            else if (shinyness == Shininess.Low)
                            {
                                shiny = ScriptBaseClass.PRIM_SHINY_LOW;
                            }
                            else
                            {
                                shiny = ScriptBaseClass.PRIM_SHINY_NONE;
                            }
                            res.Add(new LSL_Integer(shiny));
                            res.Add(new LSL_Integer((int)tex.GetFace((uint)face).Bump));
                        }
                        break;

                    case (int)ScriptBaseClass.PRIM_FULLBRIGHT:
                        if (remain < 1)
                            return res;
                        face = (int)rules.GetLSLIntegerItem(idx++);

                        tex = part.Shape.Textures;
                        int fullbright;
                        if (face == ScriptBaseClass.ALL_SIDES)
                        {
                            for (face = 0; face < GetNumberOfSides(part); face++)
                            {
                                if (tex.GetFace((uint)face).Fullbright == true)
                                {
                                    fullbright = ScriptBaseClass.TRUE;
                                }
                                else
                                {
                                    fullbright = ScriptBaseClass.FALSE;
                                }
                                res.Add(new LSL_Integer(fullbright));
                            }
                        }
                        else
                        {
                            if (tex.GetFace((uint)face).Fullbright == true)
                            {
                                fullbright = ScriptBaseClass.TRUE;
                            }
                            else
                            {
                                fullbright = ScriptBaseClass.FALSE;
                            }
                            res.Add(new LSL_Integer(fullbright));
                        }
                        break;

                    case (int)ScriptBaseClass.PRIM_FLEXIBLE:
                        PrimitiveBaseShape shape = part.Shape;

                        if (shape.FlexiEntry)
                            res.Add(new LSL_Integer(1));              // active
                        else
                            res.Add(new LSL_Integer(0));
                        res.Add(new LSL_Integer(shape.FlexiSoftness));// softness
                        res.Add(new LSL_Float(shape.FlexiGravity));   // gravity
                        res.Add(new LSL_Float(shape.FlexiDrag));      // friction
                        res.Add(new LSL_Float(shape.FlexiWind));      // wind
                        res.Add(new LSL_Float(shape.FlexiTension));   // tension
                        res.Add(new LSL_Vector(shape.FlexiForceX,       // force
                                               shape.FlexiForceY,
                                               shape.FlexiForceZ));
                        break;

                    case (int)ScriptBaseClass.PRIM_TEXGEN:
                        // (PRIM_TEXGEN_DEFAULT, PRIM_TEXGEN_PLANAR)
                        if (remain < 1)
                            return res;
                        face = (int)rules.GetLSLIntegerItem(idx++);

                        tex = part.Shape.Textures;
                        if (face == ScriptBaseClass.ALL_SIDES)
                        {
                            for (face = 0; face < GetNumberOfSides(part); face++)
                            {
                                if (tex.GetFace((uint)face).TexMapType == MappingType.Planar)
                                {
                                    res.Add(new LSL_Integer(ScriptBaseClass.PRIM_TEXGEN_PLANAR));
                                }
                                else
                                {
                                    res.Add(new LSL_Integer(ScriptBaseClass.PRIM_TEXGEN_DEFAULT));
                                }
                            }
                        }
                        else
                        {
                            if (tex.GetFace((uint)face).TexMapType == MappingType.Planar)
                            {
                                res.Add(new LSL_Integer(ScriptBaseClass.PRIM_TEXGEN_PLANAR));
                            }
                            else
                            {
                                res.Add(new LSL_Integer(ScriptBaseClass.PRIM_TEXGEN_DEFAULT));
                            }
                        }
                        break;

                    case (int)ScriptBaseClass.PRIM_POINT_LIGHT:
                        shape = part.Shape;

                        if (shape.LightEntry)
                            res.Add(new LSL_Integer(1));              // active
                        else
                            res.Add(new LSL_Integer(0));
                        res.Add(new LSL_Vector(shape.LightColorR,       // color
                                               shape.LightColorG,
                                               shape.LightColorB));
                        res.Add(new LSL_Float(shape.LightIntensity)); // intensity
                        res.Add(new LSL_Float(shape.LightRadius));    // radius
                        res.Add(new LSL_Float(shape.LightFalloff));   // falloff
                        break;

                    case (int)ScriptBaseClass.PRIM_GLOW:
                        if (remain < 1)
                            return res;
                        face = (int)rules.GetLSLIntegerItem(idx++);

                        tex = part.Shape.Textures;
                        float primglow;
                        if (face == ScriptBaseClass.ALL_SIDES)
                        {
                            for (face = 0; face < GetNumberOfSides(part); face++)
                            {
                                primglow = tex.GetFace((uint)face).Glow;
                                res.Add(new LSL_Float(primglow));
                            }
                        }
                        else
                        {
                            primglow = tex.GetFace((uint)face).Glow;
                            res.Add(new LSL_Float(primglow));
                        }
                        break;
                    case (int)ScriptBaseClass.PRIM_TEXT:
                        Color4 textColor = part.GetTextColor();
                        res.Add(new LSL_String(part.Text));
                        res.Add(new LSL_Vector(textColor.R,
                                               textColor.G,
                                               textColor.B));
                        res.Add(new LSL_Float(textColor.A));
                        break;
                    case (int)ScriptBaseClass.PRIM_NAME:
                        res.Add(new LSL_String(part.Name));
                        break;
                    case (int)ScriptBaseClass.PRIM_DESC:
                        res.Add(new LSL_String(part.Description));
                        break;
                    case (int)ScriptBaseClass.PRIM_ROT_LOCAL:
                        res.Add(new LSL_Rotation(part.RotationOffset.X, part.RotationOffset.Y, part.RotationOffset.Z, part.RotationOffset.W));
                        break;
                    case (int)ScriptBaseClass.PRIM_POS_LOCAL:
                        res.Add(new LSL_Vector(GetPartLocalPos(part)));
                        break;
                }
            }
            return res;
        }

        public LSL_List llGetPrimMediaParams(int face, LSL_List rules)
        {
            m_host.AddScriptLPS(1);
            ScriptSleep(1000);
            return GetPrimMediaParams(m_host, face, rules);
        }

        public LSL_List llGetLinkMedia(LSL_Integer link, LSL_Integer face, LSL_List rules)
        {
            m_host.AddScriptLPS(1);
            ScriptSleep(1000);
            if (link == ScriptBaseClass.LINK_ROOT)
                return GetPrimMediaParams(m_host.ParentGroup.RootPart, face, rules);
            else if (link == ScriptBaseClass.LINK_THIS)
                return GetPrimMediaParams(m_host, face, rules);
            else
            {
                SceneObjectPart part = m_host.ParentGroup.GetLinkNumPart(link);
                if (null != part)
                    return GetPrimMediaParams(part, face, rules);
            }

            return new LSL_List();
        }

        private LSL_List GetPrimMediaParams(SceneObjectPart part, int face, LSL_List rules)
        {
            // LSL Spec http://wiki.secondlife.com/wiki/LlGetPrimMediaParams says to fail silently if face is invalid
            // TODO: Need to correctly handle case where a face has no media (which gives back an empty list).
            // Assuming silently fail means give back an empty list.  Ideally, need to check this.
            if (face < 0 || face > part.GetNumberOfSides() - 1)
                return new LSL_List();

            IMoapModule module = m_ScriptEngine.World.RequestModuleInterface<IMoapModule>();
            if (null == module)
                return new LSL_List();

            MediaEntry me = module.GetMediaEntry(part, face);

            // As per http://wiki.secondlife.com/wiki/LlGetPrimMediaParams
            if (null == me)
                return new LSL_List();

            LSL_List res = new LSL_List();

            for (int i = 0; i < rules.Length; i++)
            {
                int code = (int)rules.GetLSLIntegerItem(i);

                switch (code)
                {
                    case ScriptBaseClass.PRIM_MEDIA_ALT_IMAGE_ENABLE:
                        // Not implemented
                        res.Add(new LSL_Integer(0));
                        break;

                    case ScriptBaseClass.PRIM_MEDIA_CONTROLS:
                        if (me.Controls == MediaControls.Standard)
                            res.Add(new LSL_Integer(ScriptBaseClass.PRIM_MEDIA_CONTROLS_STANDARD));
                        else
                            res.Add(new LSL_Integer(ScriptBaseClass.PRIM_MEDIA_CONTROLS_MINI));
                        break;

                    case ScriptBaseClass.PRIM_MEDIA_CURRENT_URL:
                        res.Add(new LSL_String(me.CurrentURL));
                        break;

                    case ScriptBaseClass.PRIM_MEDIA_HOME_URL:
                        res.Add(new LSL_String(me.HomeURL));
                        break;

                    case ScriptBaseClass.PRIM_MEDIA_AUTO_LOOP:
                        res.Add(me.AutoLoop ? ScriptBaseClass.TRUE : ScriptBaseClass.FALSE);
                        break;

                    case ScriptBaseClass.PRIM_MEDIA_AUTO_PLAY:
                        res.Add(me.AutoPlay ? ScriptBaseClass.TRUE : ScriptBaseClass.FALSE);
                        break;

                    case ScriptBaseClass.PRIM_MEDIA_AUTO_SCALE:
                        res.Add(me.AutoScale ? ScriptBaseClass.TRUE : ScriptBaseClass.FALSE);
                        break;

                    case ScriptBaseClass.PRIM_MEDIA_AUTO_ZOOM:
                        res.Add(me.AutoZoom ? ScriptBaseClass.TRUE : ScriptBaseClass.FALSE);
                        break;

                    case ScriptBaseClass.PRIM_MEDIA_FIRST_CLICK_INTERACT:
                        res.Add(me.InteractOnFirstClick ? ScriptBaseClass.TRUE : ScriptBaseClass.FALSE);
                        break;

                    case ScriptBaseClass.PRIM_MEDIA_WIDTH_PIXELS:
                        res.Add(new LSL_Integer(me.Width));
                        break;

                    case ScriptBaseClass.PRIM_MEDIA_HEIGHT_PIXELS:
                        res.Add(new LSL_Integer(me.Height));
                        break;

                    case ScriptBaseClass.PRIM_MEDIA_WHITELIST_ENABLE:
                        res.Add(me.EnableWhiteList ? ScriptBaseClass.TRUE : ScriptBaseClass.FALSE);
                        break;

                    case ScriptBaseClass.PRIM_MEDIA_WHITELIST:
                        string[] urls = (string[])me.WhiteList.Clone();

                        for (int j = 0; j < urls.Length; j++)
                            urls[j] = Uri.EscapeDataString(urls[j]);

                        res.Add(new LSL_String(string.Join(", ", urls)));
                        break;

                    case ScriptBaseClass.PRIM_MEDIA_PERMS_INTERACT:
                        res.Add(new LSL_Integer((int)me.InteractPermissions));
                        break;

                    case ScriptBaseClass.PRIM_MEDIA_PERMS_CONTROL:
                        res.Add(new LSL_Integer((int)me.ControlPermissions));
                        break;

                    default: return ScriptBaseClass.LSL_STATUS_MALFORMED_PARAMS;
                }
            }

            return res;
        }

        public LSL_Integer llSetPrimMediaParams(LSL_Integer face, LSL_List rules)
        {
            m_host.AddScriptLPS(1);
            ScriptSleep(1000);
            return SetPrimMediaParams(m_host, face, rules);
        }

        public LSL_Integer llSetLinkMedia(LSL_Integer link, LSL_Integer face, LSL_List rules)
        {
            m_host.AddScriptLPS(1);
            ScriptSleep(1000);
            if (link == ScriptBaseClass.LINK_ROOT)
                return SetPrimMediaParams(m_host.ParentGroup.RootPart, face, rules);
            else if (link == ScriptBaseClass.LINK_THIS)
                return SetPrimMediaParams(m_host, face, rules);
            else
            {
                SceneObjectPart part = m_host.ParentGroup.GetLinkNumPart(link);
                if (null != part)
                    return SetPrimMediaParams(part, face, rules);
            }

            return ScriptBaseClass.LSL_STATUS_NOT_FOUND;
        }

        private LSL_Integer SetPrimMediaParams(SceneObjectPart part, LSL_Integer face, LSL_List rules)
        {
            // LSL Spec http://wiki.secondlife.com/wiki/LlSetPrimMediaParams says to fail silently if face is invalid
            // Assuming silently fail means sending back LSL_STATUS_OK.  Ideally, need to check this.
            // Don't perform the media check directly
            if (face < 0 || face > part.GetNumberOfSides() - 1)
                return ScriptBaseClass.LSL_STATUS_NOT_FOUND;

            IMoapModule module = m_ScriptEngine.World.RequestModuleInterface<IMoapModule>();
            if (null == module)
                return ScriptBaseClass.LSL_STATUS_NOT_SUPPORTED;

            MediaEntry me = module.GetMediaEntry(part, face);
            if (null == me)
                me = new MediaEntry();

            int i = 0;

            while (i < rules.Length - 1)
            {
                int code = rules.GetLSLIntegerItem(i++);

                switch (code)
                {
                    case ScriptBaseClass.PRIM_MEDIA_ALT_IMAGE_ENABLE:
                        me.EnableAlterntiveImage = (rules.GetLSLIntegerItem(i++) != 0 ? true : false);
                        break;

                    case ScriptBaseClass.PRIM_MEDIA_CONTROLS:
                        int v = rules.GetLSLIntegerItem(i++);
                        if (ScriptBaseClass.PRIM_MEDIA_CONTROLS_STANDARD == v)
                            me.Controls = MediaControls.Standard;
                        else
                            me.Controls = MediaControls.Mini;
                        break;

                    case ScriptBaseClass.PRIM_MEDIA_CURRENT_URL:
                        me.CurrentURL = rules.GetLSLStringItem(i++);
                        break;

                    case ScriptBaseClass.PRIM_MEDIA_HOME_URL:
                        me.HomeURL = rules.GetLSLStringItem(i++);
                        break;

                    case ScriptBaseClass.PRIM_MEDIA_AUTO_LOOP:
                        me.AutoLoop = (ScriptBaseClass.TRUE == rules.GetLSLIntegerItem(i++) ? true : false);
                        break;

                    case ScriptBaseClass.PRIM_MEDIA_AUTO_PLAY:
                        me.AutoPlay = (ScriptBaseClass.TRUE == rules.GetLSLIntegerItem(i++) ? true : false);
                        break;

                    case ScriptBaseClass.PRIM_MEDIA_AUTO_SCALE:
                        me.AutoScale = (ScriptBaseClass.TRUE == rules.GetLSLIntegerItem(i++) ? true : false);
                        break;

                    case ScriptBaseClass.PRIM_MEDIA_AUTO_ZOOM:
                        me.AutoZoom = (ScriptBaseClass.TRUE == rules.GetLSLIntegerItem(i++) ? true : false);
                        break;

                    case ScriptBaseClass.PRIM_MEDIA_FIRST_CLICK_INTERACT:
                        me.InteractOnFirstClick = (ScriptBaseClass.TRUE == rules.GetLSLIntegerItem(i++) ? true : false);
                        break;

                    case ScriptBaseClass.PRIM_MEDIA_WIDTH_PIXELS:
                        me.Width = (int)rules.GetLSLIntegerItem(i++);
                        break;

                    case ScriptBaseClass.PRIM_MEDIA_HEIGHT_PIXELS:
                        me.Height = (int)rules.GetLSLIntegerItem(i++);
                        break;

                    case ScriptBaseClass.PRIM_MEDIA_WHITELIST_ENABLE:
                        me.EnableWhiteList = (ScriptBaseClass.TRUE == rules.GetLSLIntegerItem(i++) ? true : false);
                        break;

                    case ScriptBaseClass.PRIM_MEDIA_WHITELIST:
                        string[] rawWhiteListUrls = rules.GetLSLStringItem(i++).ToString().Split(new char[] { ',' });
                        List<string> whiteListUrls = new List<string>();
                        Array.ForEach(
                            rawWhiteListUrls, delegate(string rawUrl) { whiteListUrls.Add(rawUrl.Trim()); });
                        me.WhiteList = whiteListUrls.ToArray();
                        break;

                    case ScriptBaseClass.PRIM_MEDIA_PERMS_INTERACT:
                        me.InteractPermissions = (MediaPermission)(byte)(int)rules.GetLSLIntegerItem(i++);
                        break;

                    case ScriptBaseClass.PRIM_MEDIA_PERMS_CONTROL:
                        me.ControlPermissions = (MediaPermission)(byte)(int)rules.GetLSLIntegerItem(i++);
                        break;

                    default: return ScriptBaseClass.LSL_STATUS_MALFORMED_PARAMS;
                }
            }

            module.SetMediaEntry(part, face, me);

            return ScriptBaseClass.LSL_STATUS_OK;
        }

        public LSL_Integer llClearPrimMedia(LSL_Integer face)
        {
            m_host.AddScriptLPS(1);
            ScriptSleep(1000);
            return ClearPrimMedia(m_host, face);
        }

        public LSL_Integer llClearLinkMedia(LSL_Integer link, LSL_Integer face)
        {
            m_host.AddScriptLPS(1);
            ScriptSleep(1000);
            if (link == ScriptBaseClass.LINK_ROOT)
                return ClearPrimMedia(m_host.ParentGroup.RootPart, face);
            else if (link == ScriptBaseClass.LINK_THIS)
                return ClearPrimMedia(m_host, face);
            else
            {
                SceneObjectPart part = m_host.ParentGroup.GetLinkNumPart(link);
                if (null != part)
                    return ClearPrimMedia(part, face);
            }

            return ScriptBaseClass.LSL_STATUS_NOT_FOUND;
        }

        private LSL_Integer ClearPrimMedia(SceneObjectPart part, LSL_Integer face)
        {
            // LSL Spec http://wiki.secondlife.com/wiki/LlClearPrimMedia says to fail silently if face is invalid
            // Assuming silently fail means sending back LSL_STATUS_OK.  Ideally, need to check this.
            // FIXME: Don't perform the media check directly
            if (face < 0 || face > part.GetNumberOfSides() - 1)
                return ScriptBaseClass.LSL_STATUS_NOT_FOUND;

            IMoapModule module = m_ScriptEngine.World.RequestModuleInterface<IMoapModule>();
            if (null == module)
                return ScriptBaseClass.LSL_STATUS_NOT_SUPPORTED;

            module.ClearMediaEntry(part, face);

            return ScriptBaseClass.LSL_STATUS_OK;
        }

        //  <remarks>
        //  <para>
        //  The .NET definition of base 64 is:
        //  <list>
        //  <item>
        //  Significant: A-Z a-z 0-9 + -
        //  </item>
        //  <item>
        //  Whitespace: \t \n \r ' '
        //  </item>
        //  <item>
        //  Valueless: =
        //  </item>
        //  <item>
        //  End-of-string: \0 or '=='
        //  </item>
        //  </list>
        //  </para>
        //  <para>
        //  Each point in a base-64 string represents
        //  a 6 bit value. A 32-bit integer can be
        //  represented using 6 characters (with some
        //  redundancy).
        //  </para>
        //  <para>
        //  LSL requires a base64 string to be 8
        //  characters in length. LSL also uses '/'
        //  rather than '-' (MIME compliant).
        //  </para>
        //  <para>
        //  RFC 1341 used as a reference (as specified
        //  by the SecondLife Wiki).
        //  </para>
        //  <para>
        //  SL do not record any kind of exception for
        //  these functions, so the string to integer
        //  conversion returns '0' if an invalid
        //  character is encountered during conversion.
        //  </para>
        //  <para>
        //  References
        //  <list>
        //  <item>
        //  http://lslwiki.net/lslwiki/wakka.php?wakka=Base64
        //  </item>
        //  <item>
        //  </item>
        //  </list>
        //  </para>
        //  </remarks>

        //  <summary>
        //  Table for converting 6-bit integers into
        //  base-64 characters
        //  </summary>

        protected static readonly char[] i2ctable =
        {
            'A','B','C','D','E','F','G','H',
            'I','J','K','L','M','N','O','P',
            'Q','R','S','T','U','V','W','X',
            'Y','Z',
            'a','b','c','d','e','f','g','h',
            'i','j','k','l','m','n','o','p',
            'q','r','s','t','u','v','w','x',
            'y','z',
            '0','1','2','3','4','5','6','7',
            '8','9',
            '+','/'
        };

        //  <summary>
        //  Table for converting base-64 characters
        //  into 6-bit integers.
        //  </summary>

        protected static readonly int[] c2itable =
        {
            -1,-1,-1,-1,-1,-1,-1,-1,    // 0x
            -1,-1,-1,-1,-1,-1,-1,-1,
            -1,-1,-1,-1,-1,-1,-1,-1,    // 1x
            -1,-1,-1,-1,-1,-1,-1,-1,
            -1,-1,-1,-1,-1,-1,-1,-1,    // 2x
            -1,-1,-1,63,-1,-1,-1,64,
            53,54,55,56,57,58,59,60,    // 3x
            61,62,-1,-1,-1,0,-1,-1,
            -1,1,2,3,4,5,6,7,           // 4x
            8,9,10,11,12,13,14,15,
            16,17,18,19,20,21,22,23,    // 5x
            24,25,26,-1,-1,-1,-1,-1,
            -1,27,28,29,30,31,32,33,    // 6x
            34,35,36,37,38,39,40,41,
            42,43,44,45,46,47,48,49,    // 7x
            50,51,52,-1,-1,-1,-1,-1,
            -1,-1,-1,-1,-1,-1,-1,-1,    // 8x
            -1,-1,-1,-1,-1,-1,-1,-1,
            -1,-1,-1,-1,-1,-1,-1,-1,    // 9x
            -1,-1,-1,-1,-1,-1,-1,-1,
            -1,-1,-1,-1,-1,-1,-1,-1,    // Ax
            -1,-1,-1,-1,-1,-1,-1,-1,
            -1,-1,-1,-1,-1,-1,-1,-1,    // Bx
            -1,-1,-1,-1,-1,-1,-1,-1,
            -1,-1,-1,-1,-1,-1,-1,-1,    // Cx
            -1,-1,-1,-1,-1,-1,-1,-1,
            -1,-1,-1,-1,-1,-1,-1,-1,    // Dx
            -1,-1,-1,-1,-1,-1,-1,-1,
            -1,-1,-1,-1,-1,-1,-1,-1,    // Ex
            -1,-1,-1,-1,-1,-1,-1,-1,
            -1,-1,-1,-1,-1,-1,-1,-1,    // Fx
            -1,-1,-1,-1,-1,-1,-1,-1
        };

        //  <summary>
        //  Converts a 32-bit integer into a Base64
        //  character string. Base64 character strings
        //  are always 8 characters long. All iinteger
        //  values are acceptable.
        //  </summary>
        //  <param name="number">
        //  32-bit integer to be converted.
        //  </param>
        //  <returns>
        //  8 character string. The 1st six characters
        //  contain the encoded number, the last two
        //  characters are padded with "=".
        //  </returns>

        public LSL_String llIntegerToBase64(int number)
        {
            // uninitialized string

            char[] imdt = new char[8];

            m_host.AddScriptLPS(1);

            // Manually unroll the loop

            imdt[7] = '=';
            imdt[6] = '=';
            imdt[5] = i2ctable[number<<4  & 0x3F];
            imdt[4] = i2ctable[number>>2  & 0x3F];
            imdt[3] = i2ctable[number>>8  & 0x3F];
            imdt[2] = i2ctable[number>>14 & 0x3F];
            imdt[1] = i2ctable[number>>20 & 0x3F];
            imdt[0] = i2ctable[number>>26 & 0x3F];

            return new string(imdt);
        }

        //  <summary>
        //  Converts an eight character base-64 string
        //  into a 32-bit integer.
        //  </summary>
        //  <param name="str">
        //  8 characters string to be converted. Other
        //  length strings return zero.
        //  </param>
        //  <returns>
        //  Returns an integer representing the
        //  encoded value providedint he 1st 6
        //  characters of the string.
        //  </returns>
        //  <remarks>
        //  This is coded to behave like LSL's
        //  implementation (I think), based upon the
        //  information available at the Wiki.
        //  If more than 8 characters are supplied,
        //  zero is returned.
        //  If a NULL string is supplied, zero will
        //  be returned.
        //  If fewer than 6 characters are supplied, then
        //  the answer will reflect a partial
        //  accumulation.
        //  <para>
        //  The 6-bit segments are
        //  extracted left-to-right in big-endian mode,
        //  which means that segment 6 only contains the
        //  two low-order bits of the 32 bit integer as
        //  its high order 2 bits. A short string therefore
        //  means loss of low-order information. E.g.
        //
        //  |<---------------------- 32-bit integer ----------------------->|<-Pad->|
        //  |<--Byte 0----->|<--Byte 1----->|<--Byte 2----->|<--Byte 3----->|<-Pad->|
        //  |3|3|2|2|2|2|2|2|2|2|2|2|1|1|1|1|1|1|1|1|1|1| | | | | | | | | | |P|P|P|P|
        //  |1|0|9|8|7|6|5|4|3|2|1|0|9|8|7|6|5|4|3|2|1|0|9|8|7|6|5|4|3|2|1|0|P|P|P|P|
        //  |  str[0]   |  str[1]   |  str[2]   |  str[3]   |  str[4]   |  str[6]   |
        //
        //  </para>
        //  </remarks>

        public LSL_Integer llBase64ToInteger(string str)
        {
            int number = 0;
            int digit;

            m_host.AddScriptLPS(1);

            //    Require a well-fromed base64 string

            if (str.Length > 8)
                return 0;

            //    The loop is unrolled in the interests
            //    of performance and simple necessity.
            //
            //    MUST find 6 digits to be well formed
            //      -1 == invalid
            //       0 == padding

            if ((digit = c2itable[str[0]]) <= 0)
            {
                return digit < 0 ? (int)0 : number;
            }
            number += --digit<<26;

            if ((digit = c2itable[str[1]]) <= 0)
            {
                return digit < 0 ? (int)0 : number;
            }
            number += --digit<<20;

            if ((digit = c2itable[str[2]]) <= 0)
            {
                return digit < 0 ? (int)0 : number;
            }
            number += --digit<<14;

            if ((digit = c2itable[str[3]]) <= 0)
            {
                return digit < 0 ? (int)0 : number;
            }
            number += --digit<<8;

            if ((digit = c2itable[str[4]]) <= 0)
            {
                return digit < 0 ? (int)0 : number;
            }
            number += --digit<<2;

            if ((digit = c2itable[str[5]]) <= 0)
            {
                return digit < 0 ? (int)0 : number;
            }
            number += --digit>>4;

            // ignore trailing padding

            return number;
        }

        public LSL_Float llGetGMTclock()
        {
            m_host.AddScriptLPS(1);
            return DateTime.UtcNow.TimeOfDay.TotalSeconds;
        }

        public LSL_String llGetHTTPHeader(LSL_Key request_id, string header)
        {
            m_host.AddScriptLPS(1);

           if (m_UrlModule != null)
               return m_UrlModule.GetHttpHeader(new UUID(request_id), header);
           return String.Empty;
        }


        public LSL_String llGetSimulatorHostname()
        {
            m_host.AddScriptLPS(1);
            return System.Environment.MachineName;
        }

        //  <summary>
        //  Scan the string supplied in 'src' and
        //  tokenize it based upon two sets of
        //  tokenizers provided in two lists,
        //  separators and spacers.
        //  </summary>
        //
        //  <remarks>
        //  Separators demarcate tokens and are
        //  elided as they are encountered. Spacers
        //  also demarcate tokens, but are themselves
        //  retained as tokens.
        //
        //  Both separators and spacers may be arbitrarily
        //  long strings. i.e. ":::".
        //
        //  The function returns an ordered list
        //  representing the tokens found in the supplied
        //  sources string. If two successive tokenizers
        //  are encountered, then a null-string entry is
        //  added to the list.
        //
        //  It is a precondition that the source and
        //  toekizer lisst are non-null. If they are null,
        //  then a null pointer exception will be thrown
        //  while their lengths are being determined.
        //
        //  A small amount of working memoryis required
        //  of approximately 8*#tokenizers + 8*srcstrlen.
        //
        //  There are many ways in which this function
        //  can be implemented, this implementation is
        //  fairly naive and assumes that when the
        //  function is invooked with a short source
        //  string and/or short lists of tokenizers, then
        //  performance will not be an issue.
        //
        //  In order to minimize the perofrmance
        //  effects of long strings, or large numbers
        //  of tokeizers, the function skips as far as
        //  possible whenever a toekenizer is found,
        //  and eliminates redundant tokenizers as soon
        //  as is possible.
        //
        //  The implementation tries to minimize temporary
        //  garbage generation.
        //  </remarks>

        public LSL_List llParseStringKeepNulls(string src, LSL_List separators, LSL_List spacers)
        {
            return ParseString2List(src, separators, spacers, true);
        }

        private LSL_List ParseString2List(string src, LSL_List separators, LSL_List spacers, bool keepNulls)
        {
            int          srclen    = src.Length;
            int          seplen    = separators.Length;
            object[]     separray  = separators.Data;
            int          spclen    = spacers.Length;
            object[]     spcarray  = spacers.Data;
            int          dellen    = 0;
            string[]     delarray  = new string[seplen+spclen];

            int          outlen    = 0;
            string[]     outarray  = new string[srclen*2+1];

            int          i, j;
            string       d;

            m_host.AddScriptLPS(1);

            /*
             * Convert separator and spacer lists to C# strings.
             * Also filter out null strings so we don't hang.
             */
            for (i = 0; i < seplen; i ++)
            {
                d = separray[i].ToString();
                if (d.Length > 0)
                {
                    delarray[dellen++] = d;
                }
            }
            seplen = dellen;

            for (i = 0; i < spclen; i ++)
            {
                d = spcarray[i].ToString();
                if (d.Length > 0)
                {
                    delarray[dellen++] = d;
                }
            }

            /*
             * Scan through source string from beginning to end.
             */
            for (i = 0;;)
            {

                /*
                 * Find earliest delimeter in src starting at i (if any).
                 */
                int    earliestDel = -1;
                int    earliestSrc = srclen;
                string earliestStr = null;
                for (j = 0; j < dellen; j ++)
                {
                    d = delarray[j];
                    if (d != null)
                    {
                        int index = src.IndexOf(d, i);
                        if (index < 0)
                        {
                            delarray[j] = null;     // delim nowhere in src, don't check it anymore
                        }
                        else if (index < earliestSrc)
                        {
                            earliestSrc = index;    // where delimeter starts in source string
                            earliestDel = j;        // where delimeter is in delarray[]
                            earliestStr = d;        // the delimeter string from delarray[]
                            if (index == i) break;  // can't do any better than found at beg of string
                        }
                    }
                }

                /*
                 * Output source string starting at i through start of earliest delimeter.
                 */
                if (keepNulls || (earliestSrc > i))
                {
                    outarray[outlen++] = src.Substring(i, earliestSrc - i);
                }

                /*
                 * If no delimeter found at or after i, we're done scanning.
                 */
                if (earliestDel < 0) break;

                /*
                 * If delimeter was a spacer, output the spacer.
                 */
                if (earliestDel >= seplen)
                {
                    outarray[outlen++] = earliestStr;
                }

                /*
                 * Look at rest of src string following delimeter.
                 */
                i = earliestSrc + earliestStr.Length;
            }

            /*
             * Make up an exact-sized output array suitable for an LSL_List object.
             */
            object[] outlist = new object[outlen];
            for (i = 0; i < outlen; i ++)
            {
                outlist[i] = new LSL_String(outarray[i]);
            }
            return new LSL_List(outlist);
        }

        public LSL_Integer llGetObjectPermMask(int mask)
        {
            m_host.AddScriptLPS(1);

            int permmask = 0;

            if (mask == ScriptBaseClass.MASK_BASE)//0
            {
                permmask = (int)m_host.BaseMask;
            }

            else if (mask == ScriptBaseClass.MASK_OWNER)//1
            {
                permmask = (int)m_host.OwnerMask;
            }

            else if (mask == ScriptBaseClass.MASK_GROUP)//2
            {
                permmask = (int)m_host.GroupMask;
            }

            else if (mask == ScriptBaseClass.MASK_EVERYONE)//3
            {
                permmask = (int)m_host.EveryoneMask;
            }

            else if (mask == ScriptBaseClass.MASK_NEXT)//4
            {
                permmask = (int)m_host.NextOwnerMask;
            }

            return permmask;
        }

        public void llSetObjectPermMask(int mask, int value)
        {
            m_host.AddScriptLPS(1);

            if (m_ScriptEngine.Config.GetBoolean("AllowGodFunctions", false))
            {
                if (World.Permissions.CanRunConsoleCommand(m_host.OwnerID))
                {
                    if (mask == ScriptBaseClass.MASK_BASE)//0
                    {
                        m_host.BaseMask = (uint)value;
                    }

                    else if (mask == ScriptBaseClass.MASK_OWNER)//1
                    {
                        m_host.OwnerMask = (uint)value;
                    }

                    else if (mask == ScriptBaseClass.MASK_GROUP)//2
                    {
                        m_host.GroupMask = (uint)value;
                    }

                    else if (mask == ScriptBaseClass.MASK_EVERYONE)//3
                    {
                        m_host.EveryoneMask = (uint)value;
                    }

                    else if (mask == ScriptBaseClass.MASK_NEXT)//4
                    {
                        m_host.NextOwnerMask = (uint)value;
                    }
                }
            }
        }

        public LSL_Integer llGetInventoryPermMask(string item, int mask)
        {
            m_host.AddScriptLPS(1);

            m_host.TaskInventory.LockItemsForRead(true);
            foreach (KeyValuePair<UUID, TaskInventoryItem> inv in m_host.TaskInventory)
            {
                if (inv.Value.Name == item)
                {
                    m_host.TaskInventory.LockItemsForRead(false);
                    switch (mask)
                    {
                        case 0:
                            return (int)inv.Value.BasePermissions;
                        case 1:
                            return (int)inv.Value.CurrentPermissions;
                        case 2:
                            return (int)inv.Value.GroupPermissions;
                        case 3:
                            return (int)inv.Value.EveryonePermissions;
                        case 4:
                            return (int)inv.Value.NextPermissions;
                    }
                }
            }
            m_host.TaskInventory.LockItemsForRead(false);

            return -1;
        }

        public void llSetInventoryPermMask(string item, int mask, int value)
        {
            m_host.AddScriptLPS(1);
            if (m_ScriptEngine.Config.GetBoolean("AllowGodFunctions", false))
            {
                if (World.Permissions.CanRunConsoleCommand(m_host.OwnerID))
                {
                    lock (m_host.TaskInventory)
                    {
                        foreach (KeyValuePair<UUID, TaskInventoryItem> inv in m_host.TaskInventory)
                        {
                            if (inv.Value.Name == item)
                            {
                                switch (mask)
                                {
                                    case 0:
                                        inv.Value.BasePermissions = (uint)value;
                                        break;
                                    case 1:
                                        inv.Value.CurrentPermissions = (uint)value;
                                        break;
                                    case 2:
                                        inv.Value.GroupPermissions = (uint)value;
                                        break;
                                    case 3:
                                        inv.Value.EveryonePermissions = (uint)value;
                                        break;
                                    case 4:
                                        inv.Value.NextPermissions = (uint)value;
                                        break;
                                }
                            }
                        }
                    }
                }
            }
        }

        public LSL_String llGetInventoryCreator(string item)
        {
            m_host.AddScriptLPS(1);

            m_host.TaskInventory.LockItemsForRead(true);
            foreach (KeyValuePair<UUID, TaskInventoryItem> inv in m_host.TaskInventory)
            {
                if (inv.Value.Name == item)
                {
                    m_host.TaskInventory.LockItemsForRead(false);
                    return inv.Value.CreatorID.ToString();
                }
            }
            m_host.TaskInventory.LockItemsForRead(false);

            llSay(0, "No item name '" + item + "'");

            return String.Empty;
        }

        public void llOwnerSay(string msg)
        {
            m_host.AddScriptLPS(1);

            World.SimChatBroadcast(Utils.StringToBytes(msg), ChatTypeEnum.Owner, 0,
                                   m_host.AbsolutePosition, m_host.Name, m_host.UUID, false);
//            IWorldComm wComm = m_ScriptEngine.World.RequestModuleInterface<IWorldComm>();
//            wComm.DeliverMessage(ChatTypeEnum.Owner, 0, m_host.Name, m_host.UUID, msg);
        }

        public LSL_String llRequestSecureURL()
        {
            m_host.AddScriptLPS(1);
            if (m_UrlModule != null)
                return m_UrlModule.RequestSecureURL(m_ScriptEngine.ScriptModule, m_host, m_itemID).ToString();
            return UUID.Zero.ToString();
        }

        public LSL_String llRequestSimulatorData(string simulator, int data)
        {
            IOSSL_Api ossl = (IOSSL_Api)m_ScriptEngine.GetApi(m_itemID, "OSSL");

            try
            {
                m_host.AddScriptLPS(1);

                string reply = String.Empty;

                GridRegion info;

                if (m_ScriptEngine.World.RegionInfo.RegionName == simulator)
                    info = new GridRegion(m_ScriptEngine.World.RegionInfo);
                else
                    info = m_ScriptEngine.World.GridService.GetRegionByName(m_ScriptEngine.World.RegionInfo.ScopeID, simulator);

                switch (data)
                {
                    case ScriptBaseClass.DATA_SIM_POS:
                        if (info == null)
                        {
                            ScriptSleep(1000);
                            return UUID.Zero.ToString();
                        }
                        reply = new LSL_Vector(
                            info.RegionLocX,
                            info.RegionLocY,
                            0).ToString();
                        break;
                    case ScriptBaseClass.DATA_SIM_STATUS:
                        if (info != null)
                            reply = "up"; // Duh!
                        else
                            reply = "unknown";
                        break;
                    case ScriptBaseClass.DATA_SIM_RATING:
                        if (info == null)
                        {
                            ScriptSleep(1000);
                            return UUID.Zero.ToString();
                        }
                        int access = info.Maturity;
                        if (access == 0)
                            reply = "PG";
                        else if (access == 1)
                            reply = "MATURE";
                        else if (access == 2)
                            reply = "ADULT";
                        else
                            reply = "UNKNOWN";
                        break;
                    case ScriptBaseClass.DATA_SIM_RELEASE:
                        if (ossl != null)
                            ossl.CheckThreatLevel(ThreatLevel.High, "llRequestSimulatorData");
                        reply = "OpenSim";
                        break;
                    default:
                        ScriptSleep(1000);
                        return UUID.Zero.ToString(); // Raise no event
                }
                UUID rq = UUID.Random();

                UUID tid = AsyncCommands.
                    DataserverPlugin.RegisterRequest(m_localID, m_itemID, rq.ToString());

                AsyncCommands.
                    DataserverPlugin.DataserverReply(rq.ToString(), reply);

                ScriptSleep(1000);
                return tid.ToString();
            }
            catch(Exception)
            {
                //m_log.Error("[LSL_API]: llRequestSimulatorData" + e.ToString());
                return UUID.Zero.ToString();
            }
        }
        public LSL_String llRequestURL()
        {
            m_host.AddScriptLPS(1);

            if (m_UrlModule != null)
                return m_UrlModule.RequestURL(m_ScriptEngine.ScriptModule, m_host, m_itemID).ToString();
            return UUID.Zero.ToString();
        }

        public void llForceMouselook(int mouselook)
        {
            m_host.AddScriptLPS(1);
            m_host.SetForceMouselook(mouselook != 0);
        }

        public LSL_Float llGetObjectMass(string id)
        {
            m_host.AddScriptLPS(1);
            UUID key = new UUID();
            if (UUID.TryParse(id, out key))
            {
                try
                {
                    SceneObjectPart obj = World.GetSceneObjectPart(World.Entities[key].LocalId);
                    if (obj != null)
                        return (double)obj.GetMass();
                    // the object is null so the key is for an avatar
                    ScenePresence avatar = World.GetScenePresence(key);
                    if (avatar != null)
                        if (avatar.IsChildAgent)
                            // reference http://www.lslwiki.net/lslwiki/wakka.php?wakka=llGetObjectMass
                            // child agents have a mass of 1.0
                            return 1;
                        else
                            return (double)avatar.PhysicsActor.Mass;
                }
                catch (KeyNotFoundException)
                {
                    return 0; // The Object/Agent not in the region so just return zero
                }
            }
            return 0;
        }

        /// <summary>
        /// llListReplaceList removes the sub-list defined by the inclusive indices
        /// start and end and inserts the src list in its place. The inclusive
        /// nature of the indices means that at least one element must be deleted
        /// if the indices are within the bounds of the existing list. I.e. 2,2
        /// will remove the element at index 2 and replace it with the source
        /// list. Both indices may be negative, with the usual interpretation. An
        /// interesting case is where end is lower than start. As these indices
        /// bound the list to be removed, then 0->end, and start->lim are removed
        /// and the source list is added as a suffix.
        /// </summary>

        public LSL_List llListReplaceList(LSL_List dest, LSL_List src, int start, int end)
        {
            LSL_List pref = null;

            m_host.AddScriptLPS(1);

            // Note that although we have normalized, both
            // indices could still be negative.
            if (start < 0)
            {
                start = start+dest.Length;
            }

            if (end < 0)
            {
                end = end+dest.Length;
            }
            // The comventional case, remove a sequence starting with
            // start and ending with end. And then insert the source
            // list.
            if (start <= end)
            {
                // If greater than zero, then there is going to be a
                // surviving prefix. Otherwise the inclusive nature
                // of the indices mean that we're going to add the
                // source list as a prefix.
                if (start > 0)
                {
                    pref = dest.GetSublist(0,start-1);
                    // Only add a suffix if there is something
                    // beyond the end index (it's inclusive too).
                    if (end + 1 < dest.Length)
                    {
                        return pref + src + dest.GetSublist(end + 1, -1);
                    }
                    else
                    {
                        return pref + src;
                    }
                }
                // If start is less than or equal to zero, then
                // the new list is simply a prefix. We still need to
                // figure out any necessary surgery to the destination
                // based upon end. Note that if end exceeds the upper
                // bound in this case, the entire destination list
                // is removed.
                else if (start == 0)
                {
                    if (end + 1 < dest.Length)
                        return src + dest.GetSublist(end + 1, -1);
                    else
                        return src;
                }
                else // Start < 0
                {
                    if (end + 1 < dest.Length)
                        return dest.GetSublist(end + 1, -1);
                    else
                        return new LSL_List();
                }
            }
            // Finally, if start > end, we strip away a prefix and
            // a suffix, to leave the list that sits <between> ens
            // and start, and then tag on the src list. AT least
            // that's my interpretation. We can get sublist to do
            // this for us. Note that one, or both of the indices
            // might have been negative.
            else
            {
                return dest.GetSublist(end + 1, start - 1) + src;
            }
        }

        public void llLoadURL(string avatar_id, string message, string url)
        {
            m_host.AddScriptLPS(1);

            IDialogModule dm = World.RequestModuleInterface<IDialogModule>();
            if (null != dm)
                dm.SendUrlToUser(
                    new UUID(avatar_id), m_host.Name, m_host.UUID, m_host.OwnerID, false, message, url);

            ScriptSleep(10000);
        }

        public void llParcelMediaCommandList(LSL_List commandList)
        {
            // TODO: Not implemented yet (missing in libomv?):
            //  PARCEL_MEDIA_COMMAND_LOOP_SET    float loop      Use this to get or set the parcel's media loop duration. (1.19.1 RC0 or later)

            m_host.AddScriptLPS(1);

            // according to the docs, this command only works if script owner and land owner are the same
            // lets add estate owners and gods, too, and use the generic permission check.
            ILandObject landObject = World.LandChannel.GetLandObject(m_host.AbsolutePosition.X, m_host.AbsolutePosition.Y);
            if (!World.Permissions.CanEditParcelProperties(m_host.OwnerID, landObject, GroupPowers.ChangeMedia)) return;

            bool update = false; // send a ParcelMediaUpdate (and possibly change the land's media URL)?
            byte loop = 0;

            LandData landData = landObject.LandData;
            string url = landData.MediaURL;
            string texture = landData.MediaID.ToString();
            bool autoAlign = landData.MediaAutoScale != 0;
            string mediaType = ""; // TODO these have to be added as soon as LandData supports it
            string description = "";
            int width = 0;
            int height = 0;

            uint commandToSend = 0;
            float time = 0.0f; // default is from start

            ScenePresence presence = null;

            for (int i = 0; i < commandList.Data.Length; i++)
            {
                uint command = (uint)(commandList.GetLSLIntegerItem(i));
                switch (command)
                {
                    case (uint)ParcelMediaCommandEnum.Agent:
                        // we send only to one agent
                        if ((i + 1) < commandList.Length)
                        {
                            if (commandList.Data[i + 1] is LSL_String)
                            {
                                UUID agentID;
                                if (UUID.TryParse((LSL_String)commandList.Data[i + 1], out agentID))
                                {
                                    presence = World.GetScenePresence(agentID);
                                }
                            }
                            else ShoutError("The argument of PARCEL_MEDIA_COMMAND_AGENT must be a key");
                            ++i;
                        }
                        break;

                    case (uint)ParcelMediaCommandEnum.Loop:
                        loop = 1;
                        commandToSend = command;
                        update = true; //need to send the media update packet to set looping
                        break;

                    case (uint)ParcelMediaCommandEnum.Play:
                        loop = 0;
                        commandToSend = command;
                        update = true; //need to send the media update packet to make sure it doesn't loop
                        break;

                    case (uint)ParcelMediaCommandEnum.Pause:
                    case (uint)ParcelMediaCommandEnum.Stop:
                    case (uint)ParcelMediaCommandEnum.Unload:
                        commandToSend = command;
                        break;

                    case (uint)ParcelMediaCommandEnum.Url:
                        if ((i + 1) < commandList.Length)
                        {
                            if (commandList.Data[i + 1] is LSL_String)
                            {
                                url = (LSL_String)commandList.Data[i + 1];
                                update = true;
                            }
                            else ShoutError("The argument of PARCEL_MEDIA_COMMAND_URL must be a string.");
                            ++i;
                        }
                        break;

                    case (uint)ParcelMediaCommandEnum.Texture:
                        if ((i + 1) < commandList.Length)
                        {
                            if (commandList.Data[i + 1] is LSL_String)
                            {
                                texture = (LSL_String)commandList.Data[i + 1];
                                update = true;
                            }
                            else ShoutError("The argument of PARCEL_MEDIA_COMMAND_TEXTURE must be a string or key.");
                            ++i;
                        }
                        break;

                    case (uint)ParcelMediaCommandEnum.Time:
                        if ((i + 1) < commandList.Length)
                        {
                            if (commandList.Data[i + 1] is LSL_Float)
                            {
                                time = (float)(LSL_Float)commandList.Data[i + 1];
                            }
                            else ShoutError("The argument of PARCEL_MEDIA_COMMAND_TIME must be a float.");
                            ++i;
                        }
                        break;

                    case (uint)ParcelMediaCommandEnum.AutoAlign:
                        if ((i + 1) < commandList.Length)
                        {
                            if (commandList.Data[i + 1] is LSL_Integer)
                            {
                                autoAlign = (LSL_Integer)commandList.Data[i + 1];
                                update = true;
                            }

                            else ShoutError("The argument of PARCEL_MEDIA_COMMAND_AUTO_ALIGN must be an integer.");
                            ++i;
                        }
                        break;

                    case (uint)ParcelMediaCommandEnum.Type:
                        if ((i + 1) < commandList.Length)
                        {
                            if (commandList.Data[i + 1] is LSL_String)
                            {
                                mediaType = (LSL_String)commandList.Data[i + 1];
                                update = true;
                            }
                            else ShoutError("The argument of PARCEL_MEDIA_COMMAND_TYPE must be a string.");
                            ++i;
                        }
                        break;

                    case (uint)ParcelMediaCommandEnum.Desc:
                        if ((i + 1) < commandList.Length)
                        {
                            if (commandList.Data[i + 1] is LSL_String)
                            {
                                description = (LSL_String)commandList.Data[i + 1];
                                update = true;
                            }
                            else ShoutError("The argument of PARCEL_MEDIA_COMMAND_DESC must be a string.");
                            ++i;
                        }
                        break;

                    case (uint)ParcelMediaCommandEnum.Size:
                        if ((i + 2) < commandList.Length)
                        {
                            if (commandList.Data[i + 1] is LSL_Integer)
                            {
                                if (commandList.Data[i + 2] is LSL_Integer)
                                {
                                    width = (LSL_Integer)commandList.Data[i + 1];
                                    height = (LSL_Integer)commandList.Data[i + 2];
                                    update = true;
                                }
                                else ShoutError("The second argument of PARCEL_MEDIA_COMMAND_SIZE must be an integer.");
                            }
                            else ShoutError("The first argument of PARCEL_MEDIA_COMMAND_SIZE must be an integer.");
                            i += 2;
                        }
                        break;

                    default:
                        NotImplemented("llParcelMediaCommandList parameter not supported yet: " + Enum.Parse(typeof(ParcelMediaCommandEnum), commandList.Data[i].ToString()).ToString());
                        break;
                }//end switch
            }//end for

            // if we didn't get a presence, we send to all and change the url
            // if we did get a presence, we only send to the agent specified, and *don't change the land settings*!

            // did something important change or do we only start/stop/pause?
            if (update)
            {
                if (presence == null)
                {
                    // we send to all
                    landData.MediaID = new UUID(texture);
                    landData.MediaAutoScale = autoAlign ? (byte)1 : (byte)0;
                    landData.MediaWidth = width;
                    landData.MediaHeight = height;
                    landData.MediaType = mediaType;

                    // do that one last, it will cause a ParcelPropertiesUpdate
                    landObject.SetMediaUrl(url);

                    // now send to all (non-child) agents in the parcel
                    World.ForEachRootScenePresence(delegate(ScenePresence sp)
                    {
                        if (sp.currentParcelUUID == landData.GlobalID)
                        {
                            sp.ControllingClient.SendParcelMediaUpdate(landData.MediaURL,
                                                                          landData.MediaID,
                                                                          landData.MediaAutoScale,
                                                                          mediaType,
                                                                          description,
                                                                          width, height,
                                                                          loop);
                        }
                    });
                }
                else if (!presence.IsChildAgent)
                {
                    // we only send to one (root) agent
                    presence.ControllingClient.SendParcelMediaUpdate(url,
                                                                     new UUID(texture),
                                                                     autoAlign ? (byte)1 : (byte)0,
                                                                     mediaType,
                                                                     description,
                                                                     width, height,
                                                                     loop);
                }
            }

            if (commandToSend != 0)
            {
                // the commandList contained a start/stop/... command, too
                if (presence == null)
                {
                    // send to all (non-child) agents in the parcel
                    World.ForEachRootScenePresence(delegate(ScenePresence sp)
                    {
                        if (sp.currentParcelUUID == landData.GlobalID)
                        {
                            sp.ControllingClient.SendParcelMediaCommand(0x4, // TODO what is this?
                                                                           (ParcelMediaCommandEnum)commandToSend,
                                                                           time);
                        }
                    });
                }
                else if (!presence.IsChildAgent)
                {
                    presence.ControllingClient.SendParcelMediaCommand(0x4, // TODO what is this?
                                                                      (ParcelMediaCommandEnum)commandToSend,
                                                                      time);
                }
            }
            ScriptSleep(2000);
        }

        public LSL_List llParcelMediaQuery(LSL_List aList)
        {
            m_host.AddScriptLPS(1);
            LSL_List list = new LSL_List();
            //TO DO: make the implementation for the missing commands
            //PARCEL_MEDIA_COMMAND_LOOP_SET    float loop      Use this to get or set the parcel's media loop duration. (1.19.1 RC0 or later)
            for (int i = 0; i < aList.Data.Length; i++)
            {

                if (aList.Data[i] != null)
                {
                    switch ((ParcelMediaCommandEnum) Convert.ToInt32(aList.Data[i].ToString()))
                    {
                        case ParcelMediaCommandEnum.Url:
                            list.Add(new LSL_String(World.GetLandData(m_host.AbsolutePosition.X, m_host.AbsolutePosition.Y).MediaURL));
                            break;
                        case ParcelMediaCommandEnum.Desc:
                            list.Add(new LSL_String(World.GetLandData(m_host.AbsolutePosition.X, m_host.AbsolutePosition.Y).Description));
                            break;
                        case ParcelMediaCommandEnum.Texture:
                            list.Add(new LSL_String(World.GetLandData(m_host.AbsolutePosition.X, m_host.AbsolutePosition.Y).MediaID.ToString()));
                            break;
                        case ParcelMediaCommandEnum.Type:
                            list.Add(new LSL_String(World.GetLandData(m_host.AbsolutePosition.X, m_host.AbsolutePosition.Y).MediaType));
                            break;
                        case ParcelMediaCommandEnum.Size:
                            list.Add(new LSL_String(World.GetLandData(m_host.AbsolutePosition.X, m_host.AbsolutePosition.Y).MediaWidth));
                            list.Add(new LSL_String(World.GetLandData(m_host.AbsolutePosition.X, m_host.AbsolutePosition.Y).MediaHeight));
                            break;
                        default:
                            ParcelMediaCommandEnum mediaCommandEnum = ParcelMediaCommandEnum.Url;
                            NotImplemented("llParcelMediaQuery parameter do not supported yet: " + Enum.Parse(mediaCommandEnum.GetType() , aList.Data[i].ToString()).ToString());
                            break;
                    }

                }
            }
            ScriptSleep(2000);
            return list;
        }

        public LSL_Integer llModPow(int a, int b, int c)
        {
            m_host.AddScriptLPS(1);
            Int64 tmp = 0;
            Math.DivRem(Convert.ToInt64(Math.Pow(a, b)), c, out tmp);
            ScriptSleep(1000);
            return Convert.ToInt32(tmp);
        }

        public LSL_Integer llGetInventoryType(string name)
        {
            m_host.AddScriptLPS(1);

            m_host.TaskInventory.LockItemsForRead(true);
            foreach (KeyValuePair<UUID, TaskInventoryItem> inv in m_host.TaskInventory)
            {
                if (inv.Value.Name == name)
                {
                    m_host.TaskInventory.LockItemsForRead(false);
                    return inv.Value.Type;
                }
            }
            m_host.TaskInventory.LockItemsForRead(false);

            return -1;
        }

        public void llSetPayPrice(int price, LSL_List quick_pay_buttons)
        {
            m_host.AddScriptLPS(1);

            if (quick_pay_buttons.Data.Length < 4)
            {
                int x;
                for (x=quick_pay_buttons.Data.Length; x<= 4; x++)
                {
                    quick_pay_buttons.Add(ScriptBaseClass.PAY_HIDE);
                }
            }
            int[] nPrice = new int[5];
            nPrice[0] = price;
            nPrice[1] = quick_pay_buttons.GetLSLIntegerItem(0);
            nPrice[2] = quick_pay_buttons.GetLSLIntegerItem(1);
            nPrice[3] = quick_pay_buttons.GetLSLIntegerItem(2);
            nPrice[4] = quick_pay_buttons.GetLSLIntegerItem(3);
            m_host.ParentGroup.RootPart.PayPrice = nPrice;
            m_host.ParentGroup.HasGroupChanged = true;
        }

        public LSL_Vector llGetCameraPos()
        {
            m_host.AddScriptLPS(1);
            UUID invItemID = InventorySelf();

            if (invItemID == UUID.Zero)
                return new LSL_Vector();

            m_host.TaskInventory.LockItemsForRead(true);
            if (m_host.TaskInventory[invItemID].PermsGranter == UUID.Zero)
            {
                m_host.TaskInventory.LockItemsForRead(false);
                return new LSL_Vector();
            }

            if ((m_host.TaskInventory[invItemID].PermsMask & ScriptBaseClass.PERMISSION_TRACK_CAMERA) == 0)
            {
                ShoutError("No permissions to track the camera");
                m_host.TaskInventory.LockItemsForRead(false);
                return new LSL_Vector();
            }
            m_host.TaskInventory.LockItemsForRead(false);

            ScenePresence presence = World.GetScenePresence(m_host.OwnerID);
            if (presence != null)
            {
                LSL_Vector pos = new LSL_Vector(presence.CameraPosition.X, presence.CameraPosition.Y, presence.CameraPosition.Z);
                return pos;
            }
            return new LSL_Vector();
        }

        public LSL_Rotation llGetCameraRot()
        {
            m_host.AddScriptLPS(1);
            UUID invItemID = InventorySelf();
            if (invItemID == UUID.Zero)
                return new LSL_Rotation();

            m_host.TaskInventory.LockItemsForRead(true);
            if (m_host.TaskInventory[invItemID].PermsGranter == UUID.Zero)
            {
                m_host.TaskInventory.LockItemsForRead(false);
                return new LSL_Rotation();
            }
            if ((m_host.TaskInventory[invItemID].PermsMask & ScriptBaseClass.PERMISSION_TRACK_CAMERA) == 0)
            {
                ShoutError("No permissions to track the camera");
                m_host.TaskInventory.LockItemsForRead(false);
                return new LSL_Rotation();
            }
            m_host.TaskInventory.LockItemsForRead(false);

            ScenePresence presence = World.GetScenePresence(m_host.OwnerID);
            if (presence != null)
            {
                return new LSL_Rotation(presence.CameraRotation.X, presence.CameraRotation.Y, presence.CameraRotation.Z, presence.CameraRotation.W);
            }

            return new LSL_Rotation();
        }

        /// <summary>
        /// The SL implementation does nothing, it is deprecated
        /// This duplicates SL
        /// </summary>
        public void llSetPrimURL(string url)
        {
            m_host.AddScriptLPS(1);
            ScriptSleep(2000);
        }

        /// <summary>
        /// The SL implementation shouts an error, it is deprecated
        /// This duplicates SL
        /// </summary>
        public void llRefreshPrimURL()
        {
            m_host.AddScriptLPS(1);
            ShoutError("llRefreshPrimURL - not yet supported");
            ScriptSleep(20000);
        }

        public LSL_String llEscapeURL(string url)
        {
            m_host.AddScriptLPS(1);
            try
            {
                return Uri.EscapeDataString(url);
            }
            catch (Exception ex)
            {
                return "llEscapeURL: " + ex.ToString();
            }
        }

        public LSL_String llUnescapeURL(string url)
        {
            m_host.AddScriptLPS(1);
            try
            {
                return Uri.UnescapeDataString(url);
            }
            catch (Exception ex)
            {
                return "llUnescapeURL: " + ex.ToString();
            }
        }

        public void llMapDestination(string simname, LSL_Vector pos, LSL_Vector lookAt)
        {
            m_host.AddScriptLPS(1);
            DetectParams detectedParams = m_ScriptEngine.GetDetectParams(m_itemID, 0);
            if (detectedParams == null)
            {
                if (m_host.ParentGroup.IsAttachment == true)
                {
                    detectedParams = new DetectParams();
                    detectedParams.Key = m_host.OwnerID;
                }
                else
                {
                    return;
                }
            }
           
            ScenePresence avatar = World.GetScenePresence(detectedParams.Key);
            if (avatar != null)
            {
                avatar.ControllingClient.SendScriptTeleportRequest(m_host.Name, simname,
                                                                   new Vector3((float)pos.x, (float)pos.y, (float)pos.z),
                                                                   new Vector3((float)lookAt.x, (float)lookAt.y, (float)lookAt.z));
            }
            
            ScriptSleep(1000);
        }

        public void llAddToLandBanList(string avatar, double hours)
        {
            m_host.AddScriptLPS(1);
            UUID key;
            ILandObject land = World.LandChannel.GetLandObject(m_host.AbsolutePosition.X, m_host.AbsolutePosition.Y);
            if (World.Permissions.CanEditParcelProperties(m_host.OwnerID, land, GroupPowers.LandManageBanned))
            {
                int expires = 0;
                if (hours != 0)
                    expires = Util.UnixTimeSinceEpoch() + (int)(3600.0 * hours);

                if (UUID.TryParse(avatar, out key))
                {
                    int idx = land.LandData.ParcelAccessList.FindIndex(
                            delegate(LandAccessEntry e)
                            {
                                if (e.AgentID == key && e.Flags == AccessList.Ban)
                                    return true;
                                return false;
                            });

                    if (idx != -1 && (land.LandData.ParcelAccessList[idx].Expires == 0 || (expires != 0 && expires < land.LandData.ParcelAccessList[idx].Expires)))
                        return;

                    if (idx != -1)
                        land.LandData.ParcelAccessList.RemoveAt(idx);

                    LandAccessEntry entry = new LandAccessEntry();

                    entry.AgentID = key;
                    entry.Flags = AccessList.Ban;
                    entry.Expires = expires;

                    land.LandData.ParcelAccessList.Add(entry);

                    World.EventManager.TriggerLandObjectUpdated((uint)land.LandData.LocalID, land);
                }
            }
            ScriptSleep(100);
        }

        public void llRemoveFromLandPassList(string avatar)
        {
            m_host.AddScriptLPS(1);
            UUID key;
            ILandObject land = World.LandChannel.GetLandObject(m_host.AbsolutePosition.X, m_host.AbsolutePosition.Y);
            if (World.Permissions.CanEditParcelProperties(m_host.OwnerID, land, GroupPowers.LandManageAllowed))
            {
                if (UUID.TryParse(avatar, out key))
                {
                    int idx = land.LandData.ParcelAccessList.FindIndex(
                            delegate(LandAccessEntry e)
                            {
                                if (e.AgentID == key && e.Flags == AccessList.Access)
                                    return true;
                                return false;
                            });

                    if (idx != -1)
                    {
                        land.LandData.ParcelAccessList.RemoveAt(idx);
                        World.EventManager.TriggerLandObjectUpdated((uint)land.LandData.LocalID, land);
                    }
                }
            }
            ScriptSleep(100);
        }

        public void llRemoveFromLandBanList(string avatar)
        {
            m_host.AddScriptLPS(1);
            UUID key;
            ILandObject land = World.LandChannel.GetLandObject(m_host.AbsolutePosition.X, m_host.AbsolutePosition.Y);
            if (World.Permissions.CanEditParcelProperties(m_host.OwnerID, land, GroupPowers.LandManageBanned))
            {
                if (UUID.TryParse(avatar, out key))
                {
                    int idx = land.LandData.ParcelAccessList.FindIndex(
                            delegate(LandAccessEntry e)
                            {
                                if (e.AgentID == key && e.Flags == AccessList.Ban)
                                    return true;
                                return false;
                            });

                    if (idx != -1)
                    {
                        land.LandData.ParcelAccessList.RemoveAt(idx);
                        World.EventManager.TriggerLandObjectUpdated((uint)land.LandData.LocalID, land);
                    }
                }
            }
            ScriptSleep(100);
        }

        public void llSetCameraParams(LSL_List rules)
        {
            m_host.AddScriptLPS(1);

            // our key in the object we are in
            UUID invItemID = InventorySelf();
            if (invItemID == UUID.Zero) return;

            // the object we are in
            UUID objectID = m_host.ParentUUID;
            if (objectID == UUID.Zero) return;

            UUID agentID;
            m_host.TaskInventory.LockItemsForRead(true);
            // we need the permission first, to know which avatar we want to set the camera for
            agentID = m_host.TaskInventory[invItemID].PermsGranter;

            if (agentID == UUID.Zero)
            {
                m_host.TaskInventory.LockItemsForRead(false);
                return;
            }
            if ((m_host.TaskInventory[invItemID].PermsMask & ScriptBaseClass.PERMISSION_CONTROL_CAMERA) == 0)
            {
                m_host.TaskInventory.LockItemsForRead(false);
                return;
            }
            m_host.TaskInventory.LockItemsForRead(false);

            ScenePresence presence = World.GetScenePresence(agentID);

            // we are not interested in child-agents
            if (presence.IsChildAgent) return;

            SortedDictionary<int, float> parameters = new SortedDictionary<int, float>();
            object[] data = rules.Data;
            for (int i = 0; i < data.Length; ++i)
            {
                int type = Convert.ToInt32(data[i++].ToString());
                if (i >= data.Length) break; // odd number of entries => ignore the last

                // some special cases: Vector parameters are split into 3 float parameters (with type+1, type+2, type+3)
                switch (type)
                {
                case ScriptBaseClass.CAMERA_FOCUS:
                case ScriptBaseClass.CAMERA_FOCUS_OFFSET:
                case ScriptBaseClass.CAMERA_POSITION:
                    LSL_Vector v = (LSL_Vector)data[i];
                    parameters.Add(type + 1, (float)v.x);
                    parameters.Add(type + 2, (float)v.y);
                    parameters.Add(type + 3, (float)v.z);
                    break;
                default:
                    // TODO: clean that up as soon as the implicit casts are in
                    if (data[i] is LSL_Float)
                        parameters.Add(type, (float)((LSL_Float)data[i]).value);
                    else if (data[i] is LSL_Integer)
                        parameters.Add(type, (float)((LSL_Integer)data[i]).value);
                    else parameters.Add(type, Convert.ToSingle(data[i]));
                    break;
                }
            }
            if (parameters.Count > 0) presence.ControllingClient.SendSetFollowCamProperties(objectID, parameters);
        }

        public void llClearCameraParams()
        {
            m_host.AddScriptLPS(1);

            // our key in the object we are in
            UUID invItemID=InventorySelf();
            if (invItemID == UUID.Zero) return;

            // the object we are in
            UUID objectID = m_host.ParentUUID;
            if (objectID == UUID.Zero) return;

            // we need the permission first, to know which avatar we want to clear the camera for
            UUID agentID;
            m_host.TaskInventory.LockItemsForRead(true);
            agentID = m_host.TaskInventory[invItemID].PermsGranter;
            if (agentID == UUID.Zero)
            {
                m_host.TaskInventory.LockItemsForRead(false);
                return;
            }
            if ((m_host.TaskInventory[invItemID].PermsMask & ScriptBaseClass.PERMISSION_CONTROL_CAMERA) == 0)
            {
                m_host.TaskInventory.LockItemsForRead(false);
                return;
            }
            m_host.TaskInventory.LockItemsForRead(false);

            ScenePresence presence = World.GetScenePresence(agentID);

            // we are not interested in child-agents
            if (presence.IsChildAgent) return;

            presence.ControllingClient.SendClearFollowCamProperties(objectID);
        }

        public LSL_Float llListStatistics(int operation, LSL_List src)
        {
            m_host.AddScriptLPS(1);
            LSL_List nums = LSL_List.ToDoubleList(src);
            switch (operation)
            {
                case ScriptBaseClass.LIST_STAT_RANGE:
                    return nums.Range();
                case ScriptBaseClass.LIST_STAT_MIN:
                    return nums.Min();
                case ScriptBaseClass.LIST_STAT_MAX:
                    return nums.Max();
                case ScriptBaseClass.LIST_STAT_MEAN:
                    return nums.Mean();
                case ScriptBaseClass.LIST_STAT_MEDIAN:
                    return nums.Median();
                case ScriptBaseClass.LIST_STAT_NUM_COUNT:
                    return nums.NumericLength();
                case ScriptBaseClass.LIST_STAT_STD_DEV:
                    return nums.StdDev();
                case ScriptBaseClass.LIST_STAT_SUM:
                    return nums.Sum();
                case ScriptBaseClass.LIST_STAT_SUM_SQUARES:
                    return nums.SumSqrs();
                case ScriptBaseClass.LIST_STAT_GEOMETRIC_MEAN:
                    return nums.GeometricMean();
                case ScriptBaseClass.LIST_STAT_HARMONIC_MEAN:
                    return nums.HarmonicMean();
                default:
                    return 0.0;
            }
        }

        public LSL_Integer llGetUnixTime()
        {
            m_host.AddScriptLPS(1);
            return Util.UnixTimeSinceEpoch();
        }

        public LSL_Integer llGetParcelFlags(LSL_Vector pos)
        {
            m_host.AddScriptLPS(1);
            return (int)World.LandChannel.GetLandObject((float)pos.x, (float)pos.y).LandData.Flags;
        }

        public LSL_Integer llGetRegionFlags()
        {
            m_host.AddScriptLPS(1);
            IEstateModule estate = World.RequestModuleInterface<IEstateModule>();
            if (estate == null)
                return 67108864;
            return (int)estate.GetRegionFlags();
        }

        public LSL_String llXorBase64StringsCorrect(string str1, string str2)
        {
            m_host.AddScriptLPS(1);

            if (str1 == String.Empty)
                return String.Empty;
            if (str2 == String.Empty)
                return str1;

            int len = str2.Length;
            if ((len % 4) != 0) // LL is EVIL!!!!
            {
                while (str2.EndsWith("="))
                    str2 = str2.Substring(0, str2.Length - 1);

                len = str2.Length;
                int mod = len % 4;

                if (mod == 1)
                    str2 = str2.Substring(0, str2.Length - 1);
                else if (mod == 2)
                    str2 += "==";
                else if (mod == 3)
                    str2 += "=";
            }

            byte[] data1;
            byte[] data2;
            try
            {
                data1 = Convert.FromBase64String(str1);
                data2 = Convert.FromBase64String(str2);
            }
            catch (Exception)
            {
                return new LSL_String(String.Empty);
            }

            byte[] d2 = new Byte[data1.Length];
            int pos = 0;
            
            if (data1.Length <= data2.Length)
            {
                Array.Copy(data2, 0, d2, 0, data1.Length);
            }
            else
            {
                while (pos < data1.Length)
                {
                    len = data1.Length - pos;
                    if (len > data2.Length)
                        len = data2.Length;

                    Array.Copy(data2, 0, d2, pos, len);
                    pos += len;
                }
            }

            for (pos = 0 ; pos < data1.Length ; pos++ )
                data1[pos] ^= d2[pos];

            return Convert.ToBase64String(data1);
        }

        public LSL_String llHTTPRequest(string url, LSL_List parameters, string body)
        {
            // Partial implementation: support for parameter flags needed
            //   see http://wiki.secondlife.com/wiki/LlHTTPRequest
            // parameter flags support are implemented in ScriptsHttpRequests.cs
            //   in StartHttpRequest

            m_host.AddScriptLPS(1);
            IHttpRequestModule httpScriptMod =
                m_ScriptEngine.World.RequestModuleInterface<IHttpRequestModule>();
            List<string> param = new List<string>();
            foreach (object o in parameters.Data)
            {
                param.Add(o.ToString());
            }

            Vector3 position = m_host.AbsolutePosition;
            Vector3 velocity = m_host.Velocity;
            Quaternion rotation = m_host.RotationOffset;
            string ownerName = String.Empty;
            ScenePresence scenePresence = World.GetScenePresence(m_host.OwnerID);
            if (scenePresence == null)
                ownerName = resolveName(m_host.OwnerID);
            else
                ownerName = scenePresence.Name;

            RegionInfo regionInfo = World.RegionInfo;

            Dictionary<string, string> httpHeaders = new Dictionary<string, string>();

            string shard = "OpenSim";
            IConfigSource config = m_ScriptEngine.ConfigSource;
            if (config.Configs["Network"] != null)
            {
                shard = config.Configs["Network"].GetString("shard", shard);
            }

            httpHeaders["X-SecondLife-Shard"] = shard;
            httpHeaders["X-SecondLife-Object-Name"] = m_host.Name;
            httpHeaders["X-SecondLife-Object-Key"] = m_host.UUID.ToString();
            httpHeaders["X-SecondLife-Region"] = string.Format("{0} ({1}, {2})", regionInfo.RegionName, regionInfo.RegionLocX, regionInfo.RegionLocY);
            httpHeaders["X-SecondLife-Local-Position"] = string.Format("({0:0.000000}, {1:0.000000}, {2:0.000000})", position.X, position.Y, position.Z);
            httpHeaders["X-SecondLife-Local-Velocity"] = string.Format("({0:0.000000}, {1:0.000000}, {2:0.000000})", velocity.X, velocity.Y, velocity.Z);
            httpHeaders["X-SecondLife-Local-Rotation"] = string.Format("({0:0.000000}, {1:0.000000}, {2:0.000000}, {3:0.000000})", rotation.X, rotation.Y, rotation.Z, rotation.W);
            httpHeaders["X-SecondLife-Owner-Name"] = ownerName;
            httpHeaders["X-SecondLife-Owner-Key"] = m_host.OwnerID.ToString();
            string userAgent = config.Configs["Network"].GetString("user_agent", null);
            if (userAgent != null)
                httpHeaders["User-Agent"] = userAgent;

            string authregex = @"^(https?:\/\/)(\w+):(\w+)@(.*)$";
            Regex r = new Regex(authregex);
            int[] gnums = r.GetGroupNumbers();
            Match m = r.Match(url);
            if (m.Success)
            {
                for (int i = 1; i < gnums.Length; i++)
                {
                    //System.Text.RegularExpressions.Group g = m.Groups[gnums[i]];
                    //CaptureCollection cc = g.Captures;
                }
                if (m.Groups.Count == 5)
                {
                    httpHeaders["Authorization"] = String.Format("Basic {0}", Convert.ToBase64String(System.Text.ASCIIEncoding.ASCII.GetBytes(m.Groups[2].ToString() + ":" + m.Groups[3].ToString())));
                    url = m.Groups[1].ToString() + m.Groups[4].ToString();
                }
            }

            UUID reqID = httpScriptMod.
                StartHttpRequest(m_localID, m_itemID, url, param, httpHeaders, body);

            if (reqID != UUID.Zero)
                return reqID.ToString();
            else
                return null;
        }


        public void llHTTPResponse(LSL_Key id, int status, string body)
        {
            // Partial implementation: support for parameter flags needed
            //   see http://wiki.secondlife.com/wiki/llHTTPResponse

            m_host.AddScriptLPS(1);

            if (m_UrlModule != null)
                m_UrlModule.HttpResponse(new UUID(id), status,body);
        }

        public void llResetLandBanList()
        {
            m_host.AddScriptLPS(1);
            LandData land = World.LandChannel.GetLandObject(m_host.AbsolutePosition.X, m_host.AbsolutePosition.Y).LandData;
            if (land.OwnerID == m_host.OwnerID)
            {
                foreach (LandAccessEntry entry in land.ParcelAccessList)
                {
                    if (entry.Flags == AccessList.Ban)
                    {
                        land.ParcelAccessList.Remove(entry);
                    }
                }
            }
            ScriptSleep(100);
        }

        public void llResetLandPassList()
        {
            m_host.AddScriptLPS(1);
            LandData land = World.LandChannel.GetLandObject(m_host.AbsolutePosition.X, m_host.AbsolutePosition.Y).LandData;
            if (land.OwnerID == m_host.OwnerID)
            {
                foreach (LandAccessEntry entry in land.ParcelAccessList)
                {
                    if (entry.Flags == AccessList.Access)
                    {
                        land.ParcelAccessList.Remove(entry);
                    }
                }
            }
            ScriptSleep(100);
        }

        public LSL_Integer llGetParcelPrimCount(LSL_Vector pos, int category, int sim_wide)
        {
            m_host.AddScriptLPS(1);
            
            ILandObject lo = World.LandChannel.GetLandObject((float)pos.x, (float)pos.y);

            if (lo == null)
                return 0;
            
            IPrimCounts pc = lo.PrimCounts;

            if (sim_wide != ScriptBaseClass.FALSE)
            {
                if (category == ScriptBaseClass.PARCEL_COUNT_TOTAL)
                {
                    return pc.Simulator;
                }
                else
                {
                    // counts not implemented yet
                    return 0;
                }
            }
            else
            {
                if (category == ScriptBaseClass.PARCEL_COUNT_TOTAL)
                    return pc.Total;
                else if (category == ScriptBaseClass.PARCEL_COUNT_OWNER)
                    return pc.Owner;
                else if (category == ScriptBaseClass.PARCEL_COUNT_GROUP)
                    return pc.Group;
                else if (category == ScriptBaseClass.PARCEL_COUNT_OTHER)
                    return pc.Others;
                else if (category == ScriptBaseClass.PARCEL_COUNT_SELECTED)
                    return pc.Selected;
                else if (category == ScriptBaseClass.PARCEL_COUNT_TEMP)
                    return 0; // counts not implemented yet
            }
            
            return 0;
        }

        public LSL_List llGetParcelPrimOwners(LSL_Vector pos)
        {
            m_host.AddScriptLPS(1);
            LandObject land = (LandObject)World.LandChannel.GetLandObject((float)pos.x, (float)pos.y);
            LSL_List ret = new LSL_List();
            if (land != null)
            {
                foreach (KeyValuePair<UUID, int> detectedParams in land.GetLandObjectOwners())
                {
                    ret.Add(new LSL_String(detectedParams.Key.ToString()));
                    ret.Add(new LSL_Integer(detectedParams.Value));
                }
            }
            ScriptSleep(2000);
            return ret;
        }

        public LSL_Integer llGetObjectPrimCount(string object_id)
        {
            m_host.AddScriptLPS(1);
            SceneObjectPart part = World.GetSceneObjectPart(new UUID(object_id));
            if (part == null)
            {
                return 0;
            }
            else
            {
                return part.ParentGroup.PrimCount;
            }
        }

        public LSL_Integer llGetParcelMaxPrims(LSL_Vector pos, int sim_wide)
        {
            m_host.AddScriptLPS(1);

            ILandObject lo = World.LandChannel.GetLandObject((float)pos.x, (float)pos.y);

            if (lo == null)
                return 0;

            if (sim_wide != 0)
                return lo.GetSimulatorMaxPrimCount();
            else
                return lo.GetParcelMaxPrimCount();
        }

        public LSL_List llGetParcelDetails(LSL_Vector pos, LSL_List param)
        {
            m_host.AddScriptLPS(1);
            LandData land = World.GetLandData((float)pos.x, (float)pos.y);
            if (land == null)
            {
                return new LSL_List(0);
            }
            LSL_List ret = new LSL_List();
            foreach (object o in param.Data)
            {
                switch (o.ToString())
                {
                    case "0":
                        ret.Add(new LSL_String(land.Name));
                        break;
                    case "1":
                        ret.Add(new LSL_String(land.Description));
                        break;
                    case "2":
                        ret.Add(new LSL_Key(land.OwnerID.ToString()));
                        break;
                    case "3":
                        ret.Add(new LSL_Key(land.GroupID.ToString()));
                        break;
                    case "4":
                        ret.Add(new LSL_Integer(land.Area));
                        break;
                    case "5":
                        ret.Add(new LSL_Key(land.GlobalID.ToString()));
                        break;
                    default:
                        ret.Add(new LSL_Integer(0));
                        break;
                }
            }
            return ret;
        }

        public LSL_String llStringTrim(string src, int type)
        {
            m_host.AddScriptLPS(1);
            if (type == (int)ScriptBaseClass.STRING_TRIM_HEAD) { return src.TrimStart(); }
            if (type == (int)ScriptBaseClass.STRING_TRIM_TAIL) { return src.TrimEnd(); }
            if (type == (int)ScriptBaseClass.STRING_TRIM) { return src.Trim(); }
            return src;
        }

        public LSL_List llGetObjectDetails(string id, LSL_List args)
        {
            m_host.AddScriptLPS(1);

            LSL_List ret = new LSL_List();
            UUID key = new UUID();
            if (UUID.TryParse(id, out key))
            {
                ScenePresence av = World.GetScenePresence(key);

                if (av != null)
                {
                    foreach (object o in args.Data)
                    {
                        switch (int.Parse(o.ToString()))
                        {
                            case ScriptBaseClass.OBJECT_NAME:
                                ret.Add(new LSL_String(av.Firstname + " " + av.Lastname));
                                break;
                            case ScriptBaseClass.OBJECT_DESC:
                                ret.Add(new LSL_String(""));
                                break;
                            case ScriptBaseClass.OBJECT_POS:
                                ret.Add(new LSL_Vector((double)av.AbsolutePosition.X, (double)av.AbsolutePosition.Y, (double)av.AbsolutePosition.Z));
                                break;
                            case ScriptBaseClass.OBJECT_ROT:
                                ret.Add(new LSL_Rotation((double)av.Rotation.X, (double)av.Rotation.Y, (double)av.Rotation.Z, (double)av.Rotation.W));
                                break;
                            case ScriptBaseClass.OBJECT_VELOCITY:
                                ret.Add(new LSL_Vector(av.Velocity.X, av.Velocity.Y, av.Velocity.Z));
                                break;
                            case ScriptBaseClass.OBJECT_OWNER:
                                ret.Add(new LSL_String(id));
                                break;
                            case ScriptBaseClass.OBJECT_GROUP:
                                ret.Add(new LSL_String(UUID.Zero.ToString()));
                                break;
                            case ScriptBaseClass.OBJECT_CREATOR:
                                ret.Add(new LSL_String(UUID.Zero.ToString()));
                                break;
                        }
                    }

                    return ret;
                }

                SceneObjectPart obj = World.GetSceneObjectPart(key);
                if (obj != null)
                {
                    foreach (object o in args.Data)
                    {
                        switch (int.Parse(o.ToString()))
                        {
                            case ScriptBaseClass.OBJECT_NAME:
                                ret.Add(new LSL_String(obj.Name));
                                break;
                            case ScriptBaseClass.OBJECT_DESC:
                                ret.Add(new LSL_String(obj.Description));
                                break;
                            case ScriptBaseClass.OBJECT_POS:
                                ret.Add(new LSL_Vector(obj.AbsolutePosition.X, obj.AbsolutePosition.Y, obj.AbsolutePosition.Z));
                                break;
                            case ScriptBaseClass.OBJECT_ROT:
                                ret.Add(new LSL_Rotation(obj.RotationOffset.X, obj.RotationOffset.Y, obj.RotationOffset.Z, obj.RotationOffset.W));
                                break;
                            case ScriptBaseClass.OBJECT_VELOCITY:
                                ret.Add(new LSL_Vector(obj.Velocity.X, obj.Velocity.Y, obj.Velocity.Z));
                                break;
                            case ScriptBaseClass.OBJECT_OWNER:
                                ret.Add(new LSL_String(obj.OwnerID.ToString()));
                                break;
                            case ScriptBaseClass.OBJECT_GROUP:
                                ret.Add(new LSL_String(obj.GroupID.ToString()));
                                break;
                            case ScriptBaseClass.OBJECT_CREATOR:
                                ret.Add(new LSL_String(obj.CreatorID.ToString()));
                                break;
                        }
                    }

                    return ret;
                }
            }
            
            return new LSL_List();
        }

        internal UUID ScriptByName(string name)
        {
            m_host.TaskInventory.LockItemsForRead(true);

            foreach (TaskInventoryItem item in m_host.TaskInventory.Values)
            {
                if (item.Type == 10 && item.Name == name)
                {
                    m_host.TaskInventory.LockItemsForRead(false);
                    return item.ItemID;
                }
            }

            m_host.TaskInventory.LockItemsForRead(false);

            return UUID.Zero;
        }

        internal void ShoutError(string msg)
        {
            llShout(ScriptBaseClass.DEBUG_CHANNEL, msg);
        }

        internal void NotImplemented(string command)
        {
            if (throwErrorOnNotImplemented)
                throw new NotImplementedException("Command not implemented: " + command);
        }

        internal void Deprecated(string command)
        {
            throw new Exception("Command deprecated: " + command);
        }

        internal void LSLError(string msg)
        {
            throw new Exception("LSL Runtime Error: " + msg);
        }

        public delegate void AssetRequestCallback(UUID assetID, AssetBase asset);
        protected void WithNotecard(UUID assetID, AssetRequestCallback cb)
        {
            World.AssetService.Get(assetID.ToString(), this,
                delegate(string i, object sender, AssetBase a)
                {
                    UUID uuid = UUID.Zero;
                    UUID.TryParse(i, out uuid);
                    cb(uuid, a);
                });
        }

        public LSL_String llGetNumberOfNotecardLines(string name)
        {
            m_host.AddScriptLPS(1);

            //Clone is thread safe
            TaskInventoryDictionary itemsDictionary = (TaskInventoryDictionary)m_host.TaskInventory.Clone();

            UUID assetID = UUID.Zero;

            if (!UUID.TryParse(name, out assetID))
            {
                foreach (TaskInventoryItem item in itemsDictionary.Values)
                {
                    if (item.Type == 7 && item.Name == name)
                    {
                        assetID = item.AssetID;
                        break;
                    }
                }
            }

            if (assetID == UUID.Zero)
            {
                // => complain loudly, as specified by the LSL docs
                ShoutError("Notecard '" + name + "' could not be found.");

                return UUID.Zero.ToString();
            }

            // was: UUID tid = tid = AsyncCommands.
            UUID tid = AsyncCommands.DataserverPlugin.RegisterRequest(m_localID, m_itemID, assetID.ToString());

            if (NotecardCache.IsCached(assetID))
            {
                AsyncCommands.
                DataserverPlugin.DataserverReply(assetID.ToString(),
                NotecardCache.GetLines(assetID).ToString());
                ScriptSleep(100);
                return tid.ToString();
            }

            WithNotecard(assetID, delegate (UUID id, AssetBase a)
            {
                if (a == null || a.Type != 7)
                {
                    ShoutError("Notecard '" + name + "' could not be found.");
                    return;
                }

                System.Text.UTF8Encoding enc =
                    new System.Text.UTF8Encoding();
                string data = enc.GetString(a.Data);
                //m_log.Debug(data);
                NotecardCache.Cache(id, data);
                AsyncCommands.
                        DataserverPlugin.DataserverReply(id.ToString(),
                        NotecardCache.GetLines(id).ToString());
            });

            ScriptSleep(100);
            return tid.ToString();
        }

        public LSL_String llGetNotecardLine(string name, int line)
        {
            m_host.AddScriptLPS(1);

            //Clone is thread safe
            TaskInventoryDictionary itemsDictionary = (TaskInventoryDictionary)m_host.TaskInventory.Clone();

            UUID assetID = UUID.Zero;

            if (!UUID.TryParse(name, out assetID))
            {
                foreach (TaskInventoryItem item in itemsDictionary.Values)
                {
                    if (item.Type == 7 && item.Name == name)
                    {
                        assetID = item.AssetID;
                        break;
                    }
                }
            }

            if (assetID == UUID.Zero)
            {
                // => complain loudly, as specified by the LSL docs
                ShoutError("Notecard '" + name + "' could not be found.");

                return UUID.Zero.ToString();
            }

            // was: UUID tid = tid = AsyncCommands.
            UUID tid = AsyncCommands.DataserverPlugin.RegisterRequest(m_localID, m_itemID, assetID.ToString());

            if (NotecardCache.IsCached(assetID))
            {
                AsyncCommands.DataserverPlugin.DataserverReply(assetID.ToString(),
                                                               NotecardCache.GetLine(assetID, line, m_notecardLineReadCharsMax));
                ScriptSleep(100);
                return tid.ToString();
            }

            WithNotecard(assetID, delegate (UUID id, AssetBase a)
                         {
                             if (a == null || a.Type != 7)
                             {
                                 ShoutError("Notecard '" + name + "' could not be found.");
                                 return;
                             }

                             System.Text.UTF8Encoding enc =
                                 new System.Text.UTF8Encoding();
                             string data = enc.GetString(a.Data);
                             //m_log.Debug(data);
                             NotecardCache.Cache(id, data);
                             AsyncCommands.DataserverPlugin.DataserverReply(id.ToString(),
                                                                            NotecardCache.GetLine(id, line, m_notecardLineReadCharsMax));
                         });

            ScriptSleep(100);
            return tid.ToString();
        }

        public void SetPrimitiveParamsEx(LSL_Key prim, LSL_List rules)
        {
            SceneObjectPart obj = World.GetSceneObjectPart(new UUID(prim));
            if (obj == null)
                return;

            if (obj.OwnerID != m_host.OwnerID)
                return;

            SetPrimParams(obj, rules);
        }

        public LSL_List GetLinkPrimitiveParamsEx(LSL_Key prim, LSL_List rules)
        {
            SceneObjectPart obj = World.GetSceneObjectPart(new UUID(prim));
            if (obj == null)
                return new LSL_List();

            if (obj.OwnerID != m_host.OwnerID)
                return new LSL_List();

            return GetLinkPrimitiveParams(obj, rules);
        }

        public LSL_Integer llGetLinkNumberOfSides(LSL_Integer link)
        {
            List<SceneObjectPart> parts = GetLinkParts(link);
            if (parts.Count < 1)
                return 0;

            return GetNumberOfSides(parts[0]);
        }

        private string Name2Username(string name)
        {
            string[] parts = name.Split(new char[] {' '});
            if (parts.Length < 2)
                return name.ToLower();
            if (parts[1] == "Resident")
                return parts[0].ToLower();

            return name.Replace(" ", ".").ToLower();
        }

        public LSL_String llGetUsername(string id)
        {
            return Name2Username(llKey2Name(id));
        }

        public LSL_String llRequestUsername(string id)
        {
            UUID rq = UUID.Random();

            AsyncCommands.DataserverPlugin.RegisterRequest(m_localID, m_itemID, rq.ToString());

            AsyncCommands.DataserverPlugin.DataserverReply(rq.ToString(), Name2Username(llKey2Name(id)));

            return rq.ToString();
        }

        public LSL_String llGetDisplayName(string id)
        {
            return llKey2Name(id);
        }

        public LSL_String llRequestDisplayName(string id)
        {
            UUID rq = UUID.Random();

            AsyncCommands.DataserverPlugin.RegisterRequest(m_localID, m_itemID, rq.ToString());

            AsyncCommands.DataserverPlugin.DataserverReply(rq.ToString(), llKey2Name(id));

            return rq.ToString();
        }

        private void SayShoutTimerElapsed(Object sender, ElapsedEventArgs args)
        {
            m_SayShoutCount = 0;
        }

        private struct Tri
        {
            public Vector3 p1;
            public Vector3 p2;
            public Vector3 p3;
        }

        private bool InBoundingBox(ScenePresence avatar, Vector3 point)
        {
            float height = avatar.Appearance.AvatarHeight;
            Vector3 b1 = avatar.AbsolutePosition + new Vector3(-0.22f, -0.22f, -height/2);
            Vector3 b2 = avatar.AbsolutePosition + new Vector3(0.22f, 0.22f, height/2);

            if (point.X > b1.X && point.X < b2.X &&
                point.Y > b1.Y && point.Y < b2.Y &&
                point.Z > b1.Z && point.Z < b2.Z)
                return true;
            return false;
        }

        private ContactResult[] AvatarIntersection(Vector3 rayStart, Vector3 rayEnd)
        {
            List<ContactResult> contacts = new List<ContactResult>();

            Vector3 ab = rayEnd - rayStart;

            World.ForEachScenePresence(delegate(ScenePresence sp)
            {
                Vector3 ac = sp.AbsolutePosition - rayStart;
                Vector3 bc = sp.AbsolutePosition - rayEnd;

                double d = Math.Abs(Vector3.Mag(Vector3.Cross(ab, ac)) / Vector3.Distance(rayStart, rayEnd));

                if (d > 1.5)
                    return;

                double d2 = Vector3.Dot(Vector3.Negate(ab), ac);

                if (d2 > 0)
                    return;

                double dp = Math.Sqrt(Vector3.Mag(ac) * Vector3.Mag(ac) - d * d);
                Vector3 p = rayStart + Vector3.Divide(Vector3.Multiply(ab, (float)dp), (float)Vector3.Mag(ab));

                if (!InBoundingBox(sp, p))
                    return;

                ContactResult result = new ContactResult ();
                result.ConsumerID = sp.LocalId;
                result.Depth = Vector3.Distance(rayStart, p);
                result.Normal = Vector3.Zero;
                result.Pos = p;

                contacts.Add(result);
            });

            return contacts.ToArray();
        }

        private ContactResult[] ObjectIntersection(Vector3 rayStart, Vector3 rayEnd, bool includePhysical, bool includeNonPhysical, bool includePhantom)
        {
            Ray ray = new Ray(rayStart, Vector3.Normalize(rayEnd - rayStart));
            List<ContactResult> contacts = new List<ContactResult>();

            Vector3 ab = rayEnd - rayStart;

            World.ForEachSOG(delegate(SceneObjectGroup group)
            {
                if (m_host.ParentGroup == group)
                    return;

                if (group.IsAttachment)
                    return;

                if (group.RootPart.PhysActor == null)
                {
                    if (!includePhantom)
                        return;
                }
                else
                {
                    if (group.RootPart.PhysActor.IsPhysical)
                    {
                        if (!includePhysical)
                            return;
                    }
                    else
                    {
                        if (!includeNonPhysical)
                            return;
                    }
                }

                // Find the radius ouside of which we don't even need to hit test
                float minX;
                float maxX;
                float minY;
                float maxY;
                float minZ;
                float maxZ;

                float radius = 0.0f;

                group.GetAxisAlignedBoundingBoxRaw(out minX, out maxX, out minY, out maxY, out minZ, out maxZ);

                if (Math.Abs(minX) > radius)
                    radius = Math.Abs(minX);
                if (Math.Abs(minY) > radius)
                    radius = Math.Abs(minY);
                if (Math.Abs(minZ) > radius)
                    radius = Math.Abs(minZ);
                if (Math.Abs(maxX) > radius)
                    radius = Math.Abs(maxX);
                if (Math.Abs(maxY) > radius)
                    radius = Math.Abs(maxY);
                if (Math.Abs(maxZ) > radius)
                    radius = Math.Abs(maxZ);

                Vector3 ac = group.AbsolutePosition - rayStart;
                Vector3 bc = group.AbsolutePosition - rayEnd;

                double d = Math.Abs(Vector3.Mag(Vector3.Cross(ab, ac)) / Vector3.Distance(rayStart, rayEnd));

                // Too far off ray, don't bother
                if (d > radius)
                    return;

                // Behind ray, drop
                double d2 = Vector3.Dot(Vector3.Negate(ab), ac);
                if (d2 > 0)
                    return;

                EntityIntersection intersection = group.TestIntersection(ray, true, false);
                // Miss.
                if (!intersection.HitTF)
                    return;

                ContactResult result = new ContactResult ();
                result.ConsumerID = group.LocalId;
                result.Depth = intersection.distance;
                result.Normal = intersection.normal;
                result.Pos = intersection.ipoint;

                contacts.Add(result);
            });

            return contacts.ToArray();
        }

        private ContactResult? GroundIntersection(Vector3 rayStart, Vector3 rayEnd)
        {
            double[,] heightfield = World.Heightmap.GetDoubles();
            List<ContactResult> contacts = new List<ContactResult>();

            double min = 2048.0;
            double max = 0.0;

            // Find the min and max of the heightfield
            for (int x = 0 ; x < World.Heightmap.Width ; x++)
            {
                for (int y = 0 ; y < World.Heightmap.Height ; y++)
                {
                    if (heightfield[x, y] > max)
                        max = heightfield[x, y];
                    if (heightfield[x, y] < min)
                        min = heightfield[x, y];
                }
            }


            // A ray extends past rayEnd, but doesn't go back before
            // rayStart. If the start is above the highest point of the ground
            // and the ray goes up, we can't hit the ground. Ever.
            if (rayStart.Z > max && rayEnd.Z >= rayStart.Z)
                return null;

            // Same for going down
            if (rayStart.Z < min && rayEnd.Z <= rayStart.Z)
                return null;

            List<Tri> trilist = new List<Tri>();

            // Create our triangle list
            for (int x = 1 ; x < World.Heightmap.Width ; x++)
            {
                for (int y = 1 ; y < World.Heightmap.Height ; y++)
                {
                    Tri t1 = new Tri();
                    Tri t2 = new Tri();
                    
                    Vector3 p1 = new Vector3(x-1, y-1, (float)heightfield[x-1, y-1]);
                    Vector3 p2 = new Vector3(x, y-1, (float)heightfield[x, y-1]);
                    Vector3 p3 = new Vector3(x, y, (float)heightfield[x, y]);
                    Vector3 p4 = new Vector3(x-1, y, (float)heightfield[x-1, y]);

                    t1.p1 = p1;
                    t1.p2 = p2;
                    t1.p3 = p3;

                    t2.p1 = p3;
                    t2.p2 = p4;
                    t2.p3 = p1;

                    trilist.Add(t1);
                    trilist.Add(t2);
                }
            }

            // Ray direction
            Vector3 rayDirection = rayEnd - rayStart;

            foreach (Tri t in trilist)
            {
                // Compute triangle plane normal and edges
                Vector3 u = t.p2 - t.p1;
                Vector3 v = t.p3 - t.p1;
                Vector3 n = Vector3.Cross(u, v);

                if (n == Vector3.Zero)
                    continue;

                Vector3 w0 = rayStart - t.p1;
                double a = -Vector3.Dot(n, w0);
                double b = Vector3.Dot(n, rayDirection);

                // Not intersecting the plane, or in plane (same thing)
                // Ignoring this MAY cause the ground to not be detected
                // sometimes
                if (Math.Abs(b) < 0.000001)
                    continue;
                
                double r = a / b;

                // ray points away from plane
                if (r < 0.0)
                    continue;

                Vector3 ip = rayStart + Vector3.Multiply(rayDirection, (float)r);

                float uu = Vector3.Dot(u, u);
                float uv = Vector3.Dot(u, v);
                float vv = Vector3.Dot(v, v);
                Vector3 w = ip - t.p1;
                float wu = Vector3.Dot(w, u);
                float wv = Vector3.Dot(w, v);
                float d = uv * uv - uu * vv;

                float cs = (uv * wv - vv * wu) / d;
                if (cs < 0 || cs > 1.0)
                    continue;
                float ct = (uv * wu - uu * wv) / d;
                if (ct < 0 || (cs + ct) > 1.0)
                    continue;

                // Add contact point
                ContactResult result = new ContactResult ();
                result.ConsumerID = 0;
                result.Depth = Vector3.Distance(rayStart, ip);
                result.Normal = n;
                result.Pos = ip;

                contacts.Add(result);
            }

            if (contacts.Count == 0)
                return null;

            contacts.Sort(delegate(ContactResult a, ContactResult b)
            {
                return (int)(a.Depth - b.Depth);
            });

            return contacts[0];
        }

        public LSL_List llCastRay(LSL_Vector start, LSL_Vector end, LSL_List options)
        {
            LSL_List list = new LSL_List();

            m_host.AddScriptLPS(1);

            Vector3 rayStart = new Vector3((float)start.x, (float)start.y, (float)start.z);
            Vector3 rayEnd = new Vector3((float)end.x, (float)end.y, (float)end.z);
            Vector3 dir = rayEnd - rayStart;

            float dist = Vector3.Mag(dir);

            int count = 1;
            bool detectPhantom = false;
            int dataFlags = 0;
            int rejectTypes = 0;

            for (int i = 0; i < options.Length; i += 2)
            {
                if (options.GetLSLIntegerItem(i) == ScriptBaseClass.RC_MAX_HITS)
                    count = options.GetLSLIntegerItem(i + 1);
                else if (options.GetLSLIntegerItem(i) == ScriptBaseClass.RC_DETECT_PHANTOM)
                    detectPhantom = (options.GetLSLIntegerItem(i + 1) > 0);
                else if (options.GetLSLIntegerItem(i) == ScriptBaseClass.RC_DATA_FLAGS)
                    dataFlags = options.GetLSLIntegerItem(i + 1);
                else if (options.GetLSLIntegerItem(i) == ScriptBaseClass.RC_REJECT_TYPES)
                    rejectTypes = options.GetLSLIntegerItem(i + 1);
            }

            if (count > 16)
                count = 16;

            List<ContactResult> results = new List<ContactResult>();

            bool checkTerrain = !((rejectTypes & ScriptBaseClass.RC_REJECT_LAND) == ScriptBaseClass.RC_REJECT_LAND);
            bool checkAgents = !((rejectTypes & ScriptBaseClass.RC_REJECT_AGENTS) == ScriptBaseClass.RC_REJECT_AGENTS);
            bool checkNonPhysical = !((rejectTypes & ScriptBaseClass.RC_REJECT_NONPHYSICAL) == ScriptBaseClass.RC_REJECT_NONPHYSICAL);
            bool checkPhysical = !((rejectTypes & ScriptBaseClass.RC_REJECT_PHYSICAL) == ScriptBaseClass.RC_REJECT_PHYSICAL);

            if (checkTerrain)
            {
                ContactResult? groundContact = GroundIntersection(rayStart, rayEnd);
                if (groundContact != null)
                    results.Add((ContactResult)groundContact);
            }

            if (checkAgents)
            {
                ContactResult[] agentHits = AvatarIntersection(rayStart, rayEnd);
                foreach (ContactResult r in agentHits)
                    results.Add(r);
            }

            if (checkPhysical || checkNonPhysical)
            {
                ContactResult[] objectHits = ObjectIntersection(rayStart, rayEnd, checkPhysical, checkNonPhysical, detectPhantom);
                foreach (ContactResult r in objectHits)
                    results.Add(r);
            }

            results.Sort(delegate(ContactResult a, ContactResult b)
            {
                return (int)(a.Depth - b.Depth);
            });
            
            int values = 0;
            foreach (ContactResult result in results)
            {
                if (result.Depth > dist)
                    continue;

                UUID itemID = UUID.Zero;
                int linkNum = 0;

                SceneObjectPart part = World.GetSceneObjectPart(result.ConsumerID);
                // It's a prim!
                if (part != null)
                {
                    if ((dataFlags & ScriptBaseClass.RC_GET_ROOT_KEY) == ScriptBaseClass.RC_GET_ROOT_KEY)
                        itemID = part.ParentGroup.UUID;
                    else
                        itemID = part.UUID;

                    linkNum = part.LinkNum;
                }
                else
                {
                    ScenePresence sp = World.GetScenePresence(result.ConsumerID);
                    /// It it a boy? a girl?
                    if (sp != null)
                        itemID = sp.UUID;
                }

                list.Add(new LSL_String(itemID.ToString()));
                list.Add(new LSL_String(result.Pos.ToString()));

                if ((dataFlags & ScriptBaseClass.RC_GET_LINK_NUM) == ScriptBaseClass.RC_GET_LINK_NUM)
                    list.Add(new LSL_Integer(linkNum));


                if ((dataFlags & ScriptBaseClass.RC_GET_NORMAL) == ScriptBaseClass.RC_GET_NORMAL)
                    list.Add(new LSL_Vector(result.Normal.X, result.Normal.Y, result.Normal.Z));
                
                values++;
                count--;

                if (count == 0)
                    break;
            }

            list.Add(new LSL_Integer(values));

            return list;
        }

        public LSL_Integer llManageEstateAccess(int action, string avatar)
        {
            m_host.AddScriptLPS(1);
            EstateSettings estate = World.RegionInfo.EstateSettings;
            bool isAccount = false;
            bool isGroup = false;

            if (!estate.IsEstateOwner(m_host.OwnerID) || !estate.IsEstateManager(m_host.OwnerID))
                return 0;

            UUID id = new UUID();
            if (!UUID.TryParse(avatar, out id))
                return 0;

            UserAccount account = World.UserAccountService.GetUserAccount(World.RegionInfo.ScopeID, id);
            isAccount = account != null ? true : false;
            if (!isAccount)
            {
                IGroupsModule groups = World.RequestModuleInterface<IGroupsModule>();
                if (groups != null)
                {
                    GroupRecord group = groups.GetGroupRecord(id);
                    isGroup = group != null ? true : false;
                    if (!isGroup)
                        return 0;
                }
                else
                    return 0;
            }

            switch (action)
            {
                case ScriptBaseClass.ESTATE_ACCESS_ALLOWED_AGENT_ADD:
                    if (!isAccount) return 0;
                    if (estate.HasAccess(id)) return 1;
                    if (estate.IsBanned(id, World.GetUserFlags(id)))
                        estate.RemoveBan(id);
                    estate.AddEstateUser(id);
                    break;
                case ScriptBaseClass.ESTATE_ACCESS_ALLOWED_AGENT_REMOVE:
                    if (!isAccount || !estate.HasAccess(id)) return 0;
                    estate.RemoveEstateUser(id);
                    break;
                case ScriptBaseClass.ESTATE_ACCESS_ALLOWED_GROUP_ADD:
                    if (!isGroup) return 0;
                    if (estate.GroupAccess(id)) return 1;
                    estate.AddEstateGroup(id);
                    break;
                case ScriptBaseClass.ESTATE_ACCESS_ALLOWED_GROUP_REMOVE:
                    if (!isGroup || !estate.GroupAccess(id)) return 0;
                    estate.RemoveEstateGroup(id);
                    break;
                case ScriptBaseClass.ESTATE_ACCESS_BANNED_AGENT_ADD:
                    if (!isAccount) return 0;
                    if (estate.IsBanned(id, World.GetUserFlags(id))) return 1;
                    EstateBan ban = new EstateBan();
                    ban.EstateID = estate.EstateID;
                    ban.BannedUserID = id;
                    estate.AddBan(ban);
                    break;
                case ScriptBaseClass.ESTATE_ACCESS_BANNED_AGENT_REMOVE:
                    if (!isAccount || !estate.IsBanned(id, World.GetUserFlags(id))) return 0;
                    estate.RemoveBan(id);
                    break;
                default: return 0;
            }
            return 1;
        }

        #region Not Implemented
        //
        // Listing the unimplemented lsl functions here, please move
        // them from this region as they are completed
        //

        public void llGetEnv(LSL_String name)
        {
            m_host.AddScriptLPS(1);
            NotImplemented("llGetEnv");
        }

        public void llGetSPMaxMemory()
        {
            m_host.AddScriptLPS(1);
            NotImplemented("llGetSPMaxMemory");
        }

        public virtual LSL_Integer llGetUsedMemory()
        {
            m_host.AddScriptLPS(1);
            NotImplemented("llGetUsedMemory");
            return 0;
        }

        public void llScriptProfiler(LSL_Integer flags)
        {
            m_host.AddScriptLPS(1);
            //NotImplemented("llScriptProfiler");
        }

        public void llSetSoundQueueing(int queue)
        {
            m_host.AddScriptLPS(1);
        }

        public void llCollisionSprite(string impact_sprite)
        {
            m_host.AddScriptLPS(1);
            NotImplemented("llCollisionSprite");
        }

        public void llGodLikeRezObject(string inventory, LSL_Vector pos)
        {
            m_host.AddScriptLPS(1);

            if (!World.Permissions.IsGod(m_host.OwnerID))
                NotImplemented("llGodLikeRezObject");

            AssetBase rezAsset = World.AssetService.Get(inventory);
            if (rezAsset == null)
            {
                llSay(0, "Asset not found");
                return;
            }

            SceneObjectGroup group = null;

            try
            {
                string xmlData = Utils.BytesToString(rezAsset.Data);
                group = SceneObjectSerializer.FromOriginalXmlFormat(xmlData);
            }
            catch
            {
                llSay(0, "Asset not found");
                return;
            }

            if (group == null)
            {
                llSay(0, "Asset not found");
                return;
            }

            group.RootPart.AttachPoint = group.RootPart.Shape.State;
            group.RootPart.AttachOffset = group.AbsolutePosition;

            group.ResetIDs();

            Vector3 llpos = new Vector3((float)pos.x, (float)pos.y, (float)pos.z);
            World.AddNewSceneObject(group, true, llpos, Quaternion.Identity, Vector3.Zero);
            group.CreateScriptInstances(0, true, World.DefaultScriptEngine, 3);
            group.ScheduleGroupForFullUpdate();

            // objects rezzed with this method are die_at_edge by default.
            group.RootPart.SetDieAtEdge(true);

            group.ResumeScripts();

            m_ScriptEngine.PostObjectEvent(m_host.LocalId, new EventParams(
                    "object_rez", new Object[] {
                    new LSL_String(
                    group.RootPart.UUID.ToString()) },
                    new DetectParams[0]));
        }

        public LSL_String llTransferLindenDollars(string destination, int amount)
        {
            UUID txn = UUID.Random();

            Util.FireAndForget(delegate(object x)
            {
                int replycode = 0;
                string replydata = destination + "," + amount.ToString();

                try
                {
                    UUID invItemID=InventorySelf();
                    if (invItemID == UUID.Zero)
                    {
                        replydata = "SERVICE_ERROR";
                        return;
                    }

                    m_host.AddScriptLPS(1);

                    m_host.TaskInventory.LockItemsForRead(true);
                    TaskInventoryItem item = m_host.TaskInventory[invItemID];
                    m_host.TaskInventory.LockItemsForRead(false);

                    if (item.PermsGranter == UUID.Zero)
                    {
                        replydata = "MISSING_PERMISSION_DEBIT";
                        return;
                    }

                    if ((item.PermsMask & ScriptBaseClass.PERMISSION_DEBIT) == 0)
                    {
                        replydata = "MISSING_PERMISSION_DEBIT";
                        return;
                    }

                    UUID toID = new UUID();

                    if (!UUID.TryParse(destination, out toID))
                    {
                        replydata = "INVALID_AGENT";
                        return;
                    }

                    IMoneyModule money = World.RequestModuleInterface<IMoneyModule>();

                    if (money == null)
                    {
                        replydata = "TRANSFERS_DISABLED";
                        return;
                    }

                    bool result = money.ObjectGiveMoney(
                        m_host.ParentGroup.RootPart.UUID, m_host.ParentGroup.RootPart.OwnerID, toID, amount);

                    if (result)
                    {
                        replycode = 1;
                        return;
                    }

                    replydata = "LINDENDOLLAR_INSUFFICIENTFUNDS";
                }
                finally
                {
                    m_ScriptEngine.PostScriptEvent(m_itemID, new EventParams(
                            "transaction_result", new Object[] {
                            new LSL_String(txn.ToString()),
                            new LSL_Integer(replycode),
                            new LSL_String(replydata) },
                            new DetectParams[0]));
                }
            });

            return txn.ToString();
        }

        #endregion

        public void llSetKeyframedMotion(LSL_List frames, LSL_List options)
        {
            SceneObjectGroup group = m_host.ParentGroup;

            if (group.RootPart.PhysActor != null && group.RootPart.PhysActor.IsPhysical)
                return;
            if (group.IsAttachment)
                return;

            if (frames.Data.Length > 0) // We are getting a new motion
            {
                if (group.RootPart.KeyframeMotion != null)
                    group.RootPart.KeyframeMotion.Stop();
                group.RootPart.KeyframeMotion = null;

                int idx = 0;

                KeyframeMotion.PlayMode mode = KeyframeMotion.PlayMode.Forward;
                KeyframeMotion.DataFormat data = KeyframeMotion.DataFormat.Translation | KeyframeMotion.DataFormat.Rotation;

                while (idx < options.Data.Length)
                {
                    int option = (int)options.GetLSLIntegerItem(idx++);
                    int remain = options.Data.Length - idx;

                    switch (option)
                    {
                        case ScriptBaseClass.KFM_MODE:
                            if (remain < 1)
                                break;
                            int modeval = (int)options.GetLSLIntegerItem(idx++);
                            switch(modeval)
                            {
                                case ScriptBaseClass.KFM_FORWARD:
                                    mode = KeyframeMotion.PlayMode.Forward;
                                    break;
                                case ScriptBaseClass.KFM_REVERSE:
                                    mode = KeyframeMotion.PlayMode.Reverse;
                                    break;
                                case ScriptBaseClass.KFM_LOOP:
                                    mode = KeyframeMotion.PlayMode.Loop;
                                    break;
                                case ScriptBaseClass.KFM_PING_PONG:
                                    mode = KeyframeMotion.PlayMode.PingPong;
                                    break;
                            }
                            break;
                        case ScriptBaseClass.KFM_DATA:
                            if (remain < 1)
                                break;
                            int dataval = (int)options.GetLSLIntegerItem(idx++);
                            data = (KeyframeMotion.DataFormat)dataval;
                            break;
                    }
                }

                group.RootPart.KeyframeMotion = new KeyframeMotion(group, mode, data);

                idx = 0;

                int elemLength = 2;
                if (data == (KeyframeMotion.DataFormat.Translation | KeyframeMotion.DataFormat.Rotation))
                    elemLength = 3;

                List<KeyframeMotion.Keyframe> keyframes = new List<KeyframeMotion.Keyframe>();
                while (idx < frames.Data.Length)
                {
                    int remain = frames.Data.Length - idx;

                    if (remain < elemLength)
                        break;

                    KeyframeMotion.Keyframe frame = new KeyframeMotion.Keyframe();
                    frame.Position = null;
                    frame.Rotation = null;

                    if ((data & KeyframeMotion.DataFormat.Translation) != 0)
                    {
                        LSL_Types.Vector3 tempv = frames.GetVector3Item(idx++);
                        frame.Position = new Vector3((float)tempv.x, (float)tempv.y, (float)tempv.z);
                    }
                    if ((data & KeyframeMotion.DataFormat.Rotation) != 0)
                    {
                        LSL_Types.Quaternion tempq = frames.GetQuaternionItem(idx++);
                        frame.Rotation = new Quaternion((float)tempq.x, (float)tempq.y, (float)tempq.z, (float)tempq.s);
                    }

                    float tempf = (float)frames.GetLSLFloatItem(idx++);
                    frame.TimeMS = (int)(tempf * 1000.0f);

                    keyframes.Add(frame);
                }

                group.RootPart.KeyframeMotion.SetKeyframes(keyframes.ToArray());
                group.RootPart.KeyframeMotion.Start();
            }
            else
            {
                if (group.RootPart.KeyframeMotion == null)
                    return;

                if (options.Data.Length == 0)
                {
                    group.RootPart.KeyframeMotion.Stop();
                    return;
                }
                    
                int code = (int)options.GetLSLIntegerItem(0);

                int idx = 0;

                while (idx < options.Data.Length)
                {
                    int option = (int)options.GetLSLIntegerItem(idx++);
                    int remain = options.Data.Length - idx;

                    switch (option)
                    {
                        case ScriptBaseClass.KFM_COMMAND:
                            int cmd = (int)options.GetLSLIntegerItem(idx++);
                            switch (cmd)
                            {
                                case ScriptBaseClass.KFM_CMD_PLAY:
                                    group.RootPart.KeyframeMotion.Start();
                                    break;
                                case ScriptBaseClass.KFM_CMD_STOP:
                                    group.RootPart.KeyframeMotion.Stop();
                                    break;
                                case ScriptBaseClass.KFM_CMD_PAUSE:
                                    group.RootPart.KeyframeMotion.Pause();
                                    break;
                            }
                            break;
                    }
                }
            }
        }
    }

    public class NotecardCache
    {
        protected class Notecard
        {
            public string[] text;
            public DateTime lastRef;
        }

        protected static Dictionary<UUID, Notecard> m_Notecards =
            new Dictionary<UUID, Notecard>();

        public static void Cache(UUID assetID, string text)
        {
            CacheCheck();

            lock (m_Notecards)
            {
                if (m_Notecards.ContainsKey(assetID))
                    return;

                Notecard nc = new Notecard();
                nc.lastRef = DateTime.Now;
                nc.text = SLUtil.ParseNotecardToList(text).ToArray();
                m_Notecards[assetID] = nc;
            }
        }

        public static bool IsCached(UUID assetID)
        {
            lock (m_Notecards)
            {
                return m_Notecards.ContainsKey(assetID);
            }
        }

        public static int GetLines(UUID assetID)
        {
            if (!IsCached(assetID))
                return -1;

            lock (m_Notecards)
            {
                m_Notecards[assetID].lastRef = DateTime.Now;
                return m_Notecards[assetID].text.Length;
            }
        }

        /// <summary>
        /// Get a notecard line.
        /// </summary>
        /// <param name="assetID"></param>
        /// <param name="line">Lines start at index 0</param>
        /// <returns></returns>
        public static string GetLine(UUID assetID, int lineNumber)
        {
            if (lineNumber < 0)
                return "";

            string data;

            if (!IsCached(assetID))
                return "";

            lock (m_Notecards)
            {
                m_Notecards[assetID].lastRef = DateTime.Now;

                if (lineNumber >= m_Notecards[assetID].text.Length)
                    return "\n\n\n";

                data = m_Notecards[assetID].text[lineNumber];

                return data;
            }
        }

        /// <summary>
        /// Get a notecard line.
        /// </summary>
        /// <param name="assetID"></param>
        /// <param name="line">Lines start at index 0</param>
        /// <param name="maxLength">Maximum length of the returned line.  Longer lines will be truncated</para>
        /// <returns></returns>
        public static string GetLine(UUID assetID, int lineNumber, int maxLength)
        {
            string line = GetLine(assetID, lineNumber);

            if (line.Length > maxLength)
                line = line.Substring(0, maxLength);

            return line;
        }

        public static void CacheCheck()
        {
            foreach (UUID key in new List<UUID>(m_Notecards.Keys))
            {
                Notecard nc = m_Notecards[key];
                if (nc.lastRef.AddSeconds(30) < DateTime.Now)
                    m_Notecards.Remove(key);
            }
        }
    }
}<|MERGE_RESOLUTION|>--- conflicted
+++ resolved
@@ -8410,33 +8410,10 @@
                 if (presence.Animator.Animations.DefaultAnimation.AnimID 
                     == AnimationSet.Animations.AnimsUUID["SIT_GROUND_CONSTRAINED"])
                 {
-<<<<<<< HEAD
                     // This is for ground sitting avatars
                     float height = presence.Appearance.AvatarHeight / 2.66666667f;
                     lower = new LSL_Vector(-0.3375f, -0.45f, height * -1.0f);
                     upper = new LSL_Vector(0.3375f, 0.45f, 0.0f);
-=======
-                    LSL_Vector lower;
-                    LSL_Vector upper;
-                    if (presence.Animator.Animations.DefaultAnimation.AnimID
-                        == DefaultAvatarAnimations.AnimsUUID["SIT_GROUND_CONSTRAINED"])
-                    {
-                        // This is for ground sitting avatars
-                        float height = presence.Appearance.AvatarHeight / 2.66666667f;
-                        lower = new LSL_Vector(-0.3375f, -0.45f, height * -1.0f);
-                        upper = new LSL_Vector(0.3375f, 0.45f, 0.0f);
-                    }
-                    else
-                    {
-                        // This is for standing/flying avatars
-                        float height = presence.Appearance.AvatarHeight / 2.0f;
-                        lower = new LSL_Vector(-0.225f, -0.3f, height * -1.0f);
-                        upper = new LSL_Vector(0.225f, 0.3f, height + 0.05f);
-                    }
-                    result.Add(lower);
-                    result.Add(upper);
-                    return result;
->>>>>>> b5d0bc24
                 }
                 else
                 {
