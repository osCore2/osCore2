/*
 * Copyright (c) Contributors, http://opensimulator.org/
 * See CONTRIBUTORS.TXT for a full list of copyright holders.
 *
 * Redistribution and use in source and binary forms, with or without
 * modification, are permitted provided that the following conditions are met:
 *     * Redistributions of source code must retain the above copyright
 *       notice, this list of conditions and the following disclaimer.
 *     * Redistributions in binary form must reproduce the above copyright
 *       notice, this list of conditions and the following disclaimer in the
 *       documentation and/or other materials provided with the distribution.
 *     * Neither the name of the OpenSimulator Project nor the
 *       names of its contributors may be used to endorse or promote products
 *       derived from this software without specific prior written permission.
 *
 * THIS SOFTWARE IS PROVIDED BY THE DEVELOPERS ``AS IS'' AND ANY
 * EXPRESS OR IMPLIED WARRANTIES, INCLUDING, BUT NOT LIMITED TO, THE IMPLIED
 * WARRANTIES OF MERCHANTABILITY AND FITNESS FOR A PARTICULAR PURPOSE ARE
 * DISCLAIMED. IN NO EVENT SHALL THE CONTRIBUTORS BE LIABLE FOR ANY
 * DIRECT, INDIRECT, INCIDENTAL, SPECIAL, EXEMPLARY, OR CONSEQUENTIAL DAMAGES
 * (INCLUDING, BUT NOT LIMITED TO, PROCUREMENT OF SUBSTITUTE GOODS OR SERVICES;
 * LOSS OF USE, DATA, OR PROFITS; OR BUSINESS INTERRUPTION) HOWEVER CAUSED AND
 * ON ANY THEORY OF LIABILITY, WHETHER IN CONTRACT, STRICT LIABILITY, OR TORT
 * (INCLUDING NEGLIGENCE OR OTHERWISE) ARISING IN ANY WAY OUT OF THE USE OF THIS
 * SOFTWARE, EVEN IF ADVISED OF THE POSSIBILITY OF SUCH DAMAGE.
 */

using System;
using System.Collections;
using System.Collections.Generic;
using System.Diagnostics; //for [DebuggerNonUserCode]
using System.Runtime.Remoting.Lifetime;
using System.Text;
using System.Threading;
using System.Text.RegularExpressions;
using System.Timers;
using Nini.Config;
using log4net;
using OpenMetaverse;
using OpenMetaverse.Packets;
using OpenSim;
using OpenSim.Framework;

using OpenSim.Region.CoreModules;
using OpenSim.Region.CoreModules.World.Land;
using OpenSim.Region.CoreModules.World.Terrain;
using OpenSim.Region.Framework.Interfaces;
using OpenSim.Region.Framework.Scenes;
using OpenSim.Region.Framework.Scenes.Serialization;
using OpenSim.Region.Framework.Scenes.Animation;
using OpenSim.Region.Physics.Manager;
using OpenSim.Region.ScriptEngine.Shared;
using OpenSim.Region.ScriptEngine.Shared.Api.Plugins;
using OpenSim.Region.ScriptEngine.Shared.ScriptBase;
using OpenSim.Region.ScriptEngine.Interfaces;
using OpenSim.Region.ScriptEngine.Shared.Api.Interfaces;
using OpenSim.Services.Interfaces;
using GridRegion = OpenSim.Services.Interfaces.GridRegion;
using PresenceInfo = OpenSim.Services.Interfaces.PresenceInfo;
using PrimType = OpenSim.Region.Framework.Scenes.PrimType;
using AssetLandmark = OpenSim.Framework.AssetLandmark;

using LSL_Float = OpenSim.Region.ScriptEngine.Shared.LSL_Types.LSLFloat;
using LSL_Integer = OpenSim.Region.ScriptEngine.Shared.LSL_Types.LSLInteger;
using LSL_Key = OpenSim.Region.ScriptEngine.Shared.LSL_Types.LSLString;
using LSL_List = OpenSim.Region.ScriptEngine.Shared.LSL_Types.list;
using LSL_Rotation = OpenSim.Region.ScriptEngine.Shared.LSL_Types.Quaternion;
using LSL_String = OpenSim.Region.ScriptEngine.Shared.LSL_Types.LSLString;
using LSL_Vector = OpenSim.Region.ScriptEngine.Shared.LSL_Types.Vector3;
using System.Reflection;
using Timer = System.Timers.Timer;

namespace OpenSim.Region.ScriptEngine.Shared.Api
{
    // MUST be a ref type
    public class UserInfoCacheEntry
    {
        public int time;
        public UserAccount account;
        public PresenceInfo pinfo;
    }

    /// <summary>
    /// Contains all LSL ll-functions. This class will be in Default AppDomain.
    /// </summary>
    public class LSL_Api : MarshalByRefObject, ILSL_Api, IScriptApi
    {
        private static readonly ILog m_log = LogManager.GetLogger(MethodBase.GetCurrentMethod().DeclaringType);
        protected IScriptEngine m_ScriptEngine;
        protected SceneObjectPart m_host;

        /// <summary>
        /// The item that hosts this script
        /// </summary>
        protected TaskInventoryItem m_item;

        protected bool throwErrorOnNotImplemented = true;
        protected AsyncCommandManager AsyncCommands = null;
        protected float m_ScriptDelayFactor = 1.0f;
        protected float m_ScriptDistanceFactor = 1.0f;
        protected float m_MinTimerInterval = 0.5f;

        protected DateTime m_timer = DateTime.Now;
        protected bool m_waitingForScriptAnswer = false;
        protected bool m_automaticLinkPermission = false;
        protected IMessageTransferModule m_TransferModule = null;
        protected int m_notecardLineReadCharsMax = 255;
        protected int m_scriptConsoleChannel = 0;
        protected bool m_scriptConsoleChannelEnabled = false;
        protected bool m_debuggerSafe = false;
        protected IUrlModule m_UrlModule = null;
        protected Dictionary<UUID, UserInfoCacheEntry> m_userInfoCache =
                new Dictionary<UUID, UserInfoCacheEntry>();
	    protected int EMAIL_PAUSE_TIME = 20;  // documented delay value for smtp.

        protected Timer m_ShoutSayTimer;
        protected int m_SayShoutCount = 0;

        private Dictionary<string, string> MovementAnimationsForLSL =
                new Dictionary<string, string> {
                        {"FLY", "Flying"},
                        {"FLYSLOW", "FlyingSlow"},
                        {"HOVER_UP", "Hovering Up"},
                        {"HOVER_DOWN", "Hovering Down"},
                        {"HOVER", "Hovering"},
                        {"LAND", "Landing"},
                        {"FALLDOWN", "Falling Down"},
                        {"PREJUMP", "PreJumping"},
                        {"JUMP", "Jumping"},
                        {"STANDUP", "Standing Up"},
                        {"SOFT_LAND", "Soft Landing"},
                        {"STAND", "Standing"},
                        {"CROUCHWALK", "CrouchWalking"},
                        {"RUN", "Running"},
                        {"WALK", "Walking"},
                        {"CROUCH", "Crouching"},
                        {"TURNLEFT", "Turning Left"},
                        {"TURNRIGHT", "Turning Right"}
                };

        public void Initialize(IScriptEngine ScriptEngine, SceneObjectPart host, TaskInventoryItem item)
        {
            m_ShoutSayTimer = new Timer(1000);
            m_ShoutSayTimer.Elapsed += SayShoutTimerElapsed;
            m_ShoutSayTimer.AutoReset = true;
            m_ShoutSayTimer.Start();

            m_ScriptEngine = ScriptEngine;
            m_host = host;
            m_item = item;
            m_debuggerSafe = m_ScriptEngine.Config.GetBoolean("DebuggerSafe", false);

            LoadLimits();  // read script limits from config.

            m_TransferModule =
                    m_ScriptEngine.World.RequestModuleInterface<IMessageTransferModule>();
            m_UrlModule = m_ScriptEngine.World.RequestModuleInterface<IUrlModule>();

            AsyncCommands = new AsyncCommandManager(ScriptEngine);
        }

        /* load configuration items that affect script, object and run-time behavior. */
        private void LoadLimits()
        {
            m_ScriptDelayFactor =
                m_ScriptEngine.Config.GetFloat("ScriptDelayFactor", 1.0f);
            m_ScriptDistanceFactor =
                m_ScriptEngine.Config.GetFloat("ScriptDistanceLimitFactor", 1.0f);
            m_MinTimerInterval =
                m_ScriptEngine.Config.GetFloat("MinTimerInterval", 0.5f);
            m_automaticLinkPermission =
                m_ScriptEngine.Config.GetBoolean("AutomaticLinkPermission", false);
            m_notecardLineReadCharsMax =
                m_ScriptEngine.Config.GetInt("NotecardLineReadCharsMax", 255);
            if (m_notecardLineReadCharsMax > 65535)
                m_notecardLineReadCharsMax = 65535;
            // load limits for particular subsystems.
            IConfig SMTPConfig;
            if ((SMTPConfig = m_ScriptEngine.ConfigSource.Configs["SMTP"]) != null) {
                // there's an smtp config, so load in the snooze time.
                EMAIL_PAUSE_TIME = SMTPConfig.GetInt("email_pause_time", EMAIL_PAUSE_TIME);
            }
        }

        public override Object InitializeLifetimeService()
        {
            ILease lease = (ILease)base.InitializeLifetimeService();

            if (lease.CurrentState == LeaseState.Initial)
            {
                lease.InitialLeaseTime = TimeSpan.FromMinutes(0);
//                lease.RenewOnCallTime = TimeSpan.FromSeconds(10.0);
//                lease.SponsorshipTimeout = TimeSpan.FromMinutes(1.0);
            }
            return lease;
        }

        protected virtual void ScriptSleep(int delay)
        {
            delay = (int)((float)delay * m_ScriptDelayFactor);
            if (delay == 0)
                return;
            System.Threading.Thread.Sleep(delay);
        }

        public Scene World
        {
            get { return m_ScriptEngine.World; }
        }

        [DebuggerNonUserCode]
        public void state(string newState)
        {
            m_ScriptEngine.SetState(m_item.ItemID, newState);
        }

        /// <summary>
        /// Reset the named script. The script must be present
        /// in the same prim.
        /// </summary>
        [DebuggerNonUserCode]
        public void llResetScript()
        {
            m_host.AddScriptLPS(1);
            m_ScriptEngine.ApiResetScript(m_item.ItemID);
        }

        public void llResetOtherScript(string name)
        {
            UUID item;

            m_host.AddScriptLPS(1);

            if ((item = ScriptByName(name)) != UUID.Zero)
                m_ScriptEngine.ResetScript(item);
            else
                ShoutError("llResetOtherScript: script "+name+" not found");
        }

        public LSL_Integer llGetScriptState(string name)
        {
            UUID item;

            m_host.AddScriptLPS(1);

            if ((item = ScriptByName(name)) != UUID.Zero)
            {
                return m_ScriptEngine.GetScriptState(item) ?1:0;
            }

            ShoutError("llGetScriptState: script "+name+" not found");

            // If we didn't find it, then it's safe to
            // assume it is not running.

            return 0;
        }

        public void llSetScriptState(string name, int run)
        {
            UUID item;

            m_host.AddScriptLPS(1);

            // These functions are supposed to be robust,
            // so get the state one step at a time.

            if ((item = ScriptByName(name)) != UUID.Zero)
            {
                m_ScriptEngine.SetScriptState(item, run == 0 ? false : true);
            }
            else
            {
                ShoutError("llSetScriptState: script "+name+" not found");
            }
        }

        public List<ScenePresence> GetLinkAvatars(int linkType)
        {
            List<ScenePresence> ret = new List<ScenePresence>();
            if (m_host == null || m_host.ParentGroup == null || m_host.ParentGroup.IsDeleted)
                return ret;
            
            List<ScenePresence> avs = m_host.ParentGroup.GetLinkedAvatars();

            switch (linkType)
            {
                case ScriptBaseClass.LINK_SET:
                    return avs;

                case ScriptBaseClass.LINK_ROOT:
                    return ret;

                case ScriptBaseClass.LINK_ALL_OTHERS:
                    return avs;

                case ScriptBaseClass.LINK_ALL_CHILDREN:
                    return avs;

                case ScriptBaseClass.LINK_THIS:
                    return ret;

                default:
                    if (linkType < 0)
                        return ret;

                    int partCount = m_host.ParentGroup.GetPartCount();

                    if (linkType <= partCount)
                    {
                        return ret;
                    }
                    else
                    {
                        linkType = linkType - partCount;
                        if (linkType > avs.Count)
                        {
                            return ret;
                        }
                        else
                        {
                            ret.Add(avs[linkType-1]);
                            return ret;
                        }
                    }
            }
        }

        public List<SceneObjectPart> GetLinkParts(int linkType)
        {
            List<SceneObjectPart> ret = new List<SceneObjectPart>();
            if (m_host == null || m_host.ParentGroup == null || m_host.ParentGroup.IsDeleted)
                return ret;
            ret.Add(m_host);

            switch (linkType)
            {
            case ScriptBaseClass.LINK_SET:
                return new List<SceneObjectPart>(m_host.ParentGroup.Parts);

            case ScriptBaseClass.LINK_ROOT:
                ret = new List<SceneObjectPart>();
                ret.Add(m_host.ParentGroup.RootPart);
                return ret;

            case ScriptBaseClass.LINK_ALL_OTHERS:
                ret = new List<SceneObjectPart>(m_host.ParentGroup.Parts);

                if (ret.Contains(m_host))
                    ret.Remove(m_host);

                return ret;

            case ScriptBaseClass.LINK_ALL_CHILDREN:
                ret = new List<SceneObjectPart>(m_host.ParentGroup.Parts);

                if (ret.Contains(m_host.ParentGroup.RootPart))
                    ret.Remove(m_host.ParentGroup.RootPart);
                return ret;

            case ScriptBaseClass.LINK_THIS:
                return ret;

            default:
                if (linkType < 0)
                    return new List<SceneObjectPart>();

                SceneObjectPart target = m_host.ParentGroup.GetLinkNumPart(linkType);
                if (target == null)
                    return new List<SceneObjectPart>();
                ret = new List<SceneObjectPart>();
                ret.Add(target);
                return ret;
            }
        }

        protected UUID InventoryKey(string name, int type)
        {
            TaskInventoryItem item = m_host.Inventory.GetInventoryItem(name);

            if (item != null && item.Type == type)
                return item.AssetID;
            else
                return UUID.Zero;
        }

        /// <summary>
        /// accepts a valid UUID, -or- a name of an inventory item.
        /// Returns a valid UUID or UUID.Zero if key invalid and item not found
        /// in prim inventory.
        /// </summary>
        /// <param name="k"></param>
        /// <returns></returns>
        protected UUID KeyOrName(string k)
        {
            UUID key;

            // if we can parse the string as a key, use it.
            // else try to locate the name in inventory of object. found returns key,
            // not found returns UUID.Zero
            if (!UUID.TryParse(k, out key))
            {
                TaskInventoryItem item = m_host.Inventory.GetInventoryItem(k);

                if (item != null)
                    key = item.AssetID;
                else
                    key = UUID.Zero;
            }

            return key;
        }

        // convert a LSL_Rotation to a Quaternion
        public static Quaternion Rot2Quaternion(LSL_Rotation r)
        {
            Quaternion q = new Quaternion((float)r.x, (float)r.y, (float)r.z, (float)r.s);
            q.Normalize();
            return q;
        }

        //These are the implementations of the various ll-functions used by the LSL scripts.
        public LSL_Float llSin(double f)
        {
            m_host.AddScriptLPS(1);
            return (double)Math.Sin(f);
        }

        public LSL_Float llCos(double f)
        {
            m_host.AddScriptLPS(1);
            return (double)Math.Cos(f);
        }

        public LSL_Float llTan(double f)
        {
            m_host.AddScriptLPS(1);
            return (double)Math.Tan(f);
        }

        public LSL_Float llAtan2(double x, double y)
        {
            m_host.AddScriptLPS(1);
            return (double)Math.Atan2(x, y);
        }

        public LSL_Float llSqrt(double f)
        {
            m_host.AddScriptLPS(1);
            return (double)Math.Sqrt(f);
        }

        public LSL_Float llPow(double fbase, double fexponent)
        {
            m_host.AddScriptLPS(1);
            return (double)Math.Pow(fbase, fexponent);
        }

        public LSL_Integer llAbs(int i)
        {
            // changed to replicate LSL behaviour whereby minimum int value is returned untouched.
            m_host.AddScriptLPS(1);
            if (i == Int32.MinValue)
                return i;
            else
                return (int)Math.Abs(i);
        }

        public LSL_Float llFabs(double f)
        {
            m_host.AddScriptLPS(1);
            return (double)Math.Abs(f);
        }

        public LSL_Float llFrand(double mag)
        {
            m_host.AddScriptLPS(1);
            lock (Util.RandomClass)
            {
                return Util.RandomClass.NextDouble() * mag;
            }
        }

        public LSL_Integer llFloor(double f)
        {
            m_host.AddScriptLPS(1);
            return (int)Math.Floor(f);
        }

        public LSL_Integer llCeil(double f)
        {
            m_host.AddScriptLPS(1);
            return (int)Math.Ceiling(f);
        }

        // Xantor 01/May/2008 fixed midpointrounding (2.5 becomes 3.0 instead of 2.0, default = ToEven)
        public LSL_Integer llRound(double f)
        {
            m_host.AddScriptLPS(1);
            return (int)Math.Round(f, MidpointRounding.AwayFromZero);
        }

        //This next group are vector operations involving squaring and square root. ckrinke
        public LSL_Float llVecMag(LSL_Vector v)
        {
            m_host.AddScriptLPS(1);
            return LSL_Vector.Mag(v);
        }

        public LSL_Vector llVecNorm(LSL_Vector v)
        {
            m_host.AddScriptLPS(1);
            return LSL_Vector.Norm(v);
        }

        public LSL_Float llVecDist(LSL_Vector a, LSL_Vector b)
        {
            m_host.AddScriptLPS(1);
            double dx = a.x - b.x;
            double dy = a.y - b.y;
            double dz = a.z - b.z;
            return Math.Sqrt(dx * dx + dy * dy + dz * dz);
        }

        //Now we start getting into quaternions which means sin/cos, matrices and vectors. ckrinke

        // Utility function for llRot2Euler

        // normalize an angle between -PI and PI (-180 to +180 degrees)
        protected double NormalizeAngle(double angle)
        {
            if (angle > -Math.PI && angle < Math.PI)
                return angle;

            int numPis = (int)(Math.PI / angle);
            double remainder = angle - Math.PI * numPis;
            if (numPis % 2 == 1)
                return Math.PI - angle;
            return remainder;
        }

        public LSL_Vector llRot2Euler(LSL_Rotation q1)
        {
            m_host.AddScriptLPS(1);
            LSL_Vector eul = new LSL_Vector();

            double sqw = q1.s*q1.s;
            double sqx = q1.x*q1.x;
            double sqy = q1.z*q1.z;
            double sqz = q1.y*q1.y;
            double unit = sqx + sqy + sqz + sqw; // if normalised is one, otherwise is correction factor
            double test = q1.x*q1.z + q1.y*q1.s;
            if (test > 0.4999*unit) { // singularity at north pole
                eul.z = 2 * Math.Atan2(q1.x,q1.s);
                eul.y = Math.PI/2;
                eul.x = 0;
                return eul;
            }
            if (test < -0.4999*unit) { // singularity at south pole
                eul.z = -2 * Math.Atan2(q1.x,q1.s);
                eul.y = -Math.PI/2;
                eul.x = 0;
                return eul;
            }
            eul.z = Math.Atan2(2*q1.z*q1.s-2*q1.x*q1.y , sqx - sqy - sqz + sqw);
            eul.y = Math.Asin(2*test/unit);
            eul.x = Math.Atan2(2*q1.x*q1.s-2*q1.z*q1.y , -sqx + sqy - sqz + sqw);
            return eul;
        }

        /* From wiki:
        The Euler angle vector (in radians) is converted to a rotation by doing the rotations around the 3 axes
        in Z, Y, X order. So llEuler2Rot(<1.0, 2.0, 3.0> * DEG_TO_RAD) generates a rotation by taking the zero rotation,
        a vector pointing along the X axis, first rotating it 3 degrees around the global Z axis, then rotating the resulting
        vector 2 degrees around the global Y axis, and finally rotating that 1 degree around the global X axis.
        */

        /* How we arrived at this llEuler2Rot
         *
         * Experiment in SL to determine conventions:
         *   llEuler2Rot(<PI,0,0>)=<1,0,0,0>
         *   llEuler2Rot(<0,PI,0>)=<0,1,0,0>
         *   llEuler2Rot(<0,0,PI>)=<0,0,1,0>
         *
         * Important facts about Quaternions
         *  - multiplication is non-commutative (a*b != b*a)
         *  - http://en.wikipedia.org/wiki/Quaternion#Basis_multiplication
         *
         * Above SL experiment gives (c1,c2,c3,s1,s2,s3 as defined in our llEuler2Rot):
         *   Qx = c1+i*s1
         *   Qy = c2+j*s2;
         *   Qz = c3+k*s3;
         *
         * Rotations applied in order (from above) Z, Y, X
         * Q = (Qz * Qy) * Qx
         * ((c1+i*s1)*(c2+j*s2))*(c3+k*s3)
         * (c1*c2+i*s1*c2+j*c1*s2+ij*s1*s2)*(c3+k*s3)
         * (c1*c2+i*s1*c2+j*c1*s2+k*s1*s2)*(c3+k*s3)
         * c1*c2*c3+i*s1*c2*c3+j*c1*s2*c3+k*s1*s2*c3+k*c1*c2*s3+ik*s1*c2*s3+jk*c1*s2*s3+kk*s1*s2*s3
         * c1*c2*c3+i*s1*c2*c3+j*c1*s2*c3+k*s1*s2*c3+k*c1*c2*s3 -j*s1*c2*s3 +i*c1*s2*s3   -s1*s2*s3
         * regroup: x=i*(s1*c2*c3+c1*s2*s3)
         *          y=j*(c1*s2*c3-s1*c2*s3)
         *          z=k*(s1*s2*c3+c1*c2*s3)
         *          s=   c1*c2*c3-s1*s2*s3
         *
         * This implementation agrees with the functions found here:
         * http://lslwiki.net/lslwiki/wakka.php?wakka=LibraryRotationFunctions
         * And with the results in SL.
         *
         * It's also possible to calculate llEuler2Rot by direct multiplication of
         * the Qz, Qy, and Qx vectors (as above - and done in the "accurate" function
         * from the wiki).
         * Apparently in some cases this is better from a numerical precision perspective?
         */

        public LSL_Rotation llEuler2Rot(LSL_Vector v)
        {
            m_host.AddScriptLPS(1);

            double x,y,z,s;

            double c1 = Math.Cos(v.x * 0.5);
            double c2 = Math.Cos(v.y * 0.5);
            double c3 = Math.Cos(v.z * 0.5);
            double s1 = Math.Sin(v.x * 0.5);
            double s2 = Math.Sin(v.y * 0.5);
            double s3 = Math.Sin(v.z * 0.5);

            x = s1 * c2 * c3 + c1 * s2 * s3;
            y = c1 * s2 * c3 - s1 * c2 * s3;
            z = s1 * s2 * c3 + c1 * c2 * s3;
            s = c1 * c2 * c3 - s1 * s2 * s3;

            return new LSL_Rotation(x, y, z, s);
        }

        public LSL_Rotation llAxes2Rot(LSL_Vector fwd, LSL_Vector left, LSL_Vector up)
        {
            m_host.AddScriptLPS(1);
            double s;
            double tr = fwd.x + left.y + up.z + 1.0;

            if (tr >= 1.0)
            {
                s = 0.5 / Math.Sqrt(tr);
                return new LSL_Rotation(
                        (left.z - up.y) * s,
                        (up.x - fwd.z) * s,
                        (fwd.y - left.x) * s,
                        0.25 / s);
            }
            else
            {
                double max = (left.y > up.z) ? left.y : up.z;

                if (max < fwd.x)
                {
                    s = Math.Sqrt(fwd.x - (left.y + up.z) + 1.0);
                    double x = s * 0.5;
                    s = 0.5 / s;
                    return new LSL_Rotation(
                            x,
                            (fwd.y + left.x) * s,
                            (up.x + fwd.z) * s,
                            (left.z - up.y) * s);
                }
                else if (max == left.y)
                {
                    s = Math.Sqrt(left.y - (up.z + fwd.x) + 1.0);
                    double y = s * 0.5;
                    s = 0.5 / s;
                    return new LSL_Rotation(
                            (fwd.y + left.x) * s,
                            y,
                            (left.z + up.y) * s,
                            (up.x - fwd.z) * s);
                }
                else
                {
                    s = Math.Sqrt(up.z - (fwd.x + left.y) + 1.0);
                    double z = s * 0.5;
                    s = 0.5 / s;
                    return new LSL_Rotation(
                            (up.x + fwd.z) * s,
                            (left.z + up.y) * s,
                            z,
                            (fwd.y - left.x) * s);
                }
            }
        }

        public LSL_Vector llRot2Fwd(LSL_Rotation r)
        {
            m_host.AddScriptLPS(1);

            double x, y, z, m;

            m = r.x * r.x + r.y * r.y + r.z * r.z + r.s * r.s;
            // m is always greater than zero
            // if m is not equal to 1 then Rotation needs to be normalized
            if (Math.Abs(1.0 - m) > 0.000001) // allow a little slop here for calculation precision
            {
                m = 1.0 / Math.Sqrt(m);
                r.x *= m;
                r.y *= m;
                r.z *= m;
                r.s *= m;
            }

            // Fast Algebric Calculations instead of Vectors & Quaternions Product
            x = r.x * r.x - r.y * r.y - r.z * r.z + r.s * r.s;
            y = 2 * (r.x * r.y + r.z * r.s);
            z = 2 * (r.x * r.z - r.y * r.s);
            return (new LSL_Vector(x, y, z));
        }

        public LSL_Vector llRot2Left(LSL_Rotation r)
        {
            m_host.AddScriptLPS(1);

            double x, y, z, m;

            m = r.x * r.x + r.y * r.y + r.z * r.z + r.s * r.s;
            // m is always greater than zero
            // if m is not equal to 1 then Rotation needs to be normalized
            if (Math.Abs(1.0 - m) > 0.000001) // allow a little slop here for calculation precision
            {
                m = 1.0 / Math.Sqrt(m);
                r.x *= m;
                r.y *= m;
                r.z *= m;
                r.s *= m;
            }

            // Fast Algebric Calculations instead of Vectors & Quaternions Product
            x = 2 * (r.x * r.y - r.z * r.s);
            y = -r.x * r.x + r.y * r.y - r.z * r.z + r.s * r.s;
            z = 2 * (r.x * r.s + r.y * r.z);
            return (new LSL_Vector(x, y, z));
        }

        public LSL_Vector llRot2Up(LSL_Rotation r)
        {
            m_host.AddScriptLPS(1);
            double x, y, z, m;

            m = r.x * r.x + r.y * r.y + r.z * r.z + r.s * r.s;
            // m is always greater than zero
            // if m is not equal to 1 then Rotation needs to be normalized
            if (Math.Abs(1.0 - m) > 0.000001) // allow a little slop here for calculation precision
            {
                m = 1.0 / Math.Sqrt(m);
                r.x *= m;
                r.y *= m;
                r.z *= m;
                r.s *= m;
            }

            // Fast Algebric Calculations instead of Vectors & Quaternions Product
            x = 2 * (r.x * r.z + r.y * r.s);
            y = 2 * (-r.x * r.s + r.y * r.z);
            z = -r.x * r.x - r.y * r.y + r.z * r.z + r.s * r.s;
            return (new LSL_Vector(x, y, z));
        }

        public LSL_Rotation llRotBetween(LSL_Vector a, LSL_Vector b)
        {
            //A and B should both be normalized
            m_host.AddScriptLPS(1);
            /*  This method is more accurate than the SL one, and thus causes problems
                for scripts that deal with the SL inaccuracy around 180-degrees -.- .._.
                
            double dotProduct = LSL_Vector.Dot(a, b);
            LSL_Vector crossProduct = LSL_Vector.Cross(a, b);
            double magProduct = LSL_Vector.Mag(a) * LSL_Vector.Mag(b);
            double angle = Math.Acos(dotProduct / magProduct);
            LSL_Vector axis = LSL_Vector.Norm(crossProduct);
            double s = Math.Sin(angle / 2);

            double x = axis.x * s;
            double y = axis.y * s;
            double z = axis.z * s;
            double w = Math.Cos(angle / 2);

            if (Double.IsNaN(x) || Double.IsNaN(y) || Double.IsNaN(z) || Double.IsNaN(w))
                return new LSL_Rotation(0.0f, 0.0f, 0.0f, 1.0f);

            return new LSL_Rotation((float)x, (float)y, (float)z, (float)w);
            */
            
            // This method mimics the 180 errors found in SL
            // See www.euclideanspace.com... angleBetween
            LSL_Vector vec_a = a;
            LSL_Vector vec_b = b;
            
            // Eliminate zero length
            LSL_Float vec_a_mag = LSL_Vector.Mag(vec_a);
            LSL_Float vec_b_mag = LSL_Vector.Mag(vec_b);
            if (vec_a_mag < 0.00001 ||
                vec_b_mag < 0.00001)
            {
                return new LSL_Rotation(0.0f, 0.0f, 0.0f, 1.0f);
            }
            
            // Normalize
            vec_a = llVecNorm(vec_a);
            vec_b = llVecNorm(vec_b);

            // Calculate axis and rotation angle
            LSL_Vector axis = vec_a % vec_b;
            LSL_Float cos_theta  = vec_a * vec_b;
    
            // Check if parallel
            if (cos_theta > 0.99999)
            {
                return new LSL_Rotation(0.0f, 0.0f, 0.0f, 1.0f);
            }
            
            // Check if anti-parallel
            else if (cos_theta < -0.99999)
            {
                LSL_Vector orthog_axis = new LSL_Vector(1.0, 0.0, 0.0) - (vec_a.x / (vec_a * vec_a) * vec_a);
                if (LSL_Vector.Mag(orthog_axis)  < 0.000001)  orthog_axis = new LSL_Vector(0.0, 0.0, 1.0);
                return new LSL_Rotation((float)orthog_axis.x, (float)orthog_axis.y, (float)orthog_axis.z, 0.0);
            }
            else // other rotation
            {
                LSL_Float theta = (LSL_Float)Math.Acos(cos_theta) * 0.5f;
                axis = llVecNorm(axis);
                double x, y, z, s, t;
                s = Math.Cos(theta);
                t = Math.Sin(theta);
                x = axis.x * t;
                y = axis.y * t;
                z = axis.z * t;
                return new LSL_Rotation(x,y,z,s);
            }
        }
                
        public void llWhisper(int channelID, string text)
        {
            m_host.AddScriptLPS(1);

            if (text.Length > 1023)
                text = text.Substring(0, 1023);

            World.SimChat(Utils.StringToBytes(text),
                          ChatTypeEnum.Whisper, channelID, m_host.ParentGroup.RootPart.AbsolutePosition, m_host.Name, m_host.UUID, false);

            IWorldComm wComm = m_ScriptEngine.World.RequestModuleInterface<IWorldComm>();
            if (wComm != null)
                wComm.DeliverMessage(ChatTypeEnum.Whisper, channelID, m_host.Name, m_host.UUID, text);
        }

        public void llSay(int channelID, string text)
        {
            m_host.AddScriptLPS(1);

            if (channelID == 0)
                m_SayShoutCount++;

            if (m_SayShoutCount >= 11)
                ScriptSleep(2000);

            if (m_scriptConsoleChannelEnabled && (channelID == m_scriptConsoleChannel))
            {
                Console.WriteLine(text);
            }
            else
            {
                if (text.Length > 1023)
                    text = text.Substring(0, 1023);

                World.SimChat(Utils.StringToBytes(text),
                              ChatTypeEnum.Say, channelID, m_host.ParentGroup.RootPart.AbsolutePosition, m_host.Name, m_host.UUID, false);

                IWorldComm wComm = m_ScriptEngine.World.RequestModuleInterface<IWorldComm>();
                if (wComm != null)
                    wComm.DeliverMessage(ChatTypeEnum.Say, channelID, m_host.Name, m_host.UUID, text);
            }
        }

        public void llShout(int channelID, string text)
        {
            m_host.AddScriptLPS(1);

            if (channelID == 0)
                m_SayShoutCount++;

            if (m_SayShoutCount >= 11)
                ScriptSleep(2000);

            if (text.Length > 1023)
                text = text.Substring(0, 1023);

            World.SimChat(Utils.StringToBytes(text),
                          ChatTypeEnum.Shout, channelID, m_host.ParentGroup.RootPart.AbsolutePosition, m_host.Name, m_host.UUID, true);

            IWorldComm wComm = m_ScriptEngine.World.RequestModuleInterface<IWorldComm>();
            if (wComm != null)
                wComm.DeliverMessage(ChatTypeEnum.Shout, channelID, m_host.Name, m_host.UUID, text);
        }

        public void llRegionSay(int channelID, string text)
        {
            if (channelID == 0)
            {
                LSLError("Cannot use llRegionSay() on channel 0");
                return;
            }

            if (text.Length > 1023)
                text = text.Substring(0, 1023);

            m_host.AddScriptLPS(1);

            IWorldComm wComm = m_ScriptEngine.World.RequestModuleInterface<IWorldComm>();
            if (wComm != null)
                wComm.DeliverMessage(ChatTypeEnum.Region, channelID, m_host.Name, m_host.UUID, text);
        }

        public void  llRegionSayTo(string target, int channel, string msg)
        {
            if (msg.Length > 1023)
                msg = msg.Substring(0, 1023);

            m_host.AddScriptLPS(1);

            if (channel == ScriptBaseClass.DEBUG_CHANNEL)
            {
                return;
            }

            UUID TargetID;
            UUID.TryParse(target, out TargetID);

            IWorldComm wComm = m_ScriptEngine.World.RequestModuleInterface<IWorldComm>();
            if (wComm != null)
                wComm.DeliverMessageTo(TargetID, channel, m_host.AbsolutePosition, m_host.Name, m_host.UUID, msg);
        }

        public LSL_Integer llListen(int channelID, string name, string ID, string msg)
        {
            m_host.AddScriptLPS(1);
            UUID keyID;
            UUID.TryParse(ID, out keyID);
            IWorldComm wComm = m_ScriptEngine.World.RequestModuleInterface<IWorldComm>();
            if (wComm != null)
                return wComm.Listen(m_host.LocalId, m_item.ItemID, m_host.UUID, channelID, name, keyID, msg);
            else
                return -1;
        }

        public void llListenControl(int number, int active)
        {
            m_host.AddScriptLPS(1);
            IWorldComm wComm = m_ScriptEngine.World.RequestModuleInterface<IWorldComm>();
            if (wComm != null)
                wComm.ListenControl(m_item.ItemID, number, active);
        }

        public void llListenRemove(int number)
        {
            m_host.AddScriptLPS(1);
            IWorldComm wComm = m_ScriptEngine.World.RequestModuleInterface<IWorldComm>();
            if (wComm != null)
                wComm.ListenRemove(m_item.ItemID, number);
        }

        public void llSensor(string name, string id, int type, double range, double arc)
        {
            m_host.AddScriptLPS(1);
            UUID keyID = UUID.Zero;
            UUID.TryParse(id, out keyID);

            AsyncCommands.SensorRepeatPlugin.SenseOnce(m_host.LocalId, m_item.ItemID, name, keyID, type, range, arc, m_host);
       }

        public void llSensorRepeat(string name, string id, int type, double range, double arc, double rate)
        {
            m_host.AddScriptLPS(1);
            UUID keyID = UUID.Zero;
            UUID.TryParse(id, out keyID);

            AsyncCommands.SensorRepeatPlugin.SetSenseRepeatEvent(m_host.LocalId, m_item.ItemID, name, keyID, type, range, arc, rate, m_host);
        }

        public void llSensorRemove()
        {
            m_host.AddScriptLPS(1);
            AsyncCommands.SensorRepeatPlugin.UnSetSenseRepeaterEvents(m_host.LocalId, m_item.ItemID);
        }

        public string resolveName(UUID objecUUID)
        {
            // try avatar username surname
            UserAccount account = World.UserAccountService.GetUserAccount(World.RegionInfo.ScopeID, objecUUID);
            if (account != null)
            {
                string avatarname = account.Name;
                return avatarname;
            }
            // try an scene object
            SceneObjectPart SOP = World.GetSceneObjectPart(objecUUID);
            if (SOP != null)
            {
                string objectname = SOP.Name;
                return objectname;
            }

            EntityBase SensedObject;
            World.Entities.TryGetValue(objecUUID, out SensedObject);

            if (SensedObject == null)
            {
                IGroupsModule groups = World.RequestModuleInterface<IGroupsModule>();
                if (groups != null)
                {
                    GroupRecord gr = groups.GetGroupRecord(objecUUID);
                    if (gr != null)
                        return gr.GroupName;
                }
                return String.Empty;
            }

            return SensedObject.Name;
        }

        public LSL_String llDetectedName(int number)
        {
            m_host.AddScriptLPS(1);
            DetectParams detectedParams = m_ScriptEngine.GetDetectParams(m_item.ItemID, number);
            if (detectedParams == null)
                return String.Empty;
            return detectedParams.Name;
        }

        public LSL_String llDetectedKey(int number)
        {
            m_host.AddScriptLPS(1);
            DetectParams detectedParams = m_ScriptEngine.GetDetectParams(m_item.ItemID, number);
            if (detectedParams == null)
                return String.Empty;
            return detectedParams.Key.ToString();
        }

        public LSL_String llDetectedOwner(int number)
        {
            m_host.AddScriptLPS(1);
            DetectParams detectedParams = m_ScriptEngine.GetDetectParams(m_item.ItemID, number);
            if (detectedParams == null)
                return String.Empty;
            return detectedParams.Owner.ToString();
        }

        public LSL_Integer llDetectedType(int number)
        {
            m_host.AddScriptLPS(1);
            DetectParams detectedParams = m_ScriptEngine.GetDetectParams(m_item.ItemID, number);
            if (detectedParams == null)
                return 0;
            return new LSL_Integer(detectedParams.Type);
        }

        public LSL_Vector llDetectedPos(int number)
        {
            m_host.AddScriptLPS(1);
            DetectParams detectedParams = m_ScriptEngine.GetDetectParams(m_item.ItemID, number);
            if (detectedParams == null)
                return new LSL_Vector();
            return detectedParams.Position;
        }

        public LSL_Vector llDetectedVel(int number)
        {
            m_host.AddScriptLPS(1);
            DetectParams detectedParams = m_ScriptEngine.GetDetectParams(m_item.ItemID, number);
            if (detectedParams == null)
                return new LSL_Vector();
            return detectedParams.Velocity;
        }

        public LSL_Vector llDetectedGrab(int number)
        {
            m_host.AddScriptLPS(1);
            DetectParams parms = m_ScriptEngine.GetDetectParams(m_item.ItemID, number);
            if (parms == null)
                return new LSL_Vector(0, 0, 0);

            return parms.OffsetPos;
        }

        public LSL_Rotation llDetectedRot(int number)
        {
            m_host.AddScriptLPS(1);
            DetectParams detectedParams = m_ScriptEngine.GetDetectParams(m_item.ItemID, number);
            if (detectedParams == null)
                return new LSL_Rotation();
            return detectedParams.Rotation;
        }

        public LSL_Integer llDetectedGroup(int number)
        {
            m_host.AddScriptLPS(1);
            DetectParams detectedParams = m_ScriptEngine.GetDetectParams(m_item.ItemID, number);
            if (detectedParams == null)
                return new LSL_Integer(0);
            if (m_host.GroupID == detectedParams.Group)
                return new LSL_Integer(1);
            return new LSL_Integer(0);
        }

        public LSL_Integer llDetectedLinkNumber(int number)
        {
            m_host.AddScriptLPS(1);
            DetectParams parms = m_ScriptEngine.GetDetectParams(m_item.ItemID, number);
            if (parms == null)
                return new LSL_Integer(0);

            return new LSL_Integer(parms.LinkNum);
        }

        /// <summary>
        /// See http://wiki.secondlife.com/wiki/LlDetectedTouchBinormal for details
        /// </summary>
        public LSL_Vector llDetectedTouchBinormal(int index)
        {
            m_host.AddScriptLPS(1);
            DetectParams detectedParams = m_ScriptEngine.GetDetectParams(m_item.ItemID, index);
            if (detectedParams == null)
                return new LSL_Vector();
            return detectedParams.TouchBinormal;
        }

        /// <summary>
        /// See http://wiki.secondlife.com/wiki/LlDetectedTouchFace for details
        /// </summary>
        public LSL_Integer llDetectedTouchFace(int index)
        {
            m_host.AddScriptLPS(1);
            DetectParams detectedParams = m_ScriptEngine.GetDetectParams(m_item.ItemID, index);
            if (detectedParams == null)
                return new LSL_Integer(-1);
            return new LSL_Integer(detectedParams.TouchFace);
        }

        /// <summary>
        /// See http://wiki.secondlife.com/wiki/LlDetectedTouchNormal for details
        /// </summary>
        public LSL_Vector llDetectedTouchNormal(int index)
        {
            m_host.AddScriptLPS(1);
            DetectParams detectedParams = m_ScriptEngine.GetDetectParams(m_item.ItemID, index);
            if (detectedParams == null)
                return new LSL_Vector();
            return detectedParams.TouchNormal;
        }

        /// <summary>
        /// See http://wiki.secondlife.com/wiki/LlDetectedTouchPos for details
        /// </summary>
        public LSL_Vector llDetectedTouchPos(int index)
        {
            m_host.AddScriptLPS(1);
            DetectParams detectedParams = m_ScriptEngine.GetDetectParams(m_item.ItemID, index);
            if (detectedParams == null)
                return new LSL_Vector();
            return detectedParams.TouchPos;
        }

        /// <summary>
        /// See http://wiki.secondlife.com/wiki/LlDetectedTouchST for details
        /// </summary>
        public LSL_Vector llDetectedTouchST(int index)
        {
            m_host.AddScriptLPS(1);
            DetectParams detectedParams = m_ScriptEngine.GetDetectParams(m_item.ItemID, index);
            if (detectedParams == null)
                return new LSL_Vector(-1.0, -1.0, 0.0);
            return detectedParams.TouchST;
        }

        /// <summary>
        /// See http://wiki.secondlife.com/wiki/LlDetectedTouchUV for details
        /// </summary>
        public LSL_Vector llDetectedTouchUV(int index)
        {
            m_host.AddScriptLPS(1);
            DetectParams detectedParams = m_ScriptEngine.GetDetectParams(m_item.ItemID, index);
            if (detectedParams == null)
                return new LSL_Vector(-1.0, -1.0, 0.0);
            return detectedParams.TouchUV;
        }

        [DebuggerNonUserCode]
        public virtual void llDie()
        {
            m_host.AddScriptLPS(1);
            if (!m_host.ParentGroup.IsAttachment) throw new SelfDeleteException();
        }

        public LSL_Float llGround(LSL_Vector offset)
        {
            m_host.AddScriptLPS(1);
            Vector3 pos = m_host.GetWorldPosition() + new Vector3((float)offset.x,
                                                                  (float)offset.y,
                                                                  (float)offset.z);

            //Get the slope normal.  This gives us the equation of the plane tangent to the slope.
            LSL_Vector vsn = llGroundNormal(offset);

            // Clamp to valid position
            if (pos.X < 0)
                pos.X = 0;
            else if (pos.X >= World.Heightmap.Width)
                pos.X = World.Heightmap.Width - 1;
            if (pos.Y < 0)
                pos.Y = 0;
            else if (pos.Y >= World.Heightmap.Height)
                pos.Y = World.Heightmap.Height - 1;

            //Get the height for the integer coordinates from the Heightmap
            float baseheight = (float)World.Heightmap[(int)pos.X, (int)pos.Y];

            //Calculate the difference between the actual coordinates and the integer coordinates
            float xdiff = pos.X - (float)((int)pos.X);
            float ydiff = pos.Y - (float)((int)pos.Y);

            //Use the equation of the tangent plane to adjust the height to account for slope

            return (((vsn.x * xdiff) + (vsn.y * ydiff)) / (-1 * vsn.z)) + baseheight;
        }

        public LSL_Float llCloud(LSL_Vector offset)
        {
            m_host.AddScriptLPS(1);
            float cloudCover = 0f;
            ICloudModule module = World.RequestModuleInterface<ICloudModule>();
            if (module != null)
            {
                Vector3 pos = m_host.GetWorldPosition();
                int x = (int)(pos.X + offset.x);
                int y = (int)(pos.Y + offset.y);

                cloudCover = module.CloudCover(x, y, 0);

            }
            return cloudCover;
        }

        public LSL_Vector llWind(LSL_Vector offset)
        {
            m_host.AddScriptLPS(1);
            LSL_Vector wind = new LSL_Vector(0, 0, 0);
            IWindModule module = World.RequestModuleInterface<IWindModule>();
            if (module != null)
            {
                Vector3 pos = m_host.GetWorldPosition();
                int x = (int)(pos.X + offset.x);
                int y = (int)(pos.Y + offset.y);

                Vector3 windSpeed = module.WindSpeed(x, y, 0);

                wind.x = windSpeed.X;
                wind.y = windSpeed.Y;
            }
            return wind;
        }

        public void llSetStatus(int status, int value)
        {
            if (m_host == null || m_host.ParentGroup == null || m_host.ParentGroup.IsDeleted)
                return;
            m_host.AddScriptLPS(1);

            int statusrotationaxis = 0;

            if ((status & ScriptBaseClass.STATUS_PHYSICS) == ScriptBaseClass.STATUS_PHYSICS)
            {
                if (value != 0)
                {
                    SceneObjectGroup group = m_host.ParentGroup;
                    bool allow = true;

                    foreach (SceneObjectPart part in group.Parts)
                    {
                        if (part.Scale.X > World.m_maxPhys || part.Scale.Y > World.m_maxPhys || part.Scale.Z > World.m_maxPhys)
                        {
                            allow = false;
                            break;
                        }
                    }

                    if (!allow)
                        return;

                    if (m_host.ParentGroup.RootPart.PhysActor != null &&
                        m_host.ParentGroup.RootPart.PhysActor.IsPhysical)
                        return;

                    m_host.ScriptSetPhysicsStatus(true);
                }
                else
                {
                    m_host.ScriptSetPhysicsStatus(false);
                }
            }

            if ((status & ScriptBaseClass.STATUS_PHANTOM) == ScriptBaseClass.STATUS_PHANTOM)
            {
                m_host.ParentGroup.ScriptSetPhantomStatus(value != 0);
            }

            if ((status & ScriptBaseClass.STATUS_CAST_SHADOWS) == ScriptBaseClass.STATUS_CAST_SHADOWS)
            {
                m_host.AddFlag(PrimFlags.CastShadows);
            }

            if ((status & ScriptBaseClass.STATUS_ROTATE_X) == ScriptBaseClass.STATUS_ROTATE_X)
            {
                statusrotationaxis |= ScriptBaseClass.STATUS_ROTATE_X;
            }

            if ((status & ScriptBaseClass.STATUS_ROTATE_Y) == ScriptBaseClass.STATUS_ROTATE_Y)
            {
                statusrotationaxis |= ScriptBaseClass.STATUS_ROTATE_Y;
            }

            if ((status & ScriptBaseClass.STATUS_ROTATE_Z) == ScriptBaseClass.STATUS_ROTATE_Z)
            {
                statusrotationaxis |= ScriptBaseClass.STATUS_ROTATE_Z;
            }

            if ((status & ScriptBaseClass.STATUS_BLOCK_GRAB) == ScriptBaseClass.STATUS_BLOCK_GRAB)
            {
                if (value != 0)
                    m_host.SetBlockGrab(true);
                else
                    m_host.SetBlockGrab(false);
            }

            if ((status & ScriptBaseClass.STATUS_DIE_AT_EDGE) == ScriptBaseClass.STATUS_DIE_AT_EDGE)
            {
                if (value != 0)
                    m_host.SetDieAtEdge(true);
                else
                    m_host.SetDieAtEdge(false);
            }

            if ((status & ScriptBaseClass.STATUS_RETURN_AT_EDGE) == ScriptBaseClass.STATUS_RETURN_AT_EDGE)
            {
                if (value != 0)
                    m_host.SetReturnAtEdge(true);
                else
                    m_host.SetReturnAtEdge(false);
            }

            if ((status & ScriptBaseClass.STATUS_SANDBOX) == ScriptBaseClass.STATUS_SANDBOX)
            {
                if (value != 0)
                    m_host.SetStatusSandbox(true);
                else
                    m_host.SetStatusSandbox(false);
            }

            if (statusrotationaxis != 0)
            {
                m_host.SetAxisRotation(statusrotationaxis, value);
            }
        }

        public LSL_Integer llGetStatus(int status)
        {
            m_host.AddScriptLPS(1);
            // m_log.Debug(m_host.ToString() + " status is " + m_host.GetEffectiveObjectFlags().ToString());
            switch (status)
            {
                case ScriptBaseClass.STATUS_PHYSICS:
                    if ((m_host.GetEffectiveObjectFlags() & (uint)PrimFlags.Physics) == (uint)PrimFlags.Physics)
                    {
                        return 1;
                    }
                    return 0;

                case ScriptBaseClass.STATUS_PHANTOM:
                    if ((m_host.GetEffectiveObjectFlags() & (uint)PrimFlags.Phantom) == (uint)PrimFlags.Phantom)
                    {
                        return 1;
                    }
                    return 0;

                case ScriptBaseClass.STATUS_CAST_SHADOWS:
                    if ((m_host.GetEffectiveObjectFlags() & (uint)PrimFlags.CastShadows) == (uint)PrimFlags.CastShadows)
                    {
                        return 1;
                    }
                    return 0;

                case ScriptBaseClass.STATUS_BLOCK_GRAB:
                    if (m_host.GetBlockGrab())
                        return 1;
                    else
                        return 0;

                case ScriptBaseClass.STATUS_DIE_AT_EDGE:
                    if (m_host.GetDieAtEdge())
                        return 1;
                    else
                        return 0;

                case ScriptBaseClass.STATUS_RETURN_AT_EDGE:
                    if (m_host.GetReturnAtEdge())
                        return 1;
                    else
                        return 0;

                case ScriptBaseClass.STATUS_ROTATE_X:
                    if (m_host.GetAxisRotation(2) == 2)
                        return 1;
                    else
                        return 0;

                case ScriptBaseClass.STATUS_ROTATE_Y:
                    if (m_host.GetAxisRotation(4) == 4)
                        return 1;
                    else
                        return 0;

                case ScriptBaseClass.STATUS_ROTATE_Z:
                    if (m_host.GetAxisRotation(8) == 8)
                        return 1;
                    else
                        return 0;

                case ScriptBaseClass.STATUS_SANDBOX:
                    if (m_host.GetStatusSandbox())
                        return 1;
                    else
                        return 0;
            }
            return 0;
        }

        public void llSetScale(LSL_Vector scale)
        {
            m_host.AddScriptLPS(1);
            SetScale(m_host, scale);
        }

        protected void SetScale(SceneObjectPart part, LSL_Vector scale)
        {
            // TODO: this needs to trigger a persistance save as well
            if (part == null || part.ParentGroup.IsDeleted)
                return;

            if (scale.x < 0.01)
                scale.x = 0.01;
            if (scale.y < 0.01)
                scale.y = 0.01;
            if (scale.z < 0.01)
                scale.z = 0.01;

            PhysicsActor pa = part.ParentGroup.RootPart.PhysActor;

            if (pa != null && pa.IsPhysical)
            {
                if (scale.x > World.m_maxPhys)
                    scale.x = World.m_maxPhys;
                if (scale.y > World.m_maxPhys)
                    scale.y = World.m_maxPhys;
                if (scale.z > World.m_maxPhys)
                    scale.z = World.m_maxPhys;
            }

            if (scale.x > World.m_maxNonphys)
                scale.x = World.m_maxNonphys;
            if (scale.y > World.m_maxNonphys)
                scale.y = World.m_maxNonphys;
            if (scale.z > World.m_maxNonphys)
                scale.z = World.m_maxNonphys;

            Vector3 tmp = part.Scale;
            tmp.X = (float)scale.x;
            tmp.Y = (float)scale.y;
            tmp.Z = (float)scale.z;
            part.Scale = tmp;
            part.SendFullUpdateToAllClients();
        }

        public LSL_Vector llGetScale()
        {
            m_host.AddScriptLPS(1);
            return new LSL_Vector(m_host.Scale.X, m_host.Scale.Y, m_host.Scale.Z);
        }

        public void llSetClickAction(int action)
        {
            m_host.AddScriptLPS(1);
            m_host.ClickAction = (byte)action;
            m_host.ParentGroup.HasGroupChanged = true;
            m_host.ScheduleFullUpdate();
            return;
        }

        public void llSetColor(LSL_Vector color, int face)
        {
            m_host.AddScriptLPS(1);

            SetColor(m_host, color, face);
        }

        protected void SetColor(SceneObjectPart part, LSL_Vector color, int face)
        {
            if (part == null || part.ParentGroup == null || part.ParentGroup.IsDeleted)
                return;

            Primitive.TextureEntry tex = part.Shape.Textures;
            Color4 texcolor;
            if (face >= 0 && face < GetNumberOfSides(part))
            {
                texcolor = tex.CreateFace((uint)face).RGBA;
                texcolor.R = Util.Clip((float)color.x, 0.0f, 1.0f);
                texcolor.G = Util.Clip((float)color.y, 0.0f, 1.0f);
                texcolor.B = Util.Clip((float)color.z, 0.0f, 1.0f);
                tex.FaceTextures[face].RGBA = texcolor;
                part.UpdateTextureEntry(tex.GetBytes());
                return;
            }
            else if (face == ScriptBaseClass.ALL_SIDES)
            {
                for (uint i = 0; i < GetNumberOfSides(part); i++)
                {
                    if (tex.FaceTextures[i] != null)
                    {
                        texcolor = tex.FaceTextures[i].RGBA;
                        texcolor.R = Util.Clip((float)color.x, 0.0f, 1.0f);
                        texcolor.G = Util.Clip((float)color.y, 0.0f, 1.0f);
                        texcolor.B = Util.Clip((float)color.z, 0.0f, 1.0f);
                        tex.FaceTextures[i].RGBA = texcolor;
                    }
                    texcolor = tex.DefaultTexture.RGBA;
                    texcolor.R = Util.Clip((float)color.x, 0.0f, 1.0f);
                    texcolor.G = Util.Clip((float)color.y, 0.0f, 1.0f);
                    texcolor.B = Util.Clip((float)color.z, 0.0f, 1.0f);
                    tex.DefaultTexture.RGBA = texcolor;
                }
                part.UpdateTextureEntry(tex.GetBytes());
                return;
            }

            if (face == ScriptBaseClass.ALL_SIDES)
                face = SceneObjectPart.ALL_SIDES;

            m_host.SetFaceColor(new Vector3((float)color.x, (float)color.y, (float)color.z), face);
        }

        public void SetTexGen(SceneObjectPart part, int face,int style)
        {
            if (part == null || part.ParentGroup == null || part.ParentGroup.IsDeleted)
                return;

            Primitive.TextureEntry tex = part.Shape.Textures;
            MappingType textype;
            textype = MappingType.Default;
            if (style == (int)ScriptBaseClass.PRIM_TEXGEN_PLANAR)
                textype = MappingType.Planar;

            if (face >= 0 && face < GetNumberOfSides(part))
            {
                tex.CreateFace((uint) face);
                tex.FaceTextures[face].TexMapType = textype;
                part.UpdateTextureEntry(tex.GetBytes());
                return;
            }
            else if (face == ScriptBaseClass.ALL_SIDES)
            {
                for (uint i = 0; i < GetNumberOfSides(part); i++)
                {
                    if (tex.FaceTextures[i] != null)
                    {
                        tex.FaceTextures[i].TexMapType = textype;
                    }
                    tex.DefaultTexture.TexMapType = textype;
                }
                part.UpdateTextureEntry(tex.GetBytes());
                return;
            }
        }

        public void SetGlow(SceneObjectPart part, int face, float glow)
        {
            if (part == null || part.ParentGroup == null || part.ParentGroup.IsDeleted)
                return;

            Primitive.TextureEntry tex = part.Shape.Textures;
            if (face >= 0 && face < GetNumberOfSides(part))
            {
                tex.CreateFace((uint) face);
                tex.FaceTextures[face].Glow = glow;
                part.UpdateTextureEntry(tex.GetBytes());
                return;
            }
            else if (face == ScriptBaseClass.ALL_SIDES)
            {
                for (uint i = 0; i < GetNumberOfSides(part); i++)
                {
                    if (tex.FaceTextures[i] != null)
                    {
                        tex.FaceTextures[i].Glow = glow;
                    }
                    tex.DefaultTexture.Glow = glow;
                }
                part.UpdateTextureEntry(tex.GetBytes());
                return;
            }
        }

        public void SetShiny(SceneObjectPart part, int face, int shiny, Bumpiness bump)
        {
            if (part == null || part.ParentGroup == null || part.ParentGroup.IsDeleted)
                return;

            Shininess sval = new Shininess();

            switch (shiny)
            {
            case 0:
                sval = Shininess.None;
                break;
            case 1:
                sval = Shininess.Low;
                break;
            case 2:
                sval = Shininess.Medium;
                break;
            case 3:
                sval = Shininess.High;
                break;
            default:
                sval = Shininess.None;
                break;
            }

            Primitive.TextureEntry tex = part.Shape.Textures;
            if (face >= 0 && face < GetNumberOfSides(part))
            {
                tex.CreateFace((uint) face);
                tex.FaceTextures[face].Shiny = sval;
                tex.FaceTextures[face].Bump = bump;
                part.UpdateTextureEntry(tex.GetBytes());
                return;
            }
            else if (face == ScriptBaseClass.ALL_SIDES)
            {
                for (uint i = 0; i < GetNumberOfSides(part); i++)
                {
                    if (tex.FaceTextures[i] != null)
                    {
                        tex.FaceTextures[i].Shiny = sval;
                        tex.FaceTextures[i].Bump = bump;;
                    }
                    tex.DefaultTexture.Shiny = sval;
                    tex.DefaultTexture.Bump = bump;
                }
                part.UpdateTextureEntry(tex.GetBytes());
                return;
            }
        }

        public void SetFullBright(SceneObjectPart part, int face, bool bright)
        {
            if (part == null || part.ParentGroup == null || part.ParentGroup.IsDeleted)
                return;

             Primitive.TextureEntry tex = part.Shape.Textures;
             if (face >= 0 && face < GetNumberOfSides(part))
             {
                 tex.CreateFace((uint) face);
                 tex.FaceTextures[face].Fullbright = bright;
                 part.UpdateTextureEntry(tex.GetBytes());
                 return;
             }
             else if (face == ScriptBaseClass.ALL_SIDES)
             {
                 for (uint i = 0; i < GetNumberOfSides(part); i++)
                 {
                     if (tex.FaceTextures[i] != null)
                     {
                         tex.FaceTextures[i].Fullbright = bright;
                     }
                 }
                 tex.DefaultTexture.Fullbright = bright;
                 part.UpdateTextureEntry(tex.GetBytes());
                 return;
             }
         }

        public LSL_Float llGetAlpha(int face)
        {
            m_host.AddScriptLPS(1);

            return GetAlpha(m_host, face);
        }

        protected LSL_Float GetAlpha(SceneObjectPart part, int face)
        {
            Primitive.TextureEntry tex = part.Shape.Textures;
            if (face == ScriptBaseClass.ALL_SIDES)
            {
                int i;
                double sum = 0.0;
                for (i = 0 ; i < GetNumberOfSides(part); i++)
                    sum += (double)tex.GetFace((uint)i).RGBA.A;
                return sum;
            }
            if (face >= 0 && face < GetNumberOfSides(part))
            {
                return (double)tex.GetFace((uint)face).RGBA.A;
            }
            return 0.0;
        }

        public void llSetAlpha(double alpha, int face)
        {
            m_host.AddScriptLPS(1);

            SetAlpha(m_host, alpha, face);
        }

        public void llSetLinkAlpha(int linknumber, double alpha, int face)
        {
            m_host.AddScriptLPS(1);

            List<SceneObjectPart> parts = GetLinkParts(linknumber);
            if (parts.Count > 0)
            {
                try
                {
                    parts[0].ParentGroup.areUpdatesSuspended = true;
                    foreach (SceneObjectPart part in parts)
                        SetAlpha(part, alpha, face);
                }
                finally
                {
                    parts[0].ParentGroup.areUpdatesSuspended = false;
                }
            }
        }

        protected void SetAlpha(SceneObjectPart part, double alpha, int face)
        {
            if (part == null || part.ParentGroup == null || part.ParentGroup.IsDeleted)
                return;

            Primitive.TextureEntry tex = part.Shape.Textures;
            Color4 texcolor;
            if (face >= 0 && face < GetNumberOfSides(part))
            {
                texcolor = tex.CreateFace((uint)face).RGBA;
                texcolor.A = Util.Clip((float)alpha, 0.0f, 1.0f);
                tex.FaceTextures[face].RGBA = texcolor;
                part.UpdateTextureEntry(tex.GetBytes());
                return;
            }
            else if (face == ScriptBaseClass.ALL_SIDES)
            {
                for (int i = 0; i < GetNumberOfSides(part); i++)
                {
                    if (tex.FaceTextures[i] != null)
                    {
                        texcolor = tex.FaceTextures[i].RGBA;
                        texcolor.A = Util.Clip((float)alpha, 0.0f, 1.0f);
                        tex.FaceTextures[i].RGBA = texcolor;
                    }
                }

                // In some cases, the default texture can be null, eg when every face
                // has a unique texture
                if (tex.DefaultTexture != null)
                {
                    texcolor = tex.DefaultTexture.RGBA;
                    texcolor.A = Util.Clip((float)alpha, 0.0f, 1.0f);
                    tex.DefaultTexture.RGBA = texcolor;
                }
                
                part.UpdateTextureEntry(tex.GetBytes());
                return;
            }
        }

        /// <summary>
        /// Set flexi parameters of a part.
        ///
        /// FIXME: Much of this code should probably be within the part itself.
        /// </summary>
        /// <param name="part"></param>
        /// <param name="flexi"></param>
        /// <param name="softness"></param>
        /// <param name="gravity"></param>
        /// <param name="friction"></param>
        /// <param name="wind"></param>
        /// <param name="tension"></param>
        /// <param name="Force"></param>
        protected void SetFlexi(SceneObjectPart part, bool flexi, int softness, float gravity, float friction,
            float wind, float tension, LSL_Vector Force)
        {
            if (part == null || part.ParentGroup == null || part.ParentGroup.IsDeleted)
                return;

            if (flexi)
            {
                part.Shape.FlexiEntry = true;   // this setting flexi true isn't working, but the below parameters do
                                                                // work once the prim is already flexi
                part.Shape.FlexiSoftness = softness;
                part.Shape.FlexiGravity = gravity;
                part.Shape.FlexiDrag = friction;
                part.Shape.FlexiWind = wind;
                part.Shape.FlexiTension = tension;
                part.Shape.FlexiForceX = (float)Force.x;
                part.Shape.FlexiForceY = (float)Force.y;
                part.Shape.FlexiForceZ = (float)Force.z;
                part.Shape.PathCurve = 0x80;
                part.ParentGroup.HasGroupChanged = true;
                part.ScheduleFullUpdate();
            }
        }

        /// <summary>
        /// Set a light point on a part
        /// </summary>
        /// FIXME: Much of this code should probably be in SceneObjectGroup
        ///
        /// <param name="part"></param>
        /// <param name="light"></param>
        /// <param name="color"></param>
        /// <param name="intensity"></param>
        /// <param name="radius"></param>
        /// <param name="falloff"></param>
        protected void SetPointLight(SceneObjectPart part, bool light, LSL_Vector color, float intensity, float radius, float falloff)
        {
            if (part == null || part.ParentGroup == null || part.ParentGroup.IsDeleted)
                return;

            if (light)
            {
                part.Shape.LightEntry = true;
                part.Shape.LightColorR = Util.Clip((float)color.x, 0.0f, 1.0f);
                part.Shape.LightColorG = Util.Clip((float)color.y, 0.0f, 1.0f);
                part.Shape.LightColorB = Util.Clip((float)color.z, 0.0f, 1.0f);
                part.Shape.LightIntensity = intensity;
                part.Shape.LightRadius = radius;
                part.Shape.LightFalloff = falloff;
            }
            else
            {
                part.Shape.LightEntry = false;
            }

            part.ParentGroup.HasGroupChanged = true;
            part.ScheduleFullUpdate();
        }

        public LSL_Vector llGetColor(int face)
        {
            m_host.AddScriptLPS(1);
            return GetColor(m_host, face);
        }

        protected LSL_Vector GetColor(SceneObjectPart part, int face)
        {
            Primitive.TextureEntry tex = part.Shape.Textures;
            Color4 texcolor;
            LSL_Vector rgb = new LSL_Vector();
            if (face == ScriptBaseClass.ALL_SIDES)
            {
                int i;

                for (i = 0 ; i < GetNumberOfSides(part); i++)
                {
                    texcolor = tex.GetFace((uint)i).RGBA;
                    rgb.x += texcolor.R;
                    rgb.y += texcolor.G;
                    rgb.z += texcolor.B;
                }

                rgb.x /= (float)GetNumberOfSides(part);
                rgb.y /= (float)GetNumberOfSides(part);
                rgb.z /= (float)GetNumberOfSides(part);

                return rgb;
            }

            if (face >= 0 && face < GetNumberOfSides(part))
            {
                texcolor = tex.GetFace((uint)face).RGBA;
                rgb.x = texcolor.R;
                rgb.y = texcolor.G;
                rgb.z = texcolor.B;
                
                return rgb;
            }
            else
            {
                return new LSL_Vector();
            }
        }

        public void llSetTexture(string texture, int face)
        {
            m_host.AddScriptLPS(1);
            SetTexture(m_host, texture, face);
            ScriptSleep(200);
        }

        public void llSetLinkTexture(int linknumber, string texture, int face)
        {
            m_host.AddScriptLPS(1);

            List<SceneObjectPart> parts = GetLinkParts(linknumber);
            if (parts.Count > 0)
            {
                try
                {
                    parts[0].ParentGroup.areUpdatesSuspended = true;
                    foreach (SceneObjectPart part in parts)
                        SetTexture(part, texture, face);
                }
                finally
                {
                    parts[0].ParentGroup.areUpdatesSuspended = false;
                }
            }
            ScriptSleep(200);
        }

        protected void SetTexture(SceneObjectPart part, string texture, int face)
        {
            if (part == null || part.ParentGroup == null || part.ParentGroup.IsDeleted)
                return;

            UUID textureID = new UUID();

		    textureID = InventoryKey(texture, (int)AssetType.Texture);
		    if (textureID == UUID.Zero)
		    {
			    if (!UUID.TryParse(texture, out textureID))
			        return;
		    }

            Primitive.TextureEntry tex = part.Shape.Textures;

            if (face >= 0 && face < GetNumberOfSides(part))
            {
                Primitive.TextureEntryFace texface = tex.CreateFace((uint)face);
                texface.TextureID = textureID;
                tex.FaceTextures[face] = texface;
                part.UpdateTextureEntry(tex.GetBytes());
                return;
            }
            else if (face == ScriptBaseClass.ALL_SIDES)
            {
                for (uint i = 0; i < GetNumberOfSides(part); i++)
                {
                    if (tex.FaceTextures[i] != null)
                    {
                        tex.FaceTextures[i].TextureID = textureID;
                    }
                }
                tex.DefaultTexture.TextureID = textureID;
                part.UpdateTextureEntry(tex.GetBytes());
                return;
            }
        }

        public void llScaleTexture(double u, double v, int face)
        {
            m_host.AddScriptLPS(1);

            ScaleTexture(m_host, u, v, face);
            ScriptSleep(200);
        }

        protected void ScaleTexture(SceneObjectPart part, double u, double v, int face)
        {
            if (part == null || part.ParentGroup == null || part.ParentGroup.IsDeleted)
                return;

            Primitive.TextureEntry tex = part.Shape.Textures;
            if (face >= 0 && face < GetNumberOfSides(part))
            {
                Primitive.TextureEntryFace texface = tex.CreateFace((uint)face);
                texface.RepeatU = (float)u;
                texface.RepeatV = (float)v;
                tex.FaceTextures[face] = texface;
                part.UpdateTextureEntry(tex.GetBytes());
                return;
            }
            if (face == ScriptBaseClass.ALL_SIDES)
            {
                for (int i = 0; i < GetNumberOfSides(part); i++)
                {
                    if (tex.FaceTextures[i] != null)
                    {
                        tex.FaceTextures[i].RepeatU = (float)u;
                        tex.FaceTextures[i].RepeatV = (float)v;
                    }
                }
                tex.DefaultTexture.RepeatU = (float)u;
                tex.DefaultTexture.RepeatV = (float)v;
                part.UpdateTextureEntry(tex.GetBytes());
                return;
            }
        }

        public void llOffsetTexture(double u, double v, int face)
        {
            m_host.AddScriptLPS(1);
            OffsetTexture(m_host, u, v, face);
            ScriptSleep(200);
        }

        protected void OffsetTexture(SceneObjectPart part, double u, double v, int face)
        {
            if (part == null || part.ParentGroup == null || part.ParentGroup.IsDeleted)
                return;

            Primitive.TextureEntry tex = part.Shape.Textures;
            if (face >= 0 && face < GetNumberOfSides(part))
            {
                Primitive.TextureEntryFace texface = tex.CreateFace((uint)face);
                texface.OffsetU = (float)u;
                texface.OffsetV = (float)v;
                tex.FaceTextures[face] = texface;
                part.UpdateTextureEntry(tex.GetBytes());
                return;
            }
            if (face == ScriptBaseClass.ALL_SIDES)
            {
                for (int i = 0; i < GetNumberOfSides(part); i++)
                {
                    if (tex.FaceTextures[i] != null)
                    {
                        tex.FaceTextures[i].OffsetU = (float)u;
                        tex.FaceTextures[i].OffsetV = (float)v;
                    }
                }
                tex.DefaultTexture.OffsetU = (float)u;
                tex.DefaultTexture.OffsetV = (float)v;
                part.UpdateTextureEntry(tex.GetBytes());
                return;
            }
        }

        public void llRotateTexture(double rotation, int face)
        {
            m_host.AddScriptLPS(1);
            RotateTexture(m_host, rotation, face);
            ScriptSleep(200);
        }

        protected void RotateTexture(SceneObjectPart part, double rotation, int face)
        {
            if (part == null || part.ParentGroup == null || part.ParentGroup.IsDeleted)
                return;

            Primitive.TextureEntry tex = part.Shape.Textures;
            if (face >= 0 && face < GetNumberOfSides(part))
            {
                Primitive.TextureEntryFace texface = tex.CreateFace((uint)face);
                texface.Rotation = (float)rotation;
                tex.FaceTextures[face] = texface;
                part.UpdateTextureEntry(tex.GetBytes());
                return;
            }
            if (face == ScriptBaseClass.ALL_SIDES)
            {
                for (int i = 0; i < GetNumberOfSides(part); i++)
                {
                    if (tex.FaceTextures[i] != null)
                    {
                        tex.FaceTextures[i].Rotation = (float)rotation;
                    }
                }
                tex.DefaultTexture.Rotation = (float)rotation;
                part.UpdateTextureEntry(tex.GetBytes());
                return;
            }
        }

        public LSL_String llGetTexture(int face)
        {
            m_host.AddScriptLPS(1);
            return GetTexture(m_host, face);
        }

        protected LSL_String GetTexture(SceneObjectPart part, int face)
        {
            Primitive.TextureEntry tex = part.Shape.Textures;
            if (face == ScriptBaseClass.ALL_SIDES)
            {
                face = 0;
            }

            if (face >= 0 && face < GetNumberOfSides(part))
            {
                Primitive.TextureEntryFace texface;
                texface = tex.GetFace((uint)face);
                string texture = texface.TextureID.ToString();

                lock (part.TaskInventory)
                {
                    foreach (KeyValuePair<UUID, TaskInventoryItem> inv in part.TaskInventory)
                    {
                        if (inv.Value.AssetID == texface.TextureID)
                        {
                            texture = inv.Value.Name.ToString();
                            break;
                        }
                    }
                }

                return texture;
            }
            else
            {
                return UUID.Zero.ToString();
            }
        }

        public void llSetPos(LSL_Vector pos)
        {
            m_host.AddScriptLPS(1);

            SetPos(m_host, pos);

            ScriptSleep(200);
        }

        // Capped movemment if distance > 10m (http://wiki.secondlife.com/wiki/LlSetPos)
        // note linked setpos is capped "differently"
        private LSL_Vector SetPosAdjust(LSL_Vector start, LSL_Vector end)
        {
            if (llVecDist(start, end) > 10.0f * m_ScriptDistanceFactor)
                return start + m_ScriptDistanceFactor * 10.0f * llVecNorm(end - start);
            else
                return end;
        }

        protected LSL_Vector GetSetPosTarget(SceneObjectPart part, LSL_Vector targetPos, LSL_Vector fromPos)
        {
            if (part == null || part.ParentGroup == null || part.ParentGroup.IsDeleted)
                return fromPos;

            // Capped movemment if distance > 10m (http://wiki.secondlife.com/wiki/LlSetPos)


            float ground = World.GetGroundHeight((float)targetPos.x, (float)targetPos.y);
            bool disable_underground_movement = m_ScriptEngine.Config.GetBoolean("DisableUndergroundMovement", true);

            if (part.ParentGroup.RootPart == part)
            {
                if ((targetPos.z < ground) && disable_underground_movement && m_host.ParentGroup.AttachmentPoint == 0)
                    targetPos.z = ground;
            }
            LSL_Vector real_vec = SetPosAdjust(fromPos, targetPos);

            return real_vec;
        }

        public LSL_Integer llSetRegionPos(LSL_Vector pos)
        {
            return new LSL_Integer(SetRegionPos(m_host, pos));
        }

        protected int SetRegionPos(SceneObjectPart part, LSL_Vector targetPos)
        {
            if (part == null || part.ParentGroup == null || part.ParentGroup.IsDeleted)
                return 0;

            SceneObjectGroup grp = part.ParentGroup;

            if (grp.IsAttachment)
                return 0;

            if (grp.RootPart.PhysActor != null && grp.RootPart.PhysActor.IsPhysical)
                return 0;

            if (targetPos.x < -10.0f || targetPos.x >= (float)Constants.RegionSize || targetPos.y < -10.0f || targetPos.y >= (float)Constants.RegionSize || targetPos.z < 0 || targetPos.z >= 4096.0f)
                return 0;

            float constrainedX = (float)targetPos.x;
            float constrainedY = (float)targetPos.y;

            if (constrainedX < 0.0f)
                constrainedX = 0.0f;
            if (constrainedY < 0.0f)
                constrainedY = 0.0f;
            if (constrainedX >= (float)Constants.RegionSize)
                constrainedX = (float)Constants.RegionSize - 0.1f;
            if (constrainedY >= (float)Constants.RegionSize)
                constrainedY = (float)Constants.RegionSize -0.1f;

            float ground = World.GetGroundHeight(constrainedX, constrainedY);

            if (targetPos.z < ground)
                targetPos.z = ground;

            Vector3 dest = new Vector3((float)targetPos.x, (float)targetPos.y, (float)targetPos.z);

            if (!World.Permissions.CanObjectEntry(grp.UUID, false, dest))
                return 0;

            grp.UpdateGroupPosition(dest);

            return 1;
        }

        protected void SetPos(SceneObjectPart part, LSL_Vector targetPos)
        {
            if (part == null || part.ParentGroup == null || part.ParentGroup.IsDeleted)
                return;

            LSL_Vector currentPos = GetPartLocalPos(part);
            LSL_Vector toPos = GetSetPosTarget(part, targetPos, currentPos);


            if (part.ParentGroup.RootPart == part)
            {
                SceneObjectGroup parent = part.ParentGroup;
                Vector3 dest = new Vector3((float)toPos.x, (float)toPos.y, (float)toPos.z);
                if (!World.Permissions.CanObjectEntry(parent.UUID, false, dest))
                    return;
                Util.FireAndForget(delegate(object x) {
                    parent.UpdateGroupPosition(dest);
                });
            }
            else
            {
                part.OffsetPosition = new Vector3((float)toPos.x, (float)toPos.y, (float)toPos.z);
                SceneObjectGroup parent = part.ParentGroup;
                parent.HasGroupChanged = true;
                parent.ScheduleGroupForTerseUpdate();
            }
        }

        public LSL_Vector llGetPos()
        {
            m_host.AddScriptLPS(1);
            Vector3 pos = m_host.GetWorldPosition();
            return new LSL_Vector(pos.X, pos.Y, pos.Z);
        }

        public LSL_Vector llGetLocalPos()
        {
            m_host.AddScriptLPS(1);
            return GetPartLocalPos(m_host);
        }

        protected LSL_Vector GetPartLocalPos(SceneObjectPart part)
        {
            m_host.AddScriptLPS(1);

            Vector3 pos;

            if (!part.IsRoot)
            {
                pos = part.OffsetPosition;
            }
            else
            {
                if (part.ParentGroup.IsAttachment)
                    pos = part.AttachedPos;
                else
                    pos = part.AbsolutePosition;
            }

            return new LSL_Vector(pos.X, pos.Y, pos.Z);
        }

        public void llSetRot(LSL_Rotation rot)
        {
            m_host.AddScriptLPS(1);

            // try to let this work as in SL...
            if (m_host.LinkNum < 2)
            {
                // Special case: If we are root, rotate complete SOG to new
                // rotation.
                // We are root if the link number is 0 (single prim) or 1
                // (root prim). ParentID may be nonzero in attachments and
                // using it would cause attachments and HUDs to rotate
                // to the wrong positions.
                SetRot(m_host, Rot2Quaternion(rot));
            }
            else
            {
                // we are a child. The rotation values will be set to the one of root modified by rot, as in SL. Don't ask.
                SceneObjectPart rootPart = m_host.ParentGroup.RootPart;
                if (rootPart != null) // better safe than sorry
                {
                    SetRot(m_host, rootPart.RotationOffset * Rot2Quaternion(rot));
                }
            }

            ScriptSleep(200);
        }

        public void llSetLocalRot(LSL_Rotation rot)
        {
            m_host.AddScriptLPS(1);
            SetRot(m_host, Rot2Quaternion(rot));
            ScriptSleep(200);
        }

        protected void SetRot(SceneObjectPart part, Quaternion rot)
        {
            if (part == null || part.ParentGroup == null || part.ParentGroup.IsDeleted)
                return;

            part.UpdateRotation(rot);
            // Update rotation does not move the object in the physics scene if it's a linkset.

//KF:  Do NOT use this next line if using ODE physics engine. This need a switch based on .ini Phys Engine type
//          part.ParentGroup.AbsolutePosition = part.ParentGroup.AbsolutePosition;

            // So, after thinking about this for a bit, the issue with the part.ParentGroup.AbsolutePosition = part.ParentGroup.AbsolutePosition line
            // is it isn't compatible with vehicles because it causes the vehicle body to have to be broken down and rebuilt
            // It's perfectly okay when the object is not an active physical body though.
            // So, part.ParentGroup.ResetChildPrimPhysicsPositions(); does the thing that Kitto is warning against
            // but only if the object is not physial and active.   This is important for rotating doors.
            // without the absoluteposition = absoluteposition happening, the doors do not move in the physics
            // scene
            PhysicsActor pa = part.PhysActor;

            if (pa != null && !pa.IsPhysical)
            {
                part.ParentGroup.ResetChildPrimPhysicsPositions();
            }
        }

        /// <summary>
        /// See http://lslwiki.net/lslwiki/wakka.php?wakka=ChildRotation
        /// </summary>
        public LSL_Rotation llGetRot()
        {
            // unlinked or root prim then use llRootRotation
            // see llRootRotaion for references.
            if (m_host.LinkNum == 0 || m_host.LinkNum == 1)
            {
                return llGetRootRotation();
            }
            
            m_host.AddScriptLPS(1);
            Quaternion q = m_host.GetWorldRotation();
            return new LSL_Rotation(q.X, q.Y, q.Z, q.W);
        }

        private LSL_Rotation GetPartRot(SceneObjectPart part)
        {
            Quaternion q;
            if (part.LinkNum == 0 || part.LinkNum == 1) // unlinked or root prim
            {
                if (part.ParentGroup.AttachmentPoint != 0)
                {
                    ScenePresence avatar = World.GetScenePresence(part.ParentGroup.AttachedAvatar);
                    if (avatar != null)
                    {
                        if ((avatar.AgentControlFlags & (uint)AgentManager.ControlFlags.AGENT_CONTROL_MOUSELOOK) != 0)
                            q = avatar.CameraRotation; // Mouselook
                        else
                            q = avatar.Rotation; // Currently infrequently updated so may be inaccurate
                    }
                    else
                        q = part.ParentGroup.GroupRotation; // Likely never get here but just in case
                }
                else
                    q = part.ParentGroup.GroupRotation; // just the group rotation
                return new LSL_Rotation(q.X, q.Y, q.Z, q.W);
            }
            q = part.GetWorldRotation();
            return new LSL_Rotation(q.X, q.Y, q.Z, q.W);
        }

        public LSL_Rotation llGetLocalRot()
        {
            m_host.AddScriptLPS(1);
            return new LSL_Rotation(m_host.RotationOffset.X, m_host.RotationOffset.Y, m_host.RotationOffset.Z, m_host.RotationOffset.W);
        }

        public void llSetForce(LSL_Vector force, int local)
        {
            m_host.AddScriptLPS(1);

            if (!m_host.ParentGroup.IsDeleted)
            {
                if (local != 0)
                    force *= llGetRot();

                m_host.ParentGroup.RootPart.SetForce(new Vector3((float)force.x, (float)force.y, (float)force.z));
            }
        }

        public LSL_Vector llGetForce()
        {
            LSL_Vector force = new LSL_Vector(0.0, 0.0, 0.0);

            m_host.AddScriptLPS(1);

            if (!m_host.ParentGroup.IsDeleted)
            {
                Vector3 tmpForce = m_host.ParentGroup.RootPart.GetForce();
                force.x = tmpForce.X;
                force.y = tmpForce.Y;
                force.z = tmpForce.Z;
            }

            return force;
        }

        public LSL_Integer llTarget(LSL_Vector position, double range)
        {
            m_host.AddScriptLPS(1);
            return m_host.ParentGroup.registerTargetWaypoint(
                new Vector3((float)position.x, (float)position.y, (float)position.z), (float)range);
        }

        public void llTargetRemove(int number)
        {
            m_host.AddScriptLPS(1);
            m_host.ParentGroup.unregisterTargetWaypoint(number);
        }

        public LSL_Integer llRotTarget(LSL_Rotation rot, double error)
        {
            m_host.AddScriptLPS(1);
            return m_host.ParentGroup.registerRotTargetWaypoint(
                new Quaternion((float)rot.x, (float)rot.y, (float)rot.z, (float)rot.s), (float)error);
        }

        public void llRotTargetRemove(int number)
        {
            m_host.AddScriptLPS(1);
            m_host.ParentGroup.unregisterRotTargetWaypoint(number);
        }

        public void llMoveToTarget(LSL_Vector target, double tau)
        {
            m_host.AddScriptLPS(1);
            m_host.MoveToTarget(new Vector3((float)target.x, (float)target.y, (float)target.z), (float)tau);
        }

        public void llStopMoveToTarget()
        {
            m_host.AddScriptLPS(1);
            m_host.StopMoveToTarget();
        }

        public void llApplyImpulse(LSL_Vector force, int local)
        {
            m_host.AddScriptLPS(1);
            //No energy force yet
            Vector3 v = new Vector3((float)force.x, (float)force.y, (float)force.z);
            if (v.Length() > 20000.0f)
            {
                v.Normalize();
                v = v * 20000.0f;
            }
            m_host.ApplyImpulse(v, local != 0);
        }

        public void llApplyRotationalImpulse(LSL_Vector force, int local)
        {
            m_host.AddScriptLPS(1);
            m_host.ParentGroup.RootPart.ApplyAngularImpulse(new Vector3((float)force.x, (float)force.y, (float)force.z), local != 0);
        }

        public void llSetTorque(LSL_Vector torque, int local)
        {
            m_host.AddScriptLPS(1);
            m_host.ParentGroup.RootPart.SetAngularImpulse(new Vector3((float)torque.x, (float)torque.y, (float)torque.z), local != 0);
        }

        public LSL_Vector llGetTorque()
        {
            m_host.AddScriptLPS(1);
            Vector3 torque = m_host.ParentGroup.GetTorque();
            return new LSL_Vector(torque.X,torque.Y,torque.Z);
        }

        public void llSetForceAndTorque(LSL_Vector force, LSL_Vector torque, int local)
        {
            m_host.AddScriptLPS(1);
            llSetForce(force, local);
            llSetTorque(torque, local);
        }

        public LSL_Vector llGetVel()
        {
            m_host.AddScriptLPS(1);

            Vector3 vel = Vector3.Zero;

            if (m_host.ParentGroup.IsAttachment)
            {
                ScenePresence avatar = m_host.ParentGroup.Scene.GetScenePresence(m_host.ParentGroup.AttachedAvatar);
                if (avatar != null)
                    vel = avatar.Velocity;
            }
            else
            {
                vel = m_host.ParentGroup.RootPart.Velocity;
            }

            return new LSL_Vector(vel.X, vel.Y, vel.Z);
        }

        public LSL_Vector llGetAccel()
        {
            m_host.AddScriptLPS(1);
            return new LSL_Vector(m_host.Acceleration.X, m_host.Acceleration.Y, m_host.Acceleration.Z);
        }

        public LSL_Vector llGetOmega()
        {
            m_host.AddScriptLPS(1);
            return new LSL_Vector(m_host.AngularVelocity.X, m_host.AngularVelocity.Y, m_host.AngularVelocity.Z);
        }

        public LSL_Float llGetTimeOfDay()
        {
            m_host.AddScriptLPS(1);
            return (double)((DateTime.Now.TimeOfDay.TotalMilliseconds / 1000) % (3600 * 4));
        }

        public LSL_Float llGetWallclock()
        {
            m_host.AddScriptLPS(1);
            return DateTime.Now.TimeOfDay.TotalSeconds;
        }

        public LSL_Float llGetTime()
        {
            m_host.AddScriptLPS(1);
            TimeSpan ScriptTime = DateTime.Now - m_timer;
            return (double)(ScriptTime.TotalMilliseconds / 1000);
        }

        public void llResetTime()
        {
            m_host.AddScriptLPS(1);
            m_timer = DateTime.Now;
        }

        public LSL_Float llGetAndResetTime()
        {
            m_host.AddScriptLPS(1);
            TimeSpan ScriptTime = DateTime.Now - m_timer;
            m_timer = DateTime.Now;
            return (double)(ScriptTime.TotalMilliseconds / 1000);
        }

        public void llSound(string sound, double volume, int queue, int loop)
        {
            m_host.AddScriptLPS(1);
            // This function has been deprecated
            // see http://www.lslwiki.net/lslwiki/wakka.php?wakka=llSound
            Deprecated("llSound");
        }

        // Xantor 20080528 PlaySound updated so it accepts an objectinventory name -or- a key to a sound
        // 20080530 Updated to remove code duplication
        public void llPlaySound(string sound, double volume)
        {
            m_host.AddScriptLPS(1);

            // send the sound, once, to all clients in range
            m_host.SendSound(KeyOrName(sound).ToString(), volume, false, 0, 0, false, false);
        }

        // Xantor 20080528 we should do this differently.
        // 1) apply the sound to the object
        // 2) schedule full update
        // just sending the sound out once doesn't work so well when other avatars come in view later on
        // or when the prim gets moved, changed, sat on, whatever
        // see large number of mantises (mantes?)
        // 20080530 Updated to remove code duplication
        // 20080530 Stop sound if there is one, otherwise volume only changes don't work
        public void llLoopSound(string sound, double volume)
        {
            m_host.AddScriptLPS(1);

            if (m_host.Sound != UUID.Zero)
                llStopSound();

            m_host.Sound = KeyOrName(sound);
            m_host.SoundGain = volume;
            m_host.SoundFlags = 1;      // looping
            m_host.SoundRadius = 20;    // Magic number, 20 seems reasonable. Make configurable?

            m_host.ScheduleFullUpdate();
            m_host.SendFullUpdateToAllClients();
        }

        public void llLoopSoundMaster(string sound, double volume)
        {
            m_host.AddScriptLPS(1);
            m_host.ParentGroup.LoopSoundMasterPrim = m_host;
            lock (m_host.ParentGroup.LoopSoundSlavePrims)
            {
                foreach (SceneObjectPart prim in m_host.ParentGroup.LoopSoundSlavePrims)
                {
                    if (prim.Sound != UUID.Zero)
                        llStopSound();

                    prim.Sound = KeyOrName(sound);
                    prim.SoundGain = volume;
                    prim.SoundFlags = 1;      // looping
                    prim.SoundRadius = 20;    // Magic number, 20 seems reasonable. Make configurable?

                    prim.ScheduleFullUpdate();
                    prim.SendFullUpdateToAllClients();
                }
            }
            if (m_host.Sound != UUID.Zero)
                llStopSound();

            m_host.Sound = KeyOrName(sound);
            m_host.SoundGain = volume;
            m_host.SoundFlags = 1;      // looping
            m_host.SoundRadius = 20;    // Magic number, 20 seems reasonable. Make configurable?

            m_host.ScheduleFullUpdate();
            m_host.SendFullUpdateToAllClients();
        }

        public void llLoopSoundSlave(string sound, double volume)
        {
            m_host.AddScriptLPS(1);
            lock (m_host.ParentGroup.LoopSoundSlavePrims)
            {
                m_host.ParentGroup.LoopSoundSlavePrims.Add(m_host);
            }
        }

        public void llPlaySoundSlave(string sound, double volume)
        {
            m_host.AddScriptLPS(1);

            // send the sound, once, to all clients in range
            m_host.SendSound(KeyOrName(sound).ToString(), volume, false, 0, 0, true, false);
        }

        public void llTriggerSound(string sound, double volume)
        {
            m_host.AddScriptLPS(1);
            // send the sound, once, to all clients in range
            m_host.SendSound(KeyOrName(sound).ToString(), volume, true, 0, 0, false, false);
        }

        // Xantor 20080528: Clear prim data of sound instead
        public void llStopSound()
        {
            m_host.AddScriptLPS(1);
            if (m_host.ParentGroup.LoopSoundSlavePrims.Contains(m_host))
            {
                if (m_host.ParentGroup.LoopSoundMasterPrim == m_host)
                {
                    foreach (SceneObjectPart part in m_host.ParentGroup.LoopSoundSlavePrims)
                    {
                        part.Sound = UUID.Zero;
                        part.SoundGain = 0;
                        part.SoundFlags = 0;
                        part.SoundRadius = 0;
                        part.ScheduleFullUpdate();
                        part.SendFullUpdateToAllClients();
                    }
                    m_host.ParentGroup.LoopSoundMasterPrim = null;
                    m_host.ParentGroup.LoopSoundSlavePrims.Clear();
                }
                else
                {
                    m_host.Sound = UUID.Zero;
                    m_host.SoundGain = 0;
                    m_host.SoundFlags = 0;
                    m_host.SoundRadius = 0;
                    m_host.ScheduleFullUpdate();
                    m_host.SendFullUpdateToAllClients();
                }
            }
            else
            {
                m_host.Sound = UUID.Zero;
                m_host.SoundGain = 0;
                m_host.SoundFlags = 0;
                m_host.SoundRadius = 0;
                m_host.ScheduleFullUpdate();
                m_host.SendFullUpdateToAllClients();
            }
        }

        public void llPreloadSound(string sound)
        {
            m_host.AddScriptLPS(1);
            m_host.PreloadSound(sound);
            ScriptSleep(1000);
        }

        /// <summary>
        /// Return a portion of the designated string bounded by
        /// inclusive indices (start and end). As usual, the negative
        /// indices, and the tolerance for out-of-bound values, makes
        /// this more complicated than it might otherwise seem.
        /// </summary>
        public LSL_String llGetSubString(string src, int start, int end)
        {
            m_host.AddScriptLPS(1);

            // Normalize indices (if negative).
            // After normlaization they may still be
            // negative, but that is now relative to
            // the start, rather than the end, of the
            // sequence.

            if (start < 0)
            {
                start = src.Length+start;
            }
            if (end < 0)
            {
                end = src.Length+end;
            }

            // Conventional substring
            if (start <= end)
            {
                // Implies both bounds are out-of-range.
                if (end < 0 || start >= src.Length)
                {
                    return String.Empty;
                }
                // If end is positive, then it directly
                // corresponds to the lengt of the substring
                // needed (plus one of course). BUT, it
                // must be within bounds.
                if (end >= src.Length)
                {
                    end = src.Length-1;
                }

                if (start < 0)
                {
                    return src.Substring(0,end+1);
                }
                // Both indices are positive
                return src.Substring(start, (end+1) - start);
            }

            // Inverted substring (end < start)
            else
            {
                // Implies both indices are below the
                // lower bound. In the inverted case, that
                // means the entire string will be returned
                // unchanged.
                if (start < 0)
                {
                    return src;
                }
                // If both indices are greater than the upper
                // bound the result may seem initially counter
                // intuitive.
                if (end >= src.Length)
                {
                    return src;
                }

                if (end < 0)
                {
                    if (start < src.Length)
                    {
                        return src.Substring(start);
                    }
                    else
                    {
                        return String.Empty;
                    }
                }
                else
                {
                    if (start < src.Length)
                    {
                        return src.Substring(0,end+1) + src.Substring(start);
                    }
                    else
                    {
                        return src.Substring(0,end+1);
                    }
                }
            }
         }

        /// <summary>
        /// Delete substring removes the specified substring bounded
        /// by the inclusive indices start and end. Indices may be
        /// negative (indicating end-relative) and may be inverted,
        /// i.e. end < start.
        /// </summary>
        public LSL_String llDeleteSubString(string src, int start, int end)
        {
            m_host.AddScriptLPS(1);

            // Normalize indices (if negative).
            // After normlaization they may still be
            // negative, but that is now relative to
            // the start, rather than the end, of the
            // sequence.
            if (start < 0)
            {
                start = src.Length+start;
            }
            if (end < 0)
            {
                end = src.Length+end;
            }
            // Conventionally delimited substring
            if (start <= end)
            {
                // If both bounds are outside of the existing
                // string, then return unchanges.
                if (end < 0 || start >= src.Length)
                {
                    return src;
                }
                // At least one bound is in-range, so we
                // need to clip the out-of-bound argument.
                if (start < 0)
                {
                    start = 0;
                }

                if (end >= src.Length)
                {
                    end = src.Length-1;
                }

                return src.Remove(start,end-start+1);
            }
            // Inverted substring
            else
            {
                // In this case, out of bounds means that
                // the existing string is part of the cut.
                if (start < 0 || end >= src.Length)
                {
                    return String.Empty;
                }

                if (end > 0)
                {
                    if (start < src.Length)
                    {
                        return src.Remove(start).Remove(0,end+1);
                    }
                    else
                    {
                        return src.Remove(0,end+1);
                    }
                }
                else
                {
                    if (start < src.Length)
                    {
                        return src.Remove(start);
                    }
                    else
                    {
                        return src;
                    }
                }
            }
        }

        /// <summary>
        /// Insert string inserts the specified string identified by src
        /// at the index indicated by index. Index may be negative, in
        /// which case it is end-relative. The index may exceed either
        /// string bound, with the result being a concatenation.
        /// </summary>
        public LSL_String llInsertString(string dest, int index, string src)
        {
            m_host.AddScriptLPS(1);

            // Normalize indices (if negative).
            // After normlaization they may still be
            // negative, but that is now relative to
            // the start, rather than the end, of the
            // sequence.
            if (index < 0)
            {
                index = dest.Length+index;

                // Negative now means it is less than the lower
                // bound of the string.

                if (index < 0)
                {
                    return src+dest;
                }

            }

            if (index >= dest.Length)
            {
                return dest+src;
            }

            // The index is in bounds.
            // In this case the index refers to the index that will
            // be assigned to the first character of the inserted string.
            // So unlike the other string operations, we do not add one
            // to get the correct string length.
            return dest.Substring(0,index)+src+dest.Substring(index);

        }

        public LSL_String llToUpper(string src)
        {
            m_host.AddScriptLPS(1);
            return src.ToUpper();
        }

        public LSL_String llToLower(string src)
        {
            m_host.AddScriptLPS(1);
            return src.ToLower();
        }

        public LSL_Integer llGiveMoney(string destination, int amount)
        {
            m_host.AddScriptLPS(1);

            if (m_item.PermsGranter == UUID.Zero)
                return 0;

            if ((m_item.PermsMask & ScriptBaseClass.PERMISSION_DEBIT) == 0)
            {
                LSLError("No permissions to give money");
                return 0;
            }

            UUID toID = new UUID();

            if (!UUID.TryParse(destination, out toID))
            {
                LSLError("Bad key in llGiveMoney");
                return 0;
            }

            IMoneyModule money = World.RequestModuleInterface<IMoneyModule>();

            if (money == null)
            {
                NotImplemented("llGiveMoney");
                return 0;
            }

            bool result = money.ObjectGiveMoney(
                m_host.ParentGroup.RootPart.UUID, m_host.ParentGroup.RootPart.OwnerID, toID, amount);

            if (result)
                return 1;

            return 0;
        }

        public void llMakeExplosion(int particles, double scale, double vel, double lifetime, double arc, string texture, LSL_Vector offset)
        {
            m_host.AddScriptLPS(1);
            Deprecated("llMakeExplosion");
            ScriptSleep(100);
        }

        public void llMakeFountain(int particles, double scale, double vel, double lifetime, double arc, int bounce, string texture, LSL_Vector offset, double bounce_offset)
        {
            m_host.AddScriptLPS(1);
            Deprecated("llMakeFountain");
            ScriptSleep(100);
        }

        public void llMakeSmoke(int particles, double scale, double vel, double lifetime, double arc, string texture, LSL_Vector offset)
        {
            m_host.AddScriptLPS(1);
            Deprecated("llMakeSmoke");
            ScriptSleep(100);
        }

        public void llMakeFire(int particles, double scale, double vel, double lifetime, double arc, string texture, LSL_Vector offset)
        {
            m_host.AddScriptLPS(1);
            Deprecated("llMakeFire");
            ScriptSleep(100);
        }

        public void llRezAtRoot(string inventory, LSL_Vector pos, LSL_Vector vel, LSL_Rotation rot, int param)
        {
            m_host.AddScriptLPS(1);

            Util.FireAndForget(delegate (object x)
            {
                if (Double.IsNaN(rot.x) || Double.IsNaN(rot.y) || Double.IsNaN(rot.z) || Double.IsNaN(rot.s))
                    return;
                float dist = (float)llVecDist(llGetPos(), pos);

                if (dist > m_ScriptDistanceFactor * 10.0f)
                    return;

                //Clone is thread-safe
                TaskInventoryDictionary partInventory = (TaskInventoryDictionary)m_host.TaskInventory.Clone();

                foreach (KeyValuePair<UUID, TaskInventoryItem> inv in partInventory)
                {
                    if (inv.Value.Name == inventory)
                    {
                        // make sure we're an object.
                        if (inv.Value.InvType != (int)InventoryType.Object)
                        {
                            llSay(0, "Unable to create requested object. Object is missing from database.");
                            return;
                        }

                        Vector3 llpos = new Vector3((float)pos.x, (float)pos.y, (float)pos.z);
                        Vector3 llvel = new Vector3((float)vel.x, (float)vel.y, (float)vel.z);

                        // need the magnitude later
                        // float velmag = (float)Util.GetMagnitude(llvel);

                        SceneObjectGroup new_group = World.RezObject(m_host, inv.Value, llpos, Rot2Quaternion(rot), llvel, param);

                        // If either of these are null, then there was an unknown error.
                        if (new_group == null)
                            continue;

                        // objects rezzed with this method are die_at_edge by default.
                        new_group.RootPart.SetDieAtEdge(true);

                        new_group.ResumeScripts();

                        m_ScriptEngine.PostObjectEvent(m_host.LocalId, new EventParams(
                                "object_rez", new Object[] {
                                new LSL_String(
                                new_group.RootPart.UUID.ToString()) },
                                new DetectParams[0]));

                        float groupmass = new_group.GetMass();

                        PhysicsActor pa = new_group.RootPart.PhysActor;

                        if (pa != null && pa.IsPhysical && llvel != Vector3.Zero)
                        {
                            // recoil                          
                            llvel *= -groupmass;
                            llApplyImpulse(new LSL_Vector(llvel.X, llvel.Y,llvel.Z), 0);
                        }
                        // Variable script delay? (see (http://wiki.secondlife.com/wiki/LSL_Delay)
                        return;
                    }
                }

                llSay(0, "Could not find object " + inventory);
            });

            //ScriptSleep((int)((groupmass * velmag) / 10));
            ScriptSleep(100);
        }

        public void llRezObject(string inventory, LSL_Vector pos, LSL_Vector vel, LSL_Rotation rot, int param)
        {
            llRezAtRoot(inventory, pos, vel, rot, param);
        }

        public void llLookAt(LSL_Vector target, double strength, double damping)
        {
            m_host.AddScriptLPS(1);

            // Get the normalized vector to the target
            LSL_Vector d1 = llVecNorm(target - llGetPos());

            // Get the bearing (yaw)
            LSL_Vector a1 = new LSL_Vector(0,0,0);
            a1.z = llAtan2(d1.y, d1.x);

            // Get the elevation (pitch)
            LSL_Vector a2 = new LSL_Vector(0,0,0);
            a2.y= -llAtan2(d1.z, llSqrt((d1.x * d1.x) + (d1.y * d1.y)));

            LSL_Rotation r1 = llEuler2Rot(a1);
            LSL_Rotation r2 = llEuler2Rot(a2);
            LSL_Rotation r3 = new LSL_Rotation(0.000000, 0.707107, 0.000000, 0.707107);

            if (m_host.PhysActor == null || !m_host.PhysActor.IsPhysical)
            {
                // Do nothing if either value is 0 (this has been checked in SL)
                if (strength <= 0.0 || damping <= 0.0)
                    return;

                llSetRot(r3 * r2 * r1);
            }
            else
            {
                if (strength == 0)
                {
                    llSetRot(r3 * r2 * r1);
                    return;
                }

                m_host.StartLookAt(Rot2Quaternion(r3 * r2 * r1), (float)strength, (float)damping);
            }
        }

        public void llStopLookAt()
        {
            m_host.AddScriptLPS(1);
//            NotImplemented("llStopLookAt");
            m_host.StopLookAt();
        }

        public void llSetTimerEvent(double sec)
        {
            if (sec != 0.0 && sec < m_MinTimerInterval)
                sec = m_MinTimerInterval;
            m_host.AddScriptLPS(1);
            // Setting timer repeat
            AsyncCommands.TimerPlugin.SetTimerEvent(m_host.LocalId, m_item.ItemID, sec);
        }

        public virtual void llSleep(double sec)
        {
//            m_log.Info("llSleep snoozing " + sec + "s.");
            m_host.AddScriptLPS(1);
            Thread.Sleep((int)(sec * 1000));
        }

        public LSL_Float llGetMass()
        {
            m_host.AddScriptLPS(1);

            if (m_host.ParentGroup.IsAttachment)
            {
                ScenePresence attachedAvatar = World.GetScenePresence(m_host.ParentGroup.AttachedAvatar);

                if (attachedAvatar != null)
                {
                    return attachedAvatar.GetMass();
                }
                else
                {
                    return 0;
                }
            }
            else
            {
                // new SL always returns object mass
//                if (m_host.IsRoot)
//                {
                    return m_host.ParentGroup.GetMass();
//                }
//                else
//                {
//                    return m_host.GetMass();
//                }
            }
        }

 
        public LSL_Float llGetMassMKS()
        {
            return 100f * llGetMass();
        }

        public void llCollisionFilter(string name, string id, int accept)
        {
            m_host.AddScriptLPS(1);
            m_host.CollisionFilter.Clear();
            UUID objectID;

            if (!UUID.TryParse(id, out objectID))
                objectID = UUID.Zero;
            
            if (objectID == UUID.Zero && name == "")
                return;

            m_host.CollisionFilter.Add(accept,objectID.ToString() + name);
        }

        public void llTakeControls(int controls, int accept, int pass_on)
        {
            if (m_item.PermsGranter != UUID.Zero)
            {
                ScenePresence presence = World.GetScenePresence(m_item.PermsGranter);

                if (presence != null)
                {
                    if ((m_item.PermsMask & ScriptBaseClass.PERMISSION_TAKE_CONTROLS) != 0)
                    {
                        presence.RegisterControlEventsToScript(controls, accept, pass_on, m_host.LocalId, m_item.ItemID);
                    }
                }
            }

            m_host.AddScriptLPS(1);
        }

        public void llReleaseControls()
        {
            m_host.AddScriptLPS(1);

            if (m_item.PermsGranter != UUID.Zero)
            {
                ScenePresence presence = World.GetScenePresence(m_item.PermsGranter);

                if (presence != null)
                {
                    if ((m_item.PermsMask & ScriptBaseClass.PERMISSION_TAKE_CONTROLS) != 0)
                    {
                        // Unregister controls from Presence
                        presence.UnRegisterControlEventsToScript(m_host.LocalId, m_item.ItemID);
                        // Remove Take Control permission.
                        m_item.PermsMask &= ~ScriptBaseClass.PERMISSION_TAKE_CONTROLS;
                    }
                }
            }
        }

        public void llReleaseURL(string url)
        {
            m_host.AddScriptLPS(1);
            if (m_UrlModule != null)
                m_UrlModule.ReleaseURL(url);
        }

        /// <summary>
        /// Attach the object containing this script to the avatar that owns it.
        /// </summary>
        /// <param name='attachment'>The attachment point (e.g. ATTACH_CHEST)</param>
        /// <returns>true if the attach suceeded, false if it did not</returns>
        public bool AttachToAvatar(int attachmentPoint)
        {
            SceneObjectGroup grp = m_host.ParentGroup;
            ScenePresence presence = World.GetScenePresence(m_host.OwnerID);

            IAttachmentsModule attachmentsModule = m_ScriptEngine.World.AttachmentsModule;

            if (attachmentsModule != null)
                return attachmentsModule.AttachObject(presence, grp, (uint)attachmentPoint, false, true);
            else
                return false;
        }

        /// <summary>
        /// Detach the object containing this script from the avatar it is attached to.
        /// </summary>
        /// <remarks>
        /// Nothing happens if the object is not attached.
        /// </remarks>
        public void DetachFromAvatar()
        {
            Util.FireAndForget(DetachWrapper, m_host);
        }

        private void DetachWrapper(object o)
        {
            SceneObjectPart host = (SceneObjectPart)o;

            SceneObjectGroup grp = host.ParentGroup;
            UUID itemID = grp.FromItemID;
            ScenePresence presence = World.GetScenePresence(host.OwnerID);

            IAttachmentsModule attachmentsModule = m_ScriptEngine.World.AttachmentsModule;
            if (attachmentsModule != null)
                attachmentsModule.DetachSingleAttachmentToInv(presence, itemID);
        }

        public void llAttachToAvatar(int attachmentPoint)
        {
            m_host.AddScriptLPS(1);

            if (m_item.PermsGranter != m_host.OwnerID)
                return;

            if ((m_item.PermsMask & ScriptBaseClass.PERMISSION_ATTACH) != 0)
                AttachToAvatar(attachmentPoint);
        }

        public void llDetachFromAvatar()
        {
            m_host.AddScriptLPS(1);

            if (m_host.ParentGroup.AttachmentPoint == 0)
                return;

            if (m_item.PermsGranter != m_host.OwnerID)
                return;

            if ((m_item.PermsMask & ScriptBaseClass.PERMISSION_ATTACH) != 0)
                DetachFromAvatar();
        }

        public void llTakeCamera(string avatar)
        {
            m_host.AddScriptLPS(1);
            Deprecated("llTakeCamera");
        }

        public void llReleaseCamera(string avatar)
        {
            m_host.AddScriptLPS(1);
            Deprecated("llReleaseCamera");
        }

        public LSL_String llGetOwner()
        {
            m_host.AddScriptLPS(1);

            return m_host.OwnerID.ToString();
        }

        public void llInstantMessage(string user, string message)
        {
            UUID result;
            if (!UUID.TryParse(user, out result))
            {
                ShoutError("An invalid key  was passed to llInstantMessage");
                ScriptSleep(2000);
                return;
            }
            

            m_host.AddScriptLPS(1);

            // We may be able to use ClientView.SendInstantMessage here, but we need a client instance.
            // InstantMessageModule.OnInstantMessage searches through a list of scenes for a client matching the toAgent,
            // but I don't think we have a list of scenes available from here.
            // (We also don't want to duplicate the code in OnInstantMessage if we can avoid it.)

            // user is a UUID

            // TODO: figure out values for client, fromSession, and imSessionID
            // client.SendInstantMessage(m_host.UUID, fromSession, message, user, imSessionID, m_host.Name, AgentManager.InstantMessageDialog.MessageFromAgent, (uint)Util.UnixTimeSinceEpoch());
            UUID friendTransactionID = UUID.Random();

            //m_pendingFriendRequests.Add(friendTransactionID, fromAgentID);
            
            GridInstantMessage msg = new GridInstantMessage();
            msg.fromAgentID = new Guid(m_host.UUID.ToString()); // fromAgentID.Guid;
            msg.toAgentID = new Guid(user); // toAgentID.Guid;
            msg.imSessionID = new Guid(friendTransactionID.ToString()); // This is the item we're mucking with here
//            m_log.Debug("[Scripting IM]: From:" + msg.fromAgentID.ToString() + " To: " + msg.toAgentID.ToString() + " Session:" + msg.imSessionID.ToString() + " Message:" + message);
//            m_log.Debug("[Scripting IM]: Filling Session: " + msg.imSessionID.ToString());
//            DateTime dt = DateTime.UtcNow;
//
//            // Ticks from UtcNow, but make it look like local. Evil, huh?
//            dt = DateTime.SpecifyKind(dt, DateTimeKind.Local);
//
//            try
//            {
//                // Convert that to the PST timezone
//                TimeZoneInfo timeZoneInfo = TimeZoneInfo.FindSystemTimeZoneById("America/Los_Angeles");
//                dt = TimeZoneInfo.ConvertTime(dt, timeZoneInfo);
//            }
//            catch
//            {
//                // No logging here, as it could be VERY spammy
//            }
//
//            // And make it look local again to fool the unix time util
//            dt = DateTime.SpecifyKind(dt, DateTimeKind.Utc);

            msg.timestamp = (uint)Util.UnixTimeSinceEpoch();

            //if (client != null)
            //{
                msg.fromAgentName = m_host.Name;//client.FirstName + " " + client.LastName;// fromAgentName;
            //}
            //else
            //{
            //    msg.fromAgentName = "(hippos)";// Added for posterity.  This means that we can't figure out who sent it
            //}
            // Cap the message length at 1024.
            if (message != null && message.Length > 1024)
                msg.message = message.Substring(0, 1024);
            else
                msg.message = message;
            msg.dialog = (byte)19; // MessageFromObject
            msg.fromGroup = false;// fromGroup;
            msg.offline = (byte)0; //offline;
            msg.ParentEstateID = World.RegionInfo.EstateSettings.EstateID;
            msg.Position = new Vector3(m_host.AbsolutePosition);
            msg.RegionID = World.RegionInfo.RegionID.Guid;
            msg.binaryBucket 
                = Util.StringToBytes256(
                    "{0}/{1}/{2}/{3}", 
                    World.RegionInfo.RegionName, 
                    (int)Math.Floor(m_host.AbsolutePosition.X), 
                    (int)Math.Floor(m_host.AbsolutePosition.Y), 
                    (int)Math.Floor(m_host.AbsolutePosition.Z));

            if (m_TransferModule != null)
            {
                m_TransferModule.SendInstantMessage(msg, delegate(bool success) {});
            }
            
            ScriptSleep(2000);
      }

        public void llEmail(string address, string subject, string message)
        {
            m_host.AddScriptLPS(1);
            IEmailModule emailModule = m_ScriptEngine.World.RequestModuleInterface<IEmailModule>();
            if (emailModule == null)
            {
                ShoutError("llEmail: email module not configured");
                return;
            }

            emailModule.SendEmail(m_host.UUID, address, subject, message);
            ScriptSleep(EMAIL_PAUSE_TIME * 1000);
        }

        public void llGetNextEmail(string address, string subject)
        {
            m_host.AddScriptLPS(1);
            IEmailModule emailModule = m_ScriptEngine.World.RequestModuleInterface<IEmailModule>();
            if (emailModule == null)
            {
                ShoutError("llGetNextEmail: email module not configured");
                return;
            }
            Email email;

            email = emailModule.GetNextEmail(m_host.UUID, address, subject);

            if (email == null)
                return;

            m_ScriptEngine.PostObjectEvent(m_host.LocalId,
                    new EventParams("email",
                    new Object[] {
                        new LSL_String(email.time),
                        new LSL_String(email.sender),
                        new LSL_String(email.subject),
                        new LSL_String(email.message),
                        new LSL_Integer(email.numLeft)},
                    new DetectParams[0]));

        }

        public LSL_String llGetKey()
        {
            m_host.AddScriptLPS(1);
            return m_host.UUID.ToString();
        }

        public LSL_Key llGenerateKey()
        {
            m_host.AddScriptLPS(1);
            return UUID.Random().ToString();
        }

        public void llSetBuoyancy(double buoyancy)
        {
            m_host.AddScriptLPS(1);

            if (!m_host.ParentGroup.IsDeleted)
            {
                m_host.ParentGroup.RootPart.SetBuoyancy((float)buoyancy);
            }
        }

        /// <summary>
        /// Attempt to clamp the object on the Z axis at the given height over tau seconds.
        /// </summary>
        /// <param name="height">Height to hover.  Height of zero disables hover.</param>
        /// <param name="water">False if height is calculated just from ground, otherwise uses ground or water depending on whichever is higher</param>
        /// <param name="tau">Number of seconds over which to reach target</param>
        public void llSetHoverHeight(double height, int water, double tau)
        {
            m_host.AddScriptLPS(1);

            if (m_host.PhysActor != null)
            {
                PIDHoverType hoverType = PIDHoverType.Ground;
                if (water != 0)
                {
                    hoverType = PIDHoverType.GroundAndWater;
                }

                m_host.SetHoverHeight((float)height, hoverType, (float)tau);
            }
        }

        public void llStopHover()
        {
            m_host.AddScriptLPS(1);
            if (m_host.PhysActor != null)
            {
                m_host.SetHoverHeight(0f, PIDHoverType.Ground, 0f);
            }
        }

        public void llMinEventDelay(double delay)
        {
            m_host.AddScriptLPS(1);
            try
            {
                m_ScriptEngine.SetMinEventDelay(m_item.ItemID, delay);
            }
            catch (NotImplementedException)
            {
                // Currently not implemented in DotNetEngine only XEngine
                NotImplemented("llMinEventDelay in DotNetEngine");
            }
        }

        /// <summary>
        /// llSoundPreload is deprecated. In SL this appears to do absolutely nothing
        /// and is documented to have no delay.
        /// </summary>
        public void llSoundPreload(string sound)
        {
            m_host.AddScriptLPS(1);
        }

        public void llRotLookAt(LSL_Rotation target, double strength, double damping)
        {
            m_host.AddScriptLPS(1);
            
            // Per discussion with Melanie, for non-physical objects llLookAt appears to simply
            // set the rotation of the object, copy that behavior
            PhysicsActor pa = m_host.PhysActor;

            if (strength == 0 || pa == null || !pa.IsPhysical)
            {
                llSetLocalRot(target);
            }
            else
            {
                m_host.RotLookAt(Rot2Quaternion(target), (float)strength, (float)damping);
            }
        }

        public LSL_Integer llStringLength(string str)
        {
            m_host.AddScriptLPS(1);
            if (str.Length > 0)
            {
                return str.Length;
            }
            else
            {
                return 0;
            }
        }

        public void llStartAnimation(string anim)
        {
            m_host.AddScriptLPS(1);

            if (m_item.PermsGranter == UUID.Zero)
                return;

            if ((m_item.PermsMask & ScriptBaseClass.PERMISSION_TRIGGER_ANIMATION) != 0)
            {
                ScenePresence presence = World.GetScenePresence(m_item.PermsGranter);

                if (presence != null)
                {
                    // Do NOT try to parse UUID, animations cannot be triggered by ID
                    UUID animID = InventoryKey(anim, (int)AssetType.Animation);
                    if (animID == UUID.Zero)
                        presence.Animator.AddAnimation(anim, m_host.UUID);
                    else
                        presence.Animator.AddAnimation(animID, m_host.UUID);
                }
            }
        }

        public void llStopAnimation(string anim)
        {
            m_host.AddScriptLPS(1);

            if (m_item.PermsGranter == UUID.Zero)
                return;

            if ((m_item.PermsMask & ScriptBaseClass.PERMISSION_TRIGGER_ANIMATION) != 0)
            {
                ScenePresence presence = World.GetScenePresence(m_item.PermsGranter);

                if (presence != null)
                {
                    UUID animID = KeyOrName(anim);

                    if (animID == UUID.Zero)
                        presence.Animator.RemoveAnimation(anim);
                    else
                        presence.Animator.RemoveAnimation(animID);
                }
            }
        }

        public void llPointAt(LSL_Vector pos)
        {
            m_host.AddScriptLPS(1);
        }

        public void llStopPointAt()
        {
            m_host.AddScriptLPS(1);
        }

        public void llTargetOmega(LSL_Vector axis, double spinrate, double gain)
        {
            m_host.AddScriptLPS(1);
            TargetOmega(m_host, axis, spinrate, gain);
        }

        protected void TargetOmega(SceneObjectPart part, LSL_Vector axis, double spinrate, double gain)
        {
            part.UpdateAngularVelocity(new Vector3((float)(axis.x * spinrate), (float)(axis.y * spinrate), (float)(axis.z * spinrate)));
         }

        public LSL_Integer llGetStartParameter()
        {
            m_host.AddScriptLPS(1);
            return m_ScriptEngine.GetStartParameter(m_item.ItemID);
        }

        public void llRequestPermissions(string agent, int perm)
        {
            UUID agentID;

            if (!UUID.TryParse(agent, out agentID))
                return;

            if (agentID == UUID.Zero || perm == 0) // Releasing permissions
            {
                llReleaseControls();

                m_item.PermsGranter = UUID.Zero;
                m_item.PermsMask = 0;

                m_ScriptEngine.PostScriptEvent(m_item.ItemID, new EventParams(
                        "run_time_permissions", new Object[] {
                        new LSL_Integer(0) },
                        new DetectParams[0]));

                return;
            }

            if (m_item.PermsGranter != agentID || (perm & ScriptBaseClass.PERMISSION_TAKE_CONTROLS) == 0)
                llReleaseControls();

            m_host.AddScriptLPS(1);

            if (m_host.ParentGroup.IsAttachment && (UUID)agent == m_host.ParentGroup.AttachedAvatar)
            {
                // When attached, certain permissions are implicit if requested from owner
                int implicitPerms = ScriptBaseClass.PERMISSION_TAKE_CONTROLS |
                        ScriptBaseClass.PERMISSION_TRIGGER_ANIMATION |
                        ScriptBaseClass.PERMISSION_CONTROL_CAMERA |
                        ScriptBaseClass.PERMISSION_TRACK_CAMERA |
                        ScriptBaseClass.PERMISSION_ATTACH;

                if ((perm & (~implicitPerms)) == 0) // Requested only implicit perms
                {
                    m_host.TaskInventory.LockItemsForWrite(true);
                    m_host.TaskInventory[m_item.ItemID].PermsGranter = agentID;
                    m_host.TaskInventory[m_item.ItemID].PermsMask = perm;
                    m_host.TaskInventory.LockItemsForWrite(false);

                    m_ScriptEngine.PostScriptEvent(m_item.ItemID, new EventParams(
                            "run_time_permissions", new Object[] {
                            new LSL_Integer(perm) },
                            new DetectParams[0]));

                    return;
                }
            }
            else
            {
                bool sitting = false;
                if (m_host.SitTargetAvatar == agentID)
                {
                    sitting = true;
                }
                else
                {
                    foreach (SceneObjectPart p in m_host.ParentGroup.Parts)
                    {
                        if (p.SitTargetAvatar == agentID)
                            sitting = true;
                    }
                }

                if (sitting)
                {
                    // When agent is sitting, certain permissions are implicit if requested from sitting agent
                    int implicitPerms = ScriptBaseClass.PERMISSION_TRIGGER_ANIMATION |
                        ScriptBaseClass.PERMISSION_CONTROL_CAMERA |
                        ScriptBaseClass.PERMISSION_TRACK_CAMERA |
                        ScriptBaseClass.PERMISSION_TAKE_CONTROLS;

                    if ((perm & (~implicitPerms)) == 0) // Requested only implicit perms
                    {
                        m_host.TaskInventory.LockItemsForWrite(true);
                        m_host.TaskInventory[m_item.ItemID].PermsGranter = agentID;
                        m_host.TaskInventory[m_item.ItemID].PermsMask = perm;
                        m_host.TaskInventory.LockItemsForWrite(false);

                        m_ScriptEngine.PostScriptEvent(m_item.ItemID, new EventParams(
                                "run_time_permissions", new Object[] {
                                new LSL_Integer(perm) },
                                new DetectParams[0]));

                        return;
                    }
                }
            }

            ScenePresence presence = World.GetScenePresence(agentID);
            if (presence != null)
            {
                // If permissions are being requested from an NPC and were not implicitly granted above then
                // auto grant all reuqested permissions if the script is owned by the NPC or the NPCs owner
                INPCModule npcModule = World.RequestModuleInterface<INPCModule>();
                if (npcModule != null && npcModule.IsNPC(agentID, World))
                {
                    if (agentID == m_host.ParentGroup.OwnerID || npcModule.GetOwner(agentID) == m_host.ParentGroup.OwnerID)
                    {
                        lock (m_host.TaskInventory)
                        {
                            m_host.TaskInventory[m_item.ItemID].PermsGranter = agentID;
                            m_host.TaskInventory[m_item.ItemID].PermsMask = perm;
                        }

                        m_ScriptEngine.PostScriptEvent(
                            m_item.ItemID,
                            new EventParams(
                                "run_time_permissions", new Object[] { new LSL_Integer(perm) }, new DetectParams[0]));
                    }

                    // it is an NPC, exit even if the permissions werent granted above, they are not going to answer
                    // the question!
                    return;
                }

                string ownerName = resolveName(m_host.ParentGroup.RootPart.OwnerID);
                if (ownerName == String.Empty)
                    ownerName = "(hippos)";

                if (!m_waitingForScriptAnswer)
                {
                    m_host.TaskInventory.LockItemsForWrite(true);
                    m_host.TaskInventory[m_item.ItemID].PermsGranter = agentID;
                    m_host.TaskInventory[m_item.ItemID].PermsMask = 0;
                    m_host.TaskInventory.LockItemsForWrite(false);

                    presence.ControllingClient.OnScriptAnswer += handleScriptAnswer;
                    m_waitingForScriptAnswer=true;
                }

                presence.ControllingClient.SendScriptQuestion(
                    m_host.UUID, m_host.ParentGroup.RootPart.Name, ownerName, m_item.ItemID, perm);

                return;
            }

            // Requested agent is not in range, refuse perms
            m_ScriptEngine.PostScriptEvent(
                m_item.ItemID,
                new EventParams("run_time_permissions", new Object[] { new LSL_Integer(0) }, new DetectParams[0]));
        }

        void handleScriptAnswer(IClientAPI client, UUID taskID, UUID itemID, int answer)
        {
            if (taskID != m_host.UUID)
                return;

            client.OnScriptAnswer -= handleScriptAnswer;
            m_waitingForScriptAnswer = false;

            if ((answer & ScriptBaseClass.PERMISSION_TAKE_CONTROLS) == 0)
                llReleaseControls();

            m_host.TaskInventory.LockItemsForWrite(true);
            m_host.TaskInventory[m_item.ItemID].PermsMask = answer;
            m_host.TaskInventory.LockItemsForWrite(false);
            
            m_ScriptEngine.PostScriptEvent(m_item.ItemID, new EventParams(
                    "run_time_permissions", new Object[] {
                    new LSL_Integer(answer) },
                    new DetectParams[0]));
        }

        public LSL_String llGetPermissionsKey()
        {
            m_host.AddScriptLPS(1);

            return m_item.PermsGranter.ToString();
        }

        public LSL_Integer llGetPermissions()
        {
            m_host.AddScriptLPS(1);

            int perms = m_item.PermsMask;

            if (m_automaticLinkPermission)
                perms |= ScriptBaseClass.PERMISSION_CHANGE_LINKS;

            return perms;
        }

        public LSL_Integer llGetLinkNumber()
        {
            m_host.AddScriptLPS(1);

            if (m_host.ParentGroup.PrimCount > 1)
            {
                return m_host.LinkNum;
            }
            else
            {
                return 0;
            }
        }

        public void llSetLinkColor(int linknumber, LSL_Vector color, int face)
        {
            List<SceneObjectPart> parts = GetLinkParts(linknumber);
            if (parts.Count > 0)
            {
                try
                {
                    parts[0].ParentGroup.areUpdatesSuspended = true;
                    foreach (SceneObjectPart part in parts)
                        part.SetFaceColor(new Vector3((float)color.x, (float)color.y, (float)color.z), face);
                }
                finally
                {
                    parts[0].ParentGroup.areUpdatesSuspended = false;
                }
            }
        }

        public void llCreateLink(string target, int parent)
        {
            m_host.AddScriptLPS(1);

            UUID targetID;

            if (!UUID.TryParse(target, out targetID))
                return;

            if ((m_item.PermsMask & ScriptBaseClass.PERMISSION_CHANGE_LINKS) == 0
                && !m_automaticLinkPermission)
            {
                ShoutError("Script trying to link but PERMISSION_CHANGE_LINKS permission not set!");
                return;
            }

            IClientAPI client = null;
            ScenePresence sp = World.GetScenePresence(m_item.PermsGranter);
            if (sp != null)
                client = sp.ControllingClient;

            SceneObjectPart targetPart = World.GetSceneObjectPart((UUID)targetID);

            if (targetPart.ParentGroup.AttachmentPoint != 0)
                return; // Fail silently if attached

            if (targetPart.ParentGroup.RootPart.OwnerID != m_host.ParentGroup.RootPart.OwnerID)
                return;

            SceneObjectGroup parentPrim = null, childPrim = null;

            if (targetPart != null)
            {
                if (parent != 0)
                {
                    parentPrim = m_host.ParentGroup;
                    childPrim = targetPart.ParentGroup;
                }
                else
                {
                    parentPrim = targetPart.ParentGroup;
                    childPrim = m_host.ParentGroup;
                }

                // Required for linking
                childPrim.RootPart.ClearUpdateSchedule();
                parentPrim.LinkToGroup(childPrim, true);
            }

            parentPrim.TriggerScriptChangedEvent(Changed.LINK);
            parentPrim.RootPart.CreateSelected = true;
            parentPrim.HasGroupChanged = true;
            parentPrim.ScheduleGroupForFullUpdate();

            if (client != null)
                parentPrim.SendPropertiesToClient(client);

            ScriptSleep(1000);
        }

        public void llBreakLink(int linknum)
        {
            m_host.AddScriptLPS(1);

            if ((m_item.PermsMask & ScriptBaseClass.PERMISSION_CHANGE_LINKS) == 0
                && !m_automaticLinkPermission)
            {
                ShoutError("Script trying to link but PERMISSION_CHANGE_LINKS permission not set!");
                return;
            }

            if (linknum < ScriptBaseClass.LINK_THIS)
                return;

            SceneObjectGroup parentPrim = m_host.ParentGroup;

            if (parentPrim.AttachmentPoint != 0)
                return; // Fail silently if attached
            SceneObjectPart childPrim = null;

            switch (linknum)
            {
                case ScriptBaseClass.LINK_ROOT:
                    break;
                case ScriptBaseClass.LINK_SET:
                case ScriptBaseClass.LINK_ALL_OTHERS:
                case ScriptBaseClass.LINK_ALL_CHILDREN:
                case ScriptBaseClass.LINK_THIS:
                    foreach (SceneObjectPart part in parentPrim.Parts)
                    {
                        if (part.UUID != m_host.UUID)
                        {
                            childPrim = part;
                            break;
                        }
                    }
                    break;
                default:
                    childPrim = parentPrim.GetLinkNumPart(linknum);
                    if (childPrim.UUID == m_host.UUID)
                        childPrim = null;
                    break;
            }

            if (linknum == ScriptBaseClass.LINK_ROOT)
            {
                // Restructuring Multiple Prims.
                List<SceneObjectPart> parts = new List<SceneObjectPart>(parentPrim.Parts);
                parts.Remove(parentPrim.RootPart);
                if (parts.Count > 0)
                {
                    try
                    {
                        parts[0].ParentGroup.areUpdatesSuspended = true;
                        foreach (SceneObjectPart part in parts)
                        {
                            parentPrim.DelinkFromGroup(part.LocalId, true);
                        }
                    }
                    finally
                    {
                        parts[0].ParentGroup.areUpdatesSuspended = false;
                    }
                }

                parentPrim.HasGroupChanged = true;
                parentPrim.ScheduleGroupForFullUpdate();
                parentPrim.TriggerScriptChangedEvent(Changed.LINK);

                if (parts.Count > 0)
                {
                    SceneObjectPart newRoot = parts[0];
                    parts.Remove(newRoot);

                    try
                    {
                        parts[0].ParentGroup.areUpdatesSuspended = true;
                        foreach (SceneObjectPart part in parts)
                        {
                            part.ClearUpdateSchedule();
                            newRoot.ParentGroup.LinkToGroup(part.ParentGroup);
                        }
                    }
                    finally
                    {
                        parts[0].ParentGroup.areUpdatesSuspended = false;
                    }                    
                    
                    
                    newRoot.ParentGroup.HasGroupChanged = true;
                    newRoot.ParentGroup.ScheduleGroupForFullUpdate();
                }
            }
            else
            {
                if (childPrim == null)
                    return;

                parentPrim.DelinkFromGroup(childPrim.LocalId, true);
                parentPrim.HasGroupChanged = true;
                parentPrim.ScheduleGroupForFullUpdate();
                parentPrim.TriggerScriptChangedEvent(Changed.LINK);
            }
        }

        public void llBreakAllLinks()
        {
            m_host.AddScriptLPS(1);

            TaskInventoryItem item = m_item;
             
            if ((item.PermsMask & ScriptBaseClass.PERMISSION_CHANGE_LINKS) == 0
                && !m_automaticLinkPermission)
            {
                ShoutError("Script trying to link but PERMISSION_CHANGE_LINKS permission not set!");
                return;
            }

            SceneObjectGroup parentPrim = m_host.ParentGroup;
            if (parentPrim.AttachmentPoint != 0)
                return; // Fail silently if attached

            List<SceneObjectPart> parts = new List<SceneObjectPart>(parentPrim.Parts);
            parts.Remove(parentPrim.RootPart);

            foreach (SceneObjectPart part in parts)
            {
                parentPrim.DelinkFromGroup(part.LocalId, true);
                parentPrim.TriggerScriptChangedEvent(Changed.LINK);
            }
            parentPrim.HasGroupChanged = true;
            parentPrim.ScheduleGroupForFullUpdate();
        }

        public LSL_String llGetLinkKey(int linknum)
        {
            m_host.AddScriptLPS(1);
            SceneObjectPart part = m_host.ParentGroup.GetLinkNumPart(linknum);
            if (part != null)
            {
                return part.UUID.ToString();
            }
            else
            {
                if (linknum > m_host.ParentGroup.PrimCount || (linknum == 1 && m_host.ParentGroup.PrimCount == 1))
                {
                    linknum -= (m_host.ParentGroup.PrimCount) + 1;

                    if (linknum < 0)
                        return UUID.Zero.ToString();

                    List<ScenePresence> avatars = GetLinkAvatars(ScriptBaseClass.LINK_SET);
                    if (avatars.Count > linknum)
                    {
                        return avatars[linknum].UUID.ToString();
                    }
                }
                return UUID.Zero.ToString();
            }
        }

        /// <summary>
        /// The rules governing the returned name are not simple. The only
        /// time a blank name is returned is if the target prim has a blank
        /// name. If no prim with the given link number can be found then
        /// usually NULL_KEY is returned but there are exceptions.
        ///
        /// In a single unlinked prim, A call with 0 returns the name, all
        /// other values for link number return NULL_KEY
        ///
        /// In link sets it is more complicated.
        ///
        /// If the script is in the root prim:-
        ///     A zero link number returns NULL_KEY.
        ///     Positive link numbers return the name of the prim, or NULL_KEY
        ///     if a prim does not exist at that position.
        ///     Negative link numbers return the name of the first child prim.
        ///
        /// If the script is in a child prim:-
        ///     Link numbers 0 or 1 return the name of the root prim.
        ///     Positive link numbers return the name of the prim or NULL_KEY
        ///     if a prim does not exist at that position.
        ///     Negative numbers return the name of the root prim.
        ///
        /// References
        /// http://lslwiki.net/lslwiki/wakka.php?wakka=llGetLinkName
        /// Mentions NULL_KEY being returned
        /// http://wiki.secondlife.com/wiki/LlGetLinkName
        /// Mentions using the LINK_* constants, some of which are negative
        /// </summary>
        public LSL_String llGetLinkName(int linknum)
        {
            m_host.AddScriptLPS(1);
            // parse for sitting avatare-names
            List<String> nametable = new List<String>();
            World.ForEachRootScenePresence(delegate(ScenePresence presence)
            {
                SceneObjectPart sitPart = presence.ParentPart;
                if (sitPart != null && m_host.ParentGroup.ContainsPart(sitPart.LocalId))
                    nametable.Add(presence.ControllingClient.Name);
            });

            int totalprims = m_host.ParentGroup.PrimCount + nametable.Count;
            if (totalprims > m_host.ParentGroup.PrimCount)
            {
                // sitting Avatar-Name with negativ linknum / SinglePrim
                if (linknum < 0 && m_host.ParentGroup.PrimCount == 1 && nametable.Count == 1)
                    return nametable[0];
                // Prim-Name / SinglePrim Sitting Avatar
                if (linknum == 1 && m_host.ParentGroup.PrimCount == 1 && nametable.Count == 1)
                    return m_host.Name;
                // LinkNumber > of Real PrimSet = AvatarName
                if (linknum > m_host.ParentGroup.PrimCount && linknum <= totalprims)
                    return nametable[totalprims - linknum];
            }

            // simplest case, this prims link number
            if (m_host.LinkNum == linknum)
                return m_host.Name;

            // Single prim
            if (m_host.LinkNum == 0)
            {
                if (linknum == 0 || linknum == ScriptBaseClass.LINK_ROOT)
                    return m_host.Name;
                else
                    return UUID.Zero.ToString();
            }

            // Link set
            SceneObjectPart part = null;
            if (m_host.LinkNum == 1) // this is the Root prim
            {
                if (linknum < 0)
                    part = m_host.ParentGroup.GetLinkNumPart(2);
                else
                    part = m_host.ParentGroup.GetLinkNumPart(linknum);
            }
            else // this is a child prim
            {
                if (linknum < 2)
                    part = m_host.ParentGroup.GetLinkNumPart(1);
                else
                    part = m_host.ParentGroup.GetLinkNumPart(linknum);
            }
            if (part != null)
                return part.Name;
            else
                return UUID.Zero.ToString();
        }

        public LSL_Integer llGetInventoryNumber(int type)
        {
            m_host.AddScriptLPS(1);
            int count = 0;

            m_host.TaskInventory.LockItemsForRead(true);
            foreach (KeyValuePair<UUID, TaskInventoryItem> inv in m_host.TaskInventory)
            {
                if (inv.Value.Type == type || type == -1)
                {
                    count = count + 1;
                }
            }
            
            m_host.TaskInventory.LockItemsForRead(false);
            return count;
        }

        public LSL_String llGetInventoryName(int type, int number)
        {
            m_host.AddScriptLPS(1);
            ArrayList keys = new ArrayList();

            m_host.TaskInventory.LockItemsForRead(true);
            foreach (KeyValuePair<UUID, TaskInventoryItem> inv in m_host.TaskInventory)
            {
                if (inv.Value.Type == type || type == -1)
                {
                    keys.Add(inv.Value.Name);
                }
            }
            m_host.TaskInventory.LockItemsForRead(false);

            if (keys.Count == 0)
            {
                return String.Empty;
            }
            keys.Sort();
            if (keys.Count > number)
            {
                return (string)keys[number];
            }
            return String.Empty;
        }

        public LSL_Float llGetEnergy()
        {
            m_host.AddScriptLPS(1);
            // TODO: figure out real energy value
            return 1.0f;
        }

        public void llGiveInventory(string destination, string inventory)
        {
            m_host.AddScriptLPS(1);
            bool found = false;
            UUID destId = UUID.Zero;
            UUID objId = UUID.Zero;
            int assetType = 0;
            string objName = String.Empty;

            if (!UUID.TryParse(destination, out destId))
            {
                llSay(0, "Could not parse key " + destination);
                return;
            }

            // move the first object found with this inventory name
            m_host.TaskInventory.LockItemsForRead(true);
            foreach (KeyValuePair<UUID, TaskInventoryItem> inv in m_host.TaskInventory)
            {
                if (inv.Value.Name == inventory)
                {
                    found = true;
                    objId = inv.Key;
                    assetType = inv.Value.Type;
                    objName = inv.Value.Name;
                    break;
                }
            }
            m_host.TaskInventory.LockItemsForRead(false);

            if (!found)
            {
                llSay(0, String.Format("Could not find object '{0}'", inventory));
                return;
//                throw new Exception(String.Format("The inventory object '{0}' could not be found", inventory));
            }

            // check if destination is an object
            if (World.GetSceneObjectPart(destId) != null)
            {
                // destination is an object
                World.MoveTaskInventoryItem(destId, m_host, objId);
            }
            else
            {
                ScenePresence presence = World.GetScenePresence(destId);

                if (presence == null)
                {
                    UserAccount account =
                            World.UserAccountService.GetUserAccount(
                            World.RegionInfo.ScopeID,
                            destId);

                    if (account == null)
                    {
                        llSay(0, "Can't find destination "+destId.ToString());
                        return;
                    }
                }

                // destination is an avatar
                InventoryItemBase agentItem = World.MoveTaskInventoryItem(destId, UUID.Zero, m_host, objId);

                if (agentItem == null)
                    return;

                byte[] bucket = new byte[1];
                bucket[0] = (byte)assetType;
                //byte[] objBytes = agentItem.ID.GetBytes();
                //Array.Copy(objBytes, 0, bucket, 1, 16);

                GridInstantMessage msg = new GridInstantMessage(World,
                        m_host.OwnerID, m_host.Name, destId,
                        (byte)InstantMessageDialog.TaskInventoryOffered,
                        false, objName+". "+m_host.Name+" is located at "+
                        World.RegionInfo.RegionName+" "+
                        m_host.AbsolutePosition.ToString(),
                        agentItem.ID, true, m_host.AbsolutePosition,
                        bucket);

                ScenePresence sp;

                if (World.TryGetScenePresence(destId, out sp))
                {
                    sp.ControllingClient.SendInstantMessage(msg);
                }
                else
                {
                    if (m_TransferModule != null)
                        m_TransferModule.SendInstantMessage(msg, delegate(bool success) {});
                }
                
                //This delay should only occur when giving inventory to avatars.
                ScriptSleep(3000);
            }
        }

        [DebuggerNonUserCode]
        public void llRemoveInventory(string name)
        {
            m_host.AddScriptLPS(1);

            List<TaskInventoryItem> inv;
            try
            {
                m_host.TaskInventory.LockItemsForRead(true);
                inv = new List<TaskInventoryItem>(m_host.TaskInventory.Values);
            }
            finally
            {
                m_host.TaskInventory.LockItemsForRead(false);
            }
            foreach (TaskInventoryItem item in inv)
            {
                if (item.Name == name)
                {
                    if (item.ItemID == m_item.ItemID)
                        throw new ScriptDeleteException();
                    else
                        m_host.Inventory.RemoveInventoryItem(item.ItemID);
                    return;
                }
            }
        }

        public void llSetText(string text, LSL_Vector color, double alpha)
        {
            m_host.AddScriptLPS(1);
            Vector3 av3 = new Vector3(Util.Clip((float)color.x, 0.0f, 1.0f),
                                      Util.Clip((float)color.y, 0.0f, 1.0f),
                                      Util.Clip((float)color.z, 0.0f, 1.0f));
            m_host.SetText(text.Length > 254 ? text.Remove(254) : text, av3, Util.Clip((float)alpha, 0.0f, 1.0f));
            //m_host.ParentGroup.HasGroupChanged = true;
            //m_host.ParentGroup.ScheduleGroupForFullUpdate();
        }

        public LSL_Float llWater(LSL_Vector offset)
        {
            m_host.AddScriptLPS(1);
            return World.RegionInfo.RegionSettings.WaterHeight;
        }

        public void llPassTouches(int pass)
        {
            m_host.AddScriptLPS(1);
            if (pass != 0)
                m_host.PassTouches = true;
            else
                m_host.PassTouches = false;
        }

        public LSL_String llRequestAgentData(string id, int data)
        {
            m_host.AddScriptLPS(1);

            UUID uuid;
            if (UUID.TryParse(id, out uuid))
            {
                PresenceInfo pinfo = null;
                UserAccount account;

                UserInfoCacheEntry ce;
                if (!m_userInfoCache.TryGetValue(uuid, out ce))
                {
                    account = World.UserAccountService.GetUserAccount(World.RegionInfo.ScopeID, uuid);
                    if (account == null)
                    {
                        m_userInfoCache[uuid] = null; // Cache negative
                        return UUID.Zero.ToString();
                    }


                    PresenceInfo[] pinfos = World.PresenceService.GetAgents(new string[] { uuid.ToString() });
                    if (pinfos != null && pinfos.Length > 0)
                    {
                        foreach (PresenceInfo p in pinfos)
                        {
                            if (p.RegionID != UUID.Zero)
                            {
                                pinfo = p;
                            }
                        }
                    }

                    ce = new UserInfoCacheEntry();
                    ce.time = Util.EnvironmentTickCount();
                    ce.account = account;
                    ce.pinfo = pinfo;
                    m_userInfoCache[uuid] = ce;
                }
                else
                {
                    if (ce == null)
                        return UUID.Zero.ToString();

                    account = ce.account;
                    pinfo = ce.pinfo;
                }

                if (Util.EnvironmentTickCount() < ce.time || (Util.EnvironmentTickCount() - ce.time) >= 20000)
                {
                    PresenceInfo[] pinfos = World.PresenceService.GetAgents(new string[] { uuid.ToString() });
                    if (pinfos != null && pinfos.Length > 0)
                    {
                        foreach (PresenceInfo p in pinfos)
                        {
                            if (p.RegionID != UUID.Zero)
                            {
                                pinfo = p;
                            }
                        }
                    }
                    else
                        pinfo = null;

                    ce.time = Util.EnvironmentTickCount();
                    ce.pinfo = pinfo;
                }

                string reply = String.Empty;

                switch (data)
                {
                    case 1: // DATA_ONLINE (0|1)
                        if (pinfo != null && pinfo.RegionID != UUID.Zero)
                            reply = "1";
                        else
                            reply = "0";
                        break;
                    case 2: // DATA_NAME (First Last)
                        reply = account.FirstName + " " + account.LastName;
                        break;
                    case 3: // DATA_BORN (YYYY-MM-DD)
                        DateTime born = new DateTime(1970, 1, 1, 0, 0, 0, 0);
                        born = born.AddSeconds(account.Created);
                        reply = born.ToString("yyyy-MM-dd");
                        break;
                    case 4: // DATA_RATING (0,0,0,0,0,0)
                        reply = "0,0,0,0,0,0";
                        break;
                    case 8: // DATA_PAYINFO (0|1|2|3)
                        reply = "0";
                        break;
                    default:
                        return UUID.Zero.ToString(); // Raise no event
                }

                UUID rq = UUID.Random();

                UUID tid = AsyncCommands.
                    DataserverPlugin.RegisterRequest(m_host.LocalId,
                                                 m_item.ItemID, rq.ToString());

                AsyncCommands.
                DataserverPlugin.DataserverReply(rq.ToString(), reply);

                ScriptSleep(100);
                return tid.ToString();
            }
            else
            {
                ShoutError("Invalid UUID passed to llRequestAgentData.");
            }
            return "";
        }

        public LSL_String llRequestInventoryData(string name)
        {
            m_host.AddScriptLPS(1);

            //Clone is thread safe
            TaskInventoryDictionary itemDictionary = (TaskInventoryDictionary)m_host.TaskInventory.Clone();

            foreach (TaskInventoryItem item in itemDictionary.Values)
            {
                if (item.Type == 3 && item.Name == name)
                {
                    UUID tid = AsyncCommands.
                        DataserverPlugin.RegisterRequest(m_host.LocalId,
                                                     m_item.ItemID, item.AssetID.ToString());

                    Vector3 region = new Vector3(
                        World.RegionInfo.RegionLocX * Constants.RegionSize,
                        World.RegionInfo.RegionLocY * Constants.RegionSize,
                        0);

                    World.AssetService.Get(item.AssetID.ToString(), this,
                        delegate(string i, object sender, AssetBase a)
                        {
                            AssetLandmark lm = new AssetLandmark(a);

                            float rx = (uint)(lm.RegionHandle >> 32);
                            float ry = (uint)lm.RegionHandle;
                            region = lm.Position + new Vector3(rx, ry, 0) - region;

                            string reply = region.ToString();
                            AsyncCommands.
                                DataserverPlugin.DataserverReply(i.ToString(),
                                                             reply);
                        });

                    ScriptSleep(1000);
                    return tid.ToString();
                }
            }
            ScriptSleep(1000);
            return String.Empty;
        }

        public void llSetDamage(double damage)
        {
            m_host.AddScriptLPS(1);
            m_host.ParentGroup.Damage = (float)damage;
        }

        public void llTeleportAgentHome(string agent)
        {
            m_host.AddScriptLPS(1);
            UUID agentId = new UUID();
            if (UUID.TryParse(agent, out agentId))
            {
                ScenePresence presence = World.GetScenePresence(agentId);
                if (presence != null && presence.PresenceType != PresenceType.Npc)
                {
                    // agent must not be a god
                    if (presence.UserLevel >= 200) return;

                    // agent must be over the owners land
                    if (m_host.OwnerID == World.LandChannel.GetLandObject(
                            presence.AbsolutePosition.X, presence.AbsolutePosition.Y).LandData.OwnerID)
                    {
                        if (!World.TeleportClientHome(agentId, presence.ControllingClient))
                        {
                            // They can't be teleported home for some reason
                            GridRegion regionInfo = World.GridService.GetRegionByUUID(UUID.Zero, new UUID("2b02daac-e298-42fa-9a75-f488d37896e6"));
                            if (regionInfo != null)
                            {
                                World.RequestTeleportLocation(
                                    presence.ControllingClient, regionInfo.RegionHandle, new Vector3(128, 128, 23), Vector3.Zero,
                                    (uint)(Constants.TeleportFlags.SetLastToTarget | Constants.TeleportFlags.ViaHome));
                            }
                        }
                    }
                }
            }
            ScriptSleep(5000);
        }

        public void llTeleportAgent(string agent, string destination, LSL_Vector pos, LSL_Vector lookAt)
        {
            m_host.AddScriptLPS(1);
            UUID agentId = new UUID();

            Vector3 targetPos = new Vector3((float)pos.x, (float)pos.y, (float)pos.z);
            Vector3 targetLookAt = new Vector3((float)lookAt.x, (float)lookAt.y, (float)lookAt.z);

            if (UUID.TryParse(agent, out agentId))
            {
                ScenePresence presence = World.GetScenePresence(agentId);
                if (presence != null && presence.PresenceType != PresenceType.Npc)
                {
                    // agent must not be a god
                    if (presence.GodLevel >= 200) return;

                    if (destination == String.Empty)
                        destination = World.RegionInfo.RegionName;

                    // agent must be over the owners land
                    if (m_host.OwnerID == World.LandChannel.GetLandObject(
                            presence.AbsolutePosition.X, presence.AbsolutePosition.Y).LandData.OwnerID)
                    {
                        DoLLTeleport(presence, destination, targetPos, targetLookAt);
                    }
                    else // or must be wearing the prim
                    {
                        if (m_host.ParentGroup.AttachmentPoint != 0 && m_host.OwnerID == presence.UUID)
                        {
                            DoLLTeleport(presence, destination, targetPos, targetLookAt);
                        }
                    }
                }
            }
        }

        public void llTeleportAgentGlobalCoords(string agent, LSL_Vector global_coords, LSL_Vector pos, LSL_Vector lookAt)
        {
            m_host.AddScriptLPS(1);
            UUID agentId = new UUID();

            ulong regionHandle = Utils.UIntsToLong((uint)global_coords.x, (uint)global_coords.y);

            Vector3 targetPos = new Vector3((float)pos.x, (float)pos.y, (float)pos.z);
            Vector3 targetLookAt = new Vector3((float)lookAt.x, (float)lookAt.y, (float)lookAt.z);
            if (UUID.TryParse(agent, out agentId))
            {
                ScenePresence presence = World.GetScenePresence(agentId);
                if (presence != null && presence.PresenceType != PresenceType.Npc)
                {
                    // agent must not be a god
                    if (presence.GodLevel >= 200) return;

                    // agent must be over the owners land
                    if (m_host.OwnerID == World.LandChannel.GetLandObject(
                            presence.AbsolutePosition.X, presence.AbsolutePosition.Y).LandData.OwnerID)
                    {
                        World.RequestTeleportLocation(presence.ControllingClient, regionHandle, targetPos, targetLookAt, (uint)TeleportFlags.ViaLocation);
                    }
                    else // or must be wearing the prim
                    {
                        if (m_host.ParentGroup.AttachmentPoint != 0 && m_host.OwnerID == presence.UUID)
                        {
                            World.RequestTeleportLocation(presence.ControllingClient, regionHandle, targetPos, targetLookAt, (uint)TeleportFlags.ViaLocation);
                        }
                    }
                }
            }
        }

        private void DoLLTeleport(ScenePresence sp, string destination, Vector3 targetPos, Vector3 targetLookAt)
        {
            UUID assetID = KeyOrName(destination);

            // The destinaion is not an asset ID and also doesn't name a landmark.
            // Use it as a sim name
            if (assetID == UUID.Zero)
            {
                World.RequestTeleportLocation(sp.ControllingClient, destination, targetPos, targetLookAt, (uint)TeleportFlags.ViaLocation);
                return;
            }

            AssetBase lma = World.AssetService.Get(assetID.ToString());
            if (lma == null)
                return;

            if (lma.Type != (sbyte)AssetType.Landmark)
                return;

            AssetLandmark lm = new AssetLandmark(lma);

            World.RequestTeleportLocation(sp.ControllingClient, lm.RegionHandle, targetPos, targetLookAt, (uint)TeleportFlags.ViaLocation);
        }

        public void llTextBox(string agent, string message, int chatChannel)
        {
            IDialogModule dm = World.RequestModuleInterface<IDialogModule>();

            if (dm == null)
                return;

            m_host.AddScriptLPS(1);
            UUID av = new UUID();
            if (!UUID.TryParse(agent,out av))
            {
                //LSLError("First parameter to llDialog needs to be a key");
                return;
            }

            if (message == string.Empty)
            {
                ShoutError("Trying to use llTextBox with empty message.");
            }
            else if (message.Length > 512)
            {
                ShoutError("Trying to use llTextBox with message over 512 characters.");
            }
            else
            {
                dm.SendTextBoxToUser(av, message, chatChannel, m_host.Name, m_host.UUID, m_host.OwnerID);
                ScriptSleep(1000);
            }
        }

        public void llModifyLand(int action, int brush)
        {
            m_host.AddScriptLPS(1);
            ITerrainModule tm = m_ScriptEngine.World.RequestModuleInterface<ITerrainModule>();
            if (tm != null)
            {
                tm.ModifyTerrain(m_host.OwnerID, m_host.AbsolutePosition, (byte) brush, (byte) action, m_host.OwnerID);
            }
        }

        public void llCollisionSound(string impact_sound, double impact_volume)
        {
            m_host.AddScriptLPS(1);

            if(impact_sound == "")
            {
                m_host.CollisionSoundVolume = (float)impact_volume;
                m_host.CollisionSound = m_host.invalidCollisionSoundUUID;
                m_host.CollisionSoundType = 0;
                return;
            }
            // TODO: Parameter check logic required.
            UUID soundId = UUID.Zero;
            if (!UUID.TryParse(impact_sound, out soundId))
            {
                m_host.TaskInventory.LockItemsForRead(true);
                foreach (TaskInventoryItem item in m_host.TaskInventory.Values)
                {
                    if (item.Type == (int)AssetType.Sound && item.Name == impact_sound)
                    {
                        soundId = item.AssetID;
                        break;
                    }
                }
                m_host.TaskInventory.LockItemsForRead(false);
            }
            m_host.CollisionSoundVolume = (float)impact_volume;
            m_host.CollisionSound = soundId;
            m_host.CollisionSoundType = 1;
        }

        public LSL_String llGetAnimation(string id)
        {
            // This should only return a value if the avatar is in the same region
            m_host.AddScriptLPS(1);
            UUID avatar = (UUID)id;
            ScenePresence presence = World.GetScenePresence(avatar);
            if (presence == null)
                return "";

            if (m_host.RegionHandle == presence.RegionHandle)
            {
                if (presence != null)
                {
                    if (presence.SitGround)
                        return "Sitting on Ground";
                    if (presence.ParentID != 0 || presence.ParentUUID != UUID.Zero)
                        return "Sitting";

                    string movementAnimation = presence.Animator.CurrentMovementAnimation;
                    string lslMovementAnimation;
                    
                    if (MovementAnimationsForLSL.TryGetValue(movementAnimation, out lslMovementAnimation))
                        return lslMovementAnimation;
                }
            }

            return String.Empty;
        }

        public void llMessageLinked(int linknumber, int num, string msg, string id)
        {
            m_host.AddScriptLPS(1);

            List<SceneObjectPart> parts = GetLinkParts(linknumber);

            UUID partItemID;
            foreach (SceneObjectPart part in parts)
            {
                //Clone is thread safe
                TaskInventoryDictionary itemsDictionary = (TaskInventoryDictionary)part.TaskInventory.Clone();

                foreach (TaskInventoryItem item in itemsDictionary.Values)
                {
                    if (item.Type == ScriptBaseClass.INVENTORY_SCRIPT)
                    {
                        partItemID = item.ItemID;
                        int linkNumber = m_host.LinkNum;
                        if (m_host.ParentGroup.PrimCount == 1)
                            linkNumber = 0;

                        object[] resobj = new object[]
                                  {
                                      new LSL_Integer(linkNumber), new LSL_Integer(num), new LSL_String(msg), new LSL_String(id)
                                  };

                        m_ScriptEngine.PostScriptEvent(partItemID,
                                new EventParams("link_message",
                                resobj, new DetectParams[0]));
                    }
                }
            }
        }

        public void llPushObject(string target, LSL_Vector impulse, LSL_Vector ang_impulse, int local)
        {
            m_host.AddScriptLPS(1);
            bool pushrestricted = World.RegionInfo.RegionSettings.RestrictPushing;
            bool pushAllowed = false;

            bool pusheeIsAvatar = false;
            UUID targetID = UUID.Zero;

            if (!UUID.TryParse(target,out targetID))
                return;

            ScenePresence pusheeav = null;
            Vector3 PusheePos = Vector3.Zero;
            SceneObjectPart pusheeob = null;

            ScenePresence avatar = World.GetScenePresence(targetID);
            if (avatar != null)
            {
                pusheeIsAvatar = true;

                // Pushee doesn't have a physics actor
                if (avatar.PhysicsActor == null)
                    return;

                // Pushee is in GodMode this pushing object isn't owned by them
                if (avatar.GodLevel > 0 && m_host.OwnerID != targetID)
                    return;

                pusheeav = avatar;

                // Find pushee position
                // Pushee Linked?
                SceneObjectPart sitPart = pusheeav.ParentPart;
                if (sitPart != null)
                    PusheePos = sitPart.AbsolutePosition;
                else
                    PusheePos = pusheeav.AbsolutePosition;
            }

            if (!pusheeIsAvatar)
            {
                // not an avatar so push is not affected by parcel flags
                pusheeob = World.GetSceneObjectPart((UUID)target);

                // We can't find object
                if (pusheeob == null)
                    return;

                // Object not pushable.  Not an attachment and has no physics component
                if (!pusheeob.ParentGroup.IsAttachment && pusheeob.PhysActor == null)
                    return;

                PusheePos = pusheeob.AbsolutePosition;
                pushAllowed = true;
            }
            else
            {
                if (pushrestricted)
                {
                    ILandObject targetlandObj = World.LandChannel.GetLandObject(PusheePos.X, PusheePos.Y);

                    // We didn't find the parcel but region is push restricted so assume it is NOT ok
                    if (targetlandObj == null)
                        return;

                    // Need provisions for Group Owned here
                    if (m_host.OwnerID == targetlandObj.LandData.OwnerID ||
                        targetlandObj.LandData.IsGroupOwned || m_host.OwnerID == targetID)
                    {
                        pushAllowed = true;
                    }
                }
                else
                {
                    ILandObject targetlandObj = World.LandChannel.GetLandObject(PusheePos.X, PusheePos.Y);
                    if (targetlandObj == null)
                    {
                        // We didn't find the parcel but region isn't push restricted so assume it's ok
                        pushAllowed = true;
                    }
                    else
                    {
                        // Parcel push restriction
                        if ((targetlandObj.LandData.Flags & (uint)ParcelFlags.RestrictPushObject) == (uint)ParcelFlags.RestrictPushObject)
                        {
                            // Need provisions for Group Owned here
                            if (m_host.OwnerID == targetlandObj.LandData.OwnerID ||
                                targetlandObj.LandData.IsGroupOwned ||
                                m_host.OwnerID == targetID)
                            {
                                pushAllowed = true;
                            }

                            //ParcelFlags.RestrictPushObject
                            //pushAllowed = true;
                        }
                        else
                        {
                            // Parcel isn't push restricted
                            pushAllowed = true;
                        }
                    }
                }
            }
            if (pushAllowed)
            {
                float distance = (PusheePos - m_host.AbsolutePosition).Length();
                float distance_term = distance * distance * distance; // Script Energy
                // use total object mass and not part
                float pusher_mass = m_host.ParentGroup.GetMass();

                float PUSH_ATTENUATION_DISTANCE = 17f;
                float PUSH_ATTENUATION_SCALE = 5f;
                float distance_attenuation = 1f;
                if (distance > PUSH_ATTENUATION_DISTANCE)
                {
                    float normalized_units = 1f + (distance - PUSH_ATTENUATION_DISTANCE) / PUSH_ATTENUATION_SCALE;
                    distance_attenuation = 1f / normalized_units;
                }

                Vector3 applied_linear_impulse = new Vector3((float)impulse.x, (float)impulse.y, (float)impulse.z);
                {
                    float impulse_length = applied_linear_impulse.Length();

                    float desired_energy = impulse_length * pusher_mass;
                    if (desired_energy > 0f)
                        desired_energy += distance_term;

                    float scaling_factor = 1f;
                    scaling_factor *= distance_attenuation;
                    applied_linear_impulse *= scaling_factor;

                }
                if (pusheeIsAvatar)
                {
                    if (pusheeav != null)
                    {
                        if (pusheeav.PhysicsActor != null)
                        {
                            if (local != 0)
                            {
                                applied_linear_impulse *= m_host.GetWorldRotation();
                            }
                            pusheeav.PhysicsActor.AddForce(applied_linear_impulse, true);
                        }
                    }
                }
                else
                {
                    if (pusheeob != null)
                    {
                        if (pusheeob.PhysActor != null)
                        {
                            pusheeob.ApplyImpulse(applied_linear_impulse, local != 0);
                        }
                    }
                }
            }
        }

        public void llPassCollisions(int pass)
        {
            m_host.AddScriptLPS(1);
            if (pass == 0)
            {
                m_host.PassCollisions = false;
            }
            else
            {
                m_host.PassCollisions = true;
            }
        }

        public LSL_String llGetScriptName()
        {
            m_host.AddScriptLPS(1);

            return m_item.Name != null ? m_item.Name : String.Empty;
        }

        public LSL_Integer llGetLinkNumberOfSides(int link)
        {
            m_host.AddScriptLPS(1);

            SceneObjectPart linkedPart;

            if (link == ScriptBaseClass.LINK_ROOT)
                linkedPart = m_host.ParentGroup.RootPart;
            else if (link == ScriptBaseClass.LINK_THIS)
                linkedPart = m_host;
            else
                linkedPart = m_host.ParentGroup.GetLinkNumPart(link);

            return GetNumberOfSides(linkedPart);
        }

        public LSL_Integer llGetNumberOfSides()
        {
            m_host.AddScriptLPS(1);

            return GetNumberOfSides(m_host);
        }

        protected int GetNumberOfSides(SceneObjectPart part)
        {
            int sides = part.GetNumberOfSides();

            if (part.GetPrimType() == PrimType.SPHERE && part.Shape.ProfileHollow > 0)
            {
                // Make up for a bug where LSL shows 4 sides rather than 2
                sides += 2;
            }

            return sides;
        }


        /* The new / changed functions were tested with the following LSL script:

        default
        {
            state_entry()
            {
                rotation rot = llEuler2Rot(<0,70,0> * DEG_TO_RAD);

                llOwnerSay("to get here, we rotate over: "+ (string) llRot2Axis(rot));
                llOwnerSay("and we rotate for: "+ (llRot2Angle(rot) * RAD_TO_DEG));

                // convert back and forth between quaternion <-> vector and angle

                rotation newrot = llAxisAngle2Rot(llRot2Axis(rot),llRot2Angle(rot));

                llOwnerSay("Old rotation was: "+(string) rot);
                llOwnerSay("re-converted rotation is: "+(string) newrot);

                llSetRot(rot);  // to check the parameters in the prim
            }
        }
        */

        // Xantor 29/apr/2008
        // Returns rotation described by rotating angle radians about axis.
        // q = cos(a/2) + i (x * sin(a/2)) + j (y * sin(a/2)) + k (z * sin(a/2))
        public LSL_Rotation llAxisAngle2Rot(LSL_Vector axis, double angle)
        {
            m_host.AddScriptLPS(1);

            double x, y, z, s, t;

            s = Math.Cos(angle * 0.5);
            t = Math.Sin(angle * 0.5); // temp value to avoid 2 more sin() calcs
            x = axis.x * t;
            y = axis.y * t;
            z = axis.z * t;

            return new LSL_Rotation(x,y,z,s);
        }


        // Xantor 29/apr/2008
        // converts a Quaternion to X,Y,Z axis rotations
        public LSL_Vector llRot2Axis(LSL_Rotation rot)
        {
            m_host.AddScriptLPS(1);
            double x,y,z;

            if (rot.s > 1) // normalization needed
            {
                double length = Math.Sqrt(rot.x * rot.x + rot.y * rot.y +
                        rot.z * rot.z + rot.s * rot.s);

                rot.x /= length;
                rot.y /= length;
                rot.z /= length;
                rot.s /= length;

            }

            // double angle = 2 * Math.Acos(rot.s);
            double s = Math.Sqrt(1 - rot.s * rot.s);
            if (s < 0.001)
            {
                x = 1;
                y = z = 0;
            }
            else
            {
                x = rot.x / s; // normalise axis
                y = rot.y / s;
                z = rot.z / s;
            }

            return new LSL_Vector(x,y,z);
        }


        // Returns the angle of a quaternion (see llRot2Axis for the axis)
        public LSL_Float llRot2Angle(LSL_Rotation rot)
        {
            m_host.AddScriptLPS(1);

            if (rot.s > 1) // normalization needed
            {
                double length = Math.Sqrt(rot.x * rot.x + rot.y * rot.y +
                        rot.z * rot.z + rot.s * rot.s);

                rot.x /= length;
                rot.y /= length;
                rot.z /= length;
                rot.s /= length;
            }

            double angle = 2 * Math.Acos(rot.s);

            return angle;
        }

        public LSL_Float llAcos(double val)
        {
            m_host.AddScriptLPS(1);
            return (double)Math.Acos(val);
        }

        public LSL_Float llAsin(double val)
        {
            m_host.AddScriptLPS(1);
            return (double)Math.Asin(val);
        }

        // jcochran 5/jan/2012
        public LSL_Float llAngleBetween(LSL_Rotation a, LSL_Rotation b)
        {
            m_host.AddScriptLPS(1);

            double aa = (a.x * a.x + a.y * a.y + a.z * a.z + a.s * a.s);
            double bb = (b.x * b.x + b.y * b.y + b.z * b.z + b.s * b.s);
            double aa_bb = aa * bb;
            if (aa_bb == 0) return 0.0;
            double ab = (a.x * b.x + a.y * b.y + a.z * b.z + a.s * b.s);
            double quotient = (ab * ab) / aa_bb;
            if (quotient >= 1.0) return 0.0;
            return Math.Acos(2 * quotient - 1);
        }

        public LSL_String llGetInventoryKey(string name)
        {
            m_host.AddScriptLPS(1);

            m_host.TaskInventory.LockItemsForRead(true);
            foreach (KeyValuePair<UUID, TaskInventoryItem> inv in m_host.TaskInventory)
            {
                if (inv.Value.Name == name)
                {
                    if ((inv.Value.CurrentPermissions & (uint)(PermissionMask.Copy | PermissionMask.Transfer | PermissionMask.Modify)) == (uint)(PermissionMask.Copy | PermissionMask.Transfer | PermissionMask.Modify))
                    {
                        m_host.TaskInventory.LockItemsForRead(false);
                        return inv.Value.AssetID.ToString();
                    }
                    else
                    {
                        m_host.TaskInventory.LockItemsForRead(false);
                        return UUID.Zero.ToString();
                    }
                }
            }
            m_host.TaskInventory.LockItemsForRead(false);

            return UUID.Zero.ToString();
        }

        public void llAllowInventoryDrop(int add)
        {
            m_host.AddScriptLPS(1);

            if (add != 0)
                m_host.ParentGroup.RootPart.AllowedDrop = true;
            else
                m_host.ParentGroup.RootPart.AllowedDrop = false;

            // Update the object flags
            m_host.ParentGroup.RootPart.aggregateScriptEvents();
        }

        public LSL_Vector llGetSunDirection()
        {
            m_host.AddScriptLPS(1);

            LSL_Vector SunDoubleVector3;
            Vector3 SunFloatVector3;

            // sunPosition estate setting is set in OpenSim.Region.CoreModules.SunModule
            // have to convert from Vector3 (float) to LSL_Vector (double)
            SunFloatVector3 = World.RegionInfo.RegionSettings.SunVector;
            SunDoubleVector3.x = (double)SunFloatVector3.X;
            SunDoubleVector3.y = (double)SunFloatVector3.Y;
            SunDoubleVector3.z = (double)SunFloatVector3.Z;

            return SunDoubleVector3;
        }

        public LSL_Vector llGetTextureOffset(int face)
        {
            m_host.AddScriptLPS(1);
            return GetTextureOffset(m_host, face);
        }

        protected LSL_Vector GetTextureOffset(SceneObjectPart part, int face)
        {
            Primitive.TextureEntry tex = part.Shape.Textures;
            LSL_Vector offset = new LSL_Vector();
            if (face == ScriptBaseClass.ALL_SIDES)
            {
                face = 0;
            }
            if (face >= 0 && face < GetNumberOfSides(part))
            {
                offset.x = tex.GetFace((uint)face).OffsetU;
                offset.y = tex.GetFace((uint)face).OffsetV;
                offset.z = 0.0;
                return offset;
            }
            else
            {
                return offset;
            }
        }

        public LSL_Vector llGetTextureScale(int side)
        {
            m_host.AddScriptLPS(1);
            Primitive.TextureEntry tex = m_host.Shape.Textures;
            LSL_Vector scale;
            if (side == -1)
            {
                side = 0;
            }
            scale.x = tex.GetFace((uint)side).RepeatU;
            scale.y = tex.GetFace((uint)side).RepeatV;
            scale.z = 0.0;
            return scale;
        }

        public LSL_Float llGetTextureRot(int face)
        {
            m_host.AddScriptLPS(1);
            return GetTextureRot(m_host, face);
        }

        protected LSL_Float GetTextureRot(SceneObjectPart part, int face)
        {
            Primitive.TextureEntry tex = part.Shape.Textures;
            if (face == -1)
            {
                face = 0;
            }
            if (face >= 0 && face < GetNumberOfSides(part))
            {
                return tex.GetFace((uint)face).Rotation;
            }
            else
            {
                return 0.0;
            }
        }

        public LSL_Integer llSubStringIndex(string source, string pattern)
        {
            m_host.AddScriptLPS(1);
            return source.IndexOf(pattern);
        }

        public LSL_String llGetOwnerKey(string id)
        {
            m_host.AddScriptLPS(1);
            UUID key = new UUID();
            if (UUID.TryParse(id, out key))
            {
                try
                {
                    SceneObjectPart obj = World.GetSceneObjectPart(key);
                    if (obj == null)
                        return id; // the key is for an agent so just return the key
                    else
                        return obj.OwnerID.ToString();
                }
                catch (KeyNotFoundException)
                {
                    return id; // The Object/Agent not in the region so just return the key
                }
            }
            else
            {
                return UUID.Zero.ToString();
            }
        }

        public LSL_Vector llGetCenterOfMass()
        {
            m_host.AddScriptLPS(1);
            Vector3 center = m_host.GetCenterOfMass();
            return new LSL_Vector(center.X,center.Y,center.Z);
        }

        public LSL_List llListSort(LSL_List src, int stride, int ascending)
        {
            m_host.AddScriptLPS(1);

            if (stride <= 0)
            {
                stride = 1;
            }
            return src.Sort(stride, ascending);
        }

        public LSL_Integer llGetListLength(LSL_List src)
        {
            m_host.AddScriptLPS(1);

            return src.Length;
        }

        public LSL_Integer llList2Integer(LSL_List src, int index)
        {
            m_host.AddScriptLPS(1);
            if (index < 0)
            {
                index = src.Length + index;
            }
            if (index >= src.Length || index < 0)
            {
                return 0;
            }
            try
            {
                if (src.Data[index] is LSL_Integer)
                    return (LSL_Integer) src.Data[index];
                else if (src.Data[index] is LSL_Float)
                    return Convert.ToInt32(((LSL_Float) src.Data[index]).value);
                return new LSL_Integer(src.Data[index].ToString());
            }
            catch (FormatException)
            {
                return 0;
            }
        }

        public LSL_Float llList2Float(LSL_List src, int index)
        {
            m_host.AddScriptLPS(1);
            if (index < 0)
            {
                index = src.Length + index;
            }
            if (index >= src.Length || index < 0)
            {
                return 0.0;
            }
            try
            {
                if (src.Data[index] is LSL_Integer)
                    return Convert.ToDouble(((LSL_Integer) src.Data[index]).value);
                else if (src.Data[index] is LSL_Float)
                    return Convert.ToDouble(((LSL_Float) src.Data[index]).value);
                else if (src.Data[index] is LSL_String)
                {
                    string str = ((LSL_String) src.Data[index]).m_string;
                    Match m = Regex.Match(str, "^\\s*(-?\\+?[,0-9]+\\.?[0-9]*)");
                    if (m != Match.Empty)
                    {
                        str = m.Value;
                        double d = 0.0;
                        if (!Double.TryParse(str, out d))
                            return 0.0;

                        return d;
                    }
                    return 0.0;
                }
                return Convert.ToDouble(src.Data[index]);
            }
            catch (FormatException)
            {
                return 0.0;
            }
        }

        public LSL_String llList2String(LSL_List src, int index)
        {
            m_host.AddScriptLPS(1);
            if (index < 0)
            {
                index = src.Length + index;
            }
            if (index >= src.Length || index < 0)
            {
                return String.Empty;
            }
            return src.Data[index].ToString();
        }

        public LSL_String llList2Key(LSL_List src, int index)
        {
            m_host.AddScriptLPS(1);
            if (index < 0)
            {
                index = src.Length + index;
            }
            if (index >= src.Length || index < 0)
            {
                return "";
            }
            return src.Data[index].ToString();
        }

        public LSL_Vector llList2Vector(LSL_List src, int index)
        {
            m_host.AddScriptLPS(1);
            if (index < 0)
            {
                index = src.Length + index;
            }
            if (index >= src.Length || index < 0)
            {
                return new LSL_Vector(0, 0, 0);
            }
            if (src.Data[index].GetType() == typeof(LSL_Vector))
            {
                return (LSL_Vector)src.Data[index];
            }
            else
            {
                return new LSL_Vector(src.Data[index].ToString());
            }
        }

        public LSL_Rotation llList2Rot(LSL_List src, int index)
        {
            m_host.AddScriptLPS(1);
            if (index < 0)
            {
                index = src.Length + index;
            }
            if (index >= src.Length || index < 0)
            {
                return new LSL_Rotation(0, 0, 0, 1);
            }
            if (src.Data[index].GetType() == typeof(LSL_Rotation))
            {
                return (LSL_Rotation)src.Data[index];
            }
            else
            {
                return new LSL_Rotation(src.Data[index].ToString());
            }
        }

        public LSL_List llList2List(LSL_List src, int start, int end)
        {
            m_host.AddScriptLPS(1);
            return src.GetSublist(start, end);
        }

        public LSL_List llDeleteSubList(LSL_List src, int start, int end)
        {
            return src.DeleteSublist(start, end);
        }

        public LSL_Integer llGetListEntryType(LSL_List src, int index)
        {
            m_host.AddScriptLPS(1);
            if (index < 0)
            {
                index = src.Length + index;
            }
            if (index >= src.Length)
            {
                return 0;
            }

            if (src.Data[index] is LSL_Integer || src.Data[index] is Int32)
                return 1;
            if (src.Data[index] is LSL_Float || src.Data[index] is Single || src.Data[index] is Double)
                return 2;
            if (src.Data[index] is LSL_String || src.Data[index] is String)
            {
                UUID tuuid;
                if (UUID.TryParse(src.Data[index].ToString(), out tuuid))
                {
                    return 4;
                }
                else
                {
                    return 3;
                }
            }
            if (src.Data[index] is LSL_Vector)
                return 5;
            if (src.Data[index] is LSL_Rotation)
                return 6;
            if (src.Data[index] is LSL_List)
                return 7;
            return 0;

        }

        /// <summary>
        /// Process the supplied list and return the
        /// content of the list formatted as a comma
        /// separated list. There is a space after
        /// each comma.
        /// </summary>

        public LSL_String llList2CSV(LSL_List src)
        {

            string ret = String.Empty;
            int    x   = 0;

            m_host.AddScriptLPS(1);

            if (src.Data.Length > 0)
            {
                ret = src.Data[x++].ToString();
                for (; x < src.Data.Length; x++)
                {
                    ret += ", "+src.Data[x].ToString();
                }
            }

            return ret;
        }

        /// <summary>
        /// The supplied string is scanned for commas
        /// and converted into a list. Commas are only
        /// effective if they are encountered outside
        /// of '<' '>' delimiters. Any whitespace
        /// before or after an element is trimmed.
        /// </summary>

        public LSL_List llCSV2List(string src)
        {

            LSL_List result = new LSL_List();
            int parens = 0;
            int start  = 0;
            int length = 0;

            m_host.AddScriptLPS(1);

            for (int i = 0; i < src.Length; i++)
            {
                switch (src[i])
                {
                    case '<':
                        parens++;
                        length++;
                        break;
                    case '>':
                        if (parens > 0)
                            parens--;
                        length++;
                        break;
                    case ',':
                        if (parens == 0)
                        {
                            result.Add(new LSL_String(src.Substring(start,length).Trim()));
                            start += length+1;
                            length = 0;
                        }
                        else
                        {
                            length++;
                        }
                        break;
                    default:
                        length++;
                        break;
                }
            }

            result.Add(new LSL_String(src.Substring(start,length).Trim()));

            return result;
        }

        ///  <summary>
        ///  Randomizes the list, be arbitrarily reordering
        ///  sublists of stride elements. As the stride approaches
        ///  the size of the list, the options become very
        ///  limited.
        ///  </summary>
        ///  <remarks>
        ///  This could take a while for very large list
        ///  sizes.
        ///  </remarks>

        public LSL_List llListRandomize(LSL_List src, int stride)
        {
            LSL_List result;
            Random rand           = new Random();

            int   chunkk;
            int[] chunks;

            m_host.AddScriptLPS(1);

            if (stride <= 0)
            {
                stride = 1;
            }

            // Stride MUST be a factor of the list length
            // If not, then return the src list. This also
            // traps those cases where stride > length.

            if (src.Length != stride && src.Length%stride == 0)
            {
                chunkk = src.Length/stride;

                chunks = new int[chunkk];

                for (int i = 0; i < chunkk; i++)
                    chunks[i] = i;

                // Knuth shuffle the chunkk index
                for (int i = chunkk - 1; i >= 1; i--)
                {
                    // Elect an unrandomized chunk to swap
                    int index = rand.Next(i + 1);
                    int tmp;

                    // and swap position with first unrandomized chunk
                    tmp = chunks[i];
                    chunks[i] = chunks[index];
                    chunks[index] = tmp;
                }

                // Construct the randomized list

                result = new LSL_List();

                for (int i = 0; i < chunkk; i++)
                {
                    for (int j = 0; j < stride; j++)
                    {
                        result.Add(src.Data[chunks[i]*stride+j]);
                    }
                }
            }
            else
            {
                object[] array = new object[src.Length];
                Array.Copy(src.Data, 0, array, 0, src.Length);
                result = new LSL_List(array);
            }

            return result;
        }

        /// <summary>
        /// Elements in the source list starting with 0 and then
        /// every i+stride. If the stride is negative then the scan
        /// is backwards producing an inverted result.
        /// Only those elements that are also in the specified
        /// range are included in the result.
        /// </summary>

        public LSL_List llList2ListStrided(LSL_List src, int start, int end, int stride)
        {

            LSL_List result = new LSL_List();
            int[] si = new int[2];
            int[] ei = new int[2];
            bool twopass = false;

            m_host.AddScriptLPS(1);

            //  First step is always to deal with negative indices

            if (start < 0)
                start = src.Length+start;
            if (end   < 0)
                end   = src.Length+end;

            //  Out of bounds indices are OK, just trim them
            //  accordingly

            if (start > src.Length)
                start = src.Length;

            if (end > src.Length)
                end = src.Length;

            if (stride == 0)
                stride = 1;

            //  There may be one or two ranges to be considered

            if (start != end)
            {

                if (start <= end)
                {
                   si[0] = start;
                   ei[0] = end;
                }
                else
                {
                   si[1] = start;
                   ei[1] = src.Length;
                   si[0] = 0;
                   ei[0] = end;
                   twopass = true;
                }

                //  The scan always starts from the beginning of the
                //  source list, but members are only selected if they
                //  fall within the specified sub-range. The specified
                //  range values are inclusive.
                //  A negative stride reverses the direction of the
                //  scan producing an inverted list as a result.

                if (stride > 0)
                {
                    for (int i = 0; i < src.Length; i += stride)
                    {
                        if (i<=ei[0] && i>=si[0])
                            result.Add(src.Data[i]);
                        if (twopass && i>=si[1] && i<=ei[1])
                            result.Add(src.Data[i]);
                    }
                }
                else if (stride < 0)
                {
                    for (int i = src.Length - 1; i >= 0; i += stride)
                    {
                        if (i <= ei[0] && i >= si[0])
                            result.Add(src.Data[i]);
                        if (twopass && i >= si[1] && i <= ei[1])
                            result.Add(src.Data[i]);
                    }
                }
            }
            else
            {
                if (start%stride == 0)
                {
                    result.Add(src.Data[start]);
                }
            }

            return result;
        }

        public LSL_Integer llGetRegionAgentCount()
        {
            m_host.AddScriptLPS(1);

            int count = 0;
            World.ForEachRootScenePresence(delegate(ScenePresence sp) {
                count++;
            });

            return new LSL_Integer(count);
        }

        public LSL_Vector llGetRegionCorner()
        {
            m_host.AddScriptLPS(1);
            return new LSL_Vector(World.RegionInfo.RegionLocX * Constants.RegionSize, World.RegionInfo.RegionLocY * Constants.RegionSize, 0);
        }

        /// <summary>
        /// Insert the list identified by <src> into the
        /// list designated by <dest> such that the first
        /// new element has the index specified by <index>
        /// </summary>

        public LSL_List llListInsertList(LSL_List dest, LSL_List src, int index)
        {

            LSL_List pref = null;
            LSL_List suff = null;

            m_host.AddScriptLPS(1);

            if (index < 0)
            {
                index = index+dest.Length;
                if (index < 0)
                {
                    index = 0;
                }
            }

            if (index != 0)
            {
                pref = dest.GetSublist(0,index-1);
                if (index < dest.Length)
                {
                    suff = dest.GetSublist(index,-1);
                    return pref + src + suff;
                }
                else
                {
                    return pref + src;
                }
            }
            else
            {
                if (index < dest.Length)
                {
                    suff = dest.GetSublist(index,-1);
                    return src + suff;
                }
                else
                {
                    return src;
                }
            }

        }

        /// <summary>
        /// Returns the index of the first occurrence of test
        /// in src.
        /// </summary>

        public LSL_Integer llListFindList(LSL_List src, LSL_List test)
        {

            int index  = -1;
            int length = src.Length - test.Length + 1;

            m_host.AddScriptLPS(1);

            // If either list is empty, do not match

            if (src.Length != 0 && test.Length != 0)
            {
                for (int i = 0; i < length; i++)
                {
                    if (src.Data[i].Equals(test.Data[0]))
                    {
                        int j;
                        for (j = 1; j < test.Length; j++)
                            if (!src.Data[i+j].Equals(test.Data[j]))
                                break;
                        if (j == test.Length)
                        {
                            index = i;
                            break;
                        }
                    }
                }
            }

            return index;

        }

        public LSL_String llGetObjectName()
        {
            m_host.AddScriptLPS(1);
            return m_host.Name!=null?m_host.Name:String.Empty;
        }

        public void llSetObjectName(string name)
        {
            m_host.AddScriptLPS(1);
            m_host.Name = name!=null?name:String.Empty;
        }

        public LSL_String llGetDate()
        {
            m_host.AddScriptLPS(1);
            DateTime date = DateTime.Now.ToUniversalTime();
            string result = date.ToString("yyyy-MM-dd");
            return result;
        }

        public LSL_Integer llEdgeOfWorld(LSL_Vector pos, LSL_Vector dir)
        {
            m_host.AddScriptLPS(1);

            // edge will be used to pass the Region Coordinates offset
            // we want to check for a neighboring sim
            LSL_Vector edge = new LSL_Vector(0, 0, 0);

            if (dir.x == 0)
            {
                if (dir.y == 0)
                {
                    // Direction vector is 0,0 so return
                    // false since we're staying in the sim
                    return 0;
                }
                else
                {
                    // Y is the only valid direction
                    edge.y = dir.y / Math.Abs(dir.y);
                }
            }
            else
            {
                LSL_Float mag;
                if (dir.x > 0)
                {
                    mag = (Constants.RegionSize - pos.x) / dir.x;
                }
                else
                {
                    mag = (pos.x/dir.x);
                }

                mag = Math.Abs(mag);

                edge.y = pos.y + (dir.y * mag);

                if (edge.y > Constants.RegionSize || edge.y < 0)
                {
                    // Y goes out of bounds first
                    edge.y = dir.y / Math.Abs(dir.y);
                }
                else
                {
                    // X goes out of bounds first or its a corner exit
                    edge.y = 0;
                    edge.x = dir.x / Math.Abs(dir.x);
                }
            }

            List<GridRegion> neighbors = World.GridService.GetNeighbours(World.RegionInfo.ScopeID, World.RegionInfo.RegionID);

            uint neighborX = World.RegionInfo.RegionLocX + (uint)dir.x;
            uint neighborY = World.RegionInfo.RegionLocY + (uint)dir.y;

            foreach (GridRegion sri in neighbors)
            {
                if (sri.RegionCoordX == neighborX && sri.RegionCoordY == neighborY)
                    return 0;
            }

            return 1;
        }

        /// <summary>
        /// Not fully implemented yet. Still to do:-
        /// AGENT_BUSY
        /// Remove as they are done
        /// </summary>
        public LSL_Integer llGetAgentInfo(string id)
        {
            m_host.AddScriptLPS(1);

            UUID key = new UUID();
            if (!UUID.TryParse(id, out key))
            {
                return 0;
            }

            int flags = 0;

            ScenePresence agent = World.GetScenePresence(key);
            if (agent == null)
            {
                return 0;
            }

            if (agent.IsChildAgent)
                return 0; // Fail if they are not in the same region

            // note: in OpenSim, sitting seems to cancel AGENT_ALWAYS_RUN, unlike SL
            if (agent.SetAlwaysRun)
            {
                flags |= ScriptBaseClass.AGENT_ALWAYS_RUN;
            }

            if (agent.HasAttachments())
            {
                flags |= ScriptBaseClass.AGENT_ATTACHMENTS;
                if (agent.HasScriptedAttachments())
                    flags |= ScriptBaseClass.AGENT_SCRIPTED;
            }

            if ((agent.AgentControlFlags & (uint)AgentManager.ControlFlags.AGENT_CONTROL_FLY) != 0)
            {
                flags |= ScriptBaseClass.AGENT_FLYING;
                flags |= ScriptBaseClass.AGENT_IN_AIR; // flying always implies in-air, even if colliding with e.g. a wall
            }

            if ((agent.AgentControlFlags & (uint)AgentManager.ControlFlags.AGENT_CONTROL_AWAY) != 0)
            {
                flags |= ScriptBaseClass.AGENT_AWAY;
            }

            // seems to get unset, even if in mouselook, when avatar is sitting on a prim???
            if ((agent.AgentControlFlags & (uint)AgentManager.ControlFlags.AGENT_CONTROL_MOUSELOOK) != 0)
            {
                flags |= ScriptBaseClass.AGENT_MOUSELOOK;
            }

            if ((agent.State & (byte)AgentState.Typing) != (byte)0)
            {
                flags |= ScriptBaseClass.AGENT_TYPING;
            }

            string agentMovementAnimation = agent.Animator.CurrentMovementAnimation;

            if (agentMovementAnimation == "CROUCH")
            {
                flags |= ScriptBaseClass.AGENT_CROUCHING;
            }

            if (agentMovementAnimation == "WALK" || agentMovementAnimation == "CROUCHWALK")
            {
                flags |= ScriptBaseClass.AGENT_WALKING;
            }

            // not colliding implies in air. Note: flying also implies in-air, even if colliding (see above)

            // note: AGENT_IN_AIR and AGENT_WALKING seem to be mutually exclusive states in SL.

            // note: this may need some tweaking when walking downhill. you "fall down" for a brief instant
            // and don't collide when walking downhill, which instantly registers as in-air, briefly. should
            // there be some minimum non-collision threshold time before claiming the avatar is in-air?
            if ((flags & ScriptBaseClass.AGENT_WALKING) == 0 && !agent.IsColliding )
            {
                    flags |= ScriptBaseClass.AGENT_IN_AIR;
            }

             if (agent.ParentPart != null)
             {
                 flags |= ScriptBaseClass.AGENT_ON_OBJECT;
                 flags |= ScriptBaseClass.AGENT_SITTING;
             }

             if (agent.Animator.Animations.DefaultAnimation.AnimID
                == DefaultAvatarAnimations.AnimsUUID["SIT_GROUND_CONSTRAINED"])
             {
                 flags |= ScriptBaseClass.AGENT_SITTING;
             }

             if (agent.Appearance.VisualParams[(int)AvatarAppearance.VPElement.SHAPE_MALE] > 0)
             {
                 flags |= ScriptBaseClass.AGENT_MALE;
             }

            return flags;
        }

        public LSL_String llGetAgentLanguage(string id)
        {
            // This should only return a value if the avatar is in the same region
            //ckrinke 1-30-09 : This needs to parse the XMLRPC language field supplied
            //by the client at login. Currently returning only en-us until our I18N
            //effort gains momentum
            m_host.AddScriptLPS(1);
            return "en-us";
        }
        /// <summary>
        /// http://wiki.secondlife.com/wiki/LlGetAgentList
        /// The list of options is currently not used in SL
        /// scope is one of:-
        /// AGENT_LIST_REGION - all in the region
        /// AGENT_LIST_PARCEL - all in the same parcel as the scripted object
        /// AGENT_LIST_PARCEL_OWNER - all in any parcel owned by the owner of the
        /// current parcel.
        /// </summary>
        public LSL_List llGetAgentList(LSL_Integer scope, LSL_List options)
        {
            m_host.AddScriptLPS(1);

            // the constants are 1, 2 and 4 so bits are being set, but you
            // get an error "INVALID_SCOPE" if it is anything but 1, 2 and 4
            bool regionWide = scope == ScriptBaseClass.AGENT_LIST_REGION;
            bool parcelOwned = scope == ScriptBaseClass.AGENT_LIST_PARCEL_OWNER;
            bool parcel = scope == ScriptBaseClass.AGENT_LIST_PARCEL;

            LSL_List result = new LSL_List();

            if (!regionWide && !parcelOwned && !parcel)
            {
                result.Add("INVALID_SCOPE");
                return result;
            }

            ILandObject land;
            Vector3 pos;
            UUID id = UUID.Zero;
            if (parcel || parcelOwned)
            {
                pos = m_host.ParentGroup.RootPart.GetWorldPosition();
                land = World.LandChannel.GetLandObject(pos.X, pos.Y);
                if (land == null)
                {
                    id = UUID.Zero;
                }
                else
                {
                    if (parcelOwned)
                    {
                        id = land.LandData.OwnerID;
                    }
                    else
                    {
                        id = land.LandData.GlobalID;
                    }
                }
            }

            World.ForEachRootScenePresence(
                delegate (ScenePresence ssp)
                {
                    // Gods are not listed in SL
                    if (!ssp.IsDeleted && ssp.GodLevel == 0.0 && !ssp.IsChildAgent)
                    {
                        if (!regionWide)
                        {
                            pos = ssp.AbsolutePosition;
                            land = World.LandChannel.GetLandObject(pos.X, pos.Y);
                            if (land != null)
                            {
                                if (parcelOwned && land.LandData.OwnerID == id ||
                                    parcel && land.LandData.GlobalID == id)
                                {
                                    result.Add(ssp.UUID.ToString());
                                }
                            }
                        }
                        else
                        {
                            result.Add(ssp.UUID.ToString());
                        }
                    }
                    // Maximum of 100 results
                    if (result.Length > 99)
                    {
                        return;
                    }
                }
            );
            return result;
        }

        public void llAdjustSoundVolume(double volume)
        {
            m_host.AddScriptLPS(1);
            m_host.AdjustSoundGain(volume);
            ScriptSleep(100);
        }

        public void llSetSoundRadius(double radius)
        {
            m_host.AddScriptLPS(1);
            m_host.SoundRadius = radius;
        }

        public LSL_String llKey2Name(string id)
        {
            m_host.AddScriptLPS(1);
            UUID key = new UUID();
            if (UUID.TryParse(id,out key))
            {
                ScenePresence presence = World.GetScenePresence(key);

                if (presence != null)
                {
                    return presence.ControllingClient.Name;
                    //return presence.Name;
                }

                if (World.GetSceneObjectPart(key) != null)
                {
                    return World.GetSceneObjectPart(key).Name;
                }
            }
            return String.Empty;
        }



        public void llSetTextureAnim(int mode, int face, int sizex, int sizey, double start, double length, double rate)
        {
            m_host.AddScriptLPS(1);

            SetTextureAnim(m_host, mode, face, sizex, sizey, start, length, rate);
        }

        public void llSetLinkTextureAnim(int linknumber, int mode, int face, int sizex, int sizey, double start, double length, double rate)
        {
            m_host.AddScriptLPS(1);

            List<SceneObjectPart> parts = GetLinkParts(linknumber);
            if (parts.Count > 0)
            {
                try
                {
                    parts[0].ParentGroup.areUpdatesSuspended = true;
                    foreach (var part in parts)
                    {
                        SetTextureAnim(part, mode, face, sizex, sizey, start, length, rate);
                    }
                }
                finally
                {
                    parts[0].ParentGroup.areUpdatesSuspended = false;
                }
            }
        }

        private void SetTextureAnim(SceneObjectPart part, int mode, int face, int sizex, int sizey, double start, double length, double rate)
        {

            Primitive.TextureAnimation pTexAnim = new Primitive.TextureAnimation();
            pTexAnim.Flags = (Primitive.TextureAnimMode)mode;

            //ALL_SIDES
            if (face == ScriptBaseClass.ALL_SIDES)
                face = 255;

            pTexAnim.Face = (uint)face;
            pTexAnim.Length = (float)length;
            pTexAnim.Rate = (float)rate;
            pTexAnim.SizeX = (uint)sizex;
            pTexAnim.SizeY = (uint)sizey;
            pTexAnim.Start = (float)start;

            part.AddTextureAnimation(pTexAnim);
            part.SendFullUpdateToAllClients();
            part.ParentGroup.HasGroupChanged = true;
        }

        public void llTriggerSoundLimited(string sound, double volume, LSL_Vector top_north_east,
                                          LSL_Vector bottom_south_west)
        {
            m_host.AddScriptLPS(1);
            float radius1 = (float)llVecDist(llGetPos(), top_north_east);
            float radius2 = (float)llVecDist(llGetPos(), bottom_south_west);
            float radius = Math.Abs(radius1 - radius2);
            m_host.SendSound(KeyOrName(sound).ToString(), volume, true, 0, radius, false, false);
        }

        public void llEjectFromLand(string pest)
        {
            m_host.AddScriptLPS(1);
            UUID agentID = new UUID();
            if (UUID.TryParse(pest, out agentID))
            {
                ScenePresence presence = World.GetScenePresence(agentID);
                if (presence != null)
                {
                    // agent must be over the owners land
                    ILandObject land = World.LandChannel.GetLandObject(presence.AbsolutePosition.X, presence.AbsolutePosition.Y);
                    if (land == null)
                        return;

                    if (m_host.OwnerID == land.LandData.OwnerID)
                    {
                        Vector3 pos = World.GetNearestAllowedPosition(presence, land);
                        presence.TeleportWithMomentum(pos, null);
                        presence.ControllingClient.SendAlertMessage("You have been ejected from this land");
                    }
                }
            }
            ScriptSleep(5000);
        }

        public LSL_List llParseString2List(string str, LSL_List separators, LSL_List in_spacers)
        {
            return ParseString2List(str, separators, in_spacers, false);
        }

        public LSL_Integer llOverMyLand(string id)
        {
            m_host.AddScriptLPS(1);
            UUID key = new UUID();
            if (UUID.TryParse(id, out key))
            {
                ScenePresence presence = World.GetScenePresence(key);
                if (presence != null) // object is an avatar
                {
                    if (m_host.OwnerID
                        == World.LandChannel.GetLandObject(
                            presence.AbsolutePosition.X, presence.AbsolutePosition.Y).LandData.OwnerID)
                        return 1;
                }
                else // object is not an avatar
                {
                    SceneObjectPart obj = World.GetSceneObjectPart(key);
                    if (obj != null)
                        if (m_host.OwnerID
                            == World.LandChannel.GetLandObject(
                                obj.AbsolutePosition.X, obj.AbsolutePosition.Y).LandData.OwnerID)
                            return 1;
                }
            }

            return 0;
        }

        public LSL_String llGetLandOwnerAt(LSL_Vector pos)
        {
            m_host.AddScriptLPS(1);
            ILandObject land = World.LandChannel.GetLandObject((float)pos.x, (float)pos.y);
            if (land == null)
                return UUID.Zero.ToString();
            return land.LandData.OwnerID.ToString();
        }

        /// <summary>
        /// According to http://lslwiki.net/lslwiki/wakka.php?wakka=llGetAgentSize
        /// only the height of avatars vary and that says:
        /// Width (x) and depth (y) are constant. (0.45m and 0.6m respectively).
        /// </summary>
        public LSL_Vector llGetAgentSize(string id)
        {
            m_host.AddScriptLPS(1);
            ScenePresence avatar = World.GetScenePresence((UUID)id);
            LSL_Vector agentSize;
            if (avatar == null || avatar.IsChildAgent) // Fail if not in the same region
            {
                agentSize = ScriptBaseClass.ZERO_VECTOR;
            }
            else
            {
                agentSize = new LSL_Vector(0.45, 0.6, avatar.Appearance.AvatarHeight);
            }
            return agentSize;
        }

        public LSL_Integer llSameGroup(string agent)
        {
            m_host.AddScriptLPS(1);
            UUID agentId = new UUID();
            if (!UUID.TryParse(agent, out agentId))
                return new LSL_Integer(0);
            if (agentId == m_host.GroupID)
                return new LSL_Integer(1);
            ScenePresence presence = World.GetScenePresence(agentId);
            if (presence == null || presence.IsChildAgent) // Return false for child agents
                return new LSL_Integer(0);
            IClientAPI client = presence.ControllingClient;
            if (m_host.GroupID == client.ActiveGroupId)
                return new LSL_Integer(1);
            else
                return new LSL_Integer(0);
        }

        public void llUnSit(string id)
        {
            m_host.AddScriptLPS(1);

            UUID key = new UUID();
            if (UUID.TryParse(id, out key))
            {
                ScenePresence av = World.GetScenePresence(key);

                if (av != null)
                {
                    if (llAvatarOnSitTarget() == id)
                    {
                        // if the avatar is sitting on this object, then
                        // we can unsit them.  We don't want random scripts unsitting random people
                        // Lets avoid the popcorn avatar scenario.
                        av.StandUp();
                    }
                    else
                    {
                        // If the object owner also owns the parcel
                        // or
                        // if the land is group owned and the object is group owned by the same group
                        // or
                        // if the object is owned by a person with estate access.

                        ILandObject parcel = World.LandChannel.GetLandObject(av.AbsolutePosition.X, av.AbsolutePosition.Y);
                        if (parcel != null)
                        {
                            if (m_host.OwnerID == parcel.LandData.OwnerID ||
                                (m_host.OwnerID == m_host.GroupID && m_host.GroupID == parcel.LandData.GroupID
                                && parcel.LandData.IsGroupOwned) || World.Permissions.IsGod(m_host.OwnerID))
                            {
                                av.StandUp();
                            }
                        }
                    }
                }

            }

        }

        public LSL_Vector llGroundSlope(LSL_Vector offset)
        {
            m_host.AddScriptLPS(1);
            //Get the slope normal.  This gives us the equation of the plane tangent to the slope.
            LSL_Vector vsn = llGroundNormal(offset);

            //Plug the x,y coordinates of the slope normal into the equation of the plane to get
            //the height of that point on the plane.  The resulting vector gives the slope.
            Vector3 vsl = new Vector3();
            vsl.X = (float)vsn.x;
            vsl.Y = (float)vsn.y;
            vsl.Z = (float)(((vsn.x * vsn.x) + (vsn.y * vsn.y)) / (-1 * vsn.z));
            vsl.Normalize();
            //Normalization might be overkill here

            return new LSL_Vector(vsl.X, vsl.Y, vsl.Z);
        }

        public LSL_Vector llGroundNormal(LSL_Vector offset)
        {
            m_host.AddScriptLPS(1);
            Vector3 pos = m_host.GetWorldPosition() + new Vector3((float)offset.x,
                                                                (float)offset.y,
                                                                (float)offset.z);
            // Clamp to valid position
            if (pos.X < 0)
                pos.X = 0;
            else if (pos.X >= World.Heightmap.Width)
                pos.X = World.Heightmap.Width - 1;
            if (pos.Y < 0)
                pos.Y = 0;
            else if (pos.Y >= World.Heightmap.Height)
                pos.Y = World.Heightmap.Height - 1;

            //Find two points in addition to the position to define a plane
            Vector3 p0 = new Vector3(pos.X, pos.Y,
                                     (float)World.Heightmap[(int)pos.X, (int)pos.Y]);
            Vector3 p1 = new Vector3();
            Vector3 p2 = new Vector3();
            if ((pos.X + 1.0f) >= World.Heightmap.Width)
                p1 = new Vector3(pos.X + 1.0f, pos.Y,
                            (float)World.Heightmap[(int)pos.X, (int)pos.Y]);
            else
                p1 = new Vector3(pos.X + 1.0f, pos.Y,
                            (float)World.Heightmap[(int)(pos.X + 1.0f), (int)pos.Y]);
            if ((pos.Y + 1.0f) >= World.Heightmap.Height)
                p2 = new Vector3(pos.X, pos.Y + 1.0f,
                            (float)World.Heightmap[(int)pos.X, (int)pos.Y]);
            else
                p2 = new Vector3(pos.X, pos.Y + 1.0f,
                            (float)World.Heightmap[(int)pos.X, (int)(pos.Y + 1.0f)]);

            //Find normalized vectors from p0 to p1 and p0 to p2
            Vector3 v0 = new Vector3(p1.X - p0.X, p1.Y - p0.Y, p1.Z - p0.Z);
            Vector3 v1 = new Vector3(p2.X - p0.X, p2.Y - p0.Y, p2.Z - p0.Z);
            v0.Normalize();
            v1.Normalize();

            //Find the cross product of the vectors (the slope normal).
            Vector3 vsn = new Vector3();
            vsn.X = (v0.Y * v1.Z) - (v0.Z * v1.Y);
            vsn.Y = (v0.Z * v1.X) - (v0.X * v1.Z);
            vsn.Z = (v0.X * v1.Y) - (v0.Y * v1.X);
            vsn.Normalize();
            //I believe the crossproduct of two normalized vectors is a normalized vector so
            //this normalization may be overkill

            return new LSL_Vector(vsn.X, vsn.Y, vsn.Z);
        }

        public LSL_Vector llGroundContour(LSL_Vector offset)
        {
            m_host.AddScriptLPS(1);
            LSL_Vector x = llGroundSlope(offset);
            return new LSL_Vector(-x.y, x.x, 0.0);
        }

        public LSL_Integer llGetAttached()
        {
            m_host.AddScriptLPS(1);
            return m_host.ParentGroup.AttachmentPoint;
        }

        public virtual LSL_Integer llGetFreeMemory()
        {
            m_host.AddScriptLPS(1);
            // Make scripts designed for LSO happy
            return 16384;
        }

        public LSL_Integer llGetFreeURLs()
        {
            m_host.AddScriptLPS(1);
            if (m_UrlModule != null)
                return new LSL_Integer(m_UrlModule.GetFreeUrls());
            return new LSL_Integer(0);
        }


        public LSL_String llGetRegionName()
        {
            m_host.AddScriptLPS(1);
            return World.RegionInfo.RegionName;
        }

        public LSL_Float llGetRegionTimeDilation()
        {
            m_host.AddScriptLPS(1);
            return (double)World.TimeDilation;
        }

        /// <summary>
        /// Returns the value reported in the client Statistics window
        /// </summary>
        public LSL_Float llGetRegionFPS()
        {
            m_host.AddScriptLPS(1);
            return World.StatsReporter.LastReportedSimFPS;
        }


        /* particle system rules should be coming into this routine as doubles, that is
        rule[0] should be an integer from this list and rule[1] should be the arg
        for the same integer. wiki.secondlife.com has most of this mapping, but some
        came from http://www.caligari-designs.com/p4u2

        We iterate through the list for 'Count' elements, incrementing by two for each
        iteration and set the members of Primitive.ParticleSystem, one at a time.
        */

        public enum PrimitiveRule : int
        {
            PSYS_PART_FLAGS = 0,
            PSYS_PART_START_COLOR = 1,
            PSYS_PART_START_ALPHA = 2,
            PSYS_PART_END_COLOR = 3,
            PSYS_PART_END_ALPHA = 4,
            PSYS_PART_START_SCALE = 5,
            PSYS_PART_END_SCALE = 6,
            PSYS_PART_MAX_AGE = 7,
            PSYS_SRC_ACCEL = 8,
            PSYS_SRC_PATTERN = 9,
            PSYS_SRC_INNERANGLE = 10,
            PSYS_SRC_OUTERANGLE = 11,
            PSYS_SRC_TEXTURE = 12,
            PSYS_SRC_BURST_RATE = 13,
            PSYS_SRC_BURST_PART_COUNT = 15,
            PSYS_SRC_BURST_RADIUS = 16,
            PSYS_SRC_BURST_SPEED_MIN = 17,
            PSYS_SRC_BURST_SPEED_MAX = 18,
            PSYS_SRC_MAX_AGE = 19,
            PSYS_SRC_TARGET_KEY = 20,
            PSYS_SRC_OMEGA = 21,
            PSYS_SRC_ANGLE_BEGIN = 22,
            PSYS_SRC_ANGLE_END = 23
        }

        internal Primitive.ParticleSystem.ParticleDataFlags ConvertUINTtoFlags(uint flags)
        {
            Primitive.ParticleSystem.ParticleDataFlags returnval = Primitive.ParticleSystem.ParticleDataFlags.None;

            return returnval;
        }

        protected Primitive.ParticleSystem getNewParticleSystemWithSLDefaultValues()
        {
            Primitive.ParticleSystem ps = new Primitive.ParticleSystem();

            // TODO find out about the other defaults and add them here
            ps.PartStartColor = new Color4(1.0f, 1.0f, 1.0f, 1.0f);
            ps.PartEndColor = new Color4(1.0f, 1.0f, 1.0f, 1.0f);
            ps.PartStartScaleX = 1.0f;
            ps.PartStartScaleY = 1.0f;
            ps.PartEndScaleX = 1.0f;
            ps.PartEndScaleY = 1.0f;
            ps.BurstSpeedMin = 1.0f;
            ps.BurstSpeedMax = 1.0f;
            ps.BurstRate = 0.1f;
            ps.PartMaxAge = 10.0f;
            return ps;
        }

        public void llLinkParticleSystem(int linknumber, LSL_List rules)
        {
            m_host.AddScriptLPS(1);

            List<SceneObjectPart> parts = GetLinkParts(linknumber);

            foreach (var part in parts)
            {
                SetParticleSystem(part, rules);
            }
        }

        public void llParticleSystem(LSL_List rules)
        {
            m_host.AddScriptLPS(1);
            SetParticleSystem(m_host, rules);
        }

        private void SetParticleSystem(SceneObjectPart part, LSL_List rules)
        {


            if (rules.Length == 0)
            {
                part.RemoveParticleSystem();
                part.ParentGroup.HasGroupChanged = true;
            }
            else
            {
                Primitive.ParticleSystem prules = getNewParticleSystemWithSLDefaultValues();
                LSL_Vector tempv = new LSL_Vector();

                float tempf = 0;

                for (int i = 0; i < rules.Length; i += 2)
                {
                    switch (rules.GetLSLIntegerItem(i))
                    {
                        case (int)ScriptBaseClass.PSYS_PART_FLAGS:
                            prules.PartDataFlags = (Primitive.ParticleSystem.ParticleDataFlags)(uint)rules.GetLSLIntegerItem(i + 1);
                            break;

                        case (int)ScriptBaseClass.PSYS_PART_START_COLOR:
                            tempv = rules.GetVector3Item(i + 1);
                            prules.PartStartColor.R = (float)tempv.x;
                            prules.PartStartColor.G = (float)tempv.y;
                            prules.PartStartColor.B = (float)tempv.z;
                            break;

                        case (int)ScriptBaseClass.PSYS_PART_START_ALPHA:
                            tempf = (float)rules.GetLSLFloatItem(i + 1);
                            prules.PartStartColor.A = tempf;
                            break;

                        case (int)ScriptBaseClass.PSYS_PART_END_COLOR:
                            tempv = rules.GetVector3Item(i + 1);
                            prules.PartEndColor.R = (float)tempv.x;
                            prules.PartEndColor.G = (float)tempv.y;
                            prules.PartEndColor.B = (float)tempv.z;
                            break;

                        case (int)ScriptBaseClass.PSYS_PART_END_ALPHA:
                            tempf = (float)rules.GetLSLFloatItem(i + 1);
                            prules.PartEndColor.A = tempf;
                            break;

                        case (int)ScriptBaseClass.PSYS_PART_START_SCALE:
                            tempv = rules.GetVector3Item(i + 1);
                            prules.PartStartScaleX = (float)tempv.x;
                            prules.PartStartScaleY = (float)tempv.y;
                            break;

                        case (int)ScriptBaseClass.PSYS_PART_END_SCALE:
                            tempv = rules.GetVector3Item(i + 1);
                            prules.PartEndScaleX = (float)tempv.x;
                            prules.PartEndScaleY = (float)tempv.y;
                            break;

                        case (int)ScriptBaseClass.PSYS_PART_MAX_AGE:
                            tempf = (float)rules.GetLSLFloatItem(i + 1);
                            prules.PartMaxAge = tempf;
                            break;

                        case (int)ScriptBaseClass.PSYS_SRC_ACCEL:
                            tempv = rules.GetVector3Item(i + 1);
                            prules.PartAcceleration.X = (float)tempv.x;
                            prules.PartAcceleration.Y = (float)tempv.y;
                            prules.PartAcceleration.Z = (float)tempv.z;
                            break;

                        case (int)ScriptBaseClass.PSYS_SRC_PATTERN:
                            int tmpi = (int)rules.GetLSLIntegerItem(i + 1);
                            prules.Pattern = (Primitive.ParticleSystem.SourcePattern)tmpi;
                            break;

                        // PSYS_SRC_INNERANGLE and PSYS_SRC_ANGLE_BEGIN use the same variables. The
                        // PSYS_SRC_OUTERANGLE and PSYS_SRC_ANGLE_END also use the same variable. The
                        // client tells the difference between the two by looking at the 0x02 bit in
                        // the PartFlags variable.
                        case (int)ScriptBaseClass.PSYS_SRC_INNERANGLE:
                            tempf = (float)rules.GetLSLFloatItem(i + 1);
                            prules.InnerAngle = (float)tempf;
                            prules.PartFlags &= 0xFFFFFFFD; // Make sure new angle format is off.
                            break;

                        case (int)ScriptBaseClass.PSYS_SRC_OUTERANGLE:
                            tempf = (float)rules.GetLSLFloatItem(i + 1);
                            prules.OuterAngle = (float)tempf;
                            prules.PartFlags &= 0xFFFFFFFD; // Make sure new angle format is off.
                            break;

                        case (int)ScriptBaseClass.PSYS_SRC_TEXTURE:
                            prules.Texture = KeyOrName(rules.GetLSLStringItem(i + 1));
                            break;

                        case (int)ScriptBaseClass.PSYS_SRC_BURST_RATE:
                            tempf = (float)rules.GetLSLFloatItem(i + 1);
                            prules.BurstRate = (float)tempf;
                            break;

                        case (int)ScriptBaseClass.PSYS_SRC_BURST_PART_COUNT:
                            prules.BurstPartCount = (byte)(int)rules.GetLSLIntegerItem(i + 1);
                            break;

                        case (int)ScriptBaseClass.PSYS_SRC_BURST_RADIUS:
                            tempf = (float)rules.GetLSLFloatItem(i + 1);
                            prules.BurstRadius = (float)tempf;
                            break;

                        case (int)ScriptBaseClass.PSYS_SRC_BURST_SPEED_MIN:
                            tempf = (float)rules.GetLSLFloatItem(i + 1);
                            prules.BurstSpeedMin = (float)tempf;
                            break;

                        case (int)ScriptBaseClass.PSYS_SRC_BURST_SPEED_MAX:
                            tempf = (float)rules.GetLSLFloatItem(i + 1);
                            prules.BurstSpeedMax = (float)tempf;
                            break;

                        case (int)ScriptBaseClass.PSYS_SRC_MAX_AGE:
                            tempf = (float)rules.GetLSLFloatItem(i + 1);
                            prules.MaxAge = (float)tempf;
                            break;

                        case (int)ScriptBaseClass.PSYS_SRC_TARGET_KEY:
                            UUID key = UUID.Zero;
                            if (UUID.TryParse(rules.Data[i + 1].ToString(), out key))
                            {
                                prules.Target = key;
                            }
                            else
                            {
                                prules.Target = part.UUID;
                            }
                            break;

                        case (int)ScriptBaseClass.PSYS_SRC_OMEGA:
                            // AL: This is an assumption, since it is the only thing that would match.
                            tempv = rules.GetVector3Item(i + 1);
                            prules.AngularVelocity.X = (float)tempv.x;
                            prules.AngularVelocity.Y = (float)tempv.y;
                            prules.AngularVelocity.Z = (float)tempv.z;
                            break;

                        case (int)ScriptBaseClass.PSYS_SRC_ANGLE_BEGIN:
                            tempf = (float)rules.GetLSLFloatItem(i + 1);
                            prules.InnerAngle = (float)tempf;
                            prules.PartFlags |= 0x02; // Set new angle format.
                            break;

                        case (int)ScriptBaseClass.PSYS_SRC_ANGLE_END:
                            tempf = (float)rules.GetLSLFloatItem(i + 1);
                            prules.OuterAngle = (float)tempf;
                            prules.PartFlags |= 0x02; // Set new angle format.
                            break;
                    }

                }
                prules.CRC = 1;

                part.AddNewParticleSystem(prules);
                part.ParentGroup.HasGroupChanged = true;
            }
            part.SendFullUpdateToAllClients();
        }

        public void llGroundRepel(double height, int water, double tau)
        {
            m_host.AddScriptLPS(1);
            if (m_host.PhysActor != null)
            {
                float ground = (float)llGround(new LSL_Types.Vector3(0, 0, 0));
                float waterLevel = (float)llWater(new LSL_Types.Vector3(0, 0, 0));
                PIDHoverType hoverType = PIDHoverType.Ground;
                if (water != 0)
                {
                    hoverType = PIDHoverType.GroundAndWater;
                    if (ground < waterLevel)
                        height += waterLevel;
                    else
                        height += ground;
                }
                else
                {
                    height += ground;
                }

                m_host.SetHoverHeight((float)height, hoverType, (float)tau);
            }
        }

        protected UUID GetTaskInventoryItem(string name)
        {
            m_host.TaskInventory.LockItemsForRead(true);
            foreach (KeyValuePair<UUID, TaskInventoryItem> inv in m_host.TaskInventory)
            {
                if (inv.Value.Name == name)
                {
                    m_host.TaskInventory.LockItemsForRead(false);
                    return inv.Key;
                }
            }
            m_host.TaskInventory.LockItemsForRead(false);

            return UUID.Zero;
        }

        public void llGiveInventoryList(string destination, string category, LSL_List inventory)
        {
            m_host.AddScriptLPS(1);

            UUID destID;
            if (!UUID.TryParse(destination, out destID))
                return;

            List<UUID> itemList = new List<UUID>();

            foreach (Object item in inventory.Data)
            {
                UUID itemID;
                if (UUID.TryParse(item.ToString(), out itemID))
                {
                    itemList.Add(itemID);
                }
                else
                {
                    itemID = GetTaskInventoryItem(item.ToString());
                    if (itemID != UUID.Zero)
                        itemList.Add(itemID);
                }
            }

            if (itemList.Count == 0)
                return;

            UUID folderID = m_ScriptEngine.World.MoveTaskInventoryItems(destID, category, m_host, itemList);

            if (folderID == UUID.Zero)
                return;

            byte[] bucket = new byte[1];
            bucket[0] = (byte)AssetType.Folder;
            //byte[] objBytes = folderID.GetBytes();
            //Array.Copy(objBytes, 0, bucket, 1, 16);

            GridInstantMessage msg = new GridInstantMessage(World,
                    m_host.OwnerID, m_host.Name, destID,
                    (byte)InstantMessageDialog.TaskInventoryOffered,
                    false, category+". "+m_host.Name+" is located at "+
                    World.RegionInfo.RegionName+" "+
                    m_host.AbsolutePosition.ToString(),
                    folderID, true, m_host.AbsolutePosition,
                    bucket);

            if (m_TransferModule != null)
                m_TransferModule.SendInstantMessage(msg, delegate(bool success) {});
        }

        public void llSetVehicleType(int type)
        {
            m_host.AddScriptLPS(1);

            if (!m_host.ParentGroup.IsDeleted)
            {
                m_host.ParentGroup.RootPart.SetVehicleType(type);
            }
        }

        //CFK 9/28: Most, but not all of the underlying plumbing between here and the physics modules is in
        //CFK 9/28: so these are not complete yet.
        public void llSetVehicleFloatParam(int param, LSL_Float value)
        {
            m_host.AddScriptLPS(1);

            if (!m_host.ParentGroup.IsDeleted)
            {
                m_host.ParentGroup.RootPart.SetVehicleFloatParam(param, (float)value);
            }
        }

        //CFK 9/28: Most, but not all of the underlying plumbing between here and the physics modules is in
        //CFK 9/28: so these are not complete yet.
        public void llSetVehicleVectorParam(int param, LSL_Vector vec)
        {
            m_host.AddScriptLPS(1);

            if (!m_host.ParentGroup.IsDeleted)
            {
                m_host.ParentGroup.RootPart.SetVehicleVectorParam(param,
                    new Vector3((float)vec.x, (float)vec.y, (float)vec.z));
            }
        }

        //CFK 9/28: Most, but not all of the underlying plumbing between here and the physics modules is in
        //CFK 9/28: so these are not complete yet.
        public void llSetVehicleRotationParam(int param, LSL_Rotation rot)
        {
            m_host.AddScriptLPS(1);

            if (!m_host.ParentGroup.IsDeleted)
            {
                m_host.ParentGroup.RootPart.SetVehicleRotationParam(param, Rot2Quaternion(rot));
            }
        }

        public void llSetVehicleFlags(int flags)
        {
            m_host.AddScriptLPS(1);

            if (!m_host.ParentGroup.IsDeleted)
            {
                m_host.ParentGroup.RootPart.SetVehicleFlags(flags, false);
            }
        }

        public void llRemoveVehicleFlags(int flags)
        {
            m_host.AddScriptLPS(1);

            if (!m_host.ParentGroup.IsDeleted)
            {
                m_host.ParentGroup.RootPart.SetVehicleFlags(flags, true);
            }
        }

        protected void SitTarget(SceneObjectPart part, LSL_Vector offset, LSL_Rotation rot)
        {
            // LSL quaternions can normalize to 0, normal Quaternions can't.
            if (rot.s == 0 && rot.x == 0 && rot.y == 0 && rot.z == 0)
                rot.z = 1; // ZERO_ROTATION = 0,0,0,1

            part.SitTargetPosition = new Vector3((float)offset.x, (float)offset.y, (float)offset.z);
            part.SitTargetOrientation = Rot2Quaternion(rot);
            part.ParentGroup.HasGroupChanged = true;
        }

        public void llSitTarget(LSL_Vector offset, LSL_Rotation rot)
        {
            m_host.AddScriptLPS(1);
            SitTarget(m_host, offset, rot);
        }

        public void llLinkSitTarget(LSL_Integer link, LSL_Vector offset, LSL_Rotation rot)
        {
            m_host.AddScriptLPS(1);
            if (link == ScriptBaseClass.LINK_ROOT)
                SitTarget(m_host.ParentGroup.RootPart, offset, rot);
            else if (link == ScriptBaseClass.LINK_THIS)
                SitTarget(m_host, offset, rot);
            else
            {
                SceneObjectPart part = m_host.ParentGroup.GetLinkNumPart(link);
                if (null != part)
                {
                    SitTarget(part, offset, rot);
                }
            }
        }

        public LSL_String llAvatarOnSitTarget()
        {
            m_host.AddScriptLPS(1);
            return m_host.SitTargetAvatar.ToString();
        }

        // http://wiki.secondlife.com/wiki/LlAvatarOnLinkSitTarget
        public LSL_String llAvatarOnLinkSitTarget(int linknum)
        {
            m_host.AddScriptLPS(1);
            if(linknum == ScriptBaseClass.LINK_SET || 
                linknum == ScriptBaseClass.LINK_ALL_CHILDREN ||
                linknum == ScriptBaseClass.LINK_ALL_OTHERS) return UUID.Zero.ToString();
           
            List<SceneObjectPart> parts = GetLinkParts(linknum);
            if (parts.Count == 0) return UUID.Zero.ToString(); 
            return parts[0].SitTargetAvatar.ToString();
        }


        public void llAddToLandPassList(string avatar, double hours)
        {
            m_host.AddScriptLPS(1);
            UUID key;
            ILandObject land = World.LandChannel.GetLandObject(m_host.AbsolutePosition.X, m_host.AbsolutePosition.Y);
            if (World.Permissions.CanEditParcelProperties(m_host.OwnerID, land, GroupPowers.LandManageBanned))
            {
                int expires = 0;
                if (hours != 0)
                    expires = Util.UnixTimeSinceEpoch() + (int)(3600.0 * hours);

                if (UUID.TryParse(avatar, out key))
                {
                    int idx = land.LandData.ParcelAccessList.FindIndex(
                            delegate(LandAccessEntry e)
                            {
                                if (e.AgentID == key && e.Flags == AccessList.Access)
                                    return true;
                                return false;
                            });

                    if (idx != -1 && (land.LandData.ParcelAccessList[idx].Expires == 0 || (expires != 0 && expires < land.LandData.ParcelAccessList[idx].Expires)))
                        return;

                    if (idx != -1)
                        land.LandData.ParcelAccessList.RemoveAt(idx);

                    LandAccessEntry entry = new LandAccessEntry();

                    entry.AgentID = key;
                    entry.Flags = AccessList.Access;
                    entry.Expires = expires;

                    land.LandData.ParcelAccessList.Add(entry);

                    World.EventManager.TriggerLandObjectUpdated((uint)land.LandData.LocalID, land);
                }
            }
            ScriptSleep(100);
        }

        public void llSetTouchText(string text)
        {
            m_host.AddScriptLPS(1);
            m_host.TouchName = text;
        }

        public void llSetSitText(string text)
        {
            m_host.AddScriptLPS(1);
            m_host.SitName = text;
        }

        public void llSetCameraEyeOffset(LSL_Vector offset)
        {
            m_host.AddScriptLPS(1);
            m_host.SetCameraEyeOffset(new Vector3((float)offset.x, (float)offset.y, (float)offset.z));
        }

        public void llSetCameraAtOffset(LSL_Vector offset)
        {
            m_host.AddScriptLPS(1);
            m_host.SetCameraAtOffset(new Vector3((float)offset.x, (float)offset.y, (float)offset.z));
        }

        public LSL_String llDumpList2String(LSL_List src, string seperator)
        {
            m_host.AddScriptLPS(1);
            if (src.Length == 0)
            {
                return String.Empty;
            }
            string ret = String.Empty;
            foreach (object o in src.Data)
            {
                ret = ret + o.ToString() + seperator;
            }
            ret = ret.Substring(0, ret.Length - seperator.Length);
            return ret;
        }

        public LSL_Integer llScriptDanger(LSL_Vector pos)
        {
            m_host.AddScriptLPS(1);
            bool result = World.ScriptDanger(m_host.LocalId, new Vector3((float)pos.x, (float)pos.y, (float)pos.z));
            if (result)
            {
                return 1;
            }
            else
            {
                return 0;
            }

        }

        public void llDialog(string avatar, string message, LSL_List buttons, int chat_channel)
        {
            IDialogModule dm = World.RequestModuleInterface<IDialogModule>();

            if (dm == null)
                return;

            m_host.AddScriptLPS(1);
            UUID av = new UUID();
            if (!UUID.TryParse(avatar,out av))
            {
                //LSLError("First parameter to llDialog needs to be a key");
                return;
            }
            if (buttons.Length < 1)
            {
                buttons.Add("OK");
            }
            if (buttons.Length > 12)
            {
                LSLError("No more than 12 buttons can be shown");
                return;
            }
            string[] buts = new string[buttons.Length];
            for (int i = 0; i < buttons.Length; i++)
            {
                if (buttons.Data[i].ToString() == String.Empty)
                {
                    LSLError("button label cannot be blank");
                    return;
                }
                if (buttons.Data[i].ToString().Length > 24)
                {
                    llWhisper(ScriptBaseClass.DEBUG_CHANNEL, "button label cannot be longer than 24 characters");
                    return;
                }
                buts[i] = buttons.Data[i].ToString();
            }

            dm.SendDialogToUser(
                av, m_host.Name, m_host.UUID, m_host.OwnerID,
                message, new UUID("00000000-0000-2222-3333-100000001000"), chat_channel, buts);

            ScriptSleep(1000);
        }

        public void llVolumeDetect(int detect)
        {
            m_host.AddScriptLPS(1);

            if (!m_host.ParentGroup.IsDeleted)
                m_host.ParentGroup.ScriptSetVolumeDetect(detect != 0);
        }

        /// <summary>
        /// This is a depecated function so this just replicates the result of
        /// invoking it in SL
        /// </summary>
        public void llRemoteLoadScript(string target, string name, int running, int start_param)
        {
            m_host.AddScriptLPS(1);
            // Report an error as it does in SL
            ShoutError("Deprecated. Please use llRemoteLoadScriptPin instead.");
            ScriptSleep(3000);
        }

        public void llSetRemoteScriptAccessPin(int pin)
        {
            m_host.AddScriptLPS(1);
            m_host.ScriptAccessPin = pin;
        }

        public void llRemoteLoadScriptPin(string target, string name, int pin, int running, int start_param)
        {
            m_host.AddScriptLPS(1);
            bool found = false;
            UUID destId = UUID.Zero;
            UUID srcId = UUID.Zero;

            if (!UUID.TryParse(target, out destId))
            {
                llSay(0, "Could not parse key " + target);
                return;
            }

            // target must be a different prim than the one containing the script
            if (m_host.UUID == destId)
            {
                return;
            }

            // copy the first script found with this inventory name
            TaskInventoryItem scriptItem = null;
            m_host.TaskInventory.LockItemsForRead(true);
            foreach (KeyValuePair<UUID, TaskInventoryItem> inv in m_host.TaskInventory)
            {
                if (inv.Value.Name == name)
                {
                    // make sure the object is a script
                    if (10 == inv.Value.Type)
                    {
                        found = true;
                        srcId = inv.Key;
                        scriptItem = inv.Value;
                        break;
                    }
                }
            }
            m_host.TaskInventory.LockItemsForRead(false);

            if (!found)
            {
                llSay(0, "Could not find script " + name);
                return;
            }

            SceneObjectPart dest = World.GetSceneObjectPart(destId);
            if (dest != null)
            {
                if ((scriptItem.BasePermissions & (uint)PermissionMask.Transfer) != 0 || dest.ParentGroup.RootPart.OwnerID == m_host.ParentGroup.RootPart.OwnerID)
                {
                    // the rest of the permission checks are done in RezScript, so check the pin there as well
                    World.RezScriptFromPrim(srcId, m_host, destId, pin, running, start_param);

                    if ((scriptItem.BasePermissions & (uint)PermissionMask.Copy) == 0)
                        m_host.Inventory.RemoveInventoryItem(srcId);
                }
            }
            // this will cause the delay even if the script pin or permissions were wrong - seems ok
            ScriptSleep(3000);
        }

        public void llOpenRemoteDataChannel()
        {
            m_host.AddScriptLPS(1);
            IXMLRPC xmlrpcMod = m_ScriptEngine.World.RequestModuleInterface<IXMLRPC>();
            if (xmlrpcMod.IsEnabled())
            {
                UUID channelID = xmlrpcMod.OpenXMLRPCChannel(m_host.LocalId, m_item.ItemID, UUID.Zero);
                IXmlRpcRouter xmlRpcRouter = m_ScriptEngine.World.RequestModuleInterface<IXmlRpcRouter>();
                if (xmlRpcRouter != null)
                {
                    string ExternalHostName = m_ScriptEngine.World.RegionInfo.ExternalHostName;

                    xmlRpcRouter.RegisterNewReceiver(m_ScriptEngine.ScriptModule, channelID, m_host.UUID,
                                                     m_item.ItemID, String.Format("http://{0}:{1}/", ExternalHostName,
                                                                             xmlrpcMod.Port.ToString()));
                }
                object[] resobj = new object[]
                    {
                        new LSL_Integer(1),
                        new LSL_String(channelID.ToString()),
                        new LSL_String(UUID.Zero.ToString()),
                        new LSL_String(String.Empty),
                        new LSL_Integer(0),
                        new LSL_String(String.Empty)
                    };
                m_ScriptEngine.PostScriptEvent(m_item.ItemID, new EventParams("remote_data", resobj,
                                                                         new DetectParams[0]));
            }
            ScriptSleep(1000);
        }

        public LSL_String llSendRemoteData(string channel, string dest, int idata, string sdata)
        {
            m_host.AddScriptLPS(1);
            IXMLRPC xmlrpcMod = m_ScriptEngine.World.RequestModuleInterface<IXMLRPC>();
            ScriptSleep(3000);
            return (xmlrpcMod.SendRemoteData(m_host.LocalId, m_item.ItemID, channel, dest, idata, sdata)).ToString();
        }

        public void llRemoteDataReply(string channel, string message_id, string sdata, int idata)
        {
            m_host.AddScriptLPS(1);
            IXMLRPC xmlrpcMod = m_ScriptEngine.World.RequestModuleInterface<IXMLRPC>();
            xmlrpcMod.RemoteDataReply(channel, message_id, sdata, idata);
            ScriptSleep(3000);
        }

        public void llCloseRemoteDataChannel(string channel)
        {
            m_host.AddScriptLPS(1);
            IXMLRPC xmlrpcMod = m_ScriptEngine.World.RequestModuleInterface<IXMLRPC>();
            xmlrpcMod.CloseXMLRPCChannel((UUID)channel);
            ScriptSleep(1000);
        }

        public LSL_String llMD5String(string src, int nonce)
        {
            m_host.AddScriptLPS(1);
            return Util.Md5Hash(String.Format("{0}:{1}", src, nonce.ToString()), Encoding.UTF8);
        }

        public LSL_String llSHA1String(string src)
        {
            m_host.AddScriptLPS(1);
            return Util.SHA1Hash(src, Encoding.UTF8).ToLower();
        }

        protected ObjectShapePacket.ObjectDataBlock SetPrimitiveBlockShapeParams(SceneObjectPart part, int holeshape, LSL_Vector cut, float hollow, LSL_Vector twist, byte profileshape, byte pathcurve)
        {
            float tempFloat;                                    // Use in float expressions below to avoid byte cast precision issues.
            ObjectShapePacket.ObjectDataBlock shapeBlock = new ObjectShapePacket.ObjectDataBlock();
            if (part == null || part.ParentGroup == null || part.ParentGroup.IsDeleted)
                return shapeBlock;

            if (holeshape != (int)ScriptBaseClass.PRIM_HOLE_DEFAULT &&
                holeshape != (int)ScriptBaseClass.PRIM_HOLE_CIRCLE &&
                holeshape != (int)ScriptBaseClass.PRIM_HOLE_SQUARE &&
                holeshape != (int)ScriptBaseClass.PRIM_HOLE_TRIANGLE)
            {
                holeshape = (int)ScriptBaseClass.PRIM_HOLE_DEFAULT;
            }
            shapeBlock.PathCurve = pathcurve;
            shapeBlock.ProfileCurve = (byte)holeshape;          // Set the hole shape.
            shapeBlock.ProfileCurve += profileshape;            // Add in the profile shape.
            if (cut.x < 0f)
            {
                cut.x = 0f;
            }
            if (cut.x > 1f)
            {
                cut.x = 1f;
            }
            if (cut.y < 0f)
            {
                cut.y = 0f;
            }
            if (cut.y > 1f)
            {
                cut.y = 1f;
            }
            if (cut.y - cut.x < 0.05f)
            {
                cut.x = cut.y - 0.05f;
                if (cut.x < 0.0f)
                {
                    cut.x = 0.0f;
                    cut.y = 0.05f;
                }
            }
            shapeBlock.ProfileBegin = (ushort)(50000 * cut.x);
            shapeBlock.ProfileEnd = (ushort)(50000 * (1 - cut.y));
            if (hollow < 0f)
            {
                hollow = 0f;
            }
            // If the prim is a Cylinder, Prism, Sphere, Torus or Ring (or not a
            // Box or Tube) and the hole shape is a square, hollow is limited to
            // a max of 70%. The viewer performs its own check on this value but
            // we need to do it here also so llGetPrimitiveParams can have access
            // to the correct value.
            if (profileshape != (byte)ProfileCurve.Square &&
                holeshape == (int)ScriptBaseClass.PRIM_HOLE_SQUARE)
            {
                if (hollow > 0.70f)
                {
                    hollow = 0.70f;
                }
            }
            // Otherwise, hollow is limited to 95%. 
            else
            {
                if (hollow > 0.95f)
                {
                    hollow = 0.95f;
                }
            }
            shapeBlock.ProfileHollow = (ushort)(50000 * hollow);
            if (twist.x < -1.0f)
            {
                twist.x = -1.0f;
            }
            if (twist.x > 1.0f)
            {
                twist.x = 1.0f;
            }
            if (twist.y < -1.0f)
            {
                twist.y = -1.0f;
            }
            if (twist.y > 1.0f)
            {
                twist.y = 1.0f;
            }
            // A fairly large precision error occurs for some calculations,
            // if a float or double is directly cast to a byte or sbyte
            // variable, in both .Net and Mono. In .Net, coding
            // "(sbyte)(float)(some expression)" corrects the precision
            // errors. But this does not work for Mono. This longer coding
            // form of creating a tempoary float variable from the
            // expression first, then casting that variable to a byte or
            // sbyte, works for both .Net and Mono. These types of
            // assignments occur in SetPrimtiveBlockShapeParams and
            // SetPrimitiveShapeParams in support of llSetPrimitiveParams.
            tempFloat = (float)(100.0d * twist.x);
            shapeBlock.PathTwistBegin = (sbyte)tempFloat;
            tempFloat = (float)(100.0d * twist.y);
            shapeBlock.PathTwist = (sbyte)tempFloat;

            shapeBlock.ObjectLocalID = part.LocalId;

            part.Shape.SculptEntry = false;
            return shapeBlock;
        }

        // Prim type box, cylinder and prism.
        protected void SetPrimitiveShapeParams(SceneObjectPart part, int holeshape, LSL_Vector cut, float hollow, LSL_Vector twist, LSL_Vector taper_b, LSL_Vector topshear, byte profileshape, byte pathcurve)
        {
            if (part == null || part.ParentGroup == null || part.ParentGroup.IsDeleted)
                return;

            float tempFloat;                                    // Use in float expressions below to avoid byte cast precision issues.
            ObjectShapePacket.ObjectDataBlock shapeBlock;

            shapeBlock = SetPrimitiveBlockShapeParams(part, holeshape, cut, hollow, twist, profileshape, pathcurve);

            if (taper_b.x < 0f)
            {
                taper_b.x = 0f;
            }
            if (taper_b.x > 2f)
            {
                taper_b.x = 2f;
            }
            if (taper_b.y < 0f)
            {
                taper_b.y = 0f;
            }
            if (taper_b.y > 2f)
            {
                taper_b.y = 2f;
            }
            tempFloat = (float)(100.0d * (2.0d - taper_b.x));
            shapeBlock.PathScaleX = (byte)tempFloat;
            tempFloat = (float)(100.0d * (2.0d - taper_b.y));
            shapeBlock.PathScaleY = (byte)tempFloat;
            if (topshear.x < -0.5f)
            {
                topshear.x = -0.5f;
            }
            if (topshear.x > 0.5f)
            {
                topshear.x = 0.5f;
            }
            if (topshear.y < -0.5f)
            {
                topshear.y = -0.5f;
            }
            if (topshear.y > 0.5f)
            {
                topshear.y = 0.5f;
            }
            tempFloat = (float)(100.0d * topshear.x);
            shapeBlock.PathShearX = (byte)tempFloat;
            tempFloat = (float)(100.0d * topshear.y);
            shapeBlock.PathShearY = (byte)tempFloat;

            part.Shape.SculptEntry = false;
            part.UpdateShape(shapeBlock);
        }

        // Prim type sphere.
        protected void SetPrimitiveShapeParams(SceneObjectPart part, int holeshape, LSL_Vector cut, float hollow, LSL_Vector twist, LSL_Vector dimple, byte profileshape, byte pathcurve)
        {
            if (part == null || part.ParentGroup == null || part.ParentGroup.IsDeleted)
                return;

            ObjectShapePacket.ObjectDataBlock shapeBlock;

            shapeBlock = SetPrimitiveBlockShapeParams(part, holeshape, cut, hollow, twist, profileshape, pathcurve);

            // profile/path swapped for a sphere
            shapeBlock.PathBegin = shapeBlock.ProfileBegin;
            shapeBlock.PathEnd = shapeBlock.ProfileEnd;

            shapeBlock.PathScaleX = 100;
            shapeBlock.PathScaleY = 100;

            if (dimple.x < 0f)
            {
                dimple.x = 0f;
            }
            if (dimple.x > 1f)
            {
                dimple.x = 1f;
            }
            if (dimple.y < 0f)
            {
                dimple.y = 0f;
            }
            if (dimple.y > 1f)
            {
                dimple.y = 1f;
            }
            if (dimple.y - cut.x < 0.05f)
            {
                dimple.x = cut.y - 0.05f;
            }
            shapeBlock.ProfileBegin = (ushort)(50000 * dimple.x);
            shapeBlock.ProfileEnd   = (ushort)(50000 * (1 - dimple.y));

            part.Shape.SculptEntry = false;
            part.UpdateShape(shapeBlock);
        }

        // Prim type torus, tube and ring.
        protected void SetPrimitiveShapeParams(SceneObjectPart part, int holeshape, LSL_Vector cut, float hollow, LSL_Vector twist, LSL_Vector holesize, LSL_Vector topshear, LSL_Vector profilecut, LSL_Vector taper_a, float revolutions, float radiusoffset, float skew, byte profileshape, byte pathcurve)
        {
            if (part == null || part.ParentGroup == null || part.ParentGroup.IsDeleted)
                return;

            float tempFloat;                                    // Use in float expressions below to avoid byte cast precision issues.
            ObjectShapePacket.ObjectDataBlock shapeBlock;

            shapeBlock = SetPrimitiveBlockShapeParams(part, holeshape, cut, hollow, twist, profileshape, pathcurve);

            // profile/path swapped for a torrus, tube, ring
            shapeBlock.PathBegin = shapeBlock.ProfileBegin;
            shapeBlock.PathEnd = shapeBlock.ProfileEnd;

            if (holesize.x < 0.05f)
            {
                holesize.x = 0.05f;
            }
            if (holesize.x > 1f)
            {
                holesize.x = 1f;
            }
            if (holesize.y < 0.05f)
            {
                holesize.y = 0.05f;
            }
            if (holesize.y > 0.5f)
            {
                holesize.y = 0.5f;
            }
            tempFloat = (float)(100.0d * (2.0d - holesize.x));
            shapeBlock.PathScaleX = (byte)tempFloat;
            tempFloat = (float)(100.0d * (2.0d - holesize.y));
            shapeBlock.PathScaleY = (byte)tempFloat;
            if (topshear.x < -0.5f)
            {
                topshear.x = -0.5f;
            }
            if (topshear.x > 0.5f)
            {
                topshear.x = 0.5f;
            }
            if (topshear.y < -0.5f)
            {
                topshear.y = -0.5f;
            }
            if (topshear.y > 0.5f)
            {
                topshear.y = 0.5f;
            }
            tempFloat = (float)(100.0d * topshear.x);
            shapeBlock.PathShearX = (byte)tempFloat;
            tempFloat = (float)(100.0d * topshear.y);
            shapeBlock.PathShearY = (byte)tempFloat;
            if (profilecut.x < 0f)
            {
                profilecut.x = 0f;
            }
            if (profilecut.x > 1f)
            {
                profilecut.x = 1f;
            }
            if (profilecut.y < 0f)
            {
                profilecut.y = 0f;
            }
            if (profilecut.y > 1f)
            {
                profilecut.y = 1f;
            }
            if (profilecut.y - profilecut.x < 0.05f)
            {
                profilecut.x = profilecut.y - 0.05f;
                if (profilecut.x < 0.0f)
                {
                    profilecut.x = 0.0f;
                    profilecut.y = 0.05f;
                }
            }
            shapeBlock.ProfileBegin = (ushort)(50000 * profilecut.x);
            shapeBlock.ProfileEnd = (ushort)(50000 * (1 - profilecut.y));
            if (taper_a.x < -1f)
            {
                taper_a.x = -1f;
            }
            if (taper_a.x > 1f)
            {
                taper_a.x = 1f;
            }
            if (taper_a.y < -1f)
            {
                taper_a.y = -1f;
            }
            if (taper_a.y > 1f)
            {
                taper_a.y = 1f;
            }
            tempFloat = (float)(100.0d * taper_a.x);
            shapeBlock.PathTaperX = (sbyte)tempFloat;
            tempFloat = (float)(100.0d * taper_a.y);
            shapeBlock.PathTaperY = (sbyte)tempFloat;
            if (revolutions < 1f)
            {
                revolutions = 1f;
            }
            if (revolutions > 4f)
            {
                revolutions = 4f;
            }
            tempFloat = 66.66667f * (revolutions - 1.0f);
            shapeBlock.PathRevolutions = (byte)tempFloat;
            // limits on radiusoffset depend on revolutions and hole size (how?) seems like the maximum range is 0 to 1
            if (radiusoffset < 0f)
            {
                radiusoffset = 0f;
            }
            if (radiusoffset > 1f)
            {
                radiusoffset = 1f;
            }
            tempFloat = 100.0f * radiusoffset;
            shapeBlock.PathRadiusOffset = (sbyte)tempFloat;
            if (skew < -0.95f)
            {
                skew = -0.95f;
            }
            if (skew > 0.95f)
            {
                skew = 0.95f;
            }
            tempFloat = 100.0f * skew;
            shapeBlock.PathSkew = (sbyte)tempFloat;

            part.Shape.SculptEntry = false;
            part.UpdateShape(shapeBlock);
        }

        // Prim type sculpt.
        protected void SetPrimitiveShapeParams(SceneObjectPart part, string map, int type, byte pathcurve)
        {
            if (part == null || part.ParentGroup == null || part.ParentGroup.IsDeleted)
                return;

            ObjectShapePacket.ObjectDataBlock shapeBlock = new ObjectShapePacket.ObjectDataBlock();
            UUID sculptId;

            if (!UUID.TryParse(map, out sculptId))
            {
                sculptId = InventoryKey(map, (int)AssetType.Texture);
            }

            if (sculptId == UUID.Zero)
                return;

            shapeBlock.PathCurve = pathcurve;
            shapeBlock.ObjectLocalID = part.LocalId;
            shapeBlock.PathScaleX = 100;
            shapeBlock.PathScaleY = 150;

            int flag = type & (ScriptBaseClass.PRIM_SCULPT_FLAG_INVERT | ScriptBaseClass.PRIM_SCULPT_FLAG_MIRROR);

            if (type != (ScriptBaseClass.PRIM_SCULPT_TYPE_CYLINDER | flag) &&
                type != (ScriptBaseClass.PRIM_SCULPT_TYPE_PLANE | flag) &&
                type != (ScriptBaseClass.PRIM_SCULPT_TYPE_SPHERE | flag) &&
                type != (ScriptBaseClass.PRIM_SCULPT_TYPE_TORUS | flag))
            {
                // default
                type = type | (int)ScriptBaseClass.PRIM_SCULPT_TYPE_SPHERE;
            }

            part.Shape.SetSculptProperties((byte)type, sculptId);
            part.Shape.SculptEntry = true;
            part.UpdateShape(shapeBlock);
        }

        public void llSetPrimitiveParams(LSL_List rules)
        {
            m_host.AddScriptLPS(1);
            SetPrimParams(m_host, rules);

            ScriptSleep(200);
        }

        public void llSetLinkPrimitiveParamsFast(int linknumber, LSL_List rules)
        {
            m_host.AddScriptLPS(1);

            setLinkPrimParams(linknumber, rules);
        }

        private void setLinkPrimParams(int linknumber, LSL_List rules)
        {
            List<SceneObjectPart> parts = GetLinkParts(linknumber);
            List<ScenePresence> avatars = GetLinkAvatars(linknumber);
            if (parts.Count>0)
            {
                try
                {
                    parts[0].ParentGroup.areUpdatesSuspended = true;
                    foreach (SceneObjectPart part in parts)
                        SetPrimParams(part, rules);
                }
                finally
                {
                    parts[0].ParentGroup.areUpdatesSuspended = false;
                }
            }
            if (avatars.Count > 0)
            {
                foreach (ScenePresence avatar in avatars)
                    SetPrimParams(avatar, rules);
            }
        }

        private void SetPhysicsMaterial(SceneObjectPart part, int material_bits,
                float material_density, float material_friction,
                float material_restitution, float material_gravity_modifier)
        {
            ExtraPhysicsData physdata = new ExtraPhysicsData();
            physdata.PhysShapeType = (PhysShapeType)part.PhysicsShapeType;
            physdata.Density = part.Density;
            physdata.Friction = part.Friction;
            physdata.Bounce = part.Bounciness;
            physdata.GravitationModifier = part.GravityModifier;

            if ((material_bits & (int)ScriptBaseClass.DENSITY) != 0)
                physdata.Density = material_density;
            if ((material_bits & (int)ScriptBaseClass.FRICTION) != 0)
                physdata.Friction = material_friction;
            if ((material_bits & (int)ScriptBaseClass.RESTITUTION) != 0)
                physdata.Bounce = material_restitution;
            if ((material_bits & (int)ScriptBaseClass.GRAVITY_MULTIPLIER) != 0)
                physdata.GravitationModifier = material_gravity_modifier;

            part.UpdateExtraPhysics(physdata);
        }

        public void llSetPhysicsMaterial(int material_bits,
                float material_gravity_modifier, float material_restitution,
                float material_friction, float material_density)
        {
            SetPhysicsMaterial(m_host, material_bits, material_density, material_friction, material_restitution, material_gravity_modifier);
        }

        public void llSetLinkPrimitiveParams(int linknumber, LSL_List rules)
        {
            llSetLinkPrimitiveParamsFast(linknumber, rules);
            ScriptSleep(200);
        }

        protected void SetPrimParams(ScenePresence av, LSL_List rules)
        {
            //This is a special version of SetPrimParams to deal with avatars which are sat on the linkset.
            //We only support PRIM_POSITION and PRIM_ROTATION

            int idx = 0;

            while (idx < rules.Length)
            {
                int code = rules.GetLSLIntegerItem(idx++);

                int remain = rules.Length - idx;

                switch (code)
                {
                    case (int)ScriptBaseClass.PRIM_POSITION:
                        {
                            if (remain < 1)
                                return;
                            LSL_Vector v;
                            v = rules.GetVector3Item(idx++);

                            SceneObjectPart part = World.GetSceneObjectPart(av.ParentID);
                            if (part == null)
                                break;

                            LSL_Rotation localRot = ScriptBaseClass.ZERO_ROTATION;
                            LSL_Vector localPos = ScriptBaseClass.ZERO_VECTOR;
                            if (llGetLinkNumber() > 1)
                            {
                                localRot = llGetLocalRot();
                                localPos = llGetLocalPos();
                            }

                            v -= localPos;
                            v /= localRot;

                            LSL_Vector sitOffset = (llRot2Up(new LSL_Rotation(av.Rotation.X, av.Rotation.Y, av.Rotation.Z, av.Rotation.W)) * av.Appearance.AvatarHeight * 0.02638f);
                            
                            v = v + 2 * sitOffset;

                            av.OffsetPosition = new Vector3((float)v.x, (float)v.y, (float)v.z);
                            av.SendAvatarDataToAllAgents();

                        }
                        break;

                    case (int)ScriptBaseClass.PRIM_ROTATION:
                        {
                            if (remain < 1)
                                return;

                            LSL_Rotation localRot = ScriptBaseClass.ZERO_ROTATION;
                            LSL_Vector localPos = ScriptBaseClass.ZERO_VECTOR;
                            if (llGetLinkNumber() > 1)
                            {
                                localRot = llGetLocalRot();
                                localPos = llGetLocalPos();
                            }

                            LSL_Rotation r;
                            r = rules.GetQuaternionItem(idx++);
                            r = r * llGetRootRotation() / localRot;
                            av.Rotation = new Quaternion((float)r.x, (float)r.y, (float)r.z, (float)r.s);
                            av.SendAvatarDataToAllAgents();
                        }
                        break;
                }
            }
        }

        protected void SetPrimParams(SceneObjectPart part, LSL_List rules)
        {
            if (part == null || part.ParentGroup == null || part.ParentGroup.IsDeleted)
                return;

            int idx = 0;

            bool positionChanged = false;
            LSL_Vector currentPosition = GetPartLocalPos(part);

            try
            {
                while (idx < rules.Length)
                {
                    int code = rules.GetLSLIntegerItem(idx++);

                    int remain = rules.Length - idx;

                    int face;
                    LSL_Vector v;

                    switch (code)
                    {
                        case (int)ScriptBaseClass.PRIM_POSITION:
                        case (int)ScriptBaseClass.PRIM_POS_LOCAL:
                            if (remain < 1)
                                return;

                            v=rules.GetVector3Item(idx++);
                            positionChanged = true;
                            currentPosition = GetSetPosTarget(part, v, currentPosition);

                            break;
                        case (int)ScriptBaseClass.PRIM_SIZE:
                            if (remain < 1)
                                return;

                            v=rules.GetVector3Item(idx++);
                            SetScale(part, v);

                            break;
                        case (int)ScriptBaseClass.PRIM_ROTATION:
                            if (remain < 1)
                                return;

                            LSL_Rotation q = rules.GetQuaternionItem(idx++);
                            // try to let this work as in SL...
                            if (part.ParentID == 0)
                            {
                                // special case: If we are root, rotate complete SOG to new rotation
                                SetRot(part, Rot2Quaternion(q));
                            }
                            else
                            {
                                // we are a child. The rotation values will be set to the one of root modified by rot, as in SL. Don't ask.
                                SceneObjectPart rootPart = part.ParentGroup.RootPart;
                                SetRot(part, rootPart.RotationOffset * Rot2Quaternion(q));
                            }

                            break;

                        case (int)ScriptBaseClass.PRIM_TYPE:
                            if (remain < 3)
                                return;

                            code = (int)rules.GetLSLIntegerItem(idx++);

                            remain = rules.Length - idx;
                            float hollow;
                            LSL_Vector twist;
                            LSL_Vector taper_b;
                            LSL_Vector topshear;
                            float revolutions;
                            float radiusoffset;
                            float skew;
                            LSL_Vector holesize;
                            LSL_Vector profilecut;

                            switch (code)
                            {
                                case (int)ScriptBaseClass.PRIM_TYPE_BOX:
                                    if (remain < 6)
                                        return;

                                    face = (int)rules.GetLSLIntegerItem(idx++);
                                    v = rules.GetVector3Item(idx++); // cut
                                    hollow = (float)rules.GetLSLFloatItem(idx++);
                                    twist = rules.GetVector3Item(idx++);
                                    taper_b = rules.GetVector3Item(idx++);
                                    topshear = rules.GetVector3Item(idx++);

                                    SetPrimitiveShapeParams(part, face, v, hollow, twist, taper_b, topshear,
                                        (byte)ProfileShape.Square, (byte)Extrusion.Straight);
                                    break;

                                case (int)ScriptBaseClass.PRIM_TYPE_CYLINDER:
                                    if (remain < 6)
                                        return;

                                    face = (int)rules.GetLSLIntegerItem(idx++); // holeshape
                                    v = rules.GetVector3Item(idx++); // cut
                                    hollow = (float)rules.GetLSLFloatItem(idx++);
                                    twist = rules.GetVector3Item(idx++);
                                    taper_b = rules.GetVector3Item(idx++);
                                    topshear = rules.GetVector3Item(idx++);
                                    SetPrimitiveShapeParams(part, face, v, hollow, twist, taper_b, topshear,
                                        (byte)ProfileShape.Circle, (byte)Extrusion.Straight);
                                    break;

                                case (int)ScriptBaseClass.PRIM_TYPE_PRISM:
                                    if (remain < 6)
                                        return;

                                    face = (int)rules.GetLSLIntegerItem(idx++); // holeshape
                                    v = rules.GetVector3Item(idx++); //cut
                                    hollow = (float)rules.GetLSLFloatItem(idx++);
                                    twist = rules.GetVector3Item(idx++);
                                    taper_b = rules.GetVector3Item(idx++);
                                    topshear = rules.GetVector3Item(idx++);
                                    SetPrimitiveShapeParams(part, face, v, hollow, twist, taper_b, topshear,
                                        (byte)ProfileShape.EquilateralTriangle, (byte)Extrusion.Straight);
                                    break;

                                case (int)ScriptBaseClass.PRIM_TYPE_SPHERE:
                                    if (remain < 5)
                                        return;

                                    face = (int)rules.GetLSLIntegerItem(idx++); // holeshape
                                    v = rules.GetVector3Item(idx++); // cut
                                    hollow = (float)rules.GetLSLFloatItem(idx++);
                                    twist = rules.GetVector3Item(idx++);
                                    taper_b = rules.GetVector3Item(idx++); // dimple
                                    SetPrimitiveShapeParams(part, face, v, hollow, twist, taper_b,
                                        (byte)ProfileShape.HalfCircle, (byte)Extrusion.Curve1);
                                    break;

                                case (int)ScriptBaseClass.PRIM_TYPE_TORUS:
                                    if (remain < 11)
                                        return;

                                    face = (int)rules.GetLSLIntegerItem(idx++); // holeshape
                                    v = rules.GetVector3Item(idx++); //cut
                                    hollow = (float)rules.GetLSLFloatItem(idx++);
                                    twist = rules.GetVector3Item(idx++);
                                    holesize = rules.GetVector3Item(idx++);
                                    topshear = rules.GetVector3Item(idx++);
                                    profilecut = rules.GetVector3Item(idx++);
                                    taper_b = rules.GetVector3Item(idx++); // taper_a
                                    revolutions = (float)rules.GetLSLFloatItem(idx++);
                                    radiusoffset = (float)rules.GetLSLFloatItem(idx++);
                                    skew = (float)rules.GetLSLFloatItem(idx++);
                                    SetPrimitiveShapeParams(part, face, v, hollow, twist, holesize, topshear, profilecut, taper_b,
                                        revolutions, radiusoffset, skew, (byte)ProfileShape.Circle, (byte)Extrusion.Curve1);
                                    break;

                                case (int)ScriptBaseClass.PRIM_TYPE_TUBE:
                                    if (remain < 11)
                                        return;

                                    face = (int)rules.GetLSLIntegerItem(idx++); // holeshape
                                    v = rules.GetVector3Item(idx++); //cut
                                    hollow = (float)rules.GetLSLFloatItem(idx++);
                                    twist = rules.GetVector3Item(idx++);
                                    holesize = rules.GetVector3Item(idx++);
                                    topshear = rules.GetVector3Item(idx++);
                                    profilecut = rules.GetVector3Item(idx++);
                                    taper_b = rules.GetVector3Item(idx++); // taper_a
                                    revolutions = (float)rules.GetLSLFloatItem(idx++);
                                    radiusoffset = (float)rules.GetLSLFloatItem(idx++);
                                    skew = (float)rules.GetLSLFloatItem(idx++);
                                    SetPrimitiveShapeParams(part, face, v, hollow, twist, holesize, topshear, profilecut, taper_b,
                                        revolutions, radiusoffset, skew, (byte)ProfileShape.Square, (byte)Extrusion.Curve1);
                                    break;

                                case (int)ScriptBaseClass.PRIM_TYPE_RING:
                                    if (remain < 11)
                                        return;

                                    face = (int)rules.GetLSLIntegerItem(idx++); // holeshape
                                    v = rules.GetVector3Item(idx++); //cut
                                    hollow = (float)rules.GetLSLFloatItem(idx++);
                                    twist = rules.GetVector3Item(idx++);
                                    holesize = rules.GetVector3Item(idx++);
                                    topshear = rules.GetVector3Item(idx++);
                                    profilecut = rules.GetVector3Item(idx++);
                                    taper_b = rules.GetVector3Item(idx++); // taper_a
                                    revolutions = (float)rules.GetLSLFloatItem(idx++);
                                    radiusoffset = (float)rules.GetLSLFloatItem(idx++);
                                    skew = (float)rules.GetLSLFloatItem(idx++);
                                    SetPrimitiveShapeParams(part, face, v, hollow, twist, holesize, topshear, profilecut, taper_b,
                                        revolutions, radiusoffset, skew, (byte)ProfileShape.EquilateralTriangle, (byte)Extrusion.Curve1);
                                    break;

                                case (int)ScriptBaseClass.PRIM_TYPE_SCULPT:
                                    if (remain < 2)
                                        return;

                                    string map = rules.Data[idx++].ToString();
                                    face = (int)rules.GetLSLIntegerItem(idx++); // type
                                    SetPrimitiveShapeParams(part, map, face, (byte)Extrusion.Curve1);
                                    break;
                            }

                            break;

                        case (int)ScriptBaseClass.PRIM_TEXTURE:
                            if (remain < 5)
                                return;

                            face=(int)rules.GetLSLIntegerItem(idx++);
                            string tex=rules.Data[idx++].ToString();
                            LSL_Vector repeats=rules.GetVector3Item(idx++);
                            LSL_Vector offsets=rules.GetVector3Item(idx++);
                            double rotation=(double)rules.GetLSLFloatItem(idx++);

                            SetTexture(part, tex, face);
                            ScaleTexture(part, repeats.x, repeats.y, face);
                            OffsetTexture(part, offsets.x, offsets.y, face);
                            RotateTexture(part, rotation, face);

                            break;

                        case (int)ScriptBaseClass.PRIM_COLOR:
                            if (remain < 3)
                                return;

                            face=(int)rules.GetLSLIntegerItem(idx++);
                            LSL_Vector color=rules.GetVector3Item(idx++);
                            double alpha=(double)rules.GetLSLFloatItem(idx++);

                            part.SetFaceColor(new Vector3((float)color.x, (float)color.y, (float)color.z), face);
                            SetAlpha(part, alpha, face);

                            break;

                        case (int)ScriptBaseClass.PRIM_FLEXIBLE:
                            if (remain < 7)
                                return;

                            bool flexi = rules.GetLSLIntegerItem(idx++);
                            int softness = rules.GetLSLIntegerItem(idx++);
                            float gravity = (float)rules.GetLSLFloatItem(idx++);
                            float friction = (float)rules.GetLSLFloatItem(idx++);
                            float wind = (float)rules.GetLSLFloatItem(idx++);
                            float tension = (float)rules.GetLSLFloatItem(idx++);
                            LSL_Vector force = rules.GetVector3Item(idx++);

                            SetFlexi(part, flexi, softness, gravity, friction, wind, tension, force);

                            break;

                        case (int)ScriptBaseClass.PRIM_POINT_LIGHT:
                            if (remain < 5)
                                return;
                            bool light = rules.GetLSLIntegerItem(idx++);
                            LSL_Vector lightcolor = rules.GetVector3Item(idx++);
                            float intensity = (float)rules.GetLSLFloatItem(idx++);
                            float radius = (float)rules.GetLSLFloatItem(idx++);
                            float falloff = (float)rules.GetLSLFloatItem(idx++);

                            SetPointLight(part, light, lightcolor, intensity, radius, falloff);

                            break;

                        case (int)ScriptBaseClass.PRIM_GLOW:
                            if (remain < 2)
                                return;
                            face = rules.GetLSLIntegerItem(idx++);
                            float glow = (float)rules.GetLSLFloatItem(idx++);

                            SetGlow(part, face, glow);

                            break;

                        case (int)ScriptBaseClass.PRIM_BUMP_SHINY:
                            if (remain < 3)
                                return;
                            face = (int)rules.GetLSLIntegerItem(idx++);
                            int shiny = (int)rules.GetLSLIntegerItem(idx++);
                            Bumpiness bump = (Bumpiness)(int)rules.GetLSLIntegerItem(idx++);

                            SetShiny(part, face, shiny, bump);

                            break;

                         case (int)ScriptBaseClass.PRIM_FULLBRIGHT:
                             if (remain < 2)
                                 return;
                             face = rules.GetLSLIntegerItem(idx++);
                             bool st = rules.GetLSLIntegerItem(idx++);
                             SetFullBright(part, face , st);
                             break;

                         case (int)ScriptBaseClass.PRIM_MATERIAL:
                             if (remain < 1)
                                 return;
                             int mat = rules.GetLSLIntegerItem(idx++);
                             if (mat < 0 || mat > 7)
                                 return;

                             part.Material = Convert.ToByte(mat);
                             break;

                         case (int)ScriptBaseClass.PRIM_PHANTOM:
                             if (remain < 1)
                                 return;

                             string ph = rules.Data[idx++].ToString();
                             m_host.ParentGroup.ScriptSetPhantomStatus(ph.Equals("1"));

                             break;

                         case (int)ScriptBaseClass.PRIM_PHYSICS:
                            if (remain < 1)
                                 return;
                             string phy = rules.Data[idx++].ToString();
                             bool physics;

                             if (phy.Equals("1"))
                                 physics = true;
                             else
                                 physics = false;

                             part.ScriptSetPhysicsStatus(physics);
                             break;

                        case (int)ScriptBaseClass.PRIM_PHYSICS_SHAPE_TYPE:
                            if (remain < 1)
                                return;

                            int shape_type = rules.GetLSLIntegerItem(idx++);

                            ExtraPhysicsData physdata = new ExtraPhysicsData();
                            physdata.Density = part.Density;
                            physdata.Bounce = part.Bounciness;
                            physdata.GravitationModifier = part.GravityModifier;
                            physdata.PhysShapeType = (PhysShapeType)shape_type;

                            part.UpdateExtraPhysics(physdata);

                            break;

                        case (int)ScriptBaseClass.PRIM_PHYSICS_MATERIAL:
                            if (remain < 5)
                                return;

                            int material_bits = rules.GetLSLIntegerItem(idx++);
                            float material_density = (float)rules.GetLSLFloatItem(idx++);
                            float material_friction = (float)rules.GetLSLFloatItem(idx++);
                            float material_restitution = (float)rules.GetLSLFloatItem(idx++);
                            float material_gravity_modifier = (float)rules.GetLSLFloatItem(idx++);

                            SetPhysicsMaterial(part, material_bits, material_density, material_friction, material_restitution, material_gravity_modifier);

                            break;

                        case (int)ScriptBaseClass.PRIM_TEMP_ON_REZ:
                            if (remain < 1)
                                return;
                            string temp = rules.Data[idx++].ToString();

                            m_host.ParentGroup.ScriptSetTemporaryStatus(temp.Equals("1"));

                            break;

                        case (int)ScriptBaseClass.PRIM_TEXGEN:
                            if (remain < 2)
                                return;
                                //face,type
                            face = rules.GetLSLIntegerItem(idx++);
                            int style = rules.GetLSLIntegerItem(idx++);
                            SetTexGen(part, face, style);
                            break;
                        case (int)ScriptBaseClass.PRIM_TEXT:
                            if (remain < 3)
                                return;
                            string primText = rules.GetLSLStringItem(idx++);
                            LSL_Vector primTextColor = rules.GetVector3Item(idx++);
                            LSL_Float primTextAlpha = rules.GetLSLFloatItem(idx++);
                            Vector3 av3 = new Vector3(Util.Clip((float)primTextColor.x, 0.0f, 1.0f),
                                          Util.Clip((float)primTextColor.y, 0.0f, 1.0f),
                                          Util.Clip((float)primTextColor.z, 0.0f, 1.0f));
                            part.SetText(primText, av3, Util.Clip((float)primTextAlpha, 0.0f, 1.0f));

                            break;
                        case (int)ScriptBaseClass.PRIM_NAME:
                            if (remain < 1)
                                return;
                            string primName = rules.GetLSLStringItem(idx++);
                            part.Name = primName;
                            break;
                        case (int)ScriptBaseClass.PRIM_DESC:
                            if (remain < 1)
                                return;
                            string primDesc = rules.GetLSLStringItem(idx++);
                            part.Description = primDesc;
                            break;
                        case (int)ScriptBaseClass.PRIM_ROT_LOCAL:
                            if (remain < 1)
                                return;
                            LSL_Rotation lr = rules.GetQuaternionItem(idx++);
                            SetRot(part, Rot2Quaternion(lr));
                            break;
                        case (int)ScriptBaseClass.PRIM_OMEGA:
                            if (remain < 3)
                                return;
                            LSL_Vector axis = rules.GetVector3Item(idx++);
                            LSL_Float spinrate = rules.GetLSLFloatItem(idx++);
                            LSL_Float gain = rules.GetLSLFloatItem(idx++);
                            TargetOmega(part, axis, (double)spinrate, (double)gain);
                            break;
                        case (int)ScriptBaseClass.PRIM_LINK_TARGET:
                            if (remain < 3) // setting to 3 on the basis that parsing any usage of PRIM_LINK_TARGET that has nothing following it is pointless.
                                return;
                            LSL_Integer new_linknumber = rules.GetLSLIntegerItem(idx++);
                            LSL_List new_rules = rules.GetSublist(idx, -1);
                            setLinkPrimParams((int)new_linknumber, new_rules);

                            return;
                    }
                }
            }
            finally
            {
                if (positionChanged)
                {
                    if (part.ParentGroup.RootPart == part)
                    {
                        SceneObjectGroup parent = part.ParentGroup;
                        Util.FireAndForget(delegate(object x) {
                            parent.UpdateGroupPosition(new Vector3((float)currentPosition.x, (float)currentPosition.y, (float)currentPosition.z));
                        });
                    }
                    else
                    {
                        part.OffsetPosition = new Vector3((float)currentPosition.x, (float)currentPosition.y, (float)currentPosition.z);
                        SceneObjectGroup parent = part.ParentGroup;
                        parent.HasGroupChanged = true;
                        parent.ScheduleGroupForTerseUpdate();
                    }
                }
            }

            if (positionChanged)
            {
                if (part.ParentGroup.RootPart == part)
                {
                    SceneObjectGroup parent = part.ParentGroup;
                    Util.FireAndForget(delegate(object x) {
                        parent.UpdateGroupPosition(new Vector3((float)currentPosition.x, (float)currentPosition.y, (float)currentPosition.z));
                    });
                }
                else
                {
                    part.OffsetPosition = new Vector3((float)currentPosition.x, (float)currentPosition.y, (float)currentPosition.z);
                    SceneObjectGroup parent = part.ParentGroup;
                    parent.HasGroupChanged = true;
                    parent.ScheduleGroupForTerseUpdate();
                }    
            }
        }

        public LSL_String llStringToBase64(string str)
        {
            m_host.AddScriptLPS(1);
            try
            {
                byte[] encData_byte = new byte[str.Length];
                encData_byte = Util.UTF8.GetBytes(str);
                string encodedData = Convert.ToBase64String(encData_byte);
                return encodedData;
            }
            catch (Exception e)
            {
                throw new Exception("Error in base64Encode" + e.Message);
            }
        }

        public LSL_String llBase64ToString(string str)
        {
            m_host.AddScriptLPS(1);
            try
            {
                return Util.Base64ToString(str);
            }
            catch (Exception e)
            {
                throw new Exception("Error in base64Decode" + e.Message);
            }
        }

        public LSL_String llXorBase64Strings(string str1, string str2)
        {
            m_host.AddScriptLPS(1);
            Deprecated("llXorBase64Strings");
            ScriptSleep(300);
            return String.Empty;
        }

        public void llRemoteDataSetRegion()
        {
            m_host.AddScriptLPS(1);
            Deprecated("llRemoteDataSetRegion");
        }

        public LSL_Float llLog10(double val)
        {
            m_host.AddScriptLPS(1);
            return (double)Math.Log10(val);
        }

        public LSL_Float llLog(double val)
        {
            m_host.AddScriptLPS(1);
            return (double)Math.Log(val);
        }

        public LSL_List llGetAnimationList(string id)
        {
            m_host.AddScriptLPS(1);

            LSL_List l = new LSL_List();
            ScenePresence av = World.GetScenePresence((UUID)id);
            if (av == null || av.IsChildAgent) // only if in the region
                return l;
            UUID[] anims;
            anims = av.Animator.GetAnimationArray();
            foreach (UUID foo in anims)
                l.Add(new LSL_Key(foo.ToString()));
            return l;
        }

        public void llSetParcelMusicURL(string url)
        {
            m_host.AddScriptLPS(1);

            ILandObject land = World.LandChannel.GetLandObject(m_host.AbsolutePosition.X, m_host.AbsolutePosition.Y);

            if (land.LandData.OwnerID != m_host.OwnerID)
                return;

            land.SetMusicUrl(url);

            ScriptSleep(2000);
        }

        public LSL_String llGetParcelMusicURL()
        {
            m_host.AddScriptLPS(1);

            ILandObject land = World.LandChannel.GetLandObject(m_host.AbsolutePosition.X, m_host.AbsolutePosition.Y);

            if (land.LandData.OwnerID != m_host.OwnerID)
                return String.Empty;

            return land.GetMusicUrl();
        }

        public LSL_Vector llGetRootPosition()
        {
            m_host.AddScriptLPS(1);
            return new LSL_Vector(m_host.ParentGroup.AbsolutePosition.X, m_host.ParentGroup.AbsolutePosition.Y,
                                  m_host.ParentGroup.AbsolutePosition.Z);
        }

        /// <summary>
        /// http://lslwiki.net/lslwiki/wakka.php?wakka=llGetRot
        /// http://lslwiki.net/lslwiki/wakka.php?wakka=ChildRotation
        /// Also tested in sl in regards to the behaviour in attachments/mouselook
        /// In the root prim:-
        ///     Returns the object rotation if not attached
        ///     Returns the avatars rotation if attached
        ///     Returns the camera rotation if attached and the avatar is in mouselook
        /// </summary>
        public LSL_Rotation llGetRootRotation()
        {
            m_host.AddScriptLPS(1);
            Quaternion q;
            if (m_host.ParentGroup.AttachmentPoint != 0)
            {
                ScenePresence avatar = World.GetScenePresence(m_host.ParentGroup.AttachedAvatar);
                if (avatar != null)
                    if ((avatar.AgentControlFlags & (uint)AgentManager.ControlFlags.AGENT_CONTROL_MOUSELOOK) != 0)
                        q = avatar.CameraRotation; // Mouselook
                    else
                        q = avatar.Rotation; // Currently infrequently updated so may be inaccurate
                else
                    q = m_host.ParentGroup.GroupRotation; // Likely never get here but just in case
            }
            else
                q = m_host.ParentGroup.GroupRotation; // just the group rotation
            return new LSL_Rotation(q.X, q.Y, q.Z, q.W);
        }

        public LSL_String llGetObjectDesc()
        {
            return m_host.Description!=null?m_host.Description:String.Empty;
        }

        public void llSetObjectDesc(string desc)
        {
            m_host.AddScriptLPS(1);
            m_host.Description = desc!=null?desc:String.Empty;
        }

        public LSL_String llGetCreator()
        {
            m_host.AddScriptLPS(1);
            return m_host.CreatorID.ToString();
        }

        public LSL_String llGetTimestamp()
        {
            m_host.AddScriptLPS(1);
            return DateTime.Now.ToUniversalTime().ToString("yyyy-MM-ddTHH:mm:ss.fffffffZ");
        }

        public LSL_Integer llGetNumberOfPrims()
        {
            m_host.AddScriptLPS(1);
            int avatarCount = m_host.ParentGroup.GetLinkedAvatars().Count;
            
            return m_host.ParentGroup.PrimCount + avatarCount;
        }

        /// <summary>
        /// A partial implementation.
        /// http://lslwiki.net/lslwiki/wakka.php?wakka=llGetBoundingBox
        /// So far only valid for standing/flying/ground sitting avatars and single prim objects.
        /// If the object has multiple prims and/or a sitting avatar then the bounding
        /// box is for the root prim only.
        /// </summary>
        public LSL_List llGetBoundingBox(string obj)
        {
            m_host.AddScriptLPS(1);
            UUID objID = UUID.Zero;
            LSL_List result = new LSL_List();

            // If the ID is not valid, return null result
            if (!UUID.TryParse(obj, out objID))
            {
                result.Add(new LSL_Vector());
                result.Add(new LSL_Vector());
                return result;
            }

            // Check if this is an attached prim. If so, replace
            // the UUID with the avatar UUID and report it's bounding box
            SceneObjectPart part = World.GetSceneObjectPart(objID);
            if (part != null && part.ParentGroup.IsAttachment)
                objID = part.ParentGroup.AttachedAvatar;

            // Find out if this is an avatar ID. If so, return it's box
            ScenePresence presence = World.GetScenePresence(objID);
            if (presence != null)
            {
                // As per LSL Wiki, there is no difference between sitting
                // and standing avatar since server 1.36
                LSL_Vector lower;
                LSL_Vector upper;
                if (presence.Animator.Animations.DefaultAnimation.AnimID 
                    == DefaultAvatarAnimations.AnimsUUID["SIT_GROUND_CONSTRAINED"])
                {
                    // This is for ground sitting avatars
                    float height = presence.Appearance.AvatarHeight / 2.66666667f;
                    lower = new LSL_Vector(-0.3375f, -0.45f, height * -1.0f);
                    upper = new LSL_Vector(0.3375f, 0.45f, 0.0f);
                }
                else
                {
                    // This is for standing/flying avatars
                    float height = presence.Appearance.AvatarHeight / 2.0f;
                    lower = new LSL_Vector(-0.225f, -0.3f, height * -1.0f);
                    upper = new LSL_Vector(0.225f, 0.3f, height + 0.05f);
                }

                // Adjust to the documented error offsets (see LSL Wiki)
                lower += new LSL_Vector(0.05f, 0.05f, 0.05f);
                upper -= new LSL_Vector(0.05f, 0.05f, 0.05f);

                if (lower.x > upper.x)
                    lower.x = upper.x;
                if (lower.y > upper.y)
                    lower.y = upper.y;
                if (lower.z > upper.z)
                    lower.z = upper.z;

                result.Add(lower);
                result.Add(upper);
                return result;
            }

            part = World.GetSceneObjectPart(objID);
            // Currently only works for single prims without a sitting avatar
            if (part != null)
            {
                float minX;
                float maxX;
                float minY;
                float maxY;
                float minZ;
                float maxZ;

                // This BBox is in sim coordinates, with the offset being
                // a contained point.
                Vector3[] offsets = Scene.GetCombinedBoundingBox(new List<SceneObjectGroup> { part.ParentGroup },
                        out minX, out maxX, out minY, out maxY, out minZ, out maxZ);

                minX -= offsets[0].X;
                maxX -= offsets[0].X;
                minY -= offsets[0].Y;
                maxY -= offsets[0].Y;
                minZ -= offsets[0].Z;
                maxZ -= offsets[0].Z;

                LSL_Vector lower;
                LSL_Vector upper;

                // Adjust to the documented error offsets (see LSL Wiki)
                lower = new LSL_Vector(minX + 0.05f, minY + 0.05f, minZ + 0.05f);
                upper = new LSL_Vector(maxX - 0.05f, maxY - 0.05f, maxZ - 0.05f);

                if (lower.x > upper.x)
                    lower.x = upper.x;
                if (lower.y > upper.y)
                    lower.y = upper.y;
                if (lower.z > upper.z)
                    lower.z = upper.z;

                result.Add(lower);
                result.Add(upper);
                return result;
            }

            // Not found so return empty values
            result.Add(new LSL_Vector());
            result.Add(new LSL_Vector());
            return result;
        }

        public LSL_Vector llGetGeometricCenter()
        {
            Vector3 tmp = m_host.GetGeometricCenter();
            return new LSL_Vector(tmp.X, tmp.Y, tmp.Z);
        }

        public LSL_List llGetPrimitiveParams(LSL_List rules)
        {
            m_host.AddScriptLPS(1);
            return GetLinkPrimitiveParams(m_host, rules);
        }

        public LSL_List llGetLinkPrimitiveParams(int linknumber, LSL_List rules)
        {
            m_host.AddScriptLPS(1);

            List<SceneObjectPart> parts = GetLinkParts(linknumber);

            LSL_List res = new LSL_List();

            foreach (var part in parts)
            {
                LSL_List partRes = GetLinkPrimitiveParams(part, rules);
                res += partRes;
            }

            return res;
        }

        public LSL_List GetLinkPrimitiveParams(SceneObjectPart part, LSL_List rules)
        {
            LSL_List res = new LSL_List();
            int idx=0;
            while (idx < rules.Length)
            {
                int code=(int)rules.GetLSLIntegerItem(idx++);
                int remain=rules.Length-idx;

                switch (code)
                {
                    case (int)ScriptBaseClass.PRIM_MATERIAL:
                        res.Add(new LSL_Integer(part.Material));
                        break;

                    case (int)ScriptBaseClass.PRIM_PHYSICS:
                        if ((part.GetEffectiveObjectFlags() & (uint)PrimFlags.Physics) != 0)
                            res.Add(new LSL_Integer(1));
                        else
                            res.Add(new LSL_Integer(0));
                        break;

                    case (int)ScriptBaseClass.PRIM_TEMP_ON_REZ:
                        if ((part.GetEffectiveObjectFlags() & (uint)PrimFlags.TemporaryOnRez) != 0)
                            res.Add(new LSL_Integer(1));
                        else
                            res.Add(new LSL_Integer(0));
                        break;

                    case (int)ScriptBaseClass.PRIM_PHANTOM:
                        if ((part.GetEffectiveObjectFlags() & (uint)PrimFlags.Phantom) != 0)
                            res.Add(new LSL_Integer(1));
                        else
                            res.Add(new LSL_Integer(0));
                        break;

                    case (int)ScriptBaseClass.PRIM_POSITION:
                        LSL_Vector v = new LSL_Vector(part.AbsolutePosition.X,
                                                      part.AbsolutePosition.Y,
                                                      part.AbsolutePosition.Z);
                        res.Add(v);
                        break;

                    case (int)ScriptBaseClass.PRIM_SIZE:
                        res.Add(new LSL_Vector(part.Scale.X,
                                                      part.Scale.Y,
                                                      part.Scale.Z));
                        break;

                    case (int)ScriptBaseClass.PRIM_ROTATION:
                        res.Add(GetPartRot(part));
                        break;

                    case (int)ScriptBaseClass.PRIM_TYPE:
                        // implementing box
                        PrimitiveBaseShape Shape = part.Shape;
                        int primType = (int)part.GetPrimType();
                        res.Add(new LSL_Integer(primType));
                        double topshearx = (double)(sbyte)Shape.PathShearX / 100.0; // Fix negative values for PathShearX
                        double topsheary = (double)(sbyte)Shape.PathShearY / 100.0; // and PathShearY.
                        switch (primType)
                        {
                            case ScriptBaseClass.PRIM_TYPE_BOX:
                            case ScriptBaseClass.PRIM_TYPE_CYLINDER:
                            case ScriptBaseClass.PRIM_TYPE_PRISM:
                                res.Add(new LSL_Integer(Shape.ProfileCurve) & 0xf0);    // Isolate hole shape nibble.
                                res.Add(new LSL_Vector(Shape.ProfileBegin / 50000.0, 1 - Shape.ProfileEnd / 50000.0, 0));
                                res.Add(new LSL_Float(Shape.ProfileHollow / 50000.0));
                                res.Add(new LSL_Vector(Shape.PathTwistBegin / 100.0, Shape.PathTwist / 100.0, 0));
                                res.Add(new LSL_Vector(1 - (Shape.PathScaleX / 100.0 - 1), 1 - (Shape.PathScaleY / 100.0 - 1), 0));
                                res.Add(new LSL_Vector(topshearx, topsheary, 0));
                                break;

                            case ScriptBaseClass.PRIM_TYPE_SPHERE:
                                res.Add(new LSL_Integer(Shape.ProfileCurve) & 0xf0);    // Isolate hole shape nibble.
                                res.Add(new LSL_Vector(Shape.PathBegin / 50000.0, 1 - Shape.PathEnd / 50000.0, 0));
                                res.Add(new LSL_Float(Shape.ProfileHollow / 50000.0));
                                res.Add(new LSL_Vector(Shape.PathTwistBegin / 100.0, Shape.PathTwist / 100.0, 0));
                                res.Add(new LSL_Vector(Shape.ProfileBegin / 50000.0, 1 - Shape.ProfileEnd / 50000.0, 0));
                                break;

                            case ScriptBaseClass.PRIM_TYPE_SCULPT:
                                res.Add(Shape.SculptTexture.ToString());
                                res.Add(new LSL_Integer(Shape.SculptType));
                                break;

                            case ScriptBaseClass.PRIM_TYPE_RING:
                            case ScriptBaseClass.PRIM_TYPE_TUBE:
                            case ScriptBaseClass.PRIM_TYPE_TORUS:
                                // holeshape
                                res.Add(new LSL_Integer(Shape.ProfileCurve) & 0xf0);    // Isolate hole shape nibble.

                                // cut
                                res.Add(new LSL_Vector(Shape.PathBegin / 50000.0, 1 - Shape.PathEnd / 50000.0, 0));

                                // hollow
                                res.Add(new LSL_Float(Shape.ProfileHollow / 50000.0));

                                // twist
                                res.Add(new LSL_Vector(Shape.PathTwistBegin / 100.0, Shape.PathTwist / 100.0, 0));

                                // vector holesize
                                res.Add(new LSL_Vector(1 - (Shape.PathScaleX / 100.0 - 1), 1 - (Shape.PathScaleY / 100.0 - 1), 0));

                                // vector topshear
                                res.Add(new LSL_Vector(topshearx, topsheary, 0));

                                // vector profilecut
                                res.Add(new LSL_Vector(Shape.ProfileBegin / 50000.0, 1 - Shape.ProfileEnd / 50000.0, 0));

                                // vector tapera
                                res.Add(new LSL_Vector(Shape.PathTaperX / 100.0, Shape.PathTaperY / 100.0, 0));

                                // float revolutions
                                res.Add(new LSL_Float(Math.Round(Shape.PathRevolutions * 0.015d, 2, MidpointRounding.AwayFromZero)) + 1.0d); 
                                // Slightly inaccurate, because an unsigned byte is being used to represent
                                // the entire range of floating-point values from 1.0 through 4.0 (which is how 
                                // SL does it).
                                //
                                // Using these formulas to store and retrieve PathRevolutions, it is not 
                                // possible to use all values between 1.00 and 4.00. For instance, you can't 
                                // represent 1.10. You can represent 1.09 and 1.11, but not 1.10. So, if you
                                // use llSetPrimitiveParams to set revolutions to 1.10 and then retreive them
                                // with llGetPrimitiveParams, you'll retrieve 1.09. You can also see a similar 
                                // behavior in the viewer as you cannot set 1.10. The viewer jumps to 1.11.
                                // In SL, llSetPrimitveParams and llGetPrimitiveParams can set and get a value
                                // such as 1.10. So, SL must store and retreive the actual user input rather
                                // than only storing the encoded value.

                                // float radiusoffset
                                res.Add(new LSL_Float(Shape.PathRadiusOffset / 100.0));

                                // float skew
                                res.Add(new LSL_Float(Shape.PathSkew / 100.0));
                                break;
                        }
                        break;

                    case (int)ScriptBaseClass.PRIM_TEXTURE:
                        if (remain < 1)
                            return res;

                        int face = (int)rules.GetLSLIntegerItem(idx++);
                        Primitive.TextureEntry tex = part.Shape.Textures;
                        if (face == ScriptBaseClass.ALL_SIDES)
                        {
                            for (face = 0 ; face < GetNumberOfSides(part); face++)
                            {
                                Primitive.TextureEntryFace texface = tex.GetFace((uint)face);

                                res.Add(new LSL_String(texface.TextureID.ToString()));
                                res.Add(new LSL_Vector(texface.RepeatU,
                                                       texface.RepeatV,
                                                       0));
                                res.Add(new LSL_Vector(texface.OffsetU,
                                                       texface.OffsetV,
                                                       0));
                                res.Add(new LSL_Float(texface.Rotation));
                            }
                        }
                        else
                        {
                            if (face >= 0 && face < GetNumberOfSides(part))
                            {
                                Primitive.TextureEntryFace texface = tex.GetFace((uint)face);

                                res.Add(new LSL_String(texface.TextureID.ToString()));
                                res.Add(new LSL_Vector(texface.RepeatU,
                                                       texface.RepeatV,
                                                       0));
                                res.Add(new LSL_Vector(texface.OffsetU,
                                                       texface.OffsetV,
                                                       0));
                                res.Add(new LSL_Float(texface.Rotation));
                            }
                        }
                        break;

                    case (int)ScriptBaseClass.PRIM_COLOR:
                        if (remain < 1)
                            return res;

                        face=(int)rules.GetLSLIntegerItem(idx++);

                        tex = part.Shape.Textures;
                        Color4 texcolor;
                        if (face == ScriptBaseClass.ALL_SIDES)
                        {
                            for (face = 0 ; face < GetNumberOfSides(part); face++)
                            {
                                texcolor = tex.GetFace((uint)face).RGBA;
                                res.Add(new LSL_Vector(texcolor.R,
                                                       texcolor.G,
                                                       texcolor.B));
                                res.Add(new LSL_Float(texcolor.A));
                            }
                        }
                        else
                        {
                            texcolor = tex.GetFace((uint)face).RGBA;
                            res.Add(new LSL_Vector(texcolor.R,
                                                   texcolor.G,
                                                   texcolor.B));
                            res.Add(new LSL_Float(texcolor.A));
                        }
                        break;

                    case (int)ScriptBaseClass.PRIM_BUMP_SHINY:
                        if (remain < 1)
                            return res;
                        face = (int)rules.GetLSLIntegerItem(idx++);

                        tex = part.Shape.Textures;
                        int shiny;
                        if (face == ScriptBaseClass.ALL_SIDES)
                        {
                            for (face = 0; face < GetNumberOfSides(part); face++)
                            {
                                Shininess shinyness = tex.GetFace((uint)face).Shiny;
                                if (shinyness == Shininess.High)
                                {
                                    shiny = ScriptBaseClass.PRIM_SHINY_HIGH;
                                }
                                else if (shinyness == Shininess.Medium)
                                {
                                    shiny = ScriptBaseClass.PRIM_SHINY_MEDIUM;
                                }
                                else if (shinyness == Shininess.Low)
                                {
                                    shiny = ScriptBaseClass.PRIM_SHINY_LOW;
                                }
                                else
                                {
                                    shiny = ScriptBaseClass.PRIM_SHINY_NONE;
                                }
                                res.Add(new LSL_Integer(shiny));
                                res.Add(new LSL_Integer((int)tex.GetFace((uint)face).Bump));
                            }
                        }
                        else
                        {
                            Shininess shinyness = tex.GetFace((uint)face).Shiny;
                            if (shinyness == Shininess.High)
                            {
                                shiny = ScriptBaseClass.PRIM_SHINY_HIGH; 
                            }
                            else if (shinyness == Shininess.Medium)
                            {
                                shiny = ScriptBaseClass.PRIM_SHINY_MEDIUM;
                            }
                            else if (shinyness == Shininess.Low)
                            {
                                shiny = ScriptBaseClass.PRIM_SHINY_LOW;
                            }
                            else
                            {
                                shiny = ScriptBaseClass.PRIM_SHINY_NONE;
                            }
                            res.Add(new LSL_Integer(shiny));
                            res.Add(new LSL_Integer((int)tex.GetFace((uint)face).Bump));
                        }
                        break;

                    case (int)ScriptBaseClass.PRIM_FULLBRIGHT:
                        if (remain < 1)
                            return res;
                        face = (int)rules.GetLSLIntegerItem(idx++);

                        tex = part.Shape.Textures;
                        int fullbright;
                        if (face == ScriptBaseClass.ALL_SIDES)
                        {
                            for (face = 0; face < GetNumberOfSides(part); face++)
                            {
                                if (tex.GetFace((uint)face).Fullbright == true)
                                {
                                    fullbright = ScriptBaseClass.TRUE;
                                }
                                else
                                {
                                    fullbright = ScriptBaseClass.FALSE;
                                }
                                res.Add(new LSL_Integer(fullbright));
                            }
                        }
                        else
                        {
                            if (tex.GetFace((uint)face).Fullbright == true)
                            {
                                fullbright = ScriptBaseClass.TRUE;
                            }
                            else
                            {
                                fullbright = ScriptBaseClass.FALSE;
                            }
                            res.Add(new LSL_Integer(fullbright));
                        }
                        break;

                    case (int)ScriptBaseClass.PRIM_FLEXIBLE:
                        PrimitiveBaseShape shape = part.Shape;

                        if (shape.FlexiEntry)
                            res.Add(new LSL_Integer(1));              // active
                        else
                            res.Add(new LSL_Integer(0));
                        res.Add(new LSL_Integer(shape.FlexiSoftness));// softness
                        res.Add(new LSL_Float(shape.FlexiGravity));   // gravity
                        res.Add(new LSL_Float(shape.FlexiDrag));      // friction
                        res.Add(new LSL_Float(shape.FlexiWind));      // wind
                        res.Add(new LSL_Float(shape.FlexiTension));   // tension
                        res.Add(new LSL_Vector(shape.FlexiForceX,       // force
                                               shape.FlexiForceY,
                                               shape.FlexiForceZ));
                        break;

                    case (int)ScriptBaseClass.PRIM_TEXGEN:
                        // (PRIM_TEXGEN_DEFAULT, PRIM_TEXGEN_PLANAR)
                        if (remain < 1)
                            return res;
                        face = (int)rules.GetLSLIntegerItem(idx++);

                        tex = part.Shape.Textures;
                        if (face == ScriptBaseClass.ALL_SIDES)
                        {
                            for (face = 0; face < GetNumberOfSides(part); face++)
                            {
                                if (tex.GetFace((uint)face).TexMapType == MappingType.Planar)
                                {
                                    res.Add(new LSL_Integer(ScriptBaseClass.PRIM_TEXGEN_PLANAR));
                                }
                                else
                                {
                                    res.Add(new LSL_Integer(ScriptBaseClass.PRIM_TEXGEN_DEFAULT));
                                }
                            }
                        }
                        else
                        {
                            if (tex.GetFace((uint)face).TexMapType == MappingType.Planar)
                            {
                                res.Add(new LSL_Integer(ScriptBaseClass.PRIM_TEXGEN_PLANAR));
                            }
                            else
                            {
                                res.Add(new LSL_Integer(ScriptBaseClass.PRIM_TEXGEN_DEFAULT));
                            }
                        }
                        break;

                    case (int)ScriptBaseClass.PRIM_POINT_LIGHT:
                        shape = part.Shape;

                        if (shape.LightEntry)
                            res.Add(new LSL_Integer(1));              // active
                        else
                            res.Add(new LSL_Integer(0));
                        res.Add(new LSL_Vector(shape.LightColorR,       // color
                                               shape.LightColorG,
                                               shape.LightColorB));
                        res.Add(new LSL_Float(shape.LightIntensity)); // intensity
                        res.Add(new LSL_Float(shape.LightRadius));    // radius
                        res.Add(new LSL_Float(shape.LightFalloff));   // falloff
                        break;

                    case (int)ScriptBaseClass.PRIM_GLOW:
                        if (remain < 1)
                            return res;
                        face = (int)rules.GetLSLIntegerItem(idx++);

                        tex = part.Shape.Textures;
                        float primglow;
                        if (face == ScriptBaseClass.ALL_SIDES)
                        {
                            for (face = 0; face < GetNumberOfSides(part); face++)
                            {
                                primglow = tex.GetFace((uint)face).Glow;
                                res.Add(new LSL_Float(primglow));
                            }
                        }
                        else
                        {
                            primglow = tex.GetFace((uint)face).Glow;
                            res.Add(new LSL_Float(primglow));
                        }
                        break;
                    case (int)ScriptBaseClass.PRIM_TEXT:
                        Color4 textColor = part.GetTextColor();
                        res.Add(new LSL_String(part.Text));
                        res.Add(new LSL_Vector(textColor.R,
                                               textColor.G,
                                               textColor.B));
                        res.Add(new LSL_Float(textColor.A));
                        break;
                    case (int)ScriptBaseClass.PRIM_NAME:
                        res.Add(new LSL_String(part.Name));
                        break;
                    case (int)ScriptBaseClass.PRIM_DESC:
                        res.Add(new LSL_String(part.Description));
                        break;
                    case (int)ScriptBaseClass.PRIM_ROT_LOCAL:
                        res.Add(new LSL_Rotation(part.RotationOffset.X, part.RotationOffset.Y, part.RotationOffset.Z, part.RotationOffset.W));
                        break;
                    case (int)ScriptBaseClass.PRIM_POS_LOCAL:
                        res.Add(new LSL_Vector(GetPartLocalPos(part)));
                        break;
                }
            }
            return res;
        }

        public LSL_List llGetPrimMediaParams(int face, LSL_List rules)
        {
            m_host.AddScriptLPS(1);
            ScriptSleep(1000);
            return GetPrimMediaParams(m_host, face, rules);
        }

        public LSL_List llGetLinkMedia(LSL_Integer link, LSL_Integer face, LSL_List rules)
        {
            m_host.AddScriptLPS(1);
            ScriptSleep(1000);
            if (link == ScriptBaseClass.LINK_ROOT)
                return GetPrimMediaParams(m_host.ParentGroup.RootPart, face, rules);
            else if (link == ScriptBaseClass.LINK_THIS)
                return GetPrimMediaParams(m_host, face, rules);
            else
            {
                SceneObjectPart part = m_host.ParentGroup.GetLinkNumPart(link);
                if (null != part)
                    return GetPrimMediaParams(part, face, rules);
            }

            return new LSL_List();
        }

        private LSL_List GetPrimMediaParams(SceneObjectPart part, int face, LSL_List rules)
        {
            // LSL Spec http://wiki.secondlife.com/wiki/LlGetPrimMediaParams says to fail silently if face is invalid
            // TODO: Need to correctly handle case where a face has no media (which gives back an empty list).
            // Assuming silently fail means give back an empty list.  Ideally, need to check this.
            if (face < 0 || face > part.GetNumberOfSides() - 1)
                return new LSL_List();

            IMoapModule module = m_ScriptEngine.World.RequestModuleInterface<IMoapModule>();
            if (null == module)
                return new LSL_List();

            MediaEntry me = module.GetMediaEntry(part, face);

            // As per http://wiki.secondlife.com/wiki/LlGetPrimMediaParams
            if (null == me)
                return new LSL_List();

            LSL_List res = new LSL_List();

            for (int i = 0; i < rules.Length; i++)
            {
                int code = (int)rules.GetLSLIntegerItem(i);

                switch (code)
                {
                    case ScriptBaseClass.PRIM_MEDIA_ALT_IMAGE_ENABLE:
                        // Not implemented
                        res.Add(new LSL_Integer(0));
                        break;

                    case ScriptBaseClass.PRIM_MEDIA_CONTROLS:
                        if (me.Controls == MediaControls.Standard)
                            res.Add(new LSL_Integer(ScriptBaseClass.PRIM_MEDIA_CONTROLS_STANDARD));
                        else
                            res.Add(new LSL_Integer(ScriptBaseClass.PRIM_MEDIA_CONTROLS_MINI));
                        break;

                    case ScriptBaseClass.PRIM_MEDIA_CURRENT_URL:
                        res.Add(new LSL_String(me.CurrentURL));
                        break;

                    case ScriptBaseClass.PRIM_MEDIA_HOME_URL:
                        res.Add(new LSL_String(me.HomeURL));
                        break;

                    case ScriptBaseClass.PRIM_MEDIA_AUTO_LOOP:
                        res.Add(me.AutoLoop ? ScriptBaseClass.TRUE : ScriptBaseClass.FALSE);
                        break;

                    case ScriptBaseClass.PRIM_MEDIA_AUTO_PLAY:
                        res.Add(me.AutoPlay ? ScriptBaseClass.TRUE : ScriptBaseClass.FALSE);
                        break;

                    case ScriptBaseClass.PRIM_MEDIA_AUTO_SCALE:
                        res.Add(me.AutoScale ? ScriptBaseClass.TRUE : ScriptBaseClass.FALSE);
                        break;

                    case ScriptBaseClass.PRIM_MEDIA_AUTO_ZOOM:
                        res.Add(me.AutoZoom ? ScriptBaseClass.TRUE : ScriptBaseClass.FALSE);
                        break;

                    case ScriptBaseClass.PRIM_MEDIA_FIRST_CLICK_INTERACT:
                        res.Add(me.InteractOnFirstClick ? ScriptBaseClass.TRUE : ScriptBaseClass.FALSE);
                        break;

                    case ScriptBaseClass.PRIM_MEDIA_WIDTH_PIXELS:
                        res.Add(new LSL_Integer(me.Width));
                        break;

                    case ScriptBaseClass.PRIM_MEDIA_HEIGHT_PIXELS:
                        res.Add(new LSL_Integer(me.Height));
                        break;

                    case ScriptBaseClass.PRIM_MEDIA_WHITELIST_ENABLE:
                        res.Add(me.EnableWhiteList ? ScriptBaseClass.TRUE : ScriptBaseClass.FALSE);
                        break;

                    case ScriptBaseClass.PRIM_MEDIA_WHITELIST:
                        string[] urls = (string[])me.WhiteList.Clone();

                        for (int j = 0; j < urls.Length; j++)
                            urls[j] = Uri.EscapeDataString(urls[j]);

                        res.Add(new LSL_String(string.Join(", ", urls)));
                        break;

                    case ScriptBaseClass.PRIM_MEDIA_PERMS_INTERACT:
                        res.Add(new LSL_Integer((int)me.InteractPermissions));
                        break;

                    case ScriptBaseClass.PRIM_MEDIA_PERMS_CONTROL:
                        res.Add(new LSL_Integer((int)me.ControlPermissions));
                        break;

                    default: return ScriptBaseClass.LSL_STATUS_MALFORMED_PARAMS;
                }
            }

            return res;
        }

        public LSL_Integer llSetPrimMediaParams(LSL_Integer face, LSL_List rules)
        {
            m_host.AddScriptLPS(1);
            ScriptSleep(1000);
            return SetPrimMediaParams(m_host, face, rules);
        }

        public LSL_Integer llSetLinkMedia(LSL_Integer link, LSL_Integer face, LSL_List rules)
        {
            m_host.AddScriptLPS(1);
            ScriptSleep(1000);
            if (link == ScriptBaseClass.LINK_ROOT)
                return SetPrimMediaParams(m_host.ParentGroup.RootPart, face, rules);
            else if (link == ScriptBaseClass.LINK_THIS)
                return SetPrimMediaParams(m_host, face, rules);
            else
            {
                SceneObjectPart part = m_host.ParentGroup.GetLinkNumPart(link);
                if (null != part)
                    return SetPrimMediaParams(part, face, rules);
            }

            return ScriptBaseClass.LSL_STATUS_NOT_FOUND;
        }

        private LSL_Integer SetPrimMediaParams(SceneObjectPart part, LSL_Integer face, LSL_List rules)
        {
            // LSL Spec http://wiki.secondlife.com/wiki/LlSetPrimMediaParams says to fail silently if face is invalid
            // Assuming silently fail means sending back LSL_STATUS_OK.  Ideally, need to check this.
            // Don't perform the media check directly
            if (face < 0 || face > part.GetNumberOfSides() - 1)
                return ScriptBaseClass.LSL_STATUS_NOT_FOUND;

            IMoapModule module = m_ScriptEngine.World.RequestModuleInterface<IMoapModule>();
            if (null == module)
                return ScriptBaseClass.LSL_STATUS_NOT_SUPPORTED;

            MediaEntry me = module.GetMediaEntry(part, face);
            if (null == me)
                me = new MediaEntry();

            int i = 0;

            while (i < rules.Length - 1)
            {
                int code = rules.GetLSLIntegerItem(i++);

                switch (code)
                {
                    case ScriptBaseClass.PRIM_MEDIA_ALT_IMAGE_ENABLE:
                        me.EnableAlterntiveImage = (rules.GetLSLIntegerItem(i++) != 0 ? true : false);
                        break;

                    case ScriptBaseClass.PRIM_MEDIA_CONTROLS:
                        int v = rules.GetLSLIntegerItem(i++);
                        if (ScriptBaseClass.PRIM_MEDIA_CONTROLS_STANDARD == v)
                            me.Controls = MediaControls.Standard;
                        else
                            me.Controls = MediaControls.Mini;
                        break;

                    case ScriptBaseClass.PRIM_MEDIA_CURRENT_URL:
                        me.CurrentURL = rules.GetLSLStringItem(i++);
                        break;

                    case ScriptBaseClass.PRIM_MEDIA_HOME_URL:
                        me.HomeURL = rules.GetLSLStringItem(i++);
                        break;

                    case ScriptBaseClass.PRIM_MEDIA_AUTO_LOOP:
                        me.AutoLoop = (ScriptBaseClass.TRUE == rules.GetLSLIntegerItem(i++) ? true : false);
                        break;

                    case ScriptBaseClass.PRIM_MEDIA_AUTO_PLAY:
                        me.AutoPlay = (ScriptBaseClass.TRUE == rules.GetLSLIntegerItem(i++) ? true : false);
                        break;

                    case ScriptBaseClass.PRIM_MEDIA_AUTO_SCALE:
                        me.AutoScale = (ScriptBaseClass.TRUE == rules.GetLSLIntegerItem(i++) ? true : false);
                        break;

                    case ScriptBaseClass.PRIM_MEDIA_AUTO_ZOOM:
                        me.AutoZoom = (ScriptBaseClass.TRUE == rules.GetLSLIntegerItem(i++) ? true : false);
                        break;

                    case ScriptBaseClass.PRIM_MEDIA_FIRST_CLICK_INTERACT:
                        me.InteractOnFirstClick = (ScriptBaseClass.TRUE == rules.GetLSLIntegerItem(i++) ? true : false);
                        break;

                    case ScriptBaseClass.PRIM_MEDIA_WIDTH_PIXELS:
                        me.Width = (int)rules.GetLSLIntegerItem(i++);
                        break;

                    case ScriptBaseClass.PRIM_MEDIA_HEIGHT_PIXELS:
                        me.Height = (int)rules.GetLSLIntegerItem(i++);
                        break;

                    case ScriptBaseClass.PRIM_MEDIA_WHITELIST_ENABLE:
                        me.EnableWhiteList = (ScriptBaseClass.TRUE == rules.GetLSLIntegerItem(i++) ? true : false);
                        break;

                    case ScriptBaseClass.PRIM_MEDIA_WHITELIST:
                        string[] rawWhiteListUrls = rules.GetLSLStringItem(i++).ToString().Split(new char[] { ',' });
                        List<string> whiteListUrls = new List<string>();
                        Array.ForEach(
                            rawWhiteListUrls, delegate(string rawUrl) { whiteListUrls.Add(rawUrl.Trim()); });
                        me.WhiteList = whiteListUrls.ToArray();
                        break;

                    case ScriptBaseClass.PRIM_MEDIA_PERMS_INTERACT:
                        me.InteractPermissions = (MediaPermission)(byte)(int)rules.GetLSLIntegerItem(i++);
                        break;

                    case ScriptBaseClass.PRIM_MEDIA_PERMS_CONTROL:
                        me.ControlPermissions = (MediaPermission)(byte)(int)rules.GetLSLIntegerItem(i++);
                        break;

                    default: return ScriptBaseClass.LSL_STATUS_MALFORMED_PARAMS;
                }
            }

            module.SetMediaEntry(part, face, me);

            return ScriptBaseClass.LSL_STATUS_OK;
        }

        public LSL_Integer llClearPrimMedia(LSL_Integer face)
        {
            m_host.AddScriptLPS(1);
            ScriptSleep(1000);
            return ClearPrimMedia(m_host, face);
        }

        public LSL_Integer llClearLinkMedia(LSL_Integer link, LSL_Integer face)
        {
            m_host.AddScriptLPS(1);
            ScriptSleep(1000);
            if (link == ScriptBaseClass.LINK_ROOT)
                return ClearPrimMedia(m_host.ParentGroup.RootPart, face);
            else if (link == ScriptBaseClass.LINK_THIS)
                return ClearPrimMedia(m_host, face);
            else
            {
                SceneObjectPart part = m_host.ParentGroup.GetLinkNumPart(link);
                if (null != part)
                    return ClearPrimMedia(part, face);
            }

            return ScriptBaseClass.LSL_STATUS_NOT_FOUND;
        }

        private LSL_Integer ClearPrimMedia(SceneObjectPart part, LSL_Integer face)
        {
            // LSL Spec http://wiki.secondlife.com/wiki/LlClearPrimMedia says to fail silently if face is invalid
            // Assuming silently fail means sending back LSL_STATUS_OK.  Ideally, need to check this.
            // FIXME: Don't perform the media check directly
            if (face < 0 || face > part.GetNumberOfSides() - 1)
                return ScriptBaseClass.LSL_STATUS_NOT_FOUND;

            IMoapModule module = m_ScriptEngine.World.RequestModuleInterface<IMoapModule>();
            if (null == module)
                return ScriptBaseClass.LSL_STATUS_NOT_SUPPORTED;

            module.ClearMediaEntry(part, face);

            return ScriptBaseClass.LSL_STATUS_OK;
        }

        //  <remarks>
        //  <para>
        //  The .NET definition of base 64 is:
        //  <list>
        //  <item>
        //  Significant: A-Z a-z 0-9 + -
        //  </item>
        //  <item>
        //  Whitespace: \t \n \r ' '
        //  </item>
        //  <item>
        //  Valueless: =
        //  </item>
        //  <item>
        //  End-of-string: \0 or '=='
        //  </item>
        //  </list>
        //  </para>
        //  <para>
        //  Each point in a base-64 string represents
        //  a 6 bit value. A 32-bit integer can be
        //  represented using 6 characters (with some
        //  redundancy).
        //  </para>
        //  <para>
        //  LSL requires a base64 string to be 8
        //  characters in length. LSL also uses '/'
        //  rather than '-' (MIME compliant).
        //  </para>
        //  <para>
        //  RFC 1341 used as a reference (as specified
        //  by the SecondLife Wiki).
        //  </para>
        //  <para>
        //  SL do not record any kind of exception for
        //  these functions, so the string to integer
        //  conversion returns '0' if an invalid
        //  character is encountered during conversion.
        //  </para>
        //  <para>
        //  References
        //  <list>
        //  <item>
        //  http://lslwiki.net/lslwiki/wakka.php?wakka=Base64
        //  </item>
        //  <item>
        //  </item>
        //  </list>
        //  </para>
        //  </remarks>

        //  <summary>
        //  Table for converting 6-bit integers into
        //  base-64 characters
        //  </summary>

        protected static readonly char[] i2ctable =
        {
            'A','B','C','D','E','F','G','H',
            'I','J','K','L','M','N','O','P',
            'Q','R','S','T','U','V','W','X',
            'Y','Z',
            'a','b','c','d','e','f','g','h',
            'i','j','k','l','m','n','o','p',
            'q','r','s','t','u','v','w','x',
            'y','z',
            '0','1','2','3','4','5','6','7',
            '8','9',
            '+','/'
        };

        //  <summary>
        //  Table for converting base-64 characters
        //  into 6-bit integers.
        //  </summary>

        protected static readonly int[] c2itable =
        {
            -1,-1,-1,-1,-1,-1,-1,-1,    // 0x
            -1,-1,-1,-1,-1,-1,-1,-1,
            -1,-1,-1,-1,-1,-1,-1,-1,    // 1x
            -1,-1,-1,-1,-1,-1,-1,-1,
            -1,-1,-1,-1,-1,-1,-1,-1,    // 2x
            -1,-1,-1,63,-1,-1,-1,64,
            53,54,55,56,57,58,59,60,    // 3x
            61,62,-1,-1,-1,0,-1,-1,
            -1,1,2,3,4,5,6,7,           // 4x
            8,9,10,11,12,13,14,15,
            16,17,18,19,20,21,22,23,    // 5x
            24,25,26,-1,-1,-1,-1,-1,
            -1,27,28,29,30,31,32,33,    // 6x
            34,35,36,37,38,39,40,41,
            42,43,44,45,46,47,48,49,    // 7x
            50,51,52,-1,-1,-1,-1,-1,
            -1,-1,-1,-1,-1,-1,-1,-1,    // 8x
            -1,-1,-1,-1,-1,-1,-1,-1,
            -1,-1,-1,-1,-1,-1,-1,-1,    // 9x
            -1,-1,-1,-1,-1,-1,-1,-1,
            -1,-1,-1,-1,-1,-1,-1,-1,    // Ax
            -1,-1,-1,-1,-1,-1,-1,-1,
            -1,-1,-1,-1,-1,-1,-1,-1,    // Bx
            -1,-1,-1,-1,-1,-1,-1,-1,
            -1,-1,-1,-1,-1,-1,-1,-1,    // Cx
            -1,-1,-1,-1,-1,-1,-1,-1,
            -1,-1,-1,-1,-1,-1,-1,-1,    // Dx
            -1,-1,-1,-1,-1,-1,-1,-1,
            -1,-1,-1,-1,-1,-1,-1,-1,    // Ex
            -1,-1,-1,-1,-1,-1,-1,-1,
            -1,-1,-1,-1,-1,-1,-1,-1,    // Fx
            -1,-1,-1,-1,-1,-1,-1,-1
        };

        //  <summary>
        //  Converts a 32-bit integer into a Base64
        //  character string. Base64 character strings
        //  are always 8 characters long. All iinteger
        //  values are acceptable.
        //  </summary>
        //  <param name="number">
        //  32-bit integer to be converted.
        //  </param>
        //  <returns>
        //  8 character string. The 1st six characters
        //  contain the encoded number, the last two
        //  characters are padded with "=".
        //  </returns>

        public LSL_String llIntegerToBase64(int number)
        {
            // uninitialized string

            char[] imdt = new char[8];

            m_host.AddScriptLPS(1);

            // Manually unroll the loop

            imdt[7] = '=';
            imdt[6] = '=';
            imdt[5] = i2ctable[number<<4  & 0x3F];
            imdt[4] = i2ctable[number>>2  & 0x3F];
            imdt[3] = i2ctable[number>>8  & 0x3F];
            imdt[2] = i2ctable[number>>14 & 0x3F];
            imdt[1] = i2ctable[number>>20 & 0x3F];
            imdt[0] = i2ctable[number>>26 & 0x3F];

            return new string(imdt);
        }

        //  <summary>
        //  Converts an eight character base-64 string
        //  into a 32-bit integer.
        //  </summary>
        //  <param name="str">
        //  8 characters string to be converted. Other
        //  length strings return zero.
        //  </param>
        //  <returns>
        //  Returns an integer representing the
        //  encoded value providedint he 1st 6
        //  characters of the string.
        //  </returns>
        //  <remarks>
        //  This is coded to behave like LSL's
        //  implementation (I think), based upon the
        //  information available at the Wiki.
        //  If more than 8 characters are supplied,
        //  zero is returned.
        //  If a NULL string is supplied, zero will
        //  be returned.
        //  If fewer than 6 characters are supplied, then
        //  the answer will reflect a partial
        //  accumulation.
        //  <para>
        //  The 6-bit segments are
        //  extracted left-to-right in big-endian mode,
        //  which means that segment 6 only contains the
        //  two low-order bits of the 32 bit integer as
        //  its high order 2 bits. A short string therefore
        //  means loss of low-order information. E.g.
        //
        //  |<---------------------- 32-bit integer ----------------------->|<-Pad->|
        //  |<--Byte 0----->|<--Byte 1----->|<--Byte 2----->|<--Byte 3----->|<-Pad->|
        //  |3|3|2|2|2|2|2|2|2|2|2|2|1|1|1|1|1|1|1|1|1|1| | | | | | | | | | |P|P|P|P|
        //  |1|0|9|8|7|6|5|4|3|2|1|0|9|8|7|6|5|4|3|2|1|0|9|8|7|6|5|4|3|2|1|0|P|P|P|P|
        //  |  str[0]   |  str[1]   |  str[2]   |  str[3]   |  str[4]   |  str[6]   |
        //
        //  </para>
        //  </remarks>

        public LSL_Integer llBase64ToInteger(string str)
        {
            int number = 0;
            int digit;

            m_host.AddScriptLPS(1);

            //    Require a well-fromed base64 string

            if (str.Length > 8)
                return 0;

            //    The loop is unrolled in the interests
            //    of performance and simple necessity.
            //
            //    MUST find 6 digits to be well formed
            //      -1 == invalid
            //       0 == padding

            if ((digit = c2itable[str[0]]) <= 0)
            {
                return digit < 0 ? (int)0 : number;
            }
            number += --digit<<26;

            if ((digit = c2itable[str[1]]) <= 0)
            {
                return digit < 0 ? (int)0 : number;
            }
            number += --digit<<20;

            if ((digit = c2itable[str[2]]) <= 0)
            {
                return digit < 0 ? (int)0 : number;
            }
            number += --digit<<14;

            if ((digit = c2itable[str[3]]) <= 0)
            {
                return digit < 0 ? (int)0 : number;
            }
            number += --digit<<8;

            if ((digit = c2itable[str[4]]) <= 0)
            {
                return digit < 0 ? (int)0 : number;
            }
            number += --digit<<2;

            if ((digit = c2itable[str[5]]) <= 0)
            {
                return digit < 0 ? (int)0 : number;
            }
            number += --digit>>4;

            // ignore trailing padding

            return number;
        }

        public LSL_Float llGetGMTclock()
        {
            m_host.AddScriptLPS(1);
            return DateTime.UtcNow.TimeOfDay.TotalSeconds;
        }

        public LSL_String llGetHTTPHeader(LSL_Key request_id, string header)
        {
            m_host.AddScriptLPS(1);

           if (m_UrlModule != null)
               return m_UrlModule.GetHttpHeader(new UUID(request_id), header);
           return String.Empty;
        }


        public LSL_String llGetSimulatorHostname()
        {
            m_host.AddScriptLPS(1);
            IUrlModule UrlModule = World.RequestModuleInterface<IUrlModule>();
            return UrlModule.ExternalHostNameForLSL;
        }

        //  <summary>
        //  Scan the string supplied in 'src' and
        //  tokenize it based upon two sets of
        //  tokenizers provided in two lists,
        //  separators and spacers.
        //  </summary>
        //
        //  <remarks>
        //  Separators demarcate tokens and are
        //  elided as they are encountered. Spacers
        //  also demarcate tokens, but are themselves
        //  retained as tokens.
        //
        //  Both separators and spacers may be arbitrarily
        //  long strings. i.e. ":::".
        //
        //  The function returns an ordered list
        //  representing the tokens found in the supplied
        //  sources string. If two successive tokenizers
        //  are encountered, then a null-string entry is
        //  added to the list.
        //
        //  It is a precondition that the source and
        //  toekizer lisst are non-null. If they are null,
        //  then a null pointer exception will be thrown
        //  while their lengths are being determined.
        //
        //  A small amount of working memoryis required
        //  of approximately 8*#tokenizers + 8*srcstrlen.
        //
        //  There are many ways in which this function
        //  can be implemented, this implementation is
        //  fairly naive and assumes that when the
        //  function is invooked with a short source
        //  string and/or short lists of tokenizers, then
        //  performance will not be an issue.
        //
        //  In order to minimize the perofrmance
        //  effects of long strings, or large numbers
        //  of tokeizers, the function skips as far as
        //  possible whenever a toekenizer is found,
        //  and eliminates redundant tokenizers as soon
        //  as is possible.
        //
        //  The implementation tries to minimize temporary
        //  garbage generation.
        //  </remarks>

        public LSL_List llParseStringKeepNulls(string src, LSL_List separators, LSL_List spacers)
        {
            return ParseString2List(src, separators, spacers, true);
        }

        private LSL_List ParseString2List(string src, LSL_List separators, LSL_List spacers, bool keepNulls)
        {
            int          srclen    = src.Length;
            int          seplen    = separators.Length;
            object[]     separray  = separators.Data;
            int          spclen    = spacers.Length;
            object[]     spcarray  = spacers.Data;
            int          dellen    = 0;
            string[]     delarray  = new string[seplen+spclen];

            int          outlen    = 0;
            string[]     outarray  = new string[srclen*2+1];

            int          i, j;
            string       d;

            m_host.AddScriptLPS(1);

            /*
             * Convert separator and spacer lists to C# strings.
             * Also filter out null strings so we don't hang.
             */
            for (i = 0; i < seplen; i ++)
            {
                d = separray[i].ToString();
                if (d.Length > 0)
                {
                    delarray[dellen++] = d;
                }
            }
            seplen = dellen;

            for (i = 0; i < spclen; i ++)
            {
                d = spcarray[i].ToString();
                if (d.Length > 0)
                {
                    delarray[dellen++] = d;
                }
            }

            /*
             * Scan through source string from beginning to end.
             */
            for (i = 0;;)
            {

                /*
                 * Find earliest delimeter in src starting at i (if any).
                 */
                int    earliestDel = -1;
                int    earliestSrc = srclen;
                string earliestStr = null;
                for (j = 0; j < dellen; j ++)
                {
                    d = delarray[j];
                    if (d != null)
                    {
                        int index = src.IndexOf(d, i);
                        if (index < 0)
                        {
                            delarray[j] = null;     // delim nowhere in src, don't check it anymore
                        }
                        else if (index < earliestSrc)
                        {
                            earliestSrc = index;    // where delimeter starts in source string
                            earliestDel = j;        // where delimeter is in delarray[]
                            earliestStr = d;        // the delimeter string from delarray[]
                            if (index == i) break;  // can't do any better than found at beg of string
                        }
                    }
                }

                /*
                 * Output source string starting at i through start of earliest delimeter.
                 */
                if (keepNulls || (earliestSrc > i))
                {
                    outarray[outlen++] = src.Substring(i, earliestSrc - i);
                }

                /*
                 * If no delimeter found at or after i, we're done scanning.
                 */
                if (earliestDel < 0) break;

                /*
                 * If delimeter was a spacer, output the spacer.
                 */
                if (earliestDel >= seplen)
                {
                    outarray[outlen++] = earliestStr;
                }

                /*
                 * Look at rest of src string following delimeter.
                 */
                i = earliestSrc + earliestStr.Length;
            }

            /*
             * Make up an exact-sized output array suitable for an LSL_List object.
             */
            object[] outlist = new object[outlen];
            for (i = 0; i < outlen; i ++)
            {
                outlist[i] = new LSL_String(outarray[i]);
            }
            return new LSL_List(outlist);
        }

        public LSL_Integer llGetObjectPermMask(int mask)
        {
            m_host.AddScriptLPS(1);

            int permmask = 0;

            if (mask == ScriptBaseClass.MASK_BASE)//0
            {
                permmask = (int)m_host.BaseMask;
            }

            else if (mask == ScriptBaseClass.MASK_OWNER)//1
            {
                permmask = (int)m_host.OwnerMask;
            }

            else if (mask == ScriptBaseClass.MASK_GROUP)//2
            {
                permmask = (int)m_host.GroupMask;
            }

            else if (mask == ScriptBaseClass.MASK_EVERYONE)//3
            {
                permmask = (int)m_host.EveryoneMask;
            }

            else if (mask == ScriptBaseClass.MASK_NEXT)//4
            {
                permmask = (int)m_host.NextOwnerMask;
            }

            return permmask;
        }

        public void llSetObjectPermMask(int mask, int value)
        {
            m_host.AddScriptLPS(1);

            if (m_ScriptEngine.Config.GetBoolean("AllowGodFunctions", false))
            {
                if (World.Permissions.CanRunConsoleCommand(m_host.OwnerID))
                {
                    if (mask == ScriptBaseClass.MASK_BASE)//0
                    {
                        m_host.BaseMask = (uint)value;
                    }

                    else if (mask == ScriptBaseClass.MASK_OWNER)//1
                    {
                        m_host.OwnerMask = (uint)value;
                    }

                    else if (mask == ScriptBaseClass.MASK_GROUP)//2
                    {
                        m_host.GroupMask = (uint)value;
                    }

                    else if (mask == ScriptBaseClass.MASK_EVERYONE)//3
                    {
                        m_host.EveryoneMask = (uint)value;
                    }

                    else if (mask == ScriptBaseClass.MASK_NEXT)//4
                    {
                        m_host.NextOwnerMask = (uint)value;
                    }
                }
            }
        }

        public LSL_Integer llGetInventoryPermMask(string item, int mask)
        {
            m_host.AddScriptLPS(1);

            m_host.TaskInventory.LockItemsForRead(true);
            foreach (KeyValuePair<UUID, TaskInventoryItem> inv in m_host.TaskInventory)
            {
                if (inv.Value.Name == item)
                {
                    m_host.TaskInventory.LockItemsForRead(false);
                    switch (mask)
                    {
                        case 0:
                            return (int)inv.Value.BasePermissions;
                        case 1:
                            return (int)inv.Value.CurrentPermissions;
                        case 2:
                            return (int)inv.Value.GroupPermissions;
                        case 3:
                            return (int)inv.Value.EveryonePermissions;
                        case 4:
                            return (int)inv.Value.NextPermissions;
                    }
                }
            }
            m_host.TaskInventory.LockItemsForRead(false);

            return -1;
        }

        public void llSetInventoryPermMask(string item, int mask, int value)
        {
            m_host.AddScriptLPS(1);
            if (m_ScriptEngine.Config.GetBoolean("AllowGodFunctions", false))
            {
                if (World.Permissions.CanRunConsoleCommand(m_host.OwnerID))
                {
                    lock (m_host.TaskInventory)
                    {
                        foreach (KeyValuePair<UUID, TaskInventoryItem> inv in m_host.TaskInventory)
                        {
                            if (inv.Value.Name == item)
                            {
                                switch (mask)
                                {
                                    case 0:
                                        inv.Value.BasePermissions = (uint)value;
                                        break;
                                    case 1:
                                        inv.Value.CurrentPermissions = (uint)value;
                                        break;
                                    case 2:
                                        inv.Value.GroupPermissions = (uint)value;
                                        break;
                                    case 3:
                                        inv.Value.EveryonePermissions = (uint)value;
                                        break;
                                    case 4:
                                        inv.Value.NextPermissions = (uint)value;
                                        break;
                                }
                            }
                        }
                    }
                }
            }
        }

        public LSL_String llGetInventoryCreator(string item)
        {
            m_host.AddScriptLPS(1);

            m_host.TaskInventory.LockItemsForRead(true);
            foreach (KeyValuePair<UUID, TaskInventoryItem> inv in m_host.TaskInventory)
            {
                if (inv.Value.Name == item)
                {
                    m_host.TaskInventory.LockItemsForRead(false);
                    return inv.Value.CreatorID.ToString();
                }
            }
            m_host.TaskInventory.LockItemsForRead(false);

            llSay(0, "No item name '" + item + "'");

            return String.Empty;
        }

        public void llOwnerSay(string msg)
        {
            m_host.AddScriptLPS(1);

            World.SimChatBroadcast(Utils.StringToBytes(msg), ChatTypeEnum.Owner, 0,
                                   m_host.AbsolutePosition, m_host.Name, m_host.UUID, false);
//            IWorldComm wComm = m_ScriptEngine.World.RequestModuleInterface<IWorldComm>();
//            wComm.DeliverMessage(ChatTypeEnum.Owner, 0, m_host.Name, m_host.UUID, msg);
        }

        public LSL_String llRequestSecureURL()
        {
            m_host.AddScriptLPS(1);
            if (m_UrlModule != null)
                return m_UrlModule.RequestSecureURL(m_ScriptEngine.ScriptModule, m_host, m_item.ItemID).ToString();
            return UUID.Zero.ToString();
        }

        public LSL_String llRequestSimulatorData(string simulator, int data)
        {
            IOSSL_Api ossl = (IOSSL_Api)m_ScriptEngine.GetApi(m_item.ItemID, "OSSL");

            try
            {
                m_host.AddScriptLPS(1);

                string reply = String.Empty;

                GridRegion info;

                if (m_ScriptEngine.World.RegionInfo.RegionName == simulator) //Det data for this simulator?

                    info = new GridRegion(m_ScriptEngine.World.RegionInfo);
                else
                    info = m_ScriptEngine.World.GridService.GetRegionByName(m_ScriptEngine.World.RegionInfo.ScopeID, simulator);

                switch (data)
                {
                    case ScriptBaseClass.DATA_SIM_POS:
                        if (info == null)
                        {
                            ScriptSleep(1000);
                            return UUID.Zero.ToString();
                        }
                        if (m_ScriptEngine.World.RegionInfo.RegionName != simulator)
                        {
                            //Hypergrid Region co-ordinates
                            uint rx = 0, ry = 0;
                            Utils.LongToUInts(Convert.ToUInt64(info.RegionSecret), out rx, out ry);

                            reply = new LSL_Vector(
                                rx,
                                ry,
                                0).ToString();
                        }
                        else
                        {
                            //Local-cooridnates
                            reply = new LSL_Vector(
                                info.RegionLocX,
                                info.RegionLocY,
                                0).ToString();
                        }
                        break;
                    case ScriptBaseClass.DATA_SIM_STATUS:
                        if (info != null)
                            reply = "up"; // Duh!
                        else
                            reply = "unknown";
                        break;
                    case ScriptBaseClass.DATA_SIM_RATING:
                        if (info == null)
                        {
                            ScriptSleep(1000);
                            return UUID.Zero.ToString();
                        }
                        int access = info.Maturity;
                        if (access == 0)
                            reply = "PG";
                        else if (access == 1)
                            reply = "MATURE";
                        else if (access == 2)
                            reply = "ADULT";
                        else
                            reply = "UNKNOWN";
                        break;
                    case ScriptBaseClass.DATA_SIM_RELEASE:
                        if (ossl != null)
                            ossl.CheckThreatLevel(ThreatLevel.High, "llRequestSimulatorData");
                        reply = "OpenSim";
                        break;
                    default:
                        ScriptSleep(1000);
                        return UUID.Zero.ToString(); // Raise no event
                }
                UUID rq = UUID.Random();

                UUID tid = AsyncCommands.
                    DataserverPlugin.RegisterRequest(m_host.LocalId, m_item.ItemID, rq.ToString());

                AsyncCommands.
                    DataserverPlugin.DataserverReply(rq.ToString(), reply);

                ScriptSleep(1000);
                return tid.ToString();
            }
            catch(Exception)
            {
                //m_log.Error("[LSL_API]: llRequestSimulatorData" + e.ToString());
                return UUID.Zero.ToString();
            }
        }
        public LSL_String llRequestURL()
        {
            m_host.AddScriptLPS(1);

            if (m_UrlModule != null)
                return m_UrlModule.RequestURL(m_ScriptEngine.ScriptModule, m_host, m_item.ItemID).ToString();
            return UUID.Zero.ToString();
        }

        public void llForceMouselook(int mouselook)
        {
            m_host.AddScriptLPS(1);
            m_host.SetForceMouselook(mouselook != 0);
        }

        public LSL_Float llGetObjectMass(string id)
        {
            m_host.AddScriptLPS(1);
            UUID key = new UUID();
            if (UUID.TryParse(id, out key))
            {
                try
                {
                    /*
                    SceneObjectPart obj = World.GetSceneObjectPart(World.Entities[key].LocalId);
                    if (obj != null)
                        return (double)obj.GetMass();
                     */
                    // return total object mass
                    SceneObjectGroup obj = World.GetGroupByPrim(World.Entities[key].LocalId);
                    if (obj != null)
                        return obj.GetMass();

                    // the object is null so the key is for an avatar
                    ScenePresence avatar = World.GetScenePresence(key);
                    if (avatar != null)
                        if (avatar.IsChildAgent)
                            // reference http://www.lslwiki.net/lslwiki/wakka.php?wakka=llGetObjectMass
                            // child agents have a mass of 1.0
                            return 1;
                        else
                            return (double)avatar.GetMass();
                }
                catch (KeyNotFoundException)
                {
                    return 0; // The Object/Agent not in the region so just return zero
                }
            }
            return 0;
        }

        /// <summary>
        /// llListReplaceList removes the sub-list defined by the inclusive indices
        /// start and end and inserts the src list in its place. The inclusive
        /// nature of the indices means that at least one element must be deleted
        /// if the indices are within the bounds of the existing list. I.e. 2,2
        /// will remove the element at index 2 and replace it with the source
        /// list. Both indices may be negative, with the usual interpretation. An
        /// interesting case is where end is lower than start. As these indices
        /// bound the list to be removed, then 0->end, and start->lim are removed
        /// and the source list is added as a suffix.
        /// </summary>

        public LSL_List llListReplaceList(LSL_List dest, LSL_List src, int start, int end)
        {
            LSL_List pref = null;

            m_host.AddScriptLPS(1);

            // Note that although we have normalized, both
            // indices could still be negative.
            if (start < 0)
            {
                start = start+dest.Length;
            }

            if (end < 0)
            {
                end = end+dest.Length;
            }
            // The comventional case, remove a sequence starting with
            // start and ending with end. And then insert the source
            // list.
            if (start <= end)
            {
                // If greater than zero, then there is going to be a
                // surviving prefix. Otherwise the inclusive nature
                // of the indices mean that we're going to add the
                // source list as a prefix.
                if (start > 0)
                {
                    pref = dest.GetSublist(0,start-1);
                    // Only add a suffix if there is something
                    // beyond the end index (it's inclusive too).
                    if (end + 1 < dest.Length)
                    {
                        return pref + src + dest.GetSublist(end + 1, -1);
                    }
                    else
                    {
                        return pref + src;
                    }
                }
                // If start is less than or equal to zero, then
                // the new list is simply a prefix. We still need to
                // figure out any necessary surgery to the destination
                // based upon end. Note that if end exceeds the upper
                // bound in this case, the entire destination list
                // is removed.
                else if (start == 0)
                {
                    if (end + 1 < dest.Length)
                        return src + dest.GetSublist(end + 1, -1);
                    else
                        return src;
                }
                else // Start < 0
                {
                    if (end + 1 < dest.Length)
                        return dest.GetSublist(end + 1, -1);
                    else
                        return new LSL_List();
                }
            }
            // Finally, if start > end, we strip away a prefix and
            // a suffix, to leave the list that sits <between> ens
            // and start, and then tag on the src list. AT least
            // that's my interpretation. We can get sublist to do
            // this for us. Note that one, or both of the indices
            // might have been negative.
            else
            {
                return dest.GetSublist(end + 1, start - 1) + src;
            }
        }

        public void llLoadURL(string avatar_id, string message, string url)
        {
            m_host.AddScriptLPS(1);

            IDialogModule dm = World.RequestModuleInterface<IDialogModule>();
            if (null != dm)
                dm.SendUrlToUser(
                    new UUID(avatar_id), m_host.Name, m_host.UUID, m_host.OwnerID, false, message, url);

            ScriptSleep(10000);
        }

        public void llParcelMediaCommandList(LSL_List commandList)
        {
            // TODO: Not implemented yet (missing in libomv?):
            //  PARCEL_MEDIA_COMMAND_LOOP_SET    float loop      Use this to get or set the parcel's media loop duration. (1.19.1 RC0 or later)

            m_host.AddScriptLPS(1);

            // according to the docs, this command only works if script owner and land owner are the same
            // lets add estate owners and gods, too, and use the generic permission check.
            ILandObject landObject = World.LandChannel.GetLandObject(m_host.AbsolutePosition.X, m_host.AbsolutePosition.Y);
            if (!World.Permissions.CanEditParcelProperties(m_host.OwnerID, landObject, GroupPowers.ChangeMedia)) return;

            bool update = false; // send a ParcelMediaUpdate (and possibly change the land's media URL)?
            byte loop = 0;

            LandData landData = landObject.LandData;
            string url = landData.MediaURL;
            string texture = landData.MediaID.ToString();
            bool autoAlign = landData.MediaAutoScale != 0;
            string mediaType = ""; // TODO these have to be added as soon as LandData supports it
            string description = "";
            int width = 0;
            int height = 0;

            uint commandToSend = 0;
            float time = 0.0f; // default is from start

            ScenePresence presence = null;

            for (int i = 0; i < commandList.Data.Length; i++)
            {
                uint command = (uint)(commandList.GetLSLIntegerItem(i));
                switch (command)
                {
                    case (uint)ParcelMediaCommandEnum.Agent:
                        // we send only to one agent
                        if ((i + 1) < commandList.Length)
                        {
                            if (commandList.Data[i + 1] is LSL_String)
                            {
                                UUID agentID;
                                if (UUID.TryParse((LSL_String)commandList.Data[i + 1], out agentID))
                                {
                                    presence = World.GetScenePresence(agentID);
                                }
                            }
                            else ShoutError("The argument of PARCEL_MEDIA_COMMAND_AGENT must be a key");
                            ++i;
                        }
                        break;

                    case (uint)ParcelMediaCommandEnum.Loop:
                        loop = 1;
                        commandToSend = command;
                        update = true; //need to send the media update packet to set looping
                        break;

                    case (uint)ParcelMediaCommandEnum.Play:
                        loop = 0;
                        commandToSend = command;
                        update = true; //need to send the media update packet to make sure it doesn't loop
                        break;

                    case (uint)ParcelMediaCommandEnum.Pause:
                    case (uint)ParcelMediaCommandEnum.Stop:
                    case (uint)ParcelMediaCommandEnum.Unload:
                        commandToSend = command;
                        break;

                    case (uint)ParcelMediaCommandEnum.Url:
                        if ((i + 1) < commandList.Length)
                        {
                            if (commandList.Data[i + 1] is LSL_String)
                            {
                                url = (LSL_String)commandList.Data[i + 1];
                                update = true;
                            }
                            else ShoutError("The argument of PARCEL_MEDIA_COMMAND_URL must be a string.");
                            ++i;
                        }
                        break;

                    case (uint)ParcelMediaCommandEnum.Texture:
                        if ((i + 1) < commandList.Length)
                        {
                            if (commandList.Data[i + 1] is LSL_String)
                            {
                                texture = (LSL_String)commandList.Data[i + 1];
                                update = true;
                            }
                            else ShoutError("The argument of PARCEL_MEDIA_COMMAND_TEXTURE must be a string or key.");
                            ++i;
                        }
                        break;

                    case (uint)ParcelMediaCommandEnum.Time:
                        if ((i + 1) < commandList.Length)
                        {
                            if (commandList.Data[i + 1] is LSL_Float)
                            {
                                time = (float)(LSL_Float)commandList.Data[i + 1];
                            }
                            else ShoutError("The argument of PARCEL_MEDIA_COMMAND_TIME must be a float.");
                            ++i;
                        }
                        break;

                    case (uint)ParcelMediaCommandEnum.AutoAlign:
                        if ((i + 1) < commandList.Length)
                        {
                            if (commandList.Data[i + 1] is LSL_Integer)
                            {
                                autoAlign = (LSL_Integer)commandList.Data[i + 1];
                                update = true;
                            }

                            else ShoutError("The argument of PARCEL_MEDIA_COMMAND_AUTO_ALIGN must be an integer.");
                            ++i;
                        }
                        break;

                    case (uint)ParcelMediaCommandEnum.Type:
                        if ((i + 1) < commandList.Length)
                        {
                            if (commandList.Data[i + 1] is LSL_String)
                            {
                                mediaType = (LSL_String)commandList.Data[i + 1];
                                update = true;
                            }
                            else ShoutError("The argument of PARCEL_MEDIA_COMMAND_TYPE must be a string.");
                            ++i;
                        }
                        break;

                    case (uint)ParcelMediaCommandEnum.Desc:
                        if ((i + 1) < commandList.Length)
                        {
                            if (commandList.Data[i + 1] is LSL_String)
                            {
                                description = (LSL_String)commandList.Data[i + 1];
                                update = true;
                            }
                            else ShoutError("The argument of PARCEL_MEDIA_COMMAND_DESC must be a string.");
                            ++i;
                        }
                        break;

                    case (uint)ParcelMediaCommandEnum.Size:
                        if ((i + 2) < commandList.Length)
                        {
                            if (commandList.Data[i + 1] is LSL_Integer)
                            {
                                if (commandList.Data[i + 2] is LSL_Integer)
                                {
                                    width = (LSL_Integer)commandList.Data[i + 1];
                                    height = (LSL_Integer)commandList.Data[i + 2];
                                    update = true;
                                }
                                else ShoutError("The second argument of PARCEL_MEDIA_COMMAND_SIZE must be an integer.");
                            }
                            else ShoutError("The first argument of PARCEL_MEDIA_COMMAND_SIZE must be an integer.");
                            i += 2;
                        }
                        break;

                    default:
                        NotImplemented("llParcelMediaCommandList parameter not supported yet: " + Enum.Parse(typeof(ParcelMediaCommandEnum), commandList.Data[i].ToString()).ToString());
                        break;
                }//end switch
            }//end for

            // if we didn't get a presence, we send to all and change the url
            // if we did get a presence, we only send to the agent specified, and *don't change the land settings*!

            // did something important change or do we only start/stop/pause?
            if (update)
            {
                if (presence == null)
                {
                    // we send to all
                    landData.MediaID = new UUID(texture);
                    landData.MediaAutoScale = autoAlign ? (byte)1 : (byte)0;
                    landData.MediaWidth = width;
                    landData.MediaHeight = height;
                    landData.MediaType = mediaType;

                    // do that one last, it will cause a ParcelPropertiesUpdate
                    landObject.SetMediaUrl(url);

                    // now send to all (non-child) agents in the parcel
                    World.ForEachRootScenePresence(delegate(ScenePresence sp)
                    {
                        if (sp.currentParcelUUID == landData.GlobalID)
                        {
                            sp.ControllingClient.SendParcelMediaUpdate(landData.MediaURL,
                                                                          landData.MediaID,
                                                                          landData.MediaAutoScale,
                                                                          mediaType,
                                                                          description,
                                                                          width, height,
                                                                          loop);
                        }
                    });
                }
                else if (!presence.IsChildAgent)
                {
                    // we only send to one (root) agent
                    presence.ControllingClient.SendParcelMediaUpdate(url,
                                                                     new UUID(texture),
                                                                     autoAlign ? (byte)1 : (byte)0,
                                                                     mediaType,
                                                                     description,
                                                                     width, height,
                                                                     loop);
                }
            }

            if (commandToSend != 0)
            {
                // the commandList contained a start/stop/... command, too
                if (presence == null)
                {
                    // send to all (non-child) agents in the parcel
                    World.ForEachRootScenePresence(delegate(ScenePresence sp)
                    {
                        if (sp.currentParcelUUID == landData.GlobalID)
                        {
                            sp.ControllingClient.SendParcelMediaCommand(0x4, // TODO what is this?
                                                                           (ParcelMediaCommandEnum)commandToSend,
                                                                           time);
                        }
                    });
                }
                else if (!presence.IsChildAgent)
                {
                    presence.ControllingClient.SendParcelMediaCommand(0x4, // TODO what is this?
                                                                      (ParcelMediaCommandEnum)commandToSend,
                                                                      time);
                }
            }
            ScriptSleep(2000);
        }

        public LSL_List llParcelMediaQuery(LSL_List aList)
        {
            m_host.AddScriptLPS(1);
            LSL_List list = new LSL_List();
            //TO DO: make the implementation for the missing commands
            //PARCEL_MEDIA_COMMAND_LOOP_SET    float loop      Use this to get or set the parcel's media loop duration. (1.19.1 RC0 or later)
            for (int i = 0; i < aList.Data.Length; i++)
            {

                if (aList.Data[i] != null)
                {
                    switch ((ParcelMediaCommandEnum) Convert.ToInt32(aList.Data[i].ToString()))
                    {
                        case ParcelMediaCommandEnum.Url:
                            list.Add(new LSL_String(World.GetLandData(m_host.AbsolutePosition.X, m_host.AbsolutePosition.Y).MediaURL));
                            break;
                        case ParcelMediaCommandEnum.Desc:
                            list.Add(new LSL_String(World.GetLandData(m_host.AbsolutePosition.X, m_host.AbsolutePosition.Y).Description));
                            break;
                        case ParcelMediaCommandEnum.Texture:
                            list.Add(new LSL_String(World.GetLandData(m_host.AbsolutePosition.X, m_host.AbsolutePosition.Y).MediaID.ToString()));
                            break;
                        case ParcelMediaCommandEnum.Type:
                            list.Add(new LSL_String(World.GetLandData(m_host.AbsolutePosition.X, m_host.AbsolutePosition.Y).MediaType));
                            break;
                        case ParcelMediaCommandEnum.Size:
                            list.Add(new LSL_String(World.GetLandData(m_host.AbsolutePosition.X, m_host.AbsolutePosition.Y).MediaWidth));
                            list.Add(new LSL_String(World.GetLandData(m_host.AbsolutePosition.X, m_host.AbsolutePosition.Y).MediaHeight));
                            break;
                        default:
                            ParcelMediaCommandEnum mediaCommandEnum = ParcelMediaCommandEnum.Url;
                            NotImplemented("llParcelMediaQuery parameter do not supported yet: " + Enum.Parse(mediaCommandEnum.GetType() , aList.Data[i].ToString()).ToString());
                            break;
                    }

                }
            }
            ScriptSleep(2000);
            return list;
        }

        public LSL_Integer llModPow(int a, int b, int c)
        {
            m_host.AddScriptLPS(1);
            Int64 tmp = 0;
            Math.DivRem(Convert.ToInt64(Math.Pow(a, b)), c, out tmp);
            ScriptSleep(1000);
            return Convert.ToInt32(tmp);
        }

        public LSL_Integer llGetInventoryType(string name)
        {
            m_host.AddScriptLPS(1);

            m_host.TaskInventory.LockItemsForRead(true);
            foreach (KeyValuePair<UUID, TaskInventoryItem> inv in m_host.TaskInventory)
            {
                if (inv.Value.Name == name)
                {
                    m_host.TaskInventory.LockItemsForRead(false);
                    return inv.Value.Type;
                }
            }
            m_host.TaskInventory.LockItemsForRead(false);

            return -1;
        }

        public void llSetPayPrice(int price, LSL_List quick_pay_buttons)
        {
            m_host.AddScriptLPS(1);

            if (quick_pay_buttons.Data.Length < 4)
            {
                int x;
                for (x=quick_pay_buttons.Data.Length; x<= 4; x++)
                {
                    quick_pay_buttons.Add(ScriptBaseClass.PAY_HIDE);
                }
            }
            int[] nPrice = new int[5];
            nPrice[0] = price;
            nPrice[1] = quick_pay_buttons.GetLSLIntegerItem(0);
            nPrice[2] = quick_pay_buttons.GetLSLIntegerItem(1);
            nPrice[3] = quick_pay_buttons.GetLSLIntegerItem(2);
            nPrice[4] = quick_pay_buttons.GetLSLIntegerItem(3);
            m_host.ParentGroup.RootPart.PayPrice = nPrice;
            m_host.ParentGroup.HasGroupChanged = true;
        }

        public LSL_Vector llGetCameraPos()
        {
            m_host.AddScriptLPS(1);

            if (m_item.PermsGranter == UUID.Zero)
               return new LSL_Vector();

            if ((m_item.PermsMask & ScriptBaseClass.PERMISSION_TRACK_CAMERA) == 0)
            {
                ShoutError("No permissions to track the camera");
                return new LSL_Vector();
            }

//            ScenePresence presence = World.GetScenePresence(m_host.OwnerID);
            ScenePresence presence = World.GetScenePresence(m_item.PermsGranter);
            if (presence != null)
            {
                LSL_Vector pos = new LSL_Vector(presence.CameraPosition.X, presence.CameraPosition.Y, presence.CameraPosition.Z);
                return pos;
            }
            return new LSL_Vector();
        }

        public LSL_Rotation llGetCameraRot()
        {
            m_host.AddScriptLPS(1);

            if (m_item.PermsGranter == UUID.Zero)
               return new LSL_Rotation();

            if ((m_item.PermsMask & ScriptBaseClass.PERMISSION_TRACK_CAMERA) == 0)
            {
                ShoutError("No permissions to track the camera");
                return new LSL_Rotation();
            }

//            ScenePresence presence = World.GetScenePresence(m_host.OwnerID);
            ScenePresence presence = World.GetScenePresence(m_item.PermsGranter);
            if (presence != null)
            {
                return new LSL_Rotation(presence.CameraRotation.X, presence.CameraRotation.Y, presence.CameraRotation.Z, presence.CameraRotation.W);
            }

            return new LSL_Rotation();
        }

        /// <summary>
        /// The SL implementation does nothing, it is deprecated
        /// This duplicates SL
        /// </summary>
        public void llSetPrimURL(string url)
        {
            m_host.AddScriptLPS(1);
            ScriptSleep(2000);
        }

        /// <summary>
        /// The SL implementation shouts an error, it is deprecated
        /// This duplicates SL
        /// </summary>
        public void llRefreshPrimURL()
        {
            m_host.AddScriptLPS(1);
            ShoutError("llRefreshPrimURL - not yet supported");
            ScriptSleep(20000);
        }

        public LSL_String llEscapeURL(string url)
        {
            m_host.AddScriptLPS(1);
            try
            {
                return Uri.EscapeDataString(url);
            }
            catch (Exception ex)
            {
                return "llEscapeURL: " + ex.ToString();
            }
        }

        public LSL_String llUnescapeURL(string url)
        {
            m_host.AddScriptLPS(1);
            try
            {
                return Uri.UnescapeDataString(url);
            }
            catch (Exception ex)
            {
                return "llUnescapeURL: " + ex.ToString();
            }
        }

        public void llMapDestination(string simname, LSL_Vector pos, LSL_Vector lookAt)
        {
            m_host.AddScriptLPS(1);
            DetectParams detectedParams = m_ScriptEngine.GetDetectParams(m_item.ItemID, 0);
            if (detectedParams == null)
            {
                if (m_host.ParentGroup.IsAttachment == true)
                {
                    detectedParams = new DetectParams();
                    detectedParams.Key = m_host.OwnerID;
                }
                else
                {
                    return;
                }
            }
           
            ScenePresence avatar = World.GetScenePresence(detectedParams.Key);
            if (avatar != null)
            {
                avatar.ControllingClient.SendScriptTeleportRequest(m_host.Name, simname,
                                                                   new Vector3((float)pos.x, (float)pos.y, (float)pos.z),
                                                                   new Vector3((float)lookAt.x, (float)lookAt.y, (float)lookAt.z));
            }
            
            ScriptSleep(1000);
        }

        public void llAddToLandBanList(string avatar, double hours)
        {
            m_host.AddScriptLPS(1);
            UUID key;
            ILandObject land = World.LandChannel.GetLandObject(m_host.AbsolutePosition.X, m_host.AbsolutePosition.Y);
            if (World.Permissions.CanEditParcelProperties(m_host.OwnerID, land, GroupPowers.LandManageBanned))
            {
                int expires = 0;
                if (hours != 0)
                    expires = Util.UnixTimeSinceEpoch() + (int)(3600.0 * hours);

                if (UUID.TryParse(avatar, out key))
                {
                    int idx = land.LandData.ParcelAccessList.FindIndex(
                            delegate(LandAccessEntry e)
                            {
                                if (e.AgentID == key && e.Flags == AccessList.Ban)
                                    return true;
                                return false;
                            });

                    if (idx != -1 && (land.LandData.ParcelAccessList[idx].Expires == 0 || (expires != 0 && expires < land.LandData.ParcelAccessList[idx].Expires)))
                        return;

                    if (idx != -1)
                        land.LandData.ParcelAccessList.RemoveAt(idx);

                    LandAccessEntry entry = new LandAccessEntry();

                    entry.AgentID = key;
                    entry.Flags = AccessList.Ban;
                    entry.Expires = expires;

                    land.LandData.ParcelAccessList.Add(entry);

                    World.EventManager.TriggerLandObjectUpdated((uint)land.LandData.LocalID, land);
                }
            }
            ScriptSleep(100);
        }

        public void llRemoveFromLandPassList(string avatar)
        {
            m_host.AddScriptLPS(1);
            UUID key;
            ILandObject land = World.LandChannel.GetLandObject(m_host.AbsolutePosition.X, m_host.AbsolutePosition.Y);
            if (World.Permissions.CanEditParcelProperties(m_host.OwnerID, land, GroupPowers.LandManageAllowed))
            {
                if (UUID.TryParse(avatar, out key))
                {
                    int idx = land.LandData.ParcelAccessList.FindIndex(
                            delegate(LandAccessEntry e)
                            {
                                if (e.AgentID == key && e.Flags == AccessList.Access)
                                    return true;
                                return false;
                            });

                    if (idx != -1)
                    {
                        land.LandData.ParcelAccessList.RemoveAt(idx);
                        World.EventManager.TriggerLandObjectUpdated((uint)land.LandData.LocalID, land);
                    }
                }
            }
            ScriptSleep(100);
        }

        public void llRemoveFromLandBanList(string avatar)
        {
            m_host.AddScriptLPS(1);
            UUID key;
            ILandObject land = World.LandChannel.GetLandObject(m_host.AbsolutePosition.X, m_host.AbsolutePosition.Y);
            if (World.Permissions.CanEditParcelProperties(m_host.OwnerID, land, GroupPowers.LandManageBanned))
            {
                if (UUID.TryParse(avatar, out key))
                {
                    int idx = land.LandData.ParcelAccessList.FindIndex(
                            delegate(LandAccessEntry e)
                            {
                                if (e.AgentID == key && e.Flags == AccessList.Ban)
                                    return true;
                                return false;
                            });

                    if (idx != -1)
                    {
                        land.LandData.ParcelAccessList.RemoveAt(idx);
                        World.EventManager.TriggerLandObjectUpdated((uint)land.LandData.LocalID, land);
                    }
                }
            }
            ScriptSleep(100);
        }

        public void llSetCameraParams(LSL_List rules)
        {
            m_host.AddScriptLPS(1);

            // the object we are in
            UUID objectID = m_host.ParentUUID;
            if (objectID == UUID.Zero)
                return;

            // we need the permission first, to know which avatar we want to set the camera for
            UUID agentID = m_item.PermsGranter;

            if (agentID == UUID.Zero)
                return;

            if ((m_item.PermsMask & ScriptBaseClass.PERMISSION_CONTROL_CAMERA) == 0)
                return;

            ScenePresence presence = World.GetScenePresence(agentID);

            // we are not interested in child-agents
            if (presence.IsChildAgent) return;

            SortedDictionary<int, float> parameters = new SortedDictionary<int, float>();
            object[] data = rules.Data;
            for (int i = 0; i < data.Length; ++i)
            {
                int type = Convert.ToInt32(data[i++].ToString());
                if (i >= data.Length) break; // odd number of entries => ignore the last

                // some special cases: Vector parameters are split into 3 float parameters (with type+1, type+2, type+3)
                switch (type)
                {
                case ScriptBaseClass.CAMERA_FOCUS:
                case ScriptBaseClass.CAMERA_FOCUS_OFFSET:
                case ScriptBaseClass.CAMERA_POSITION:
                    LSL_Vector v = (LSL_Vector)data[i];
                    parameters.Add(type + 1, (float)v.x);
                    parameters.Add(type + 2, (float)v.y);
                    parameters.Add(type + 3, (float)v.z);
                    break;
                default:
                    // TODO: clean that up as soon as the implicit casts are in
                    if (data[i] is LSL_Float)
                        parameters.Add(type, (float)((LSL_Float)data[i]).value);
                    else if (data[i] is LSL_Integer)
                        parameters.Add(type, (float)((LSL_Integer)data[i]).value);
                    else parameters.Add(type, Convert.ToSingle(data[i]));
                    break;
                }
            }
            if (parameters.Count > 0) presence.ControllingClient.SendSetFollowCamProperties(objectID, parameters);
        }

        public void llClearCameraParams()
        {
            m_host.AddScriptLPS(1);

            // the object we are in
            UUID objectID = m_host.ParentUUID;
            if (objectID == UUID.Zero)
                return;

            // we need the permission first, to know which avatar we want to clear the camera for
            UUID agentID = m_item.PermsGranter;

            if (agentID == UUID.Zero)
                return;

            if ((m_item.PermsMask & ScriptBaseClass.PERMISSION_CONTROL_CAMERA) == 0)
                return;

            ScenePresence presence = World.GetScenePresence(agentID);

            // we are not interested in child-agents
            if (presence.IsChildAgent)
                return;

            presence.ControllingClient.SendClearFollowCamProperties(objectID);
        }

        public LSL_Float llListStatistics(int operation, LSL_List src)
        {
            m_host.AddScriptLPS(1);
            LSL_List nums = LSL_List.ToDoubleList(src);
            switch (operation)
            {
                case ScriptBaseClass.LIST_STAT_RANGE:
                    return nums.Range();
                case ScriptBaseClass.LIST_STAT_MIN:
                    return nums.Min();
                case ScriptBaseClass.LIST_STAT_MAX:
                    return nums.Max();
                case ScriptBaseClass.LIST_STAT_MEAN:
                    return nums.Mean();
                case ScriptBaseClass.LIST_STAT_MEDIAN:
                    return nums.Median();
                case ScriptBaseClass.LIST_STAT_NUM_COUNT:
                    return nums.NumericLength();
                case ScriptBaseClass.LIST_STAT_STD_DEV:
                    return nums.StdDev();
                case ScriptBaseClass.LIST_STAT_SUM:
                    return nums.Sum();
                case ScriptBaseClass.LIST_STAT_SUM_SQUARES:
                    return nums.SumSqrs();
                case ScriptBaseClass.LIST_STAT_GEOMETRIC_MEAN:
                    return nums.GeometricMean();
                case ScriptBaseClass.LIST_STAT_HARMONIC_MEAN:
                    return nums.HarmonicMean();
                default:
                    return 0.0;
            }
        }

        public LSL_Integer llGetUnixTime()
        {
            m_host.AddScriptLPS(1);
            return Util.UnixTimeSinceEpoch();
        }

        public LSL_Integer llGetParcelFlags(LSL_Vector pos)
        {
            m_host.AddScriptLPS(1);
            return (int)World.LandChannel.GetLandObject((float)pos.x, (float)pos.y).LandData.Flags;
        }

        public LSL_Integer llGetRegionFlags()
        {
            m_host.AddScriptLPS(1);
            IEstateModule estate = World.RequestModuleInterface<IEstateModule>();
            if (estate == null)
                return 67108864;
            return (int)estate.GetRegionFlags();
        }

        public LSL_String llXorBase64StringsCorrect(string str1, string str2)
        {
            m_host.AddScriptLPS(1);

            if (str1 == String.Empty)
                return String.Empty;
            if (str2 == String.Empty)
                return str1;

            int len = str2.Length;
            if ((len % 4) != 0) // LL is EVIL!!!!
            {
                while (str2.EndsWith("="))
                    str2 = str2.Substring(0, str2.Length - 1);

                len = str2.Length;
                int mod = len % 4;

                if (mod == 1)
                    str2 = str2.Substring(0, str2.Length - 1);
                else if (mod == 2)
                    str2 += "==";
                else if (mod == 3)
                    str2 += "=";
            }

            byte[] data1;
            byte[] data2;
            try
            {
                data1 = Convert.FromBase64String(str1);
                data2 = Convert.FromBase64String(str2);
            }
            catch (Exception)
            {
                return new LSL_String(String.Empty);
            }

            byte[] d2 = new Byte[data1.Length];
            int pos = 0;
            
            if (data1.Length <= data2.Length)
            {
                Array.Copy(data2, 0, d2, 0, data1.Length);
            }
            else
            {
                while (pos < data1.Length)
                {
                    len = data1.Length - pos;
                    if (len > data2.Length)
                        len = data2.Length;

                    Array.Copy(data2, 0, d2, pos, len);
                    pos += len;
                }
            }

            for (pos = 0 ; pos < data1.Length ; pos++ )
                data1[pos] ^= d2[pos];

            return Convert.ToBase64String(data1);
        }

        public LSL_String llHTTPRequest(string url, LSL_List parameters, string body)
        {
            // Partial implementation: support for parameter flags needed
            //   see http://wiki.secondlife.com/wiki/LlHTTPRequest
            // parameter flags support are implemented in ScriptsHttpRequests.cs
            //   in StartHttpRequest

            m_host.AddScriptLPS(1);
            IHttpRequestModule httpScriptMod =
                m_ScriptEngine.World.RequestModuleInterface<IHttpRequestModule>();
            List<string> param = new List<string>();
            foreach (object o in parameters.Data)
            {
                param.Add(o.ToString());
            }

            Vector3 position = m_host.AbsolutePosition;
            Vector3 velocity = m_host.Velocity;
            Quaternion rotation = m_host.RotationOffset;
            string ownerName = String.Empty;
            ScenePresence scenePresence = World.GetScenePresence(m_host.OwnerID);
            if (scenePresence == null)
                ownerName = resolveName(m_host.OwnerID);
            else
                ownerName = scenePresence.Name;

            RegionInfo regionInfo = World.RegionInfo;

            Dictionary<string, string> httpHeaders = new Dictionary<string, string>();

            string shard = "OpenSim";
            IConfigSource config = m_ScriptEngine.ConfigSource;
            if (config.Configs["Network"] != null)
            {
                shard = config.Configs["Network"].GetString("shard", shard);
            }

            httpHeaders["X-SecondLife-Shard"] = shard;
            httpHeaders["X-SecondLife-Object-Name"] = m_host.Name;
            httpHeaders["X-SecondLife-Object-Key"] = m_host.UUID.ToString();
            httpHeaders["X-SecondLife-Region"] = string.Format("{0} ({1}, {2})", regionInfo.RegionName, regionInfo.RegionLocX, regionInfo.RegionLocY);
            httpHeaders["X-SecondLife-Local-Position"] = string.Format("({0:0.000000}, {1:0.000000}, {2:0.000000})", position.X, position.Y, position.Z);
            httpHeaders["X-SecondLife-Local-Velocity"] = string.Format("({0:0.000000}, {1:0.000000}, {2:0.000000})", velocity.X, velocity.Y, velocity.Z);
            httpHeaders["X-SecondLife-Local-Rotation"] = string.Format("({0:0.000000}, {1:0.000000}, {2:0.000000}, {3:0.000000})", rotation.X, rotation.Y, rotation.Z, rotation.W);
            httpHeaders["X-SecondLife-Owner-Name"] = ownerName;
            httpHeaders["X-SecondLife-Owner-Key"] = m_host.OwnerID.ToString();
            string userAgent = config.Configs["Network"].GetString("user_agent", null);
            if (userAgent != null)
                httpHeaders["User-Agent"] = userAgent;

            string authregex = @"^(https?:\/\/)(\w+):(\w+)@(.*)$";
            Regex r = new Regex(authregex);
            int[] gnums = r.GetGroupNumbers();
            Match m = r.Match(url);
            if (m.Success)
            {
                for (int i = 1; i < gnums.Length; i++)
                {
                    //System.Text.RegularExpressions.Group g = m.Groups[gnums[i]];
                    //CaptureCollection cc = g.Captures;
                }
                if (m.Groups.Count == 5)
                {
                    httpHeaders["Authorization"] = String.Format("Basic {0}", Convert.ToBase64String(System.Text.ASCIIEncoding.ASCII.GetBytes(m.Groups[2].ToString() + ":" + m.Groups[3].ToString())));
                    url = m.Groups[1].ToString() + m.Groups[4].ToString();
                }
            }

            UUID reqID
                = httpScriptMod.StartHttpRequest(m_host.LocalId, m_item.ItemID, url, param, httpHeaders, body);

            if (reqID != UUID.Zero)
                return reqID.ToString();
            else
                return null;
        }


        public void llHTTPResponse(LSL_Key id, int status, string body)
        {
            // Partial implementation: support for parameter flags needed
            //   see http://wiki.secondlife.com/wiki/llHTTPResponse

            m_host.AddScriptLPS(1);

            if (m_UrlModule != null)
                m_UrlModule.HttpResponse(new UUID(id), status,body);
        }

        public void llResetLandBanList()
        {
            m_host.AddScriptLPS(1);
            LandData land = World.LandChannel.GetLandObject(m_host.AbsolutePosition.X, m_host.AbsolutePosition.Y).LandData;
            if (land.OwnerID == m_host.OwnerID)
            {
                foreach (LandAccessEntry entry in land.ParcelAccessList)
                {
                    if (entry.Flags == AccessList.Ban)
                    {
                        land.ParcelAccessList.Remove(entry);
                    }
                }
            }
            ScriptSleep(100);
        }

        public void llResetLandPassList()
        {
            m_host.AddScriptLPS(1);
            LandData land = World.LandChannel.GetLandObject(m_host.AbsolutePosition.X, m_host.AbsolutePosition.Y).LandData;
            if (land.OwnerID == m_host.OwnerID)
            {
                foreach (LandAccessEntry entry in land.ParcelAccessList)
                {
                    if (entry.Flags == AccessList.Access)
                    {
                        land.ParcelAccessList.Remove(entry);
                    }
                }
            }
            ScriptSleep(100);
        }

        public LSL_Integer llGetParcelPrimCount(LSL_Vector pos, int category, int sim_wide)
        {
            m_host.AddScriptLPS(1);
            
            ILandObject lo = World.LandChannel.GetLandObject((float)pos.x, (float)pos.y);

            if (lo == null)
                return 0;
            
            IPrimCounts pc = lo.PrimCounts;

            if (sim_wide != ScriptBaseClass.FALSE)
            {
                if (category == ScriptBaseClass.PARCEL_COUNT_TOTAL)
                {
                    return pc.Simulator;
                }
                else
                {
                    // counts not implemented yet
                    return 0;
                }
            }
            else
            {
                if (category == ScriptBaseClass.PARCEL_COUNT_TOTAL)
                    return pc.Total;
                else if (category == ScriptBaseClass.PARCEL_COUNT_OWNER)
                    return pc.Owner;
                else if (category == ScriptBaseClass.PARCEL_COUNT_GROUP)
                    return pc.Group;
                else if (category == ScriptBaseClass.PARCEL_COUNT_OTHER)
                    return pc.Others;
                else if (category == ScriptBaseClass.PARCEL_COUNT_SELECTED)
                    return pc.Selected;
                else if (category == ScriptBaseClass.PARCEL_COUNT_TEMP)
                    return 0; // counts not implemented yet
            }
            
            return 0;
        }

        public LSL_List llGetParcelPrimOwners(LSL_Vector pos)
        {
            m_host.AddScriptLPS(1);
            LandObject land = (LandObject)World.LandChannel.GetLandObject((float)pos.x, (float)pos.y);
            LSL_List ret = new LSL_List();
            if (land != null)
            {
                foreach (KeyValuePair<UUID, int> detectedParams in land.GetLandObjectOwners())
                {
                    ret.Add(new LSL_String(detectedParams.Key.ToString()));
                    ret.Add(new LSL_Integer(detectedParams.Value));
                }
            }
            ScriptSleep(2000);
            return ret;
        }

        public LSL_Integer llGetObjectPrimCount(string object_id)
        {
            m_host.AddScriptLPS(1);
            SceneObjectPart part = World.GetSceneObjectPart(new UUID(object_id));
            if (part == null)
            {
                return 0;
            }
            else
            {
                return part.ParentGroup.PrimCount;
            }
        }

        public LSL_Integer llGetParcelMaxPrims(LSL_Vector pos, int sim_wide)
        {
            m_host.AddScriptLPS(1);

            ILandObject lo = World.LandChannel.GetLandObject((float)pos.x, (float)pos.y);

            if (lo == null)
                return 0;

            if (sim_wide != 0)
                return lo.GetSimulatorMaxPrimCount();
            else
                return lo.GetParcelMaxPrimCount();
        }

        public LSL_List llGetParcelDetails(LSL_Vector pos, LSL_List param)
        {
            m_host.AddScriptLPS(1);
            LandData land = World.GetLandData((float)pos.x, (float)pos.y);
            if (land == null)
            {
                return new LSL_List(0);
            }
            LSL_List ret = new LSL_List();
            foreach (object o in param.Data)
            {
                switch (o.ToString())
                {
                    case "0":
                        ret.Add(new LSL_String(land.Name));
                        break;
                    case "1":
                        ret.Add(new LSL_String(land.Description));
                        break;
                    case "2":
                        ret.Add(new LSL_Key(land.OwnerID.ToString()));
                        break;
                    case "3":
                        ret.Add(new LSL_Key(land.GroupID.ToString()));
                        break;
                    case "4":
                        ret.Add(new LSL_Integer(land.Area));
                        break;
                    case "5":
                        ret.Add(new LSL_Key(land.GlobalID.ToString()));
                        break;
                    default:
                        ret.Add(new LSL_Integer(0));
                        break;
                }
            }
            return ret;
        }

        public LSL_String llStringTrim(string src, int type)
        {
            m_host.AddScriptLPS(1);
            if (type == (int)ScriptBaseClass.STRING_TRIM_HEAD) { return src.TrimStart(); }
            if (type == (int)ScriptBaseClass.STRING_TRIM_TAIL) { return src.TrimEnd(); }
            if (type == (int)ScriptBaseClass.STRING_TRIM) { return src.Trim(); }
            return src;
        }

        public LSL_List llGetObjectDetails(string id, LSL_List args)
        {
            m_host.AddScriptLPS(1);

            LSL_List ret = new LSL_List();
            UUID key = new UUID();
            if (UUID.TryParse(id, out key))
            {
                ScenePresence av = World.GetScenePresence(key);

                if (av != null)
                {
                    foreach (object o in args.Data)
                    {
                        switch (int.Parse(o.ToString()))
                        {
                            case ScriptBaseClass.OBJECT_NAME:
                                ret.Add(new LSL_String(av.Firstname + " " + av.Lastname));
                                break;
                            case ScriptBaseClass.OBJECT_DESC:
                                ret.Add(new LSL_String(""));
                                break;
                            case ScriptBaseClass.OBJECT_POS:
                                ret.Add(new LSL_Vector((double)av.AbsolutePosition.X, (double)av.AbsolutePosition.Y, (double)av.AbsolutePosition.Z));
                                break;
                            case ScriptBaseClass.OBJECT_ROT:
                                ret.Add(new LSL_Rotation((double)av.Rotation.X, (double)av.Rotation.Y, (double)av.Rotation.Z, (double)av.Rotation.W));
                                break;
                            case ScriptBaseClass.OBJECT_VELOCITY:
                                ret.Add(new LSL_Vector(av.Velocity.X, av.Velocity.Y, av.Velocity.Z));
                                break;
                            case ScriptBaseClass.OBJECT_OWNER:
                                ret.Add(new LSL_String(id));
                                break;
                            case ScriptBaseClass.OBJECT_GROUP:
                                ret.Add(new LSL_String(UUID.Zero.ToString()));
                                break;
                            case ScriptBaseClass.OBJECT_CREATOR:
                                ret.Add(new LSL_String(UUID.Zero.ToString()));
                                break;
                            // For the following 8 see the Object version below
                            case ScriptBaseClass.OBJECT_RUNNING_SCRIPT_COUNT:
                                ret.Add(new LSL_Integer(av.RunningScriptCount()));
                                break;
                            case ScriptBaseClass.OBJECT_TOTAL_SCRIPT_COUNT:
                                ret.Add(new LSL_Integer(av.ScriptCount()));
                                break;
                            case ScriptBaseClass.OBJECT_SCRIPT_MEMORY:
                                ret.Add(new LSL_Integer(av.RunningScriptCount() * 16384));
                                break;
                            case ScriptBaseClass.OBJECT_SCRIPT_TIME:
                                ret.Add(new LSL_Float(av.ScriptExecutionTime() / 1000.0f));
                                break;
                            case ScriptBaseClass.OBJECT_PRIM_EQUIVALENCE:
                                ret.Add(new LSL_Integer(1));
                                break;
                            case ScriptBaseClass.OBJECT_SERVER_COST:
                                ret.Add(new LSL_Float(0));
                                break;
                            case ScriptBaseClass.OBJECT_STREAMING_COST:
                                ret.Add(new LSL_Float(0));
                                break;
                            case ScriptBaseClass.OBJECT_PHYSICS_COST:
                                ret.Add(new LSL_Float(0));
                                break;
                            default:
                                // Invalid or unhandled constant.
                                ret.Add(new LSL_Integer(ScriptBaseClass.OBJECT_UNKNOWN_DETAIL));
                                break;
                        }
                    }

                    return ret;
                }

                SceneObjectPart obj = World.GetSceneObjectPart(key);
                if (obj != null)
                {
                    foreach (object o in args.Data)
                    {
                        switch (int.Parse(o.ToString()))
                        {
                            case ScriptBaseClass.OBJECT_NAME:
                                ret.Add(new LSL_String(obj.Name));
                                break;
                            case ScriptBaseClass.OBJECT_DESC:
                                ret.Add(new LSL_String(obj.Description));
                                break;
                            case ScriptBaseClass.OBJECT_POS:
                                ret.Add(new LSL_Vector(obj.AbsolutePosition.X, obj.AbsolutePosition.Y, obj.AbsolutePosition.Z));
                                break;
                            case ScriptBaseClass.OBJECT_ROT:
                                ret.Add(new LSL_Rotation(obj.RotationOffset.X, obj.RotationOffset.Y, obj.RotationOffset.Z, obj.RotationOffset.W));
                                break;
                            case ScriptBaseClass.OBJECT_VELOCITY:
                                ret.Add(new LSL_Vector(obj.Velocity.X, obj.Velocity.Y, obj.Velocity.Z));
                                break;
                            case ScriptBaseClass.OBJECT_OWNER:
                                ret.Add(new LSL_String(obj.OwnerID.ToString()));
                                break;
                            case ScriptBaseClass.OBJECT_GROUP:
                                ret.Add(new LSL_String(obj.GroupID.ToString()));
                                break;
                            case ScriptBaseClass.OBJECT_CREATOR:
                                ret.Add(new LSL_String(obj.CreatorID.ToString()));
                                break;
                            case ScriptBaseClass.OBJECT_RUNNING_SCRIPT_COUNT:
                                ret.Add(new LSL_Integer(obj.ParentGroup.RunningScriptCount()));
                                break;
                            case ScriptBaseClass.OBJECT_TOTAL_SCRIPT_COUNT:
                                ret.Add(new LSL_Integer(obj.ParentGroup.ScriptCount()));
                                break;
                            case ScriptBaseClass.OBJECT_SCRIPT_MEMORY:
                                // The value returned in SL for mono scripts is 65536 * number of active scripts
                                // and 16384 * number of active scripts for LSO. since llGetFreememory
                                // is coded to give the LSO value use it here
                                ret.Add(new LSL_Integer(obj.ParentGroup.RunningScriptCount() * 16384));
                                break;
                            case ScriptBaseClass.OBJECT_SCRIPT_TIME:
                                // Average cpu time in seconds per simulator frame expended on all scripts in the object
                                ret.Add(new LSL_Float(obj.ParentGroup.ScriptExecutionTime() / 1000.0f));
                                break;
                            case ScriptBaseClass.OBJECT_PRIM_EQUIVALENCE:
                                // according to the SL wiki A prim or linkset will have prim
                                // equivalent of the number of prims in a linkset if it does not
                                // contain a mesh anywhere in the link set or is not a normal prim
                                // The value returned in SL for normal prims is prim count
                                ret.Add(new LSL_Integer(obj.ParentGroup.PrimCount));
                                break;
                            // The following 3 costs I have intentionaly coded to return zero. They are part of
                            // "Land Impact" calculations. These calculations are probably not applicable
                            // to OpenSim and are not yet complete in SL
                            case ScriptBaseClass.OBJECT_SERVER_COST:
                                // The linden calculation is here
                                // http://wiki.secondlife.com/wiki/Mesh/Mesh_Server_Weight
                                // The value returned in SL for normal prims looks like the prim count
                                ret.Add(new LSL_Float(0));
                                break;
                            case ScriptBaseClass.OBJECT_STREAMING_COST:
                                // The linden calculation is here
                                // http://wiki.secondlife.com/wiki/Mesh/Mesh_Streaming_Cost
                                // The value returned in SL for normal prims looks like the prim count * 0.06
                                ret.Add(new LSL_Float(0));
                                break;
                            case ScriptBaseClass.OBJECT_PHYSICS_COST:
                                // The linden calculation is here
                                // http://wiki.secondlife.com/wiki/Mesh/Mesh_physics
                                // The value returned in SL for normal prims looks like the prim count
                                ret.Add(new LSL_Float(0));
                                break;
                            default:
                                // Invalid or unhandled constant.
                                ret.Add(new LSL_Integer(ScriptBaseClass.OBJECT_UNKNOWN_DETAIL));
                                break;
                        }
                    }

                    return ret;
                }
            }
            
            return new LSL_List();
        }

        internal UUID ScriptByName(string name)
        {
            m_host.TaskInventory.LockItemsForRead(true);

            foreach (TaskInventoryItem item in m_host.TaskInventory.Values)
            {
                if (item.Type == 10 && item.Name == name)
                {
                    m_host.TaskInventory.LockItemsForRead(false);
                    return item.ItemID;
                }
            }

            m_host.TaskInventory.LockItemsForRead(false);

            return UUID.Zero;
        }

        internal void ShoutError(string msg)
        {
            llShout(ScriptBaseClass.DEBUG_CHANNEL, msg);
        }

        internal void NotImplemented(string command)
        {
            if (throwErrorOnNotImplemented)
                throw new NotImplementedException("Command not implemented: " + command);
        }

        internal void Deprecated(string command)
        {
            throw new Exception("Command deprecated: " + command);
        }

        internal void LSLError(string msg)
        {
            throw new Exception("LSL Runtime Error: " + msg);
        }

        public delegate void AssetRequestCallback(UUID assetID, AssetBase asset);
        protected void WithNotecard(UUID assetID, AssetRequestCallback cb)
        {
            World.AssetService.Get(assetID.ToString(), this,
                delegate(string i, object sender, AssetBase a)
                {
                    UUID uuid = UUID.Zero;
                    UUID.TryParse(i, out uuid);
                    cb(uuid, a);
                });
        }

        public LSL_String llGetNumberOfNotecardLines(string name)
        {
            m_host.AddScriptLPS(1);

            //Clone is thread safe
            TaskInventoryDictionary itemsDictionary = (TaskInventoryDictionary)m_host.TaskInventory.Clone();

            UUID assetID = UUID.Zero;

            if (!UUID.TryParse(name, out assetID))
            {
                foreach (TaskInventoryItem item in itemsDictionary.Values)
                {
                    if (item.Type == 7 && item.Name == name)
                    {
                        assetID = item.AssetID;
                        break;
                    }
                }
            }

            if (assetID == UUID.Zero)
            {
                // => complain loudly, as specified by the LSL docs
                ShoutError("Notecard '" + name + "' could not be found.");

                return UUID.Zero.ToString();
            }

            // was: UUID tid = tid = AsyncCommands.
            UUID tid = AsyncCommands.DataserverPlugin.RegisterRequest(m_host.LocalId, m_item.ItemID, assetID.ToString());

            if (NotecardCache.IsCached(assetID))
            {
                AsyncCommands.
                DataserverPlugin.DataserverReply(assetID.ToString(),
                NotecardCache.GetLines(assetID).ToString());
                ScriptSleep(100);
                return tid.ToString();
            }

            WithNotecard(assetID, delegate (UUID id, AssetBase a)
            {
                if (a == null || a.Type != 7)
                {
                    ShoutError("Notecard '" + name + "' could not be found.");
                    return;
                }

                System.Text.UTF8Encoding enc =
                    new System.Text.UTF8Encoding();
                string data = enc.GetString(a.Data);
                //m_log.Debug(data);
                NotecardCache.Cache(id, data);
                AsyncCommands.
                        DataserverPlugin.DataserverReply(id.ToString(),
                        NotecardCache.GetLines(id).ToString());
            });

            ScriptSleep(100);
            return tid.ToString();
        }

        public LSL_String llGetNotecardLine(string name, int line)
        {
            m_host.AddScriptLPS(1);

            //Clone is thread safe
            TaskInventoryDictionary itemsDictionary = (TaskInventoryDictionary)m_host.TaskInventory.Clone();

            UUID assetID = UUID.Zero;

            if (!UUID.TryParse(name, out assetID))
            {
                foreach (TaskInventoryItem item in itemsDictionary.Values)
                {
                    if (item.Type == 7 && item.Name == name)
                    {
                        assetID = item.AssetID;
                        break;
                    }
                }
            }

            if (assetID == UUID.Zero)
            {
                // => complain loudly, as specified by the LSL docs
                ShoutError("Notecard '" + name + "' could not be found.");

                return UUID.Zero.ToString();
            }

            // was: UUID tid = tid = AsyncCommands.
            UUID tid = AsyncCommands.DataserverPlugin.RegisterRequest(m_host.LocalId, m_item.ItemID, assetID.ToString());

            if (NotecardCache.IsCached(assetID))
            {
                AsyncCommands.DataserverPlugin.DataserverReply(assetID.ToString(),
                                                               NotecardCache.GetLine(assetID, line, m_notecardLineReadCharsMax));
                ScriptSleep(100);
                return tid.ToString();
            }

            WithNotecard(assetID, delegate (UUID id, AssetBase a)
                         {
                             if (a == null || a.Type != 7)
                             {
                                 ShoutError("Notecard '" + name + "' could not be found.");
                                 return;
                             }

                             System.Text.UTF8Encoding enc =
                                 new System.Text.UTF8Encoding();
                             string data = enc.GetString(a.Data);
                             //m_log.Debug(data);
                             NotecardCache.Cache(id, data);
                             AsyncCommands.DataserverPlugin.DataserverReply(id.ToString(),
                                                                            NotecardCache.GetLine(id, line, m_notecardLineReadCharsMax));
                         });

            ScriptSleep(100);
            return tid.ToString();
        }

        public void SetPrimitiveParamsEx(LSL_Key prim, LSL_List rules)
        {
            SceneObjectPart obj = World.GetSceneObjectPart(new UUID(prim));
            if (obj == null)
                return;

            if (obj.OwnerID != m_host.OwnerID)
                return;

            SetPrimParams(obj, rules);
        }

        public LSL_List GetLinkPrimitiveParamsEx(LSL_Key prim, LSL_List rules)
        {
            SceneObjectPart obj = World.GetSceneObjectPart(new UUID(prim));
            if (obj == null)
                return new LSL_List();

            if (obj.OwnerID != m_host.OwnerID)
                return new LSL_List();

            return GetLinkPrimitiveParams(obj, rules);
        }

        public LSL_Integer llGetLinkNumberOfSides(LSL_Integer link)
        {
            List<SceneObjectPart> parts = GetLinkParts(link);
            if (parts.Count < 1)
                return 0;

            return GetNumberOfSides(parts[0]);
        }

        private string Name2Username(string name)
        {
            string[] parts = name.Split(new char[] {' '});
            if (parts.Length < 2)
                return name.ToLower();
            if (parts[1] == "Resident")
                return parts[0].ToLower();

            return name.Replace(" ", ".").ToLower();
        }

        public LSL_String llGetUsername(string id)
        {
            return Name2Username(llKey2Name(id));
        }

        public LSL_String llRequestUsername(string id)
        {
            UUID rq = UUID.Random();

            AsyncCommands.DataserverPlugin.RegisterRequest(m_host.LocalId, m_item.ItemID, rq.ToString());

            AsyncCommands.DataserverPlugin.DataserverReply(rq.ToString(), Name2Username(llKey2Name(id)));

            return rq.ToString();
        }

        public LSL_String llGetDisplayName(string id)
        {
            return llKey2Name(id);
        }

        public LSL_String llRequestDisplayName(string id)
        {
            UUID rq = UUID.Random();

            AsyncCommands.DataserverPlugin.RegisterRequest(m_host.LocalId, m_item.ItemID, rq.ToString());

            AsyncCommands.DataserverPlugin.DataserverReply(rq.ToString(), llKey2Name(id));

            return rq.ToString();
        }

<<<<<<< HEAD
        private void SayShoutTimerElapsed(Object sender, ElapsedEventArgs args)
        {
            m_SayShoutCount = 0;
        }

=======
>>>>>>> 16ffc764
        private struct Tri
        {
            public Vector3 p1;
            public Vector3 p2;
            public Vector3 p3;
        }

        private bool InBoundingBox(ScenePresence avatar, Vector3 point)
        {
            float height = avatar.Appearance.AvatarHeight;
            Vector3 b1 = avatar.AbsolutePosition + new Vector3(-0.22f, -0.22f, -height/2);
            Vector3 b2 = avatar.AbsolutePosition + new Vector3(0.22f, 0.22f, height/2);

            if (point.X > b1.X && point.X < b2.X &&
                point.Y > b1.Y && point.Y < b2.Y &&
                point.Z > b1.Z && point.Z < b2.Z)
                return true;
            return false;
        }

        private ContactResult[] AvatarIntersection(Vector3 rayStart, Vector3 rayEnd)
        {
            List<ContactResult> contacts = new List<ContactResult>();

            Vector3 ab = rayEnd - rayStart;

            World.ForEachScenePresence(delegate(ScenePresence sp)
            {
                Vector3 ac = sp.AbsolutePosition - rayStart;
                Vector3 bc = sp.AbsolutePosition - rayEnd;

                double d = Math.Abs(Vector3.Mag(Vector3.Cross(ab, ac)) / Vector3.Distance(rayStart, rayEnd));

                if (d > 1.5)
                    return;

                double d2 = Vector3.Dot(Vector3.Negate(ab), ac);

                if (d2 > 0)
                    return;

                double dp = Math.Sqrt(Vector3.Mag(ac) * Vector3.Mag(ac) - d * d);
                Vector3 p = rayStart + Vector3.Divide(Vector3.Multiply(ab, (float)dp), (float)Vector3.Mag(ab));

                if (!InBoundingBox(sp, p))
                    return;

                ContactResult result = new ContactResult ();
                result.ConsumerID = sp.LocalId;
                result.Depth = Vector3.Distance(rayStart, p);
                result.Normal = Vector3.Zero;
                result.Pos = p;

                contacts.Add(result);
            });

            return contacts.ToArray();
        }

        private ContactResult[] ObjectIntersection(Vector3 rayStart, Vector3 rayEnd, bool includePhysical, bool includeNonPhysical, bool includePhantom)
        {
            Ray ray = new Ray(rayStart, Vector3.Normalize(rayEnd - rayStart));
            List<ContactResult> contacts = new List<ContactResult>();

            Vector3 ab = rayEnd - rayStart;

            World.ForEachSOG(delegate(SceneObjectGroup group)
            {
                if (m_host.ParentGroup == group)
                    return;

                if (group.IsAttachment)
                    return;

                if (group.RootPart.PhysActor == null)
                {
                    if (!includePhantom)
                        return;
                }
                else
                {
                    if (group.RootPart.PhysActor.IsPhysical)
                    {
                        if (!includePhysical)
                            return;
                    }
                    else
                    {
                        if (!includeNonPhysical)
                            return;
                    }
                }

                // Find the radius ouside of which we don't even need to hit test
                float minX;
                float maxX;
                float minY;
                float maxY;
                float minZ;
                float maxZ;

                float radius = 0.0f;

                group.GetAxisAlignedBoundingBoxRaw(out minX, out maxX, out minY, out maxY, out minZ, out maxZ);

                if (Math.Abs(minX) > radius)
                    radius = Math.Abs(minX);
                if (Math.Abs(minY) > radius)
                    radius = Math.Abs(minY);
                if (Math.Abs(minZ) > radius)
                    radius = Math.Abs(minZ);
                if (Math.Abs(maxX) > radius)
                    radius = Math.Abs(maxX);
                if (Math.Abs(maxY) > radius)
                    radius = Math.Abs(maxY);
                if (Math.Abs(maxZ) > radius)
                    radius = Math.Abs(maxZ);

                Vector3 ac = group.AbsolutePosition - rayStart;
                Vector3 bc = group.AbsolutePosition - rayEnd;

                double d = Math.Abs(Vector3.Mag(Vector3.Cross(ab, ac)) / Vector3.Distance(rayStart, rayEnd));

                // Too far off ray, don't bother
                if (d > radius)
                    return;

                // Behind ray, drop
                double d2 = Vector3.Dot(Vector3.Negate(ab), ac);
                if (d2 > 0)
                    return;

                EntityIntersection intersection = group.TestIntersection(ray, true, false);
                // Miss.
                if (!intersection.HitTF)
                    return;

                ContactResult result = new ContactResult ();
                result.ConsumerID = group.LocalId;
                result.Depth = intersection.distance;
                result.Normal = intersection.normal;
                result.Pos = intersection.ipoint;

                contacts.Add(result);
            });

            return contacts.ToArray();
        }

        private ContactResult? GroundIntersection(Vector3 rayStart, Vector3 rayEnd)
        {
            double[,] heightfield = World.Heightmap.GetDoubles();
            List<ContactResult> contacts = new List<ContactResult>();

            double min = 2048.0;
            double max = 0.0;

            // Find the min and max of the heightfield
            for (int x = 0 ; x < World.Heightmap.Width ; x++)
            {
                for (int y = 0 ; y < World.Heightmap.Height ; y++)
                {
                    if (heightfield[x, y] > max)
                        max = heightfield[x, y];
                    if (heightfield[x, y] < min)
                        min = heightfield[x, y];
                }
            }


            // A ray extends past rayEnd, but doesn't go back before
            // rayStart. If the start is above the highest point of the ground
            // and the ray goes up, we can't hit the ground. Ever.
            if (rayStart.Z > max && rayEnd.Z >= rayStart.Z)
                return null;

            // Same for going down
            if (rayStart.Z < min && rayEnd.Z <= rayStart.Z)
                return null;

            List<Tri> trilist = new List<Tri>();

            // Create our triangle list
            for (int x = 1 ; x < World.Heightmap.Width ; x++)
            {
                for (int y = 1 ; y < World.Heightmap.Height ; y++)
                {
                    Tri t1 = new Tri();
                    Tri t2 = new Tri();
<<<<<<< HEAD
                    
=======

>>>>>>> 16ffc764
                    Vector3 p1 = new Vector3(x-1, y-1, (float)heightfield[x-1, y-1]);
                    Vector3 p2 = new Vector3(x, y-1, (float)heightfield[x, y-1]);
                    Vector3 p3 = new Vector3(x, y, (float)heightfield[x, y]);
                    Vector3 p4 = new Vector3(x-1, y, (float)heightfield[x-1, y]);

                    t1.p1 = p1;
                    t1.p2 = p2;
                    t1.p3 = p3;

                    t2.p1 = p3;
                    t2.p2 = p4;
                    t2.p3 = p1;

                    trilist.Add(t1);
                    trilist.Add(t2);
                }
            }

            // Ray direction
            Vector3 rayDirection = rayEnd - rayStart;

            foreach (Tri t in trilist)
            {
                // Compute triangle plane normal and edges
                Vector3 u = t.p2 - t.p1;
                Vector3 v = t.p3 - t.p1;
                Vector3 n = Vector3.Cross(u, v);

                if (n == Vector3.Zero)
                    continue;

                Vector3 w0 = rayStart - t.p1;
                double a = -Vector3.Dot(n, w0);
                double b = Vector3.Dot(n, rayDirection);

                // Not intersecting the plane, or in plane (same thing)
                // Ignoring this MAY cause the ground to not be detected
                // sometimes
                if (Math.Abs(b) < 0.000001)
                    continue;
<<<<<<< HEAD
                
=======

>>>>>>> 16ffc764
                double r = a / b;

                // ray points away from plane
                if (r < 0.0)
                    continue;

                Vector3 ip = rayStart + Vector3.Multiply(rayDirection, (float)r);

                float uu = Vector3.Dot(u, u);
                float uv = Vector3.Dot(u, v);
                float vv = Vector3.Dot(v, v);
                Vector3 w = ip - t.p1;
                float wu = Vector3.Dot(w, u);
                float wv = Vector3.Dot(w, v);
                float d = uv * uv - uu * vv;

                float cs = (uv * wv - vv * wu) / d;
                if (cs < 0 || cs > 1.0)
                    continue;
                float ct = (uv * wu - uu * wv) / d;
                if (ct < 0 || (cs + ct) > 1.0)
                    continue;

                // Add contact point
                ContactResult result = new ContactResult ();
                result.ConsumerID = 0;
                result.Depth = Vector3.Distance(rayStart, ip);
                result.Normal = n;
                result.Pos = ip;

                contacts.Add(result);
            }

            if (contacts.Count == 0)
                return null;

            contacts.Sort(delegate(ContactResult a, ContactResult b)
            {
                return (int)(a.Depth - b.Depth);
            });

            return contacts[0];
        }
<<<<<<< HEAD
/*
        // not done:
        private ContactResult[] testRay2NonPhysicalPhantom(Vector3 rayStart, Vector3 raydir, float raylenght)
        {
            ContactResult[] contacts = null;
            World.ForEachSOG(delegate(SceneObjectGroup group)
            {
                if (m_host.ParentGroup == group)
                    return;

                if (group.IsAttachment)
                    return;

                if(group.RootPart.PhysActor != null)
                    return;

                contacts = group.RayCastGroupPartsOBBNonPhysicalPhantom(rayStart, raydir, raylenght);
            });
            return contacts;
        }
*/
=======
>>>>>>> 16ffc764

        public LSL_List llCastRay(LSL_Vector start, LSL_Vector end, LSL_List options)
        {
            LSL_List list = new LSL_List();

            m_host.AddScriptLPS(1);

            Vector3 rayStart = new Vector3((float)start.x, (float)start.y, (float)start.z);
            Vector3 rayEnd = new Vector3((float)end.x, (float)end.y, (float)end.z);
            Vector3 dir = rayEnd - rayStart;

            float dist = Vector3.Mag(dir);

            int count = 1;
            bool detectPhantom = false;
            int dataFlags = 0;
            int rejectTypes = 0;

            for (int i = 0; i < options.Length; i += 2)
            {
                if (options.GetLSLIntegerItem(i) == ScriptBaseClass.RC_MAX_HITS)
                    count = options.GetLSLIntegerItem(i + 1);
                else if (options.GetLSLIntegerItem(i) == ScriptBaseClass.RC_DETECT_PHANTOM)
                    detectPhantom = (options.GetLSLIntegerItem(i + 1) > 0);
                else if (options.GetLSLIntegerItem(i) == ScriptBaseClass.RC_DATA_FLAGS)
                    dataFlags = options.GetLSLIntegerItem(i + 1);
                else if (options.GetLSLIntegerItem(i) == ScriptBaseClass.RC_REJECT_TYPES)
                    rejectTypes = options.GetLSLIntegerItem(i + 1);
            }

            if (count > 16)
                count = 16;

            List<ContactResult> results = new List<ContactResult>();

            bool checkTerrain = !((rejectTypes & ScriptBaseClass.RC_REJECT_LAND) == ScriptBaseClass.RC_REJECT_LAND);
            bool checkAgents = !((rejectTypes & ScriptBaseClass.RC_REJECT_AGENTS) == ScriptBaseClass.RC_REJECT_AGENTS);
            bool checkNonPhysical = !((rejectTypes & ScriptBaseClass.RC_REJECT_NONPHYSICAL) == ScriptBaseClass.RC_REJECT_NONPHYSICAL);
            bool checkPhysical = !((rejectTypes & ScriptBaseClass.RC_REJECT_PHYSICAL) == ScriptBaseClass.RC_REJECT_PHYSICAL);


<<<<<<< HEAD
            if (World.SuportsRayCastFiltered())
            {
                if (dist == 0)
                    return list;

                RayFilterFlags rayfilter = RayFilterFlags.ClosestAndBackCull;
                if (checkTerrain)
                    rayfilter |= RayFilterFlags.land;
//                if (checkAgents)
//                    rayfilter |= RayFilterFlags.agent;
                if (checkPhysical)
                    rayfilter |= RayFilterFlags.physical;
                if (checkNonPhysical)
                    rayfilter |= RayFilterFlags.nonphysical;
                if (detectPhantom)
                    rayfilter |= RayFilterFlags.LSLPhanton;

                Vector3 direction = dir * ( 1/dist);

                if(rayfilter == 0)
                {
                    list.Add(new LSL_Integer(0));
                    return list;
                }

                // get some more contacts to sort ???
                int physcount = 4 * count;
                if (physcount > 20)
                    physcount = 20;

                object physresults;
                physresults = World.RayCastFiltered(rayStart, direction, dist, physcount, rayfilter);

                if (physresults == null)
                {
                    list.Add(new LSL_Integer(-3)); // timeout error
                    return list;
                }

                results = (List<ContactResult>)physresults;

                // for now physics doesn't detect sitted avatars so do it outside physics
                if (checkAgents)
                {
                    ContactResult[] agentHits = AvatarIntersection(rayStart, rayEnd);
                    foreach (ContactResult r in agentHits)
                        results.Add(r);
                }

            // bug: will not detect phantom unless they are physical
            // don't use ObjectIntersection because its also bad

            }
            else
            {
                if (checkTerrain)
                {
                    ContactResult? groundContact = GroundIntersection(rayStart, rayEnd);
                    if (groundContact != null)
                        results.Add((ContactResult)groundContact);
                }

                if (checkAgents)
                {
                    ContactResult[] agentHits = AvatarIntersection(rayStart, rayEnd);
                    foreach (ContactResult r in agentHits)
                        results.Add(r);
                }

                if (checkPhysical || checkNonPhysical || detectPhantom)
                {
                    ContactResult[] objectHits = ObjectIntersection(rayStart, rayEnd, checkPhysical, checkNonPhysical, detectPhantom);
                    foreach (ContactResult r in objectHits)
                        results.Add(r);
                }
            }

            results.Sort(delegate(ContactResult a, ContactResult b)
            {
                return a.Depth.CompareTo(b.Depth);
            });
            
            int values = 0;
            SceneObjectGroup thisgrp = m_host.ParentGroup;

            foreach (ContactResult result in results)
            {
                if (result.Depth > dist)
                    continue;

                // physics ray can return colisions with host prim
                if (m_host.LocalId == result.ConsumerID)
                    continue;

                UUID itemID = UUID.Zero;
                int linkNum = 0;

                SceneObjectPart part = World.GetSceneObjectPart(result.ConsumerID);
                // It's a prim!
                if (part != null)
                {
                    // dont detect members of same object ???
                    if (part.ParentGroup == thisgrp)
                        continue;

                    if ((dataFlags & ScriptBaseClass.RC_GET_ROOT_KEY) == ScriptBaseClass.RC_GET_ROOT_KEY)
                        itemID = part.ParentGroup.UUID;
                    else
                        itemID = part.UUID;

                    linkNum = part.LinkNum;
                }
                else
                {
                    ScenePresence sp = World.GetScenePresence(result.ConsumerID);
                    /// It it a boy? a girl? 
                    if (sp != null)
                        itemID = sp.UUID;
                }

=======
            if (checkTerrain)
            {
                ContactResult? groundContact = GroundIntersection(rayStart, rayEnd);
                if (groundContact != null)
                    results.Add((ContactResult)groundContact);
            }

            if (checkAgents)
            {
                ContactResult[] agentHits = AvatarIntersection(rayStart, rayEnd);
                foreach (ContactResult r in agentHits)
                    results.Add(r);
            }

            if (checkPhysical || checkNonPhysical || detectPhantom)
            {
                ContactResult[] objectHits = ObjectIntersection(rayStart, rayEnd, checkPhysical, checkNonPhysical, detectPhantom);
                foreach (ContactResult r in objectHits)
                    results.Add(r);
            }

            results.Sort(delegate(ContactResult a, ContactResult b)
            {
                return a.Depth.CompareTo(b.Depth);
            });

            int values = 0;
            SceneObjectGroup thisgrp = m_host.ParentGroup;

            foreach (ContactResult result in results)
            {
                if (result.Depth > dist)
                    continue;

                // physics ray can return colisions with host prim
                if (m_host.LocalId == result.ConsumerID)
                    continue;

                UUID itemID = UUID.Zero;
                int linkNum = 0;

                SceneObjectPart part = World.GetSceneObjectPart(result.ConsumerID);
                // It's a prim!
                if (part != null)
                {
                    // dont detect members of same object ???
                    if (part.ParentGroup == thisgrp)
                        continue;

                    if ((dataFlags & ScriptBaseClass.RC_GET_ROOT_KEY) == ScriptBaseClass.RC_GET_ROOT_KEY)
                        itemID = part.ParentGroup.UUID;
                    else
                        itemID = part.UUID;

                    linkNum = part.LinkNum;
                }
                else
                {
                    ScenePresence sp = World.GetScenePresence(result.ConsumerID);
                    /// It it a boy? a girl? 
                    if (sp != null)
                        itemID = sp.UUID;
                }

>>>>>>> 16ffc764
                list.Add(new LSL_String(itemID.ToString()));
                list.Add(new LSL_String(result.Pos.ToString()));

                if ((dataFlags & ScriptBaseClass.RC_GET_LINK_NUM) == ScriptBaseClass.RC_GET_LINK_NUM)
                    list.Add(new LSL_Integer(linkNum));

                if ((dataFlags & ScriptBaseClass.RC_GET_NORMAL) == ScriptBaseClass.RC_GET_NORMAL)
                    list.Add(new LSL_Vector(result.Normal.X, result.Normal.Y, result.Normal.Z));

                values++;
                if (values >= count)
                    break;
            }

            list.Add(new LSL_Integer(values));

            return list;
        }

        public LSL_Integer llManageEstateAccess(int action, string avatar)
        {
            m_host.AddScriptLPS(1);
            EstateSettings estate = World.RegionInfo.EstateSettings;
            bool isAccount = false;
            bool isGroup = false;

            if (!estate.IsEstateOwner(m_host.OwnerID) || !estate.IsEstateManagerOrOwner(m_host.OwnerID))
                return 0;

            UUID id = new UUID();
            if (!UUID.TryParse(avatar, out id))
                return 0;

            UserAccount account = World.UserAccountService.GetUserAccount(World.RegionInfo.ScopeID, id);
            isAccount = account != null ? true : false;
            if (!isAccount)
            {
                IGroupsModule groups = World.RequestModuleInterface<IGroupsModule>();
                if (groups != null)
                {
                    GroupRecord group = groups.GetGroupRecord(id);
                    isGroup = group != null ? true : false;
                    if (!isGroup)
                        return 0;
                }
                else
                    return 0;
            }

            switch (action)
            {
                case ScriptBaseClass.ESTATE_ACCESS_ALLOWED_AGENT_ADD:
                    if (!isAccount) return 0;
                    if (estate.HasAccess(id)) return 1;
                    if (estate.IsBanned(id, World.GetUserFlags(id)))
                        estate.RemoveBan(id);
                    estate.AddEstateUser(id);
                    break;
                case ScriptBaseClass.ESTATE_ACCESS_ALLOWED_AGENT_REMOVE:
                    if (!isAccount || !estate.HasAccess(id)) return 0;
                    estate.RemoveEstateUser(id);
                    break;
                case ScriptBaseClass.ESTATE_ACCESS_ALLOWED_GROUP_ADD:
                    if (!isGroup) return 0;
                    if (estate.GroupAccess(id)) return 1;
                    estate.AddEstateGroup(id);
                    break;
                case ScriptBaseClass.ESTATE_ACCESS_ALLOWED_GROUP_REMOVE:
                    if (!isGroup || !estate.GroupAccess(id)) return 0;
                    estate.RemoveEstateGroup(id);
                    break;
                case ScriptBaseClass.ESTATE_ACCESS_BANNED_AGENT_ADD:
                    if (!isAccount) return 0;
                    if (estate.IsBanned(id, World.GetUserFlags(id))) return 1;
                    EstateBan ban = new EstateBan();
                    ban.EstateID = estate.EstateID;
                    ban.BannedUserID = id;
                    estate.AddBan(ban);
                    break;
                case ScriptBaseClass.ESTATE_ACCESS_BANNED_AGENT_REMOVE:
                    if (!isAccount || !estate.IsBanned(id, World.GetUserFlags(id))) return 0;
                    estate.RemoveBan(id);
                    break;
                default: return 0;
            }
            return 1;
        }

        public LSL_Integer llGetMemoryLimit()
        {
            m_host.AddScriptLPS(1);
            // The value returned for LSO scripts in SL
            return 16384;
        }

        public LSL_Integer llSetMemoryLimit(LSL_Integer limit)
        {
            m_host.AddScriptLPS(1);
            // Treat as an LSO script
            return ScriptBaseClass.FALSE;
        }

        public LSL_Integer llGetSPMaxMemory()
        {
            m_host.AddScriptLPS(1);
            // The value returned for LSO scripts in SL
            return 16384;
        }

        public virtual LSL_Integer llGetUsedMemory()
        {
            m_host.AddScriptLPS(1);
            // The value returned for LSO scripts in SL
            return 16384;
        }

        public void llScriptProfiler(LSL_Integer flags)
        {
            m_host.AddScriptLPS(1);
            // This does nothing for LSO scripts in SL
        }

        #region Not Implemented
        //
        // Listing the unimplemented lsl functions here, please move
        // them from this region as they are completed
        //

        public void llGetEnv(LSL_String name)
        {
            m_host.AddScriptLPS(1);
            NotImplemented("llGetEnv");
        }

        public void llSetSoundQueueing(int queue)
        {
            m_host.AddScriptLPS(1);
        }

        public void llCollisionSprite(string impact_sprite)
        {
            m_host.AddScriptLPS(1);
            NotImplemented("llCollisionSprite");
        }

        public void llGodLikeRezObject(string inventory, LSL_Vector pos)
        {
            m_host.AddScriptLPS(1);

            if (!World.Permissions.IsGod(m_host.OwnerID))
                NotImplemented("llGodLikeRezObject");

            AssetBase rezAsset = World.AssetService.Get(inventory);
            if (rezAsset == null)
            {
                llSay(0, "Asset not found");
                return;
            }

            SceneObjectGroup group = null;

            try
            {
                string xmlData = Utils.BytesToString(rezAsset.Data);
                group = SceneObjectSerializer.FromOriginalXmlFormat(xmlData);
            }
            catch
            {
                llSay(0, "Asset not found");
                return;
            }

            if (group == null)
            {
                llSay(0, "Asset not found");
                return;
            }

            group.RootPart.AttachPoint = group.RootPart.Shape.State;
            group.RootPart.AttachOffset = group.AbsolutePosition;

            group.ResetIDs();

            Vector3 llpos = new Vector3((float)pos.x, (float)pos.y, (float)pos.z);
            World.AddNewSceneObject(group, true, llpos, Quaternion.Identity, Vector3.Zero);
            group.CreateScriptInstances(0, true, World.DefaultScriptEngine, 3);
            group.ScheduleGroupForFullUpdate();

            // objects rezzed with this method are die_at_edge by default.
            group.RootPart.SetDieAtEdge(true);

            group.ResumeScripts();

            m_ScriptEngine.PostObjectEvent(m_host.LocalId, new EventParams(
                    "object_rez", new Object[] {
                    new LSL_String(
                    group.RootPart.UUID.ToString()) },
                    new DetectParams[0]));
        }

        public LSL_String llTransferLindenDollars(string destination, int amount)
        {
            UUID txn = UUID.Random();

            Util.FireAndForget(delegate(object x)
            {
                int replycode = 0;
                string replydata = destination + "," + amount.ToString();

                try
                {
                    TaskInventoryItem item = m_item;
                    if (item == null)
                    {
                        replydata = "SERVICE_ERROR";
                        return;
                    }

                    m_host.AddScriptLPS(1);

                    if (item.PermsGranter == UUID.Zero)
                    {
                        replydata = "MISSING_PERMISSION_DEBIT";
                        return;
                    }

                    if ((item.PermsMask & ScriptBaseClass.PERMISSION_DEBIT) == 0)
                    {
                        replydata = "MISSING_PERMISSION_DEBIT";
                        return;
                    }

                    UUID toID = new UUID();

                    if (!UUID.TryParse(destination, out toID))
                    {
                        replydata = "INVALID_AGENT";
                        return;
                    }

                    IMoneyModule money = World.RequestModuleInterface<IMoneyModule>();

                    if (money == null)
                    {
                        replydata = "TRANSFERS_DISABLED";
                        return;
                    }

                    bool result = money.ObjectGiveMoney(
                        m_host.ParentGroup.RootPart.UUID, m_host.ParentGroup.RootPart.OwnerID, toID, amount);

                    if (result)
                    {
                        replycode = 1;
                        return;
                    }

                    replydata = "LINDENDOLLAR_INSUFFICIENTFUNDS";
                }
                finally
                {
                    m_ScriptEngine.PostScriptEvent(m_item.ItemID, new EventParams(
                            "transaction_result", new Object[] {
                            new LSL_String(txn.ToString()),
                            new LSL_Integer(replycode),
                            new LSL_String(replydata) },
                            new DetectParams[0]));
                }
            });

            return txn.ToString();
        }

        #endregion

        public void llSetKeyframedMotion(LSL_List frames, LSL_List options)
        {
            SceneObjectGroup group = m_host.ParentGroup;

            if (group.RootPart.PhysActor != null && group.RootPart.PhysActor.IsPhysical)
                return;
            if (group.IsAttachment)
                return;

            if (frames.Data.Length > 0) // We are getting a new motion
            {
                if (group.RootPart.KeyframeMotion != null)
                    group.RootPart.KeyframeMotion.Stop();
                group.RootPart.KeyframeMotion = null;

                int idx = 0;

                KeyframeMotion.PlayMode mode = KeyframeMotion.PlayMode.Forward;
                KeyframeMotion.DataFormat data = KeyframeMotion.DataFormat.Translation | KeyframeMotion.DataFormat.Rotation;

                while (idx < options.Data.Length)
                {
                    int option = (int)options.GetLSLIntegerItem(idx++);
                    int remain = options.Data.Length - idx;

                    switch (option)
                    {
                        case ScriptBaseClass.KFM_MODE:
                            if (remain < 1)
                                break;
                            int modeval = (int)options.GetLSLIntegerItem(idx++);
                            switch(modeval)
                            {
                                case ScriptBaseClass.KFM_FORWARD:
                                    mode = KeyframeMotion.PlayMode.Forward;
                                    break;
                                case ScriptBaseClass.KFM_REVERSE:
                                    mode = KeyframeMotion.PlayMode.Reverse;
                                    break;
                                case ScriptBaseClass.KFM_LOOP:
                                    mode = KeyframeMotion.PlayMode.Loop;
                                    break;
                                case ScriptBaseClass.KFM_PING_PONG:
                                    mode = KeyframeMotion.PlayMode.PingPong;
                                    break;
                            }
                            break;
                        case ScriptBaseClass.KFM_DATA:
                            if (remain < 1)
                                break;
                            int dataval = (int)options.GetLSLIntegerItem(idx++);
                            data = (KeyframeMotion.DataFormat)dataval;
                            break;
                    }
                }

                group.RootPart.KeyframeMotion = new KeyframeMotion(group, mode, data);

                idx = 0;

                int elemLength = 2;
                if (data == (KeyframeMotion.DataFormat.Translation | KeyframeMotion.DataFormat.Rotation))
                    elemLength = 3;

                List<KeyframeMotion.Keyframe> keyframes = new List<KeyframeMotion.Keyframe>();
                while (idx < frames.Data.Length)
                {
                    int remain = frames.Data.Length - idx;

                    if (remain < elemLength)
                        break;

                    KeyframeMotion.Keyframe frame = new KeyframeMotion.Keyframe();
                    frame.Position = null;
                    frame.Rotation = null;

                    if ((data & KeyframeMotion.DataFormat.Translation) != 0)
                    {
                        LSL_Types.Vector3 tempv = frames.GetVector3Item(idx++);
                        frame.Position = new Vector3((float)tempv.x, (float)tempv.y, (float)tempv.z);
                    }
                    if ((data & KeyframeMotion.DataFormat.Rotation) != 0)
                    {
                        LSL_Types.Quaternion tempq = frames.GetQuaternionItem(idx++);
                        frame.Rotation = new Quaternion((float)tempq.x, (float)tempq.y, (float)tempq.z, (float)tempq.s);
                    }

                    float tempf = (float)frames.GetLSLFloatItem(idx++);
                    frame.TimeMS = (int)(tempf * 1000.0f);

                    keyframes.Add(frame);
                }

                group.RootPart.KeyframeMotion.SetKeyframes(keyframes.ToArray());
                group.RootPart.KeyframeMotion.Start();
            }
            else
            {
                if (group.RootPart.KeyframeMotion == null)
                    return;

                if (options.Data.Length == 0)
                {
                    group.RootPart.KeyframeMotion.Stop();
                    return;
                }
                    
                int code = (int)options.GetLSLIntegerItem(0);

                int idx = 0;

                while (idx < options.Data.Length)
                {
                    int option = (int)options.GetLSLIntegerItem(idx++);
                    int remain = options.Data.Length - idx;

                    switch (option)
                    {
                        case ScriptBaseClass.KFM_COMMAND:
                            int cmd = (int)options.GetLSLIntegerItem(idx++);
                            switch (cmd)
                            {
                                case ScriptBaseClass.KFM_CMD_PLAY:
                                    group.RootPart.KeyframeMotion.Start();
                                    break;
                                case ScriptBaseClass.KFM_CMD_STOP:
                                    group.RootPart.KeyframeMotion.Stop();
                                    break;
                                case ScriptBaseClass.KFM_CMD_PAUSE:
                                    group.RootPart.KeyframeMotion.Pause();
                                    break;
                            }
                            break;
                    }
                }
            }
        }
    }

    public class NotecardCache
    {
        protected class Notecard
        {
            public string[] text;
            public DateTime lastRef;
        }

        protected static Dictionary<UUID, Notecard> m_Notecards =
            new Dictionary<UUID, Notecard>();

        public static void Cache(UUID assetID, string text)
        {
            CacheCheck();

            lock (m_Notecards)
            {
                if (m_Notecards.ContainsKey(assetID))
                    return;

                Notecard nc = new Notecard();
                nc.lastRef = DateTime.Now;
                nc.text = SLUtil.ParseNotecardToList(text).ToArray();
                m_Notecards[assetID] = nc;
            }
        }

        public static bool IsCached(UUID assetID)
        {
            lock (m_Notecards)
            {
                return m_Notecards.ContainsKey(assetID);
            }
        }

        public static int GetLines(UUID assetID)
        {
            if (!IsCached(assetID))
                return -1;

            lock (m_Notecards)
            {
                m_Notecards[assetID].lastRef = DateTime.Now;
                return m_Notecards[assetID].text.Length;
            }
        }

        /// <summary>
        /// Get a notecard line.
        /// </summary>
        /// <param name="assetID"></param>
        /// <param name="line">Lines start at index 0</param>
        /// <returns></returns>
        public static string GetLine(UUID assetID, int lineNumber)
        {
            if (lineNumber < 0)
                return "";

            string data;

            if (!IsCached(assetID))
                return "";

            lock (m_Notecards)
            {
                m_Notecards[assetID].lastRef = DateTime.Now;

                if (lineNumber >= m_Notecards[assetID].text.Length)
                    return "\n\n\n";

                data = m_Notecards[assetID].text[lineNumber];

                return data;
            }
        }

        /// <summary>
        /// Get a notecard line.
        /// </summary>
        /// <param name="assetID"></param>
        /// <param name="line">Lines start at index 0</param>
        /// <param name="maxLength">Maximum length of the returned line.  Longer lines will be truncated</para>
        /// <returns></returns>
        public static string GetLine(UUID assetID, int lineNumber, int maxLength)
        {
            string line = GetLine(assetID, lineNumber);

            if (line.Length > maxLength)
                line = line.Substring(0, maxLength);

            return line;
        }

        public static void CacheCheck()
        {
            foreach (UUID key in new List<UUID>(m_Notecards.Keys))
            {
                Notecard nc = m_Notecards[key];
                if (nc.lastRef.AddSeconds(30) < DateTime.Now)
                    m_Notecards.Remove(key);
            }
        }
    }
}<|MERGE_RESOLUTION|>--- conflicted
+++ resolved
@@ -11543,14 +11543,11 @@
             return rq.ToString();
         }
 
-<<<<<<< HEAD
         private void SayShoutTimerElapsed(Object sender, ElapsedEventArgs args)
         {
             m_SayShoutCount = 0;
         }
 
-=======
->>>>>>> 16ffc764
         private struct Tri
         {
             public Vector3 p1;
@@ -11740,11 +11737,7 @@
                 {
                     Tri t1 = new Tri();
                     Tri t2 = new Tri();
-<<<<<<< HEAD
-                    
-=======
-
->>>>>>> 16ffc764
+
                     Vector3 p1 = new Vector3(x-1, y-1, (float)heightfield[x-1, y-1]);
                     Vector3 p2 = new Vector3(x, y-1, (float)heightfield[x, y-1]);
                     Vector3 p3 = new Vector3(x, y, (float)heightfield[x, y]);
@@ -11785,11 +11778,7 @@
                 // sometimes
                 if (Math.Abs(b) < 0.000001)
                     continue;
-<<<<<<< HEAD
-                
-=======
-
->>>>>>> 16ffc764
+
                 double r = a / b;
 
                 // ray points away from plane
@@ -11833,7 +11822,6 @@
 
             return contacts[0];
         }
-<<<<<<< HEAD
 /*
         // not done:
         private ContactResult[] testRay2NonPhysicalPhantom(Vector3 rayStart, Vector3 raydir, float raylenght)
@@ -11855,8 +11843,6 @@
             return contacts;
         }
 */
-=======
->>>>>>> 16ffc764
 
         public LSL_List llCastRay(LSL_Vector start, LSL_Vector end, LSL_List options)
         {
@@ -11898,7 +11884,6 @@
             bool checkPhysical = !((rejectTypes & ScriptBaseClass.RC_REJECT_PHYSICAL) == ScriptBaseClass.RC_REJECT_PHYSICAL);
 
 
-<<<<<<< HEAD
             if (World.SuportsRayCastFiltered())
             {
                 if (dist == 0)
@@ -12019,72 +12004,6 @@
                         itemID = sp.UUID;
                 }
 
-=======
-            if (checkTerrain)
-            {
-                ContactResult? groundContact = GroundIntersection(rayStart, rayEnd);
-                if (groundContact != null)
-                    results.Add((ContactResult)groundContact);
-            }
-
-            if (checkAgents)
-            {
-                ContactResult[] agentHits = AvatarIntersection(rayStart, rayEnd);
-                foreach (ContactResult r in agentHits)
-                    results.Add(r);
-            }
-
-            if (checkPhysical || checkNonPhysical || detectPhantom)
-            {
-                ContactResult[] objectHits = ObjectIntersection(rayStart, rayEnd, checkPhysical, checkNonPhysical, detectPhantom);
-                foreach (ContactResult r in objectHits)
-                    results.Add(r);
-            }
-
-            results.Sort(delegate(ContactResult a, ContactResult b)
-            {
-                return a.Depth.CompareTo(b.Depth);
-            });
-
-            int values = 0;
-            SceneObjectGroup thisgrp = m_host.ParentGroup;
-
-            foreach (ContactResult result in results)
-            {
-                if (result.Depth > dist)
-                    continue;
-
-                // physics ray can return colisions with host prim
-                if (m_host.LocalId == result.ConsumerID)
-                    continue;
-
-                UUID itemID = UUID.Zero;
-                int linkNum = 0;
-
-                SceneObjectPart part = World.GetSceneObjectPart(result.ConsumerID);
-                // It's a prim!
-                if (part != null)
-                {
-                    // dont detect members of same object ???
-                    if (part.ParentGroup == thisgrp)
-                        continue;
-
-                    if ((dataFlags & ScriptBaseClass.RC_GET_ROOT_KEY) == ScriptBaseClass.RC_GET_ROOT_KEY)
-                        itemID = part.ParentGroup.UUID;
-                    else
-                        itemID = part.UUID;
-
-                    linkNum = part.LinkNum;
-                }
-                else
-                {
-                    ScenePresence sp = World.GetScenePresence(result.ConsumerID);
-                    /// It it a boy? a girl? 
-                    if (sp != null)
-                        itemID = sp.UUID;
-                }
-
->>>>>>> 16ffc764
                 list.Add(new LSL_String(itemID.ToString()));
                 list.Add(new LSL_String(result.Pos.ToString()));
 
