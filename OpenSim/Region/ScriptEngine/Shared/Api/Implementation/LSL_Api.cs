/*
 * Copyright (c) Contributors, http://opensimulator.org/
 * See CONTRIBUTORS.TXT for a full list of copyright holders.
 *
 * Redistribution and use in source and binary forms, with or without
 * modification, are permitted provided that the following conditions are met:
 *     * Redistributions of source code must retain the above copyright
 *       notice, this list of conditions and the following disclaimer.
 *     * Redistributions in binary form must reproduce the above copyright
 *       notice, this list of conditions and the following disclaimer in the
 *       documentation and/or other materials provided with the distribution.
 *     * Neither the name of the OpenSimulator Project nor the
 *       names of its contributors may be used to endorse or promote products
 *       derived from this software without specific prior written permission.
 *
 * THIS SOFTWARE IS PROVIDED BY THE DEVELOPERS ``AS IS'' AND ANY
 * EXPRESS OR IMPLIED WARRANTIES, INCLUDING, BUT NOT LIMITED TO, THE IMPLIED
 * WARRANTIES OF MERCHANTABILITY AND FITNESS FOR A PARTICULAR PURPOSE ARE
 * DISCLAIMED. IN NO EVENT SHALL THE CONTRIBUTORS BE LIABLE FOR ANY
 * DIRECT, INDIRECT, INCIDENTAL, SPECIAL, EXEMPLARY, OR CONSEQUENTIAL DAMAGES
 * (INCLUDING, BUT NOT LIMITED TO, PROCUREMENT OF SUBSTITUTE GOODS OR SERVICES;
 * LOSS OF USE, DATA, OR PROFITS; OR BUSINESS INTERRUPTION) HOWEVER CAUSED AND
 * ON ANY THEORY OF LIABILITY, WHETHER IN CONTRACT, STRICT LIABILITY, OR TORT
 * (INCLUDING NEGLIGENCE OR OTHERWISE) ARISING IN ANY WAY OUT OF THE USE OF THIS
 * SOFTWARE, EVEN IF ADVISED OF THE POSSIBILITY OF SUCH DAMAGE.
 */

using System;
using System.Collections;
using System.Collections.Generic;
using System.Diagnostics; //for [DebuggerNonUserCode]
using System.Runtime.Remoting.Lifetime;
using System.Text;
using System.Threading;
using System.Text.RegularExpressions;
using System.Timers;
using Nini.Config;
using log4net;
using OpenMetaverse;
using OpenMetaverse.Packets;
using OpenSim;
using OpenSim.Framework;

using OpenSim.Region.CoreModules;
using OpenSim.Region.CoreModules.World.Land;
using OpenSim.Region.CoreModules.World.Terrain;
using OpenSim.Region.Framework.Interfaces;
using OpenSim.Region.Framework.Scenes;
using OpenSim.Region.Framework.Scenes.Serialization;
using OpenSim.Region.Framework.Scenes.Animation;
using OpenSim.Region.Physics.Manager;
using OpenSim.Region.ScriptEngine.Shared;
using OpenSim.Region.ScriptEngine.Shared.Api.Plugins;
using OpenSim.Region.ScriptEngine.Shared.ScriptBase;
using OpenSim.Region.ScriptEngine.Interfaces;
using OpenSim.Region.ScriptEngine.Shared.Api.Interfaces;
using OpenSim.Services.Interfaces;
using GridRegion = OpenSim.Services.Interfaces.GridRegion;
using PresenceInfo = OpenSim.Services.Interfaces.PresenceInfo;
using PrimType = OpenSim.Region.Framework.Scenes.PrimType;
using AssetLandmark = OpenSim.Framework.AssetLandmark;

using LSL_Float = OpenSim.Region.ScriptEngine.Shared.LSL_Types.LSLFloat;
using LSL_Integer = OpenSim.Region.ScriptEngine.Shared.LSL_Types.LSLInteger;
using LSL_Key = OpenSim.Region.ScriptEngine.Shared.LSL_Types.LSLString;
using LSL_List = OpenSim.Region.ScriptEngine.Shared.LSL_Types.list;
using LSL_Rotation = OpenSim.Region.ScriptEngine.Shared.LSL_Types.Quaternion;
using LSL_String = OpenSim.Region.ScriptEngine.Shared.LSL_Types.LSLString;
using LSL_Vector = OpenSim.Region.ScriptEngine.Shared.LSL_Types.Vector3;
using System.Reflection;
using Timer = System.Timers.Timer;

namespace OpenSim.Region.ScriptEngine.Shared.Api
{
    // MUST be a ref type
    public class UserInfoCacheEntry
    {
        public int time;
        public UserAccount account;
        public PresenceInfo pinfo;
    }

    /// <summary>
    /// Contains all LSL ll-functions. This class will be in Default AppDomain.
    /// </summary>
    public class LSL_Api : MarshalByRefObject, ILSL_Api, IScriptApi
    {
        private static readonly ILog m_log = LogManager.GetLogger(MethodBase.GetCurrentMethod().DeclaringType);
        protected IScriptEngine m_ScriptEngine;
        protected SceneObjectPart m_host;

        /// <summary>
        /// The item that hosts this script
        /// </summary>
        protected TaskInventoryItem m_item;

        protected bool throwErrorOnNotImplemented = true;
        protected AsyncCommandManager AsyncCommands = null;
        protected float m_ScriptDelayFactor = 1.0f;
        protected float m_ScriptDistanceFactor = 1.0f;
        protected float m_MinTimerInterval = 0.5f;

        protected DateTime m_timer = DateTime.Now;
        protected bool m_waitingForScriptAnswer = false;
        protected bool m_automaticLinkPermission = false;
        protected IMessageTransferModule m_TransferModule = null;
        protected int m_notecardLineReadCharsMax = 255;
        protected int m_scriptConsoleChannel = 0;
        protected bool m_scriptConsoleChannelEnabled = false;
        protected bool m_debuggerSafe = false;
        protected IUrlModule m_UrlModule = null;
        protected Dictionary<UUID, UserInfoCacheEntry> m_userInfoCache =
                new Dictionary<UUID, UserInfoCacheEntry>();

<<<<<<< HEAD
        protected Timer m_ShoutSayTimer;
        protected int m_SayShoutCount = 0;

        public void Initialize(IScriptEngine ScriptEngine, SceneObjectPart host, uint localID, UUID itemID)
=======
        public void Initialize(IScriptEngine ScriptEngine, SceneObjectPart host, TaskInventoryItem item)
>>>>>>> e5dbb652
        {
            m_ShoutSayTimer = new Timer(1000);
            m_ShoutSayTimer.Elapsed += SayShoutTimerElapsed;
            m_ShoutSayTimer.AutoReset = true;
            m_ShoutSayTimer.Start();

            m_ScriptEngine = ScriptEngine;
            m_host = host;
<<<<<<< HEAD
            m_localID = localID;
            m_itemID = itemID;
            m_debuggerSafe = m_ScriptEngine.Config.GetBoolean("DebuggerSafe", false);
=======
            m_item = item;
>>>>>>> e5dbb652

            m_ScriptDelayFactor =
                m_ScriptEngine.Config.GetFloat("ScriptDelayFactor", 1.0f);
            m_ScriptDistanceFactor =
                m_ScriptEngine.Config.GetFloat("ScriptDistanceLimitFactor", 1.0f);
            m_MinTimerInterval =
                m_ScriptEngine.Config.GetFloat("MinTimerInterval", 0.5f);
            m_automaticLinkPermission =
                m_ScriptEngine.Config.GetBoolean("AutomaticLinkPermission", false);
            m_notecardLineReadCharsMax =
                m_ScriptEngine.Config.GetInt("NotecardLineReadCharsMax", 255);
            if (m_notecardLineReadCharsMax > 65535)
                m_notecardLineReadCharsMax = 65535;

            m_TransferModule =
                    m_ScriptEngine.World.RequestModuleInterface<IMessageTransferModule>();
            m_UrlModule = m_ScriptEngine.World.RequestModuleInterface<IUrlModule>();

            AsyncCommands = new AsyncCommandManager(ScriptEngine);
        }

        public override Object InitializeLifetimeService()
        {
            ILease lease = (ILease)base.InitializeLifetimeService();

            if (lease.CurrentState == LeaseState.Initial)
            {
                lease.InitialLeaseTime = TimeSpan.FromMinutes(0);
//                lease.RenewOnCallTime = TimeSpan.FromSeconds(10.0);
//                lease.SponsorshipTimeout = TimeSpan.FromMinutes(1.0);
            }
            return lease;
        }

        protected virtual void ScriptSleep(int delay)
        {
            delay = (int)((float)delay * m_ScriptDelayFactor);
            if (delay == 0)
                return;
            System.Threading.Thread.Sleep(delay);
        }

        public Scene World
        {
            get { return m_ScriptEngine.World; }
        }

        [DebuggerNonUserCode]
        public void state(string newState)
        {
            m_ScriptEngine.SetState(m_item.ItemID, newState);
        }

        /// <summary>
        /// Reset the named script. The script must be present
        /// in the same prim.
        /// </summary>
        [DebuggerNonUserCode]
        public void llResetScript()
        {
            m_host.AddScriptLPS(1);
            m_ScriptEngine.ApiResetScript(m_item.ItemID);
        }

        public void llResetOtherScript(string name)
        {
            UUID item;

            m_host.AddScriptLPS(1);

            if ((item = ScriptByName(name)) != UUID.Zero)
                m_ScriptEngine.ResetScript(item);
            else
                ShoutError("llResetOtherScript: script "+name+" not found");
        }

        public LSL_Integer llGetScriptState(string name)
        {
            UUID item;

            m_host.AddScriptLPS(1);

            if ((item = ScriptByName(name)) != UUID.Zero)
            {
                return m_ScriptEngine.GetScriptState(item) ?1:0;
            }

            ShoutError("llGetScriptState: script "+name+" not found");

            // If we didn't find it, then it's safe to
            // assume it is not running.

            return 0;
        }

        public void llSetScriptState(string name, int run)
        {
            UUID item;

            m_host.AddScriptLPS(1);

            // These functions are supposed to be robust,
            // so get the state one step at a time.

            if ((item = ScriptByName(name)) != UUID.Zero)
            {
                m_ScriptEngine.SetScriptState(item, run == 0 ? false : true);
            }
            else
            {
                ShoutError("llSetScriptState: script "+name+" not found");
            }
        }

        public List<ScenePresence> GetLinkAvatars(int linkType)
        {
            List<ScenePresence> ret = new List<ScenePresence>();
            if (m_host == null || m_host.ParentGroup == null || m_host.ParentGroup.IsDeleted)
                return ret;
            
            List<ScenePresence> avs = m_host.ParentGroup.GetLinkedAvatars();

            switch (linkType)
            {
                case ScriptBaseClass.LINK_SET:
                    return avs;

                case ScriptBaseClass.LINK_ROOT:
                    return ret;

                case ScriptBaseClass.LINK_ALL_OTHERS:
                    return avs;

                case ScriptBaseClass.LINK_ALL_CHILDREN:
                    return avs;

                case ScriptBaseClass.LINK_THIS:
                    return ret;

                default:
                    if (linkType < 0)
                        return ret;

                    int partCount = m_host.ParentGroup.GetPartCount();

                    if (linkType <= partCount)
                    {
                        return ret;
                    }
                    else
                    {
                        linkType = linkType - partCount;
                        if (linkType > avs.Count)
                        {
                            return ret;
                        }
                        else
                        {
                            ret.Add(avs[linkType-1]);
                            return ret;
                        }
                    }
            }
        }

        public List<SceneObjectPart> GetLinkParts(int linkType)
        {
            List<SceneObjectPart> ret = new List<SceneObjectPart>();
            if (m_host == null || m_host.ParentGroup == null || m_host.ParentGroup.IsDeleted)
                return ret;
            ret.Add(m_host);

            switch (linkType)
            {
            case ScriptBaseClass.LINK_SET:
                return new List<SceneObjectPart>(m_host.ParentGroup.Parts);

            case ScriptBaseClass.LINK_ROOT:
                ret = new List<SceneObjectPart>();
                ret.Add(m_host.ParentGroup.RootPart);
                return ret;

            case ScriptBaseClass.LINK_ALL_OTHERS:
                ret = new List<SceneObjectPart>(m_host.ParentGroup.Parts);

                if (ret.Contains(m_host))
                    ret.Remove(m_host);

                return ret;

            case ScriptBaseClass.LINK_ALL_CHILDREN:
                ret = new List<SceneObjectPart>(m_host.ParentGroup.Parts);

                if (ret.Contains(m_host.ParentGroup.RootPart))
                    ret.Remove(m_host.ParentGroup.RootPart);
                return ret;

            case ScriptBaseClass.LINK_THIS:
                return ret;

            default:
                if (linkType < 0)
                    return new List<SceneObjectPart>();

                SceneObjectPart target = m_host.ParentGroup.GetLinkNumPart(linkType);
                if (target == null)
                    return new List<SceneObjectPart>();
                ret = new List<SceneObjectPart>();
                ret.Add(target);
                return ret;
            }
        }

<<<<<<< HEAD
        /// <summary>
        /// Get the inventory item that hosts ourselves.
        /// </summary>
        /// <remarks>
        /// FIXME: It would be far easier to pass in TaskInventoryItem rather than just m_itemID so that we don't need
        /// to keep looking ourselves up.
        /// </remarks>
        /// <returns></returns>
        protected TaskInventoryItem GetSelfInventoryItem()
        {
            TaskInventoryItem invItem = null;

            bool unlock = false;
            if (!m_host.TaskInventory.IsReadLockedByMe())
            {
                m_host.TaskInventory.LockItemsForRead(true);
                unlock = true;
            }

            invItem = m_host.TaskInventory[m_itemID];

            if (unlock)
            {
                m_host.TaskInventory.LockItemsForRead(false);
            }

            return invItem;
        }

=======
>>>>>>> e5dbb652
        protected UUID InventoryKey(string name, int type)
        {
            m_host.AddScriptLPS(1);
            m_host.TaskInventory.LockItemsForRead(true);
            
            foreach (KeyValuePair<UUID, TaskInventoryItem> inv in m_host.TaskInventory)
            {
                if (inv.Value.Name == name)
                {
                    m_host.TaskInventory.LockItemsForRead(false);
                    
                    if (inv.Value.Type != type)
                    {
                        return UUID.Zero;
                    }

                    return inv.Value.AssetID;
                }
            }

            m_host.TaskInventory.LockItemsForRead(false);
            return UUID.Zero;
        }

        protected UUID InventoryKey(string name)
        {
            m_host.AddScriptLPS(1);

            
            m_host.TaskInventory.LockItemsForRead(true);

            foreach (KeyValuePair<UUID, TaskInventoryItem> inv in m_host.TaskInventory)
            {
                if (inv.Value.Name == name)
                {
                    m_host.TaskInventory.LockItemsForRead(false);
                    return inv.Value.AssetID;
                }
            }

            m_host.TaskInventory.LockItemsForRead(false);


            return UUID.Zero;
        }


        /// <summary>
        /// accepts a valid UUID, -or- a name of an inventory item.
        /// Returns a valid UUID or UUID.Zero if key invalid and item not found
        /// in prim inventory.
        /// </summary>
        /// <param name="k"></param>
        /// <returns></returns>
        protected UUID KeyOrName(string k)
        {
            UUID key = UUID.Zero;

            // if we can parse the string as a key, use it.
            if (UUID.TryParse(k, out key))
            {
                return key;
            }
            // else try to locate the name in inventory of object. found returns key,
            // not found returns UUID.Zero which will translate to the default particle texture
            else
            {
                return InventoryKey(k);
            }
        }

        // convert a LSL_Rotation to a Quaternion
        public static Quaternion Rot2Quaternion(LSL_Rotation r)
        {
            Quaternion q = new Quaternion((float)r.x, (float)r.y, (float)r.z, (float)r.s);
            q.Normalize();
            return q;
        }

        //These are the implementations of the various ll-functions used by the LSL scripts.
        public LSL_Float llSin(double f)
        {
            m_host.AddScriptLPS(1);
            return (double)Math.Sin(f);
        }

        public LSL_Float llCos(double f)
        {
            m_host.AddScriptLPS(1);
            return (double)Math.Cos(f);
        }

        public LSL_Float llTan(double f)
        {
            m_host.AddScriptLPS(1);
            return (double)Math.Tan(f);
        }

        public LSL_Float llAtan2(double x, double y)
        {
            m_host.AddScriptLPS(1);
            return (double)Math.Atan2(x, y);
        }

        public LSL_Float llSqrt(double f)
        {
            m_host.AddScriptLPS(1);
            return (double)Math.Sqrt(f);
        }

        public LSL_Float llPow(double fbase, double fexponent)
        {
            m_host.AddScriptLPS(1);
            return (double)Math.Pow(fbase, fexponent);
        }

        public LSL_Integer llAbs(int i)
        {
            // changed to replicate LSL behaviour whereby minimum int value is returned untouched.
            m_host.AddScriptLPS(1);
            if (i == Int32.MinValue)
                return i;
            else
                return (int)Math.Abs(i);
        }

        public LSL_Float llFabs(double f)
        {
            m_host.AddScriptLPS(1);
            return (double)Math.Abs(f);
        }

        public LSL_Float llFrand(double mag)
        {
            m_host.AddScriptLPS(1);
            lock (Util.RandomClass)
            {
                return Util.RandomClass.NextDouble() * mag;
            }
        }

        public LSL_Integer llFloor(double f)
        {
            m_host.AddScriptLPS(1);
            return (int)Math.Floor(f);
        }

        public LSL_Integer llCeil(double f)
        {
            m_host.AddScriptLPS(1);
            return (int)Math.Ceiling(f);
        }

        // Xantor 01/May/2008 fixed midpointrounding (2.5 becomes 3.0 instead of 2.0, default = ToEven)
        public LSL_Integer llRound(double f)
        {
            m_host.AddScriptLPS(1);
            return (int)Math.Round(f, MidpointRounding.AwayFromZero);
        }

        //This next group are vector operations involving squaring and square root. ckrinke
        public LSL_Float llVecMag(LSL_Vector v)
        {
            m_host.AddScriptLPS(1);
            return LSL_Vector.Mag(v);
        }

        public LSL_Vector llVecNorm(LSL_Vector v)
        {
            m_host.AddScriptLPS(1);
            return LSL_Vector.Norm(v);
        }

        public LSL_Float llVecDist(LSL_Vector a, LSL_Vector b)
        {
            m_host.AddScriptLPS(1);
            double dx = a.x - b.x;
            double dy = a.y - b.y;
            double dz = a.z - b.z;
            return Math.Sqrt(dx * dx + dy * dy + dz * dz);
        }

        //Now we start getting into quaternions which means sin/cos, matrices and vectors. ckrinke

        // Utility function for llRot2Euler

        // normalize an angle between -PI and PI (-180 to +180 degrees)
        protected double NormalizeAngle(double angle)
        {
            if (angle > -Math.PI && angle < Math.PI)
                return angle;

            int numPis = (int)(Math.PI / angle);
            double remainder = angle - Math.PI * numPis;
            if (numPis % 2 == 1)
                return Math.PI - angle;
            return remainder;
        }

        public LSL_Vector llRot2Euler(LSL_Rotation q1)
        {
            m_host.AddScriptLPS(1);
            LSL_Vector eul = new LSL_Vector();

            double sqw = q1.s*q1.s;
            double sqx = q1.x*q1.x;
            double sqy = q1.z*q1.z;
            double sqz = q1.y*q1.y;
            double unit = sqx + sqy + sqz + sqw; // if normalised is one, otherwise is correction factor
            double test = q1.x*q1.z + q1.y*q1.s;
            if (test > 0.4999*unit) { // singularity at north pole
                eul.z = 2 * Math.Atan2(q1.x,q1.s);
                eul.y = Math.PI/2;
                eul.x = 0;
                return eul;
            }
            if (test < -0.4999*unit) { // singularity at south pole
                eul.z = -2 * Math.Atan2(q1.x,q1.s);
                eul.y = -Math.PI/2;
                eul.x = 0;
                return eul;
            }
            eul.z = Math.Atan2(2*q1.z*q1.s-2*q1.x*q1.y , sqx - sqy - sqz + sqw);
            eul.y = Math.Asin(2*test/unit);
            eul.x = Math.Atan2(2*q1.x*q1.s-2*q1.z*q1.y , -sqx + sqy - sqz + sqw);
            return eul;
        }

        /* From wiki:
        The Euler angle vector (in radians) is converted to a rotation by doing the rotations around the 3 axes
        in Z, Y, X order. So llEuler2Rot(<1.0, 2.0, 3.0> * DEG_TO_RAD) generates a rotation by taking the zero rotation,
        a vector pointing along the X axis, first rotating it 3 degrees around the global Z axis, then rotating the resulting
        vector 2 degrees around the global Y axis, and finally rotating that 1 degree around the global X axis.
        */

        /* How we arrived at this llEuler2Rot
         *
         * Experiment in SL to determine conventions:
         *   llEuler2Rot(<PI,0,0>)=<1,0,0,0>
         *   llEuler2Rot(<0,PI,0>)=<0,1,0,0>
         *   llEuler2Rot(<0,0,PI>)=<0,0,1,0>
         *
         * Important facts about Quaternions
         *  - multiplication is non-commutative (a*b != b*a)
         *  - http://en.wikipedia.org/wiki/Quaternion#Basis_multiplication
         *
         * Above SL experiment gives (c1,c2,c3,s1,s2,s3 as defined in our llEuler2Rot):
         *   Qx = c1+i*s1
         *   Qy = c2+j*s2;
         *   Qz = c3+k*s3;
         *
         * Rotations applied in order (from above) Z, Y, X
         * Q = (Qz * Qy) * Qx
         * ((c1+i*s1)*(c2+j*s2))*(c3+k*s3)
         * (c1*c2+i*s1*c2+j*c1*s2+ij*s1*s2)*(c3+k*s3)
         * (c1*c2+i*s1*c2+j*c1*s2+k*s1*s2)*(c3+k*s3)
         * c1*c2*c3+i*s1*c2*c3+j*c1*s2*c3+k*s1*s2*c3+k*c1*c2*s3+ik*s1*c2*s3+jk*c1*s2*s3+kk*s1*s2*s3
         * c1*c2*c3+i*s1*c2*c3+j*c1*s2*c3+k*s1*s2*c3+k*c1*c2*s3 -j*s1*c2*s3 +i*c1*s2*s3   -s1*s2*s3
         * regroup: x=i*(s1*c2*c3+c1*s2*s3)
         *          y=j*(c1*s2*c3-s1*c2*s3)
         *          z=k*(s1*s2*c3+c1*c2*s3)
         *          s=   c1*c2*c3-s1*s2*s3
         *
         * This implementation agrees with the functions found here:
         * http://lslwiki.net/lslwiki/wakka.php?wakka=LibraryRotationFunctions
         * And with the results in SL.
         *
         * It's also possible to calculate llEuler2Rot by direct multiplication of
         * the Qz, Qy, and Qx vectors (as above - and done in the "accurate" function
         * from the wiki).
         * Apparently in some cases this is better from a numerical precision perspective?
         */

        public LSL_Rotation llEuler2Rot(LSL_Vector v)
        {
            m_host.AddScriptLPS(1);

            double x,y,z,s;

            double c1 = Math.Cos(v.x * 0.5);
            double c2 = Math.Cos(v.y * 0.5);
            double c3 = Math.Cos(v.z * 0.5);
            double s1 = Math.Sin(v.x * 0.5);
            double s2 = Math.Sin(v.y * 0.5);
            double s3 = Math.Sin(v.z * 0.5);

            x = s1 * c2 * c3 + c1 * s2 * s3;
            y = c1 * s2 * c3 - s1 * c2 * s3;
            z = s1 * s2 * c3 + c1 * c2 * s3;
            s = c1 * c2 * c3 - s1 * s2 * s3;

            return new LSL_Rotation(x, y, z, s);
        }

        public LSL_Rotation llAxes2Rot(LSL_Vector fwd, LSL_Vector left, LSL_Vector up)
        {
            m_host.AddScriptLPS(1);
            double s;
            double tr = fwd.x + left.y + up.z + 1.0;

            if (tr >= 1.0)
            {
                s = 0.5 / Math.Sqrt(tr);
                return new LSL_Rotation(
                        (left.z - up.y) * s,
                        (up.x - fwd.z) * s,
                        (fwd.y - left.x) * s,
                        0.25 / s);
            }
            else
            {
                double max = (left.y > up.z) ? left.y : up.z;

                if (max < fwd.x)
                {
                    s = Math.Sqrt(fwd.x - (left.y + up.z) + 1.0);
                    double x = s * 0.5;
                    s = 0.5 / s;
                    return new LSL_Rotation(
                            x,
                            (fwd.y + left.x) * s,
                            (up.x + fwd.z) * s,
                            (left.z - up.y) * s);
                }
                else if (max == left.y)
                {
                    s = Math.Sqrt(left.y - (up.z + fwd.x) + 1.0);
                    double y = s * 0.5;
                    s = 0.5 / s;
                    return new LSL_Rotation(
                            (fwd.y + left.x) * s,
                            y,
                            (left.z + up.y) * s,
                            (up.x - fwd.z) * s);
                }
                else
                {
                    s = Math.Sqrt(up.z - (fwd.x + left.y) + 1.0);
                    double z = s * 0.5;
                    s = 0.5 / s;
                    return new LSL_Rotation(
                            (up.x + fwd.z) * s,
                            (left.z + up.y) * s,
                            z,
                            (fwd.y - left.x) * s);
                }
            }
        }

        public LSL_Vector llRot2Fwd(LSL_Rotation r)
        {
            m_host.AddScriptLPS(1);

            double x, y, z, m;

            m = r.x * r.x + r.y * r.y + r.z * r.z + r.s * r.s;
            // m is always greater than zero
            // if m is not equal to 1 then Rotation needs to be normalized
            if (Math.Abs(1.0 - m) > 0.000001) // allow a little slop here for calculation precision
            {
                m = 1.0 / Math.Sqrt(m);
                r.x *= m;
                r.y *= m;
                r.z *= m;
                r.s *= m;
            }

            // Fast Algebric Calculations instead of Vectors & Quaternions Product
            x = r.x * r.x - r.y * r.y - r.z * r.z + r.s * r.s;
            y = 2 * (r.x * r.y + r.z * r.s);
            z = 2 * (r.x * r.z - r.y * r.s);
            return (new LSL_Vector(x, y, z));
        }

        public LSL_Vector llRot2Left(LSL_Rotation r)
        {
            m_host.AddScriptLPS(1);

            double x, y, z, m;

            m = r.x * r.x + r.y * r.y + r.z * r.z + r.s * r.s;
            // m is always greater than zero
            // if m is not equal to 1 then Rotation needs to be normalized
            if (Math.Abs(1.0 - m) > 0.000001) // allow a little slop here for calculation precision
            {
                m = 1.0 / Math.Sqrt(m);
                r.x *= m;
                r.y *= m;
                r.z *= m;
                r.s *= m;
            }

            // Fast Algebric Calculations instead of Vectors & Quaternions Product
            x = 2 * (r.x * r.y - r.z * r.s);
            y = -r.x * r.x + r.y * r.y - r.z * r.z + r.s * r.s;
            z = 2 * (r.x * r.s + r.y * r.z);
            return (new LSL_Vector(x, y, z));
        }

        public LSL_Vector llRot2Up(LSL_Rotation r)
        {
            m_host.AddScriptLPS(1);
            double x, y, z, m;

            m = r.x * r.x + r.y * r.y + r.z * r.z + r.s * r.s;
            // m is always greater than zero
            // if m is not equal to 1 then Rotation needs to be normalized
            if (Math.Abs(1.0 - m) > 0.000001) // allow a little slop here for calculation precision
            {
                m = 1.0 / Math.Sqrt(m);
                r.x *= m;
                r.y *= m;
                r.z *= m;
                r.s *= m;
            }

            // Fast Algebric Calculations instead of Vectors & Quaternions Product
            x = 2 * (r.x * r.z + r.y * r.s);
            y = 2 * (-r.x * r.s + r.y * r.z);
            z = -r.x * r.x - r.y * r.y + r.z * r.z + r.s * r.s;
            return (new LSL_Vector(x, y, z));
        }

        public LSL_Rotation llRotBetween(LSL_Vector a, LSL_Vector b)
        {
            //A and B should both be normalized
            m_host.AddScriptLPS(1);
            /*  This method is more accurate than the SL one, and thus causes problems
                for scripts that deal with the SL inaccuracy around 180-degrees -.- .._.
                
            double dotProduct = LSL_Vector.Dot(a, b);
            LSL_Vector crossProduct = LSL_Vector.Cross(a, b);
            double magProduct = LSL_Vector.Mag(a) * LSL_Vector.Mag(b);
            double angle = Math.Acos(dotProduct / magProduct);
            LSL_Vector axis = LSL_Vector.Norm(crossProduct);
            double s = Math.Sin(angle / 2);

            double x = axis.x * s;
            double y = axis.y * s;
            double z = axis.z * s;
            double w = Math.Cos(angle / 2);

            if (Double.IsNaN(x) || Double.IsNaN(y) || Double.IsNaN(z) || Double.IsNaN(w))
                return new LSL_Rotation(0.0f, 0.0f, 0.0f, 1.0f);

            return new LSL_Rotation((float)x, (float)y, (float)z, (float)w);
            */
            
            // This method mimics the 180 errors found in SL
            // See www.euclideanspace.com... angleBetween
            LSL_Vector vec_a = a;
            LSL_Vector vec_b = b;
            
            // Eliminate zero length
            LSL_Float vec_a_mag = LSL_Vector.Mag(vec_a);
            LSL_Float vec_b_mag = LSL_Vector.Mag(vec_b);
            if (vec_a_mag < 0.00001 ||
                vec_b_mag < 0.00001)
            {
                return new LSL_Rotation(0.0f, 0.0f, 0.0f, 1.0f);
            }
            
            // Normalize
            vec_a = llVecNorm(vec_a);
            vec_b = llVecNorm(vec_b);

            // Calculate axis and rotation angle
            LSL_Vector axis = vec_a % vec_b;
            LSL_Float cos_theta  = vec_a * vec_b;
    
            // Check if parallel
            if (cos_theta > 0.99999)
            {
                return new LSL_Rotation(0.0f, 0.0f, 0.0f, 1.0f);
            }
            
            // Check if anti-parallel
            else if (cos_theta < -0.99999)
            {
                LSL_Vector orthog_axis = new LSL_Vector(1.0, 0.0, 0.0) - (vec_a.x / (vec_a * vec_a) * vec_a);
                if (LSL_Vector.Mag(orthog_axis)  < 0.000001)  orthog_axis = new LSL_Vector(0.0, 0.0, 1.0);
                return new LSL_Rotation((float)orthog_axis.x, (float)orthog_axis.y, (float)orthog_axis.z, 0.0);
            }
            else // other rotation
            {
                LSL_Float theta = (LSL_Float)Math.Acos(cos_theta) * 0.5f;
                axis = llVecNorm(axis);
                double x, y, z, s, t;
                s = Math.Cos(theta);
                t = Math.Sin(theta);
                x = axis.x * t;
                y = axis.y * t;
                z = axis.z * t;
                return new LSL_Rotation(x,y,z,s);
            }
        }
                
        public void llWhisper(int channelID, string text)
        {
            m_host.AddScriptLPS(1);

            if (text.Length > 1023)
                text = text.Substring(0, 1023);

            World.SimChat(Utils.StringToBytes(text),
                          ChatTypeEnum.Whisper, channelID, m_host.ParentGroup.RootPart.AbsolutePosition, m_host.Name, m_host.UUID, false);

            IWorldComm wComm = m_ScriptEngine.World.RequestModuleInterface<IWorldComm>();
            if (wComm != null)
                wComm.DeliverMessage(ChatTypeEnum.Whisper, channelID, m_host.Name, m_host.UUID, text);
        }

        public void llSay(int channelID, string text)
        {
            m_host.AddScriptLPS(1);

            if (channelID == 0)
                m_SayShoutCount++;

            if (m_SayShoutCount >= 11)
                ScriptSleep(2000);

            if (m_scriptConsoleChannelEnabled && (channelID == m_scriptConsoleChannel))
            {
                Console.WriteLine(text);
            }
            else
            {
                if (text.Length > 1023)
                    text = text.Substring(0, 1023);

                World.SimChat(Utils.StringToBytes(text),
                              ChatTypeEnum.Say, channelID, m_host.ParentGroup.RootPart.AbsolutePosition, m_host.Name, m_host.UUID, false);

                IWorldComm wComm = m_ScriptEngine.World.RequestModuleInterface<IWorldComm>();
                if (wComm != null)
                    wComm.DeliverMessage(ChatTypeEnum.Say, channelID, m_host.Name, m_host.UUID, text);
            }
        }

        public void llShout(int channelID, string text)
        {
            m_host.AddScriptLPS(1);

            if (channelID == 0)
                m_SayShoutCount++;

            if (m_SayShoutCount >= 11)
                ScriptSleep(2000);

            if (text.Length > 1023)
                text = text.Substring(0, 1023);

            World.SimChat(Utils.StringToBytes(text),
                          ChatTypeEnum.Shout, channelID, m_host.ParentGroup.RootPart.AbsolutePosition, m_host.Name, m_host.UUID, true);

            IWorldComm wComm = m_ScriptEngine.World.RequestModuleInterface<IWorldComm>();
            if (wComm != null)
                wComm.DeliverMessage(ChatTypeEnum.Shout, channelID, m_host.Name, m_host.UUID, text);
        }

        public void llRegionSay(int channelID, string text)
        {
            if (channelID == 0)
            {
                LSLError("Cannot use llRegionSay() on channel 0");
                return;
            }

            if (text.Length > 1023)
                text = text.Substring(0, 1023);

            m_host.AddScriptLPS(1);

            IWorldComm wComm = m_ScriptEngine.World.RequestModuleInterface<IWorldComm>();
            if (wComm != null)
                wComm.DeliverMessage(ChatTypeEnum.Region, channelID, m_host.Name, m_host.UUID, text);
        }

        public void  llRegionSayTo(string target, int channel, string msg)
        {
            if (msg.Length > 1023)
                msg = msg.Substring(0, 1023);

            m_host.AddScriptLPS(1);

            if (channel == ScriptBaseClass.DEBUG_CHANNEL)
            {
                return;
            }

            UUID TargetID;
            UUID.TryParse(target, out TargetID);

            IWorldComm wComm = m_ScriptEngine.World.RequestModuleInterface<IWorldComm>();
            if (wComm != null)
                wComm.DeliverMessageTo(TargetID, channel, m_host.AbsolutePosition, m_host.Name, m_host.UUID, msg);
        }

        public LSL_Integer llListen(int channelID, string name, string ID, string msg)
        {
            m_host.AddScriptLPS(1);
            UUID keyID;
            UUID.TryParse(ID, out keyID);
            IWorldComm wComm = m_ScriptEngine.World.RequestModuleInterface<IWorldComm>();
            if (wComm != null)
                return wComm.Listen(m_host.LocalId, m_item.ItemID, m_host.UUID, channelID, name, keyID, msg);
            else
                return -1;
        }

        public void llListenControl(int number, int active)
        {
            m_host.AddScriptLPS(1);
            IWorldComm wComm = m_ScriptEngine.World.RequestModuleInterface<IWorldComm>();
            if (wComm != null)
                wComm.ListenControl(m_item.ItemID, number, active);
        }

        public void llListenRemove(int number)
        {
            m_host.AddScriptLPS(1);
            IWorldComm wComm = m_ScriptEngine.World.RequestModuleInterface<IWorldComm>();
            if (wComm != null)
                wComm.ListenRemove(m_item.ItemID, number);
        }

        public void llSensor(string name, string id, int type, double range, double arc)
        {
            m_host.AddScriptLPS(1);
            UUID keyID = UUID.Zero;
            UUID.TryParse(id, out keyID);

            AsyncCommands.SensorRepeatPlugin.SenseOnce(m_host.LocalId, m_item.ItemID, name, keyID, type, range, arc, m_host);
       }

        public void llSensorRepeat(string name, string id, int type, double range, double arc, double rate)
        {
            m_host.AddScriptLPS(1);
            UUID keyID = UUID.Zero;
            UUID.TryParse(id, out keyID);

            AsyncCommands.SensorRepeatPlugin.SetSenseRepeatEvent(m_host.LocalId, m_item.ItemID, name, keyID, type, range, arc, rate, m_host);
        }

        public void llSensorRemove()
        {
            m_host.AddScriptLPS(1);
            AsyncCommands.SensorRepeatPlugin.UnSetSenseRepeaterEvents(m_host.LocalId, m_item.ItemID);
        }

        public string resolveName(UUID objecUUID)
        {
            // try avatar username surname
            UserAccount account = World.UserAccountService.GetUserAccount(World.RegionInfo.ScopeID, objecUUID);
            if (account != null)
            {
                string avatarname = account.Name;
                return avatarname;
            }
            // try an scene object
            SceneObjectPart SOP = World.GetSceneObjectPart(objecUUID);
            if (SOP != null)
            {
                string objectname = SOP.Name;
                return objectname;
            }

            EntityBase SensedObject;
            World.Entities.TryGetValue(objecUUID, out SensedObject);

            if (SensedObject == null)
            {
                IGroupsModule groups = World.RequestModuleInterface<IGroupsModule>();
                if (groups != null)
                {
                    GroupRecord gr = groups.GetGroupRecord(objecUUID);
                    if (gr != null)
                        return gr.GroupName;
                }
                return String.Empty;
            }

            return SensedObject.Name;
        }

        public LSL_String llDetectedName(int number)
        {
            m_host.AddScriptLPS(1);
            DetectParams detectedParams = m_ScriptEngine.GetDetectParams(m_item.ItemID, number);
            if (detectedParams == null)
                return String.Empty;
            return detectedParams.Name;
        }

        public LSL_String llDetectedKey(int number)
        {
            m_host.AddScriptLPS(1);
            DetectParams detectedParams = m_ScriptEngine.GetDetectParams(m_item.ItemID, number);
            if (detectedParams == null)
                return String.Empty;
            return detectedParams.Key.ToString();
        }

        public LSL_String llDetectedOwner(int number)
        {
            m_host.AddScriptLPS(1);
            DetectParams detectedParams = m_ScriptEngine.GetDetectParams(m_item.ItemID, number);
            if (detectedParams == null)
                return String.Empty;
            return detectedParams.Owner.ToString();
        }

        public LSL_Integer llDetectedType(int number)
        {
            m_host.AddScriptLPS(1);
            DetectParams detectedParams = m_ScriptEngine.GetDetectParams(m_item.ItemID, number);
            if (detectedParams == null)
                return 0;
            return new LSL_Integer(detectedParams.Type);
        }

        public LSL_Vector llDetectedPos(int number)
        {
            m_host.AddScriptLPS(1);
            DetectParams detectedParams = m_ScriptEngine.GetDetectParams(m_item.ItemID, number);
            if (detectedParams == null)
                return new LSL_Vector();
            return detectedParams.Position;
        }

        public LSL_Vector llDetectedVel(int number)
        {
            m_host.AddScriptLPS(1);
            DetectParams detectedParams = m_ScriptEngine.GetDetectParams(m_item.ItemID, number);
            if (detectedParams == null)
                return new LSL_Vector();
            return detectedParams.Velocity;
        }

        public LSL_Vector llDetectedGrab(int number)
        {
            m_host.AddScriptLPS(1);
            DetectParams parms = m_ScriptEngine.GetDetectParams(m_item.ItemID, number);
            if (parms == null)
                return new LSL_Vector(0, 0, 0);

            return parms.OffsetPos;
        }

        public LSL_Rotation llDetectedRot(int number)
        {
            m_host.AddScriptLPS(1);
            DetectParams detectedParams = m_ScriptEngine.GetDetectParams(m_item.ItemID, number);
            if (detectedParams == null)
                return new LSL_Rotation();
            return detectedParams.Rotation;
        }

        public LSL_Integer llDetectedGroup(int number)
        {
            m_host.AddScriptLPS(1);
            DetectParams detectedParams = m_ScriptEngine.GetDetectParams(m_item.ItemID, number);
            if (detectedParams == null)
                return new LSL_Integer(0);
            if (m_host.GroupID == detectedParams.Group)
                return new LSL_Integer(1);
            return new LSL_Integer(0);
        }

        public LSL_Integer llDetectedLinkNumber(int number)
        {
            m_host.AddScriptLPS(1);
            DetectParams parms = m_ScriptEngine.GetDetectParams(m_item.ItemID, number);
            if (parms == null)
                return new LSL_Integer(0);

            return new LSL_Integer(parms.LinkNum);
        }

        /// <summary>
        /// See http://wiki.secondlife.com/wiki/LlDetectedTouchBinormal for details
        /// </summary>
        public LSL_Vector llDetectedTouchBinormal(int index)
        {
            m_host.AddScriptLPS(1);
            DetectParams detectedParams = m_ScriptEngine.GetDetectParams(m_item.ItemID, index);
            if (detectedParams == null)
                return new LSL_Vector();
            return detectedParams.TouchBinormal;
        }

        /// <summary>
        /// See http://wiki.secondlife.com/wiki/LlDetectedTouchFace for details
        /// </summary>
        public LSL_Integer llDetectedTouchFace(int index)
        {
            m_host.AddScriptLPS(1);
            DetectParams detectedParams = m_ScriptEngine.GetDetectParams(m_item.ItemID, index);
            if (detectedParams == null)
                return new LSL_Integer(-1);
            return new LSL_Integer(detectedParams.TouchFace);
        }

        /// <summary>
        /// See http://wiki.secondlife.com/wiki/LlDetectedTouchNormal for details
        /// </summary>
        public LSL_Vector llDetectedTouchNormal(int index)
        {
            m_host.AddScriptLPS(1);
            DetectParams detectedParams = m_ScriptEngine.GetDetectParams(m_item.ItemID, index);
            if (detectedParams == null)
                return new LSL_Vector();
            return detectedParams.TouchNormal;
        }

        /// <summary>
        /// See http://wiki.secondlife.com/wiki/LlDetectedTouchPos for details
        /// </summary>
        public LSL_Vector llDetectedTouchPos(int index)
        {
            m_host.AddScriptLPS(1);
            DetectParams detectedParams = m_ScriptEngine.GetDetectParams(m_item.ItemID, index);
            if (detectedParams == null)
                return new LSL_Vector();
            return detectedParams.TouchPos;
        }

        /// <summary>
        /// See http://wiki.secondlife.com/wiki/LlDetectedTouchST for details
        /// </summary>
        public LSL_Vector llDetectedTouchST(int index)
        {
            m_host.AddScriptLPS(1);
            DetectParams detectedParams = m_ScriptEngine.GetDetectParams(m_item.ItemID, index);
            if (detectedParams == null)
                return new LSL_Vector(-1.0, -1.0, 0.0);
            return detectedParams.TouchST;
        }

        /// <summary>
        /// See http://wiki.secondlife.com/wiki/LlDetectedTouchUV for details
        /// </summary>
        public LSL_Vector llDetectedTouchUV(int index)
        {
            m_host.AddScriptLPS(1);
            DetectParams detectedParams = m_ScriptEngine.GetDetectParams(m_item.ItemID, index);
            if (detectedParams == null)
                return new LSL_Vector(-1.0, -1.0, 0.0);
            return detectedParams.TouchUV;
        }

        [DebuggerNonUserCode]
        public virtual void llDie()
        {
            m_host.AddScriptLPS(1);
            if (!m_host.ParentGroup.IsAttachment) throw new SelfDeleteException();
        }

        public LSL_Float llGround(LSL_Vector offset)
        {
            m_host.AddScriptLPS(1);
            Vector3 pos = m_host.GetWorldPosition() + new Vector3((float)offset.x,
                                                                  (float)offset.y,
                                                                  (float)offset.z);

            //Get the slope normal.  This gives us the equation of the plane tangent to the slope.
            LSL_Vector vsn = llGroundNormal(offset);

            // Clamp to valid position
            if (pos.X < 0)
                pos.X = 0;
            else if (pos.X >= World.Heightmap.Width)
                pos.X = World.Heightmap.Width - 1;
            if (pos.Y < 0)
                pos.Y = 0;
            else if (pos.Y >= World.Heightmap.Height)
                pos.Y = World.Heightmap.Height - 1;

            //Get the height for the integer coordinates from the Heightmap
            float baseheight = (float)World.Heightmap[(int)pos.X, (int)pos.Y];

            //Calculate the difference between the actual coordinates and the integer coordinates
            float xdiff = pos.X - (float)((int)pos.X);
            float ydiff = pos.Y - (float)((int)pos.Y);

            //Use the equation of the tangent plane to adjust the height to account for slope

            return (((vsn.x * xdiff) + (vsn.y * ydiff)) / (-1 * vsn.z)) + baseheight;
        }

        public LSL_Float llCloud(LSL_Vector offset)
        {
            m_host.AddScriptLPS(1);
            float cloudCover = 0f;
            ICloudModule module = World.RequestModuleInterface<ICloudModule>();
            if (module != null)
            {
                Vector3 pos = m_host.GetWorldPosition();
                int x = (int)(pos.X + offset.x);
                int y = (int)(pos.Y + offset.y);

                cloudCover = module.CloudCover(x, y, 0);

            }
            return cloudCover;
        }

        public LSL_Vector llWind(LSL_Vector offset)
        {
            m_host.AddScriptLPS(1);
            LSL_Vector wind = new LSL_Vector(0, 0, 0);
            IWindModule module = World.RequestModuleInterface<IWindModule>();
            if (module != null)
            {
                Vector3 pos = m_host.GetWorldPosition();
                int x = (int)(pos.X + offset.x);
                int y = (int)(pos.Y + offset.y);

                Vector3 windSpeed = module.WindSpeed(x, y, 0);

                wind.x = windSpeed.X;
                wind.y = windSpeed.Y;
            }
            return wind;
        }

        public void llSetStatus(int status, int value)
        {
            if (m_host == null || m_host.ParentGroup == null || m_host.ParentGroup.IsDeleted)
                return;
            m_host.AddScriptLPS(1);

            int statusrotationaxis = 0;

            if ((status & ScriptBaseClass.STATUS_PHYSICS) == ScriptBaseClass.STATUS_PHYSICS)
            {
                if (value != 0)
                {
                    SceneObjectGroup group = m_host.ParentGroup;
                    bool allow = true;

                    foreach (SceneObjectPart part in group.Parts)
                    {
                        if (part.Scale.X > World.m_maxPhys || part.Scale.Y > World.m_maxPhys || part.Scale.Z > World.m_maxPhys)
                        {
                            allow = false;
                            break;
                        }
                    }

                    if (!allow)
                        return;

                    m_host.ScriptSetPhysicsStatus(true);
                }
                else
                {
                    m_host.ScriptSetPhysicsStatus(false);
                }
            }

            if ((status & ScriptBaseClass.STATUS_PHANTOM) == ScriptBaseClass.STATUS_PHANTOM)
            {
                m_host.ParentGroup.ScriptSetPhantomStatus(value != 0);
            }

            if ((status & ScriptBaseClass.STATUS_CAST_SHADOWS) == ScriptBaseClass.STATUS_CAST_SHADOWS)
            {
                m_host.AddFlag(PrimFlags.CastShadows);
            }

            if ((status & ScriptBaseClass.STATUS_ROTATE_X) == ScriptBaseClass.STATUS_ROTATE_X)
            {
                statusrotationaxis |= ScriptBaseClass.STATUS_ROTATE_X;
            }

            if ((status & ScriptBaseClass.STATUS_ROTATE_Y) == ScriptBaseClass.STATUS_ROTATE_Y)
            {
                statusrotationaxis |= ScriptBaseClass.STATUS_ROTATE_Y;
            }

            if ((status & ScriptBaseClass.STATUS_ROTATE_Z) == ScriptBaseClass.STATUS_ROTATE_Z)
            {
                statusrotationaxis |= ScriptBaseClass.STATUS_ROTATE_Z;
            }

            if ((status & ScriptBaseClass.STATUS_BLOCK_GRAB) == ScriptBaseClass.STATUS_BLOCK_GRAB)
            {
                if (value != 0)
                    m_host.SetBlockGrab(true);
                else
                    m_host.SetBlockGrab(false);
            }

            if ((status & ScriptBaseClass.STATUS_DIE_AT_EDGE) == ScriptBaseClass.STATUS_DIE_AT_EDGE)
            {
                if (value != 0)
                    m_host.SetDieAtEdge(true);
                else
                    m_host.SetDieAtEdge(false);
            }

            if ((status & ScriptBaseClass.STATUS_RETURN_AT_EDGE) == ScriptBaseClass.STATUS_RETURN_AT_EDGE)
            {
                if (value != 0)
                    m_host.SetReturnAtEdge(true);
                else
                    m_host.SetReturnAtEdge(false);
            }

            if ((status & ScriptBaseClass.STATUS_SANDBOX) == ScriptBaseClass.STATUS_SANDBOX)
            {
                if (value != 0)
                    m_host.SetStatusSandbox(true);
                else
                    m_host.SetStatusSandbox(false);
            }

            if (statusrotationaxis != 0)
            {
                m_host.SetAxisRotation(statusrotationaxis, value);
            }
        }

        public LSL_Integer llGetStatus(int status)
        {
            m_host.AddScriptLPS(1);
            // m_log.Debug(m_host.ToString() + " status is " + m_host.GetEffectiveObjectFlags().ToString());
            switch (status)
            {
                case ScriptBaseClass.STATUS_PHYSICS:
                    if ((m_host.GetEffectiveObjectFlags() & (uint)PrimFlags.Physics) == (uint)PrimFlags.Physics)
                    {
                        return 1;
                    }
                    return 0;

                case ScriptBaseClass.STATUS_PHANTOM:
                    if ((m_host.GetEffectiveObjectFlags() & (uint)PrimFlags.Phantom) == (uint)PrimFlags.Phantom)
                    {
                        return 1;
                    }
                    return 0;

                case ScriptBaseClass.STATUS_CAST_SHADOWS:
                    if ((m_host.GetEffectiveObjectFlags() & (uint)PrimFlags.CastShadows) == (uint)PrimFlags.CastShadows)
                    {
                        return 1;
                    }
                    return 0;

                case ScriptBaseClass.STATUS_BLOCK_GRAB:
                    if (m_host.GetBlockGrab())
                        return 1;
                    else
                        return 0;

                case ScriptBaseClass.STATUS_DIE_AT_EDGE:
                    if (m_host.GetDieAtEdge())
                        return 1;
                    else
                        return 0;

                case ScriptBaseClass.STATUS_RETURN_AT_EDGE:
                    if (m_host.GetReturnAtEdge())
                        return 1;
                    else
                        return 0;

                case ScriptBaseClass.STATUS_ROTATE_X:
                    if (m_host.GetAxisRotation(2) == 2)
                        return 1;
                    else
                        return 0;

                case ScriptBaseClass.STATUS_ROTATE_Y:
                    if (m_host.GetAxisRotation(4) == 4)
                        return 1;
                    else
                        return 0;

                case ScriptBaseClass.STATUS_ROTATE_Z:
                    if (m_host.GetAxisRotation(8) == 8)
                        return 1;
                    else
                        return 0;

                case ScriptBaseClass.STATUS_SANDBOX:
                    if (m_host.GetStatusSandbox())
                        return 1;
                    else
                        return 0;
            }
            return 0;
        }

        public void llSetScale(LSL_Vector scale)
        {
            m_host.AddScriptLPS(1);
            SetScale(m_host, scale);
        }

        protected void SetScale(SceneObjectPart part, LSL_Vector scale)
        {
            // TODO: this needs to trigger a persistance save as well
            if (part == null || part.ParentGroup.IsDeleted)
                return;

            if (scale.x < 0.01)
                scale.x = 0.01;
            if (scale.y < 0.01)
                scale.y = 0.01;
            if (scale.z < 0.01)
                scale.z = 0.01;

            PhysicsActor pa = part.ParentGroup.RootPart.PhysActor;

            if (pa != null && pa.IsPhysical)
            {
                if (scale.x > World.m_maxPhys)
                    scale.x = World.m_maxPhys;
                if (scale.y > World.m_maxPhys)
                    scale.y = World.m_maxPhys;
                if (scale.z > World.m_maxPhys)
                    scale.z = World.m_maxPhys;
            }

            if (scale.x > World.m_maxNonphys)
                scale.x = World.m_maxNonphys;
            if (scale.y > World.m_maxNonphys)
                scale.y = World.m_maxNonphys;
            if (scale.z > World.m_maxNonphys)
                scale.z = World.m_maxNonphys;

            Vector3 tmp = part.Scale;
            tmp.X = (float)scale.x;
            tmp.Y = (float)scale.y;
            tmp.Z = (float)scale.z;
            part.Scale = tmp;
            part.SendFullUpdateToAllClients();
        }

        public LSL_Vector llGetScale()
        {
            m_host.AddScriptLPS(1);
            return new LSL_Vector(m_host.Scale.X, m_host.Scale.Y, m_host.Scale.Z);
        }

        public void llSetClickAction(int action)
        {
            m_host.AddScriptLPS(1);
            m_host.ClickAction = (byte)action;
            m_host.ParentGroup.HasGroupChanged = true;
            m_host.ScheduleFullUpdate();
            return;
        }

        public void llSetColor(LSL_Vector color, int face)
        {
            m_host.AddScriptLPS(1);

            SetColor(m_host, color, face);
        }

        protected void SetColor(SceneObjectPart part, LSL_Vector color, int face)
        {
            if (part == null || part.ParentGroup == null || part.ParentGroup.IsDeleted)
                return;

            Primitive.TextureEntry tex = part.Shape.Textures;
            Color4 texcolor;
            if (face >= 0 && face < GetNumberOfSides(part))
            {
                texcolor = tex.CreateFace((uint)face).RGBA;
                texcolor.R = Util.Clip((float)color.x, 0.0f, 1.0f);
                texcolor.G = Util.Clip((float)color.y, 0.0f, 1.0f);
                texcolor.B = Util.Clip((float)color.z, 0.0f, 1.0f);
                tex.FaceTextures[face].RGBA = texcolor;
                part.UpdateTextureEntry(tex.GetBytes());
                return;
            }
            else if (face == ScriptBaseClass.ALL_SIDES)
            {
                for (uint i = 0; i < GetNumberOfSides(part); i++)
                {
                    if (tex.FaceTextures[i] != null)
                    {
                        texcolor = tex.FaceTextures[i].RGBA;
                        texcolor.R = Util.Clip((float)color.x, 0.0f, 1.0f);
                        texcolor.G = Util.Clip((float)color.y, 0.0f, 1.0f);
                        texcolor.B = Util.Clip((float)color.z, 0.0f, 1.0f);
                        tex.FaceTextures[i].RGBA = texcolor;
                    }
                    texcolor = tex.DefaultTexture.RGBA;
                    texcolor.R = Util.Clip((float)color.x, 0.0f, 1.0f);
                    texcolor.G = Util.Clip((float)color.y, 0.0f, 1.0f);
                    texcolor.B = Util.Clip((float)color.z, 0.0f, 1.0f);
                    tex.DefaultTexture.RGBA = texcolor;
                }
                part.UpdateTextureEntry(tex.GetBytes());
                return;
            }

            if (face == ScriptBaseClass.ALL_SIDES)
                face = SceneObjectPart.ALL_SIDES;

            m_host.SetFaceColor(new Vector3((float)color.x, (float)color.y, (float)color.z), face);
        }

        public void SetTexGen(SceneObjectPart part, int face,int style)
        {
            if (part == null || part.ParentGroup == null || part.ParentGroup.IsDeleted)
                return;

            Primitive.TextureEntry tex = part.Shape.Textures;
            MappingType textype;
            textype = MappingType.Default;
            if (style == (int)ScriptBaseClass.PRIM_TEXGEN_PLANAR)
                textype = MappingType.Planar;

            if (face >= 0 && face < GetNumberOfSides(part))
            {
                tex.CreateFace((uint) face);
                tex.FaceTextures[face].TexMapType = textype;
                part.UpdateTextureEntry(tex.GetBytes());
                return;
            }
            else if (face == ScriptBaseClass.ALL_SIDES)
            {
                for (uint i = 0; i < GetNumberOfSides(part); i++)
                {
                    if (tex.FaceTextures[i] != null)
                    {
                        tex.FaceTextures[i].TexMapType = textype;
                    }
                    tex.DefaultTexture.TexMapType = textype;
                }
                part.UpdateTextureEntry(tex.GetBytes());
                return;
            }
        }

        public void SetGlow(SceneObjectPart part, int face, float glow)
        {
            if (part == null || part.ParentGroup == null || part.ParentGroup.IsDeleted)
                return;

            Primitive.TextureEntry tex = part.Shape.Textures;
            if (face >= 0 && face < GetNumberOfSides(part))
            {
                tex.CreateFace((uint) face);
                tex.FaceTextures[face].Glow = glow;
                part.UpdateTextureEntry(tex.GetBytes());
                return;
            }
            else if (face == ScriptBaseClass.ALL_SIDES)
            {
                for (uint i = 0; i < GetNumberOfSides(part); i++)
                {
                    if (tex.FaceTextures[i] != null)
                    {
                        tex.FaceTextures[i].Glow = glow;
                    }
                    tex.DefaultTexture.Glow = glow;
                }
                part.UpdateTextureEntry(tex.GetBytes());
                return;
            }
        }

        public void SetShiny(SceneObjectPart part, int face, int shiny, Bumpiness bump)
        {
            if (part == null || part.ParentGroup == null || part.ParentGroup.IsDeleted)
                return;

            Shininess sval = new Shininess();

            switch (shiny)
            {
            case 0:
                sval = Shininess.None;
                break;
            case 1:
                sval = Shininess.Low;
                break;
            case 2:
                sval = Shininess.Medium;
                break;
            case 3:
                sval = Shininess.High;
                break;
            default:
                sval = Shininess.None;
                break;
            }

            Primitive.TextureEntry tex = part.Shape.Textures;
            if (face >= 0 && face < GetNumberOfSides(part))
            {
                tex.CreateFace((uint) face);
                tex.FaceTextures[face].Shiny = sval;
                tex.FaceTextures[face].Bump = bump;
                part.UpdateTextureEntry(tex.GetBytes());
                return;
            }
            else if (face == ScriptBaseClass.ALL_SIDES)
            {
                for (uint i = 0; i < GetNumberOfSides(part); i++)
                {
                    if (tex.FaceTextures[i] != null)
                    {
                        tex.FaceTextures[i].Shiny = sval;
                        tex.FaceTextures[i].Bump = bump;;
                    }
                    tex.DefaultTexture.Shiny = sval;
                    tex.DefaultTexture.Bump = bump;
                }
                part.UpdateTextureEntry(tex.GetBytes());
                return;
            }
        }

        public void SetFullBright(SceneObjectPart part, int face, bool bright)
        {
            if (part == null || part.ParentGroup == null || part.ParentGroup.IsDeleted)
                return;

             Primitive.TextureEntry tex = part.Shape.Textures;
             if (face >= 0 && face < GetNumberOfSides(part))
             {
                 tex.CreateFace((uint) face);
                 tex.FaceTextures[face].Fullbright = bright;
                 part.UpdateTextureEntry(tex.GetBytes());
                 return;
             }
             else if (face == ScriptBaseClass.ALL_SIDES)
             {
                 for (uint i = 0; i < GetNumberOfSides(part); i++)
                 {
                     if (tex.FaceTextures[i] != null)
                     {
                         tex.FaceTextures[i].Fullbright = bright;
                     }
                 }
                 tex.DefaultTexture.Fullbright = bright;
                 part.UpdateTextureEntry(tex.GetBytes());
                 return;
             }
         }

        public LSL_Float llGetAlpha(int face)
        {
            m_host.AddScriptLPS(1);

            return GetAlpha(m_host, face);
        }

        protected LSL_Float GetAlpha(SceneObjectPart part, int face)
        {
            Primitive.TextureEntry tex = part.Shape.Textures;
            if (face == ScriptBaseClass.ALL_SIDES)
            {
                int i;
                double sum = 0.0;
                for (i = 0 ; i < GetNumberOfSides(part); i++)
                    sum += (double)tex.GetFace((uint)i).RGBA.A;
                return sum;
            }
            if (face >= 0 && face < GetNumberOfSides(part))
            {
                return (double)tex.GetFace((uint)face).RGBA.A;
            }
            return 0.0;
        }

        public void llSetAlpha(double alpha, int face)
        {
            m_host.AddScriptLPS(1);

            SetAlpha(m_host, alpha, face);
        }

        public void llSetLinkAlpha(int linknumber, double alpha, int face)
        {
            m_host.AddScriptLPS(1);

            List<SceneObjectPart> parts = GetLinkParts(linknumber);
            if (parts.Count > 0)
            {
                try
                {
                    parts[0].ParentGroup.areUpdatesSuspended = true;
                    foreach (SceneObjectPart part in parts)
                        SetAlpha(part, alpha, face);
                }
                finally
                {
                    parts[0].ParentGroup.areUpdatesSuspended = false;
                }
            }
        }

        protected void SetAlpha(SceneObjectPart part, double alpha, int face)
        {
            if (part == null || part.ParentGroup == null || part.ParentGroup.IsDeleted)
                return;

            Primitive.TextureEntry tex = part.Shape.Textures;
            Color4 texcolor;
            if (face >= 0 && face < GetNumberOfSides(part))
            {
                texcolor = tex.CreateFace((uint)face).RGBA;
                texcolor.A = Util.Clip((float)alpha, 0.0f, 1.0f);
                tex.FaceTextures[face].RGBA = texcolor;
                part.UpdateTextureEntry(tex.GetBytes());
                return;
            }
            else if (face == ScriptBaseClass.ALL_SIDES)
            {
                for (int i = 0; i < GetNumberOfSides(part); i++)
                {
                    if (tex.FaceTextures[i] != null)
                    {
                        texcolor = tex.FaceTextures[i].RGBA;
                        texcolor.A = Util.Clip((float)alpha, 0.0f, 1.0f);
                        tex.FaceTextures[i].RGBA = texcolor;
                    }
                }

                // In some cases, the default texture can be null, eg when every face
                // has a unique texture
                if (tex.DefaultTexture != null)
                {
                    texcolor = tex.DefaultTexture.RGBA;
                    texcolor.A = Util.Clip((float)alpha, 0.0f, 1.0f);
                    tex.DefaultTexture.RGBA = texcolor;
                }
                
                part.UpdateTextureEntry(tex.GetBytes());
                return;
            }
        }

        /// <summary>
        /// Set flexi parameters of a part.
        ///
        /// FIXME: Much of this code should probably be within the part itself.
        /// </summary>
        /// <param name="part"></param>
        /// <param name="flexi"></param>
        /// <param name="softness"></param>
        /// <param name="gravity"></param>
        /// <param name="friction"></param>
        /// <param name="wind"></param>
        /// <param name="tension"></param>
        /// <param name="Force"></param>
        protected void SetFlexi(SceneObjectPart part, bool flexi, int softness, float gravity, float friction,
            float wind, float tension, LSL_Vector Force)
        {
            if (part == null || part.ParentGroup == null || part.ParentGroup.IsDeleted)
                return;

            if (flexi)
            {
                part.Shape.FlexiEntry = true;   // this setting flexi true isn't working, but the below parameters do
                                                                // work once the prim is already flexi
                part.Shape.FlexiSoftness = softness;
                part.Shape.FlexiGravity = gravity;
                part.Shape.FlexiDrag = friction;
                part.Shape.FlexiWind = wind;
                part.Shape.FlexiTension = tension;
                part.Shape.FlexiForceX = (float)Force.x;
                part.Shape.FlexiForceY = (float)Force.y;
                part.Shape.FlexiForceZ = (float)Force.z;
                part.Shape.PathCurve = 0x80;
                part.ParentGroup.HasGroupChanged = true;
                part.ScheduleFullUpdate();
            }
        }

        /// <summary>
        /// Set a light point on a part
        /// </summary>
        /// FIXME: Much of this code should probably be in SceneObjectGroup
        ///
        /// <param name="part"></param>
        /// <param name="light"></param>
        /// <param name="color"></param>
        /// <param name="intensity"></param>
        /// <param name="radius"></param>
        /// <param name="falloff"></param>
        protected void SetPointLight(SceneObjectPart part, bool light, LSL_Vector color, float intensity, float radius, float falloff)
        {
            if (part == null || part.ParentGroup == null || part.ParentGroup.IsDeleted)
                return;

            if (light)
            {
                part.Shape.LightEntry = true;
                part.Shape.LightColorR = Util.Clip((float)color.x, 0.0f, 1.0f);
                part.Shape.LightColorG = Util.Clip((float)color.y, 0.0f, 1.0f);
                part.Shape.LightColorB = Util.Clip((float)color.z, 0.0f, 1.0f);
                part.Shape.LightIntensity = intensity;
                part.Shape.LightRadius = radius;
                part.Shape.LightFalloff = falloff;
            }
            else
            {
                part.Shape.LightEntry = false;
            }

            part.ParentGroup.HasGroupChanged = true;
            part.ScheduleFullUpdate();
        }

        public LSL_Vector llGetColor(int face)
        {
            m_host.AddScriptLPS(1);
            return GetColor(m_host, face);
        }

        protected LSL_Vector GetColor(SceneObjectPart part, int face)
        {
            Primitive.TextureEntry tex = part.Shape.Textures;
            Color4 texcolor;
            LSL_Vector rgb = new LSL_Vector();
            if (face == ScriptBaseClass.ALL_SIDES)
            {
                int i;

                for (i = 0 ; i < GetNumberOfSides(part); i++)
                {
                    texcolor = tex.GetFace((uint)i).RGBA;
                    rgb.x += texcolor.R;
                    rgb.y += texcolor.G;
                    rgb.z += texcolor.B;
                }

                rgb.x /= (float)GetNumberOfSides(part);
                rgb.y /= (float)GetNumberOfSides(part);
                rgb.z /= (float)GetNumberOfSides(part);

                return rgb;
            }
            if (face >= 0 && face < GetNumberOfSides(part))
            {
                texcolor = tex.GetFace((uint)face).RGBA;
                rgb.x = texcolor.R;
                rgb.y = texcolor.G;
                rgb.z = texcolor.B;
                return rgb;

            }
            else
            {
                return new LSL_Vector();
            }
        }

        public void llSetTexture(string texture, int face)
        {
            m_host.AddScriptLPS(1);
            SetTexture(m_host, texture, face);
            ScriptSleep(200);
        }

        public void llSetLinkTexture(int linknumber, string texture, int face)
        {
            m_host.AddScriptLPS(1);

            List<SceneObjectPart> parts = GetLinkParts(linknumber);
            if (parts.Count > 0)
            {
                try
                {
                    parts[0].ParentGroup.areUpdatesSuspended = true;
                    foreach (SceneObjectPart part in parts)
                        SetTexture(part, texture, face);
                }
                finally
                {
                    parts[0].ParentGroup.areUpdatesSuspended = false;
                }
            }
            ScriptSleep(200);
        }

        protected void SetTexture(SceneObjectPart part, string texture, int face)
        {
            if (part == null || part.ParentGroup == null || part.ParentGroup.IsDeleted)
                return;

            UUID textureID = new UUID();

		    textureID = InventoryKey(texture, (int)AssetType.Texture);
		    if (textureID == UUID.Zero)
		    {
			    if (!UUID.TryParse(texture, out textureID))
			        return;
		    }

            Primitive.TextureEntry tex = part.Shape.Textures;

            if (face >= 0 && face < GetNumberOfSides(part))
            {
                Primitive.TextureEntryFace texface = tex.CreateFace((uint)face);
                texface.TextureID = textureID;
                tex.FaceTextures[face] = texface;
                part.UpdateTextureEntry(tex.GetBytes());
                return;
            }
            else if (face == ScriptBaseClass.ALL_SIDES)
            {
                for (uint i = 0; i < GetNumberOfSides(part); i++)
                {
                    if (tex.FaceTextures[i] != null)
                    {
                        tex.FaceTextures[i].TextureID = textureID;
                    }
                }
                tex.DefaultTexture.TextureID = textureID;
                part.UpdateTextureEntry(tex.GetBytes());
                return;
            }
        }

        public void llScaleTexture(double u, double v, int face)
        {
            m_host.AddScriptLPS(1);

            ScaleTexture(m_host, u, v, face);
            ScriptSleep(200);
        }

        protected void ScaleTexture(SceneObjectPart part, double u, double v, int face)
        {
            if (part == null || part.ParentGroup == null || part.ParentGroup.IsDeleted)
                return;

            Primitive.TextureEntry tex = part.Shape.Textures;
            if (face >= 0 && face < GetNumberOfSides(part))
            {
                Primitive.TextureEntryFace texface = tex.CreateFace((uint)face);
                texface.RepeatU = (float)u;
                texface.RepeatV = (float)v;
                tex.FaceTextures[face] = texface;
                part.UpdateTextureEntry(tex.GetBytes());
                return;
            }
            if (face == ScriptBaseClass.ALL_SIDES)
            {
                for (int i = 0; i < GetNumberOfSides(part); i++)
                {
                    if (tex.FaceTextures[i] != null)
                    {
                        tex.FaceTextures[i].RepeatU = (float)u;
                        tex.FaceTextures[i].RepeatV = (float)v;
                    }
                }
                tex.DefaultTexture.RepeatU = (float)u;
                tex.DefaultTexture.RepeatV = (float)v;
                part.UpdateTextureEntry(tex.GetBytes());
                return;
            }
        }

        public void llOffsetTexture(double u, double v, int face)
        {
            m_host.AddScriptLPS(1);
            OffsetTexture(m_host, u, v, face);
            ScriptSleep(200);
        }

        protected void OffsetTexture(SceneObjectPart part, double u, double v, int face)
        {
            if (part == null || part.ParentGroup == null || part.ParentGroup.IsDeleted)
                return;

            Primitive.TextureEntry tex = part.Shape.Textures;
            if (face >= 0 && face < GetNumberOfSides(part))
            {
                Primitive.TextureEntryFace texface = tex.CreateFace((uint)face);
                texface.OffsetU = (float)u;
                texface.OffsetV = (float)v;
                tex.FaceTextures[face] = texface;
                part.UpdateTextureEntry(tex.GetBytes());
                return;
            }
            if (face == ScriptBaseClass.ALL_SIDES)
            {
                for (int i = 0; i < GetNumberOfSides(part); i++)
                {
                    if (tex.FaceTextures[i] != null)
                    {
                        tex.FaceTextures[i].OffsetU = (float)u;
                        tex.FaceTextures[i].OffsetV = (float)v;
                    }
                }
                tex.DefaultTexture.OffsetU = (float)u;
                tex.DefaultTexture.OffsetV = (float)v;
                part.UpdateTextureEntry(tex.GetBytes());
                return;
            }
        }

        public void llRotateTexture(double rotation, int face)
        {
            m_host.AddScriptLPS(1);
            RotateTexture(m_host, rotation, face);
            ScriptSleep(200);
        }

        protected void RotateTexture(SceneObjectPart part, double rotation, int face)
        {
            if (part == null || part.ParentGroup == null || part.ParentGroup.IsDeleted)
                return;

            Primitive.TextureEntry tex = part.Shape.Textures;
            if (face >= 0 && face < GetNumberOfSides(part))
            {
                Primitive.TextureEntryFace texface = tex.CreateFace((uint)face);
                texface.Rotation = (float)rotation;
                tex.FaceTextures[face] = texface;
                part.UpdateTextureEntry(tex.GetBytes());
                return;
            }
            if (face == ScriptBaseClass.ALL_SIDES)
            {
                for (int i = 0; i < GetNumberOfSides(part); i++)
                {
                    if (tex.FaceTextures[i] != null)
                    {
                        tex.FaceTextures[i].Rotation = (float)rotation;
                    }
                }
                tex.DefaultTexture.Rotation = (float)rotation;
                part.UpdateTextureEntry(tex.GetBytes());
                return;
            }
        }

        public LSL_String llGetTexture(int face)
        {
            m_host.AddScriptLPS(1);
            return GetTexture(m_host, face);
        }

        protected LSL_String GetTexture(SceneObjectPart part, int face)
        {
            Primitive.TextureEntry tex = part.Shape.Textures;
            if (face == ScriptBaseClass.ALL_SIDES)
            {
                face = 0;
            }

            if (face >= 0 && face < GetNumberOfSides(part))
            {
                Primitive.TextureEntryFace texface;
                texface = tex.GetFace((uint)face);
                string texture = texface.TextureID.ToString();

                lock (part.TaskInventory)
                {
                    foreach (KeyValuePair<UUID, TaskInventoryItem> inv in part.TaskInventory)
                    {
                        if (inv.Value.AssetID == texface.TextureID)
                        {
                            texture = inv.Value.Name.ToString();
                            break;
                        }
                    }
                }

                return texture;
            }
            else
            {
                return UUID.Zero.ToString();
            }
        }

        public void llSetPos(LSL_Vector pos)
        {
            m_host.AddScriptLPS(1);

            SetPos(m_host, pos);

            ScriptSleep(200);
        }

        // Capped movemment if distance > 10m (http://wiki.secondlife.com/wiki/LlSetPos)
        // note linked setpos is capped "differently"
        private LSL_Vector SetPosAdjust(LSL_Vector start, LSL_Vector end)
        {
            if (llVecDist(start, end) > 10.0f * m_ScriptDistanceFactor)
                return start + m_ScriptDistanceFactor * 10.0f * llVecNorm(end - start);
            else
                return end;
        }

        protected LSL_Vector GetSetPosTarget(SceneObjectPart part, LSL_Vector targetPos, LSL_Vector fromPos)
        {
            if (part == null || part.ParentGroup == null || part.ParentGroup.IsDeleted)
                return fromPos;

            // Capped movemment if distance > 10m (http://wiki.secondlife.com/wiki/LlSetPos)


            float ground = World.GetGroundHeight((float)targetPos.x, (float)targetPos.y);
            bool disable_underground_movement = m_ScriptEngine.Config.GetBoolean("DisableUndergroundMovement", true);

            if (part.ParentGroup.RootPart == part)
            {
                if ((targetPos.z < ground) && disable_underground_movement && m_host.ParentGroup.AttachmentPoint == 0)
                    targetPos.z = ground;
            }
            LSL_Vector real_vec = SetPosAdjust(fromPos, targetPos);

            return real_vec;
        }

        public LSL_Integer llSetRegionPos(LSL_Vector pos)
        {
            return new LSL_Integer(SetRegionPos(m_host, pos));
        }

        protected int SetRegionPos(SceneObjectPart part, LSL_Vector targetPos)
        {
            if (part == null || part.ParentGroup == null || part.ParentGroup.IsDeleted)
                return 0;

            SceneObjectGroup grp = part.ParentGroup;

            if (grp.IsAttachment)
                return 0;

            if (grp.RootPart.PhysActor != null && grp.RootPart.PhysActor.IsPhysical)
                return 0;

            if (targetPos.x < -10.0f || targetPos.x >= (float)Constants.RegionSize || targetPos.y < -10.0f || targetPos.y >= (float)Constants.RegionSize || targetPos.z < 0 || targetPos.z >= 4096.0f)
                return 0;

            float constrainedX = (float)targetPos.x;
            float constrainedY = (float)targetPos.y;

            if (constrainedX < 0.0f)
                constrainedX = 0.0f;
            if (constrainedY < 0.0f)
                constrainedY = 0.0f;
            if (constrainedX >= (float)Constants.RegionSize)
                constrainedX = (float)Constants.RegionSize - 0.1f;
            if (constrainedY >= (float)Constants.RegionSize)
                constrainedY = (float)Constants.RegionSize -0.1f;

            float ground = World.GetGroundHeight(constrainedX, constrainedY);

            if (targetPos.z < ground)
                targetPos.z = ground;

            Vector3 dest = new Vector3((float)targetPos.x, (float)targetPos.y, (float)targetPos.z);

            if (!World.Permissions.CanObjectEntry(grp.UUID, false, dest))
                return 0;

            grp.UpdateGroupPosition(dest);

            return 1;
        }

        protected void SetPos(SceneObjectPart part, LSL_Vector targetPos)
        {
            if (part == null || part.ParentGroup == null || part.ParentGroup.IsDeleted)
                return;

            LSL_Vector currentPos = GetPartLocalPos(part);
            LSL_Vector toPos = GetSetPosTarget(part, targetPos, currentPos);


            if (part.ParentGroup.RootPart == part)
            {
                SceneObjectGroup parent = part.ParentGroup;
                Vector3 dest = new Vector3((float)toPos.x, (float)toPos.y, (float)toPos.z);
                if (!World.Permissions.CanObjectEntry(parent.UUID, false, dest))
                    return;
                Util.FireAndForget(delegate(object x) {
                    parent.UpdateGroupPosition(dest);
                });
            }
            else
            {
                part.OffsetPosition = new Vector3((float)toPos.x, (float)toPos.y, (float)toPos.z);
                SceneObjectGroup parent = part.ParentGroup;
                parent.HasGroupChanged = true;
                parent.ScheduleGroupForTerseUpdate();
            }
        }

        public LSL_Vector llGetPos()
        {
            m_host.AddScriptLPS(1);
            Vector3 pos = m_host.GetWorldPosition();
            return new LSL_Vector(pos.X, pos.Y, pos.Z);
        }

        public LSL_Vector llGetLocalPos()
        {
            m_host.AddScriptLPS(1);
            return GetPartLocalPos(m_host);
        }

        protected LSL_Vector GetPartLocalPos(SceneObjectPart part)
        {
            m_host.AddScriptLPS(1);

            Vector3 pos;

            if (!part.IsRoot)
            {
                pos = part.OffsetPosition;
            }
            else
            {
                if (part.ParentGroup.IsAttachment)
                    pos = part.AttachedPos;
                else
                    pos = part.AbsolutePosition;
            }

            return new LSL_Vector(pos.X, pos.Y, pos.Z);
        }

        public void llSetRot(LSL_Rotation rot)
        {
            m_host.AddScriptLPS(1);

            // try to let this work as in SL...
            if (m_host.LinkNum < 2)
            {
                // Special case: If we are root, rotate complete SOG to new
                // rotation.
                // We are root if the link number is 0 (single prim) or 1
                // (root prim). ParentID may be nonzero in attachments and
                // using it would cause attachments and HUDs to rotate
                // to the wrong positions.
                SetRot(m_host, Rot2Quaternion(rot));
            }
            else
            {
                // we are a child. The rotation values will be set to the one of root modified by rot, as in SL. Don't ask.
                SceneObjectPart rootPart = m_host.ParentGroup.RootPart;
                if (rootPart != null) // better safe than sorry
                {
                    SetRot(m_host, rootPart.RotationOffset * Rot2Quaternion(rot));
                }
            }

            ScriptSleep(200);
        }

        public void llSetLocalRot(LSL_Rotation rot)
        {
            m_host.AddScriptLPS(1);
            SetRot(m_host, Rot2Quaternion(rot));
            ScriptSleep(200);
        }

        protected void SetRot(SceneObjectPart part, Quaternion rot)
        {
            if (part == null || part.ParentGroup == null || part.ParentGroup.IsDeleted)
                return;

            part.UpdateRotation(rot);
            // Update rotation does not move the object in the physics scene if it's a linkset.

//KF:  Do NOT use this next line if using ODE physics engine. This need a switch based on .ini Phys Engine type
//          part.ParentGroup.AbsolutePosition = part.ParentGroup.AbsolutePosition;

            // So, after thinking about this for a bit, the issue with the part.ParentGroup.AbsolutePosition = part.ParentGroup.AbsolutePosition line
            // is it isn't compatible with vehicles because it causes the vehicle body to have to be broken down and rebuilt
            // It's perfectly okay when the object is not an active physical body though.
            // So, part.ParentGroup.ResetChildPrimPhysicsPositions(); does the thing that Kitto is warning against
            // but only if the object is not physial and active.   This is important for rotating doors.
            // without the absoluteposition = absoluteposition happening, the doors do not move in the physics
            // scene
            PhysicsActor pa = part.PhysActor;

            if (pa != null && !pa.IsPhysical)
            {
                part.ParentGroup.ResetChildPrimPhysicsPositions();
            }
        }

        /// <summary>
        /// See http://lslwiki.net/lslwiki/wakka.php?wakka=ChildRotation
        /// </summary>
        public LSL_Rotation llGetRot()
        {
            // unlinked or root prim then use llRootRotation
            // see llRootRotaion for references.
            if (m_host.LinkNum == 0 || m_host.LinkNum == 1)
            {
                return llGetRootRotation();
            }
            
            m_host.AddScriptLPS(1);
            Quaternion q = m_host.GetWorldRotation();
            return new LSL_Rotation(q.X, q.Y, q.Z, q.W);
        }

        private LSL_Rotation GetPartRot(SceneObjectPart part)
        {
            Quaternion q;
            if (part.LinkNum == 0 || part.LinkNum == 1) // unlinked or root prim
            {
                if (part.ParentGroup.AttachmentPoint != 0)
                {
                    ScenePresence avatar = World.GetScenePresence(part.ParentGroup.AttachedAvatar);
                    if (avatar != null)
                    {
                        if ((avatar.AgentControlFlags & (uint)AgentManager.ControlFlags.AGENT_CONTROL_MOUSELOOK) != 0)
                            q = avatar.CameraRotation; // Mouselook
                        else
                            q = avatar.Rotation; // Currently infrequently updated so may be inaccurate
                    }
                    else
                        q = part.ParentGroup.GroupRotation; // Likely never get here but just in case
                }
                else
                    q = part.ParentGroup.GroupRotation; // just the group rotation
                return new LSL_Rotation(q.X, q.Y, q.Z, q.W);
            }
            q = part.GetWorldRotation();
            return new LSL_Rotation(q.X, q.Y, q.Z, q.W);
        }

        public LSL_Rotation llGetLocalRot()
        {
            m_host.AddScriptLPS(1);
            return new LSL_Rotation(m_host.RotationOffset.X, m_host.RotationOffset.Y, m_host.RotationOffset.Z, m_host.RotationOffset.W);
        }

        public void llSetForce(LSL_Vector force, int local)
        {
            m_host.AddScriptLPS(1);

            if (!m_host.ParentGroup.IsDeleted)
            {
                if (local != 0)
                    force *= llGetRot();

                m_host.ParentGroup.RootPart.SetForce(new Vector3((float)force.x, (float)force.y, (float)force.z));
            }
        }

        public LSL_Vector llGetForce()
        {
            LSL_Vector force = new LSL_Vector(0.0, 0.0, 0.0);

            m_host.AddScriptLPS(1);

            if (!m_host.ParentGroup.IsDeleted)
            {
                Vector3 tmpForce = m_host.ParentGroup.RootPart.GetForce();
                force.x = tmpForce.X;
                force.y = tmpForce.Y;
                force.z = tmpForce.Z;
            }

            return force;
        }

        public LSL_Integer llTarget(LSL_Vector position, double range)
        {
            m_host.AddScriptLPS(1);
            return m_host.ParentGroup.registerTargetWaypoint(
                new Vector3((float)position.x, (float)position.y, (float)position.z), (float)range);
        }

        public void llTargetRemove(int number)
        {
            m_host.AddScriptLPS(1);
            m_host.ParentGroup.unregisterTargetWaypoint(number);
        }

        public LSL_Integer llRotTarget(LSL_Rotation rot, double error)
        {
            m_host.AddScriptLPS(1);
            return m_host.ParentGroup.registerRotTargetWaypoint(
                new Quaternion((float)rot.x, (float)rot.y, (float)rot.z, (float)rot.s), (float)error);
        }

        public void llRotTargetRemove(int number)
        {
            m_host.AddScriptLPS(1);
            m_host.ParentGroup.unregisterRotTargetWaypoint(number);
        }

        public void llMoveToTarget(LSL_Vector target, double tau)
        {
            m_host.AddScriptLPS(1);
            m_host.MoveToTarget(new Vector3((float)target.x, (float)target.y, (float)target.z), (float)tau);
        }

        public void llStopMoveToTarget()
        {
            m_host.AddScriptLPS(1);
            m_host.StopMoveToTarget();
        }

        public void llApplyImpulse(LSL_Vector force, int local)
        {
            m_host.AddScriptLPS(1);
            //No energy force yet
            Vector3 v = new Vector3((float)force.x, (float)force.y, (float)force.z);
            if (v.Length() > 20000.0f)
            {
                v.Normalize();
                v = v * 20000.0f;
            }
            m_host.ApplyImpulse(v, local != 0);
        }

        public void llApplyRotationalImpulse(LSL_Vector force, int local)
        {
            m_host.AddScriptLPS(1);
            m_host.ParentGroup.RootPart.ApplyAngularImpulse(new Vector3((float)force.x, (float)force.y, (float)force.z), local != 0);
        }

        public void llSetTorque(LSL_Vector torque, int local)
        {
            m_host.AddScriptLPS(1);
            m_host.ParentGroup.RootPart.SetAngularImpulse(new Vector3((float)torque.x, (float)torque.y, (float)torque.z), local != 0);
        }

        public LSL_Vector llGetTorque()
        {
            m_host.AddScriptLPS(1);
            Vector3 torque = m_host.ParentGroup.GetTorque();
            return new LSL_Vector(torque.X,torque.Y,torque.Z);
        }

        public void llSetForceAndTorque(LSL_Vector force, LSL_Vector torque, int local)
        {
            m_host.AddScriptLPS(1);
            llSetForce(force, local);
            llSetTorque(torque, local);
        }

        public LSL_Vector llGetVel()
        {
            m_host.AddScriptLPS(1);

            Vector3 vel;

            if (m_host.ParentGroup.IsAttachment)
            {
                ScenePresence avatar = m_host.ParentGroup.Scene.GetScenePresence(m_host.ParentGroup.AttachedAvatar);
                vel = avatar.Velocity;
            }
            else
            {
                vel = m_host.Velocity;
            }

            return new LSL_Vector(vel.X, vel.Y, vel.Z);
        }

        public LSL_Vector llGetAccel()
        {
            m_host.AddScriptLPS(1);
            return new LSL_Vector(m_host.Acceleration.X, m_host.Acceleration.Y, m_host.Acceleration.Z);
        }

        public LSL_Vector llGetOmega()
        {
            m_host.AddScriptLPS(1);
            return new LSL_Vector(m_host.AngularVelocity.X, m_host.AngularVelocity.Y, m_host.AngularVelocity.Z);
        }

        public LSL_Float llGetTimeOfDay()
        {
            m_host.AddScriptLPS(1);
            return (double)((DateTime.Now.TimeOfDay.TotalMilliseconds / 1000) % (3600 * 4));
        }

        public LSL_Float llGetWallclock()
        {
            m_host.AddScriptLPS(1);
            return DateTime.Now.TimeOfDay.TotalSeconds;
        }

        public LSL_Float llGetTime()
        {
            m_host.AddScriptLPS(1);
            TimeSpan ScriptTime = DateTime.Now - m_timer;
            return (double)(ScriptTime.TotalMilliseconds / 1000);
        }

        public void llResetTime()
        {
            m_host.AddScriptLPS(1);
            m_timer = DateTime.Now;
        }

        public LSL_Float llGetAndResetTime()
        {
            m_host.AddScriptLPS(1);
            TimeSpan ScriptTime = DateTime.Now - m_timer;
            m_timer = DateTime.Now;
            return (double)(ScriptTime.TotalMilliseconds / 1000);
        }

        public void llSound(string sound, double volume, int queue, int loop)
        {
            m_host.AddScriptLPS(1);
            // This function has been deprecated
            // see http://www.lslwiki.net/lslwiki/wakka.php?wakka=llSound
            Deprecated("llSound");
        }

        // Xantor 20080528 PlaySound updated so it accepts an objectinventory name -or- a key to a sound
        // 20080530 Updated to remove code duplication
        public void llPlaySound(string sound, double volume)
        {
            m_host.AddScriptLPS(1);

            // send the sound, once, to all clients in range
            m_host.SendSound(KeyOrName(sound).ToString(), volume, false, 0, 0, false, false);
        }

        // Xantor 20080528 we should do this differently.
        // 1) apply the sound to the object
        // 2) schedule full update
        // just sending the sound out once doesn't work so well when other avatars come in view later on
        // or when the prim gets moved, changed, sat on, whatever
        // see large number of mantises (mantes?)
        // 20080530 Updated to remove code duplication
        // 20080530 Stop sound if there is one, otherwise volume only changes don't work
        public void llLoopSound(string sound, double volume)
        {
            m_host.AddScriptLPS(1);

            if (m_host.Sound != UUID.Zero)
                llStopSound();

            m_host.Sound = KeyOrName(sound);
            m_host.SoundGain = volume;
            m_host.SoundFlags = 1;      // looping
            m_host.SoundRadius = 20;    // Magic number, 20 seems reasonable. Make configurable?

            m_host.ScheduleFullUpdate();
            m_host.SendFullUpdateToAllClients();
        }

        public void llLoopSoundMaster(string sound, double volume)
        {
            m_host.AddScriptLPS(1);
            m_host.ParentGroup.LoopSoundMasterPrim = m_host;
            lock (m_host.ParentGroup.LoopSoundSlavePrims)
            {
                foreach (SceneObjectPart prim in m_host.ParentGroup.LoopSoundSlavePrims)
                {
                    if (prim.Sound != UUID.Zero)
                        llStopSound();

                    prim.Sound = KeyOrName(sound);
                    prim.SoundGain = volume;
                    prim.SoundFlags = 1;      // looping
                    prim.SoundRadius = 20;    // Magic number, 20 seems reasonable. Make configurable?

                    prim.ScheduleFullUpdate();
                    prim.SendFullUpdateToAllClients();
                }
            }
            if (m_host.Sound != UUID.Zero)
                llStopSound();

            m_host.Sound = KeyOrName(sound);
            m_host.SoundGain = volume;
            m_host.SoundFlags = 1;      // looping
            m_host.SoundRadius = 20;    // Magic number, 20 seems reasonable. Make configurable?

            m_host.ScheduleFullUpdate();
            m_host.SendFullUpdateToAllClients();
        }

        public void llLoopSoundSlave(string sound, double volume)
        {
            m_host.AddScriptLPS(1);
            lock (m_host.ParentGroup.LoopSoundSlavePrims)
            {
                m_host.ParentGroup.LoopSoundSlavePrims.Add(m_host);
            }
        }

        public void llPlaySoundSlave(string sound, double volume)
        {
            m_host.AddScriptLPS(1);

            // send the sound, once, to all clients in range
            m_host.SendSound(KeyOrName(sound).ToString(), volume, false, 0, 0, true, false);
        }

        public void llTriggerSound(string sound, double volume)
        {
            m_host.AddScriptLPS(1);
            // send the sound, once, to all clients in range
            m_host.SendSound(KeyOrName(sound).ToString(), volume, true, 0, 0, false, false);
        }

        // Xantor 20080528: Clear prim data of sound instead
        public void llStopSound()
        {
            m_host.AddScriptLPS(1);
            if (m_host.ParentGroup.LoopSoundSlavePrims.Contains(m_host))
            {
                if (m_host.ParentGroup.LoopSoundMasterPrim == m_host)
                {
                    foreach (SceneObjectPart part in m_host.ParentGroup.LoopSoundSlavePrims)
                    {
                        part.Sound = UUID.Zero;
                        part.SoundGain = 0;
                        part.SoundFlags = 0;
                        part.SoundRadius = 0;
                        part.ScheduleFullUpdate();
                        part.SendFullUpdateToAllClients();
                    }
                    m_host.ParentGroup.LoopSoundMasterPrim = null;
                    m_host.ParentGroup.LoopSoundSlavePrims.Clear();
                }
                else
                {
                    m_host.Sound = UUID.Zero;
                    m_host.SoundGain = 0;
                    m_host.SoundFlags = 0;
                    m_host.SoundRadius = 0;
                    m_host.ScheduleFullUpdate();
                    m_host.SendFullUpdateToAllClients();
                }
            }
            else
            {
                m_host.Sound = UUID.Zero;
                m_host.SoundGain = 0;
                m_host.SoundFlags = 0;
                m_host.SoundRadius = 0;
                m_host.ScheduleFullUpdate();
                m_host.SendFullUpdateToAllClients();
            }
        }

        public void llPreloadSound(string sound)
        {
            m_host.AddScriptLPS(1);
            m_host.PreloadSound(sound);
            ScriptSleep(1000);
        }

        /// <summary>
        /// Return a portion of the designated string bounded by
        /// inclusive indices (start and end). As usual, the negative
        /// indices, and the tolerance for out-of-bound values, makes
        /// this more complicated than it might otherwise seem.
        /// </summary>
        public LSL_String llGetSubString(string src, int start, int end)
        {
            m_host.AddScriptLPS(1);

            // Normalize indices (if negative).
            // After normlaization they may still be
            // negative, but that is now relative to
            // the start, rather than the end, of the
            // sequence.

            if (start < 0)
            {
                start = src.Length+start;
            }
            if (end < 0)
            {
                end = src.Length+end;
            }

            // Conventional substring
            if (start <= end)
            {
                // Implies both bounds are out-of-range.
                if (end < 0 || start >= src.Length)
                {
                    return String.Empty;
                }
                // If end is positive, then it directly
                // corresponds to the lengt of the substring
                // needed (plus one of course). BUT, it
                // must be within bounds.
                if (end >= src.Length)
                {
                    end = src.Length-1;
                }

                if (start < 0)
                {
                    return src.Substring(0,end+1);
                }
                // Both indices are positive
                return src.Substring(start, (end+1) - start);
            }

            // Inverted substring (end < start)
            else
            {
                // Implies both indices are below the
                // lower bound. In the inverted case, that
                // means the entire string will be returned
                // unchanged.
                if (start < 0)
                {
                    return src;
                }
                // If both indices are greater than the upper
                // bound the result may seem initially counter
                // intuitive.
                if (end >= src.Length)
                {
                    return src;
                }

                if (end < 0)
                {
                    if (start < src.Length)
                    {
                        return src.Substring(start);
                    }
                    else
                    {
                        return String.Empty;
                    }
                }
                else
                {
                    if (start < src.Length)
                    {
                        return src.Substring(0,end+1) + src.Substring(start);
                    }
                    else
                    {
                        return src.Substring(0,end+1);
                    }
                }
            }
         }

        /// <summary>
        /// Delete substring removes the specified substring bounded
        /// by the inclusive indices start and end. Indices may be
        /// negative (indicating end-relative) and may be inverted,
        /// i.e. end < start.
        /// </summary>
        public LSL_String llDeleteSubString(string src, int start, int end)
        {
            m_host.AddScriptLPS(1);

            // Normalize indices (if negative).
            // After normlaization they may still be
            // negative, but that is now relative to
            // the start, rather than the end, of the
            // sequence.
            if (start < 0)
            {
                start = src.Length+start;
            }
            if (end < 0)
            {
                end = src.Length+end;
            }
            // Conventionally delimited substring
            if (start <= end)
            {
                // If both bounds are outside of the existing
                // string, then return unchanges.
                if (end < 0 || start >= src.Length)
                {
                    return src;
                }
                // At least one bound is in-range, so we
                // need to clip the out-of-bound argument.
                if (start < 0)
                {
                    start = 0;
                }

                if (end >= src.Length)
                {
                    end = src.Length-1;
                }

                return src.Remove(start,end-start+1);
            }
            // Inverted substring
            else
            {
                // In this case, out of bounds means that
                // the existing string is part of the cut.
                if (start < 0 || end >= src.Length)
                {
                    return String.Empty;
                }

                if (end > 0)
                {
                    if (start < src.Length)
                    {
                        return src.Remove(start).Remove(0,end+1);
                    }
                    else
                    {
                        return src.Remove(0,end+1);
                    }
                }
                else
                {
                    if (start < src.Length)
                    {
                        return src.Remove(start);
                    }
                    else
                    {
                        return src;
                    }
                }
            }
        }

        /// <summary>
        /// Insert string inserts the specified string identified by src
        /// at the index indicated by index. Index may be negative, in
        /// which case it is end-relative. The index may exceed either
        /// string bound, with the result being a concatenation.
        /// </summary>
        public LSL_String llInsertString(string dest, int index, string src)
        {
            m_host.AddScriptLPS(1);

            // Normalize indices (if negative).
            // After normlaization they may still be
            // negative, but that is now relative to
            // the start, rather than the end, of the
            // sequence.
            if (index < 0)
            {
                index = dest.Length+index;

                // Negative now means it is less than the lower
                // bound of the string.

                if (index < 0)
                {
                    return src+dest;
                }

            }

            if (index >= dest.Length)
            {
                return dest+src;
            }

            // The index is in bounds.
            // In this case the index refers to the index that will
            // be assigned to the first character of the inserted string.
            // So unlike the other string operations, we do not add one
            // to get the correct string length.
            return dest.Substring(0,index)+src+dest.Substring(index);

        }

        public LSL_String llToUpper(string src)
        {
            m_host.AddScriptLPS(1);
            return src.ToUpper();
        }

        public LSL_String llToLower(string src)
        {
            m_host.AddScriptLPS(1);
            return src.ToLower();
        }

        public LSL_Integer llGiveMoney(string destination, int amount)
        {
            m_host.AddScriptLPS(1);

            if (m_item.PermsGranter == UUID.Zero)
                return 0;

            if ((m_item.PermsMask & ScriptBaseClass.PERMISSION_DEBIT) == 0)
            {
                LSLError("No permissions to give money");
                return 0;
            }

            UUID toID = new UUID();

            if (!UUID.TryParse(destination, out toID))
            {
                LSLError("Bad key in llGiveMoney");
                return 0;
            }

            IMoneyModule money = World.RequestModuleInterface<IMoneyModule>();

            if (money == null)
            {
                NotImplemented("llGiveMoney");
                return 0;
            }

            bool result = money.ObjectGiveMoney(
                m_host.ParentGroup.RootPart.UUID, m_host.ParentGroup.RootPart.OwnerID, toID, amount);

            if (result)
                return 1;

            return 0;
        }

        public void llMakeExplosion(int particles, double scale, double vel, double lifetime, double arc, string texture, LSL_Vector offset)
        {
            m_host.AddScriptLPS(1);
            Deprecated("llMakeExplosion");
            ScriptSleep(100);
        }

        public void llMakeFountain(int particles, double scale, double vel, double lifetime, double arc, int bounce, string texture, LSL_Vector offset, double bounce_offset)
        {
            m_host.AddScriptLPS(1);
            Deprecated("llMakeFountain");
            ScriptSleep(100);
        }

        public void llMakeSmoke(int particles, double scale, double vel, double lifetime, double arc, string texture, LSL_Vector offset)
        {
            m_host.AddScriptLPS(1);
            Deprecated("llMakeSmoke");
            ScriptSleep(100);
        }

        public void llMakeFire(int particles, double scale, double vel, double lifetime, double arc, string texture, LSL_Vector offset)
        {
            m_host.AddScriptLPS(1);
            Deprecated("llMakeFire");
            ScriptSleep(100);
        }

        public void llRezAtRoot(string inventory, LSL_Vector pos, LSL_Vector vel, LSL_Rotation rot, int param)
        {
            m_host.AddScriptLPS(1);

            Util.FireAndForget(delegate (object x)
            {
                if (Double.IsNaN(rot.x) || Double.IsNaN(rot.y) || Double.IsNaN(rot.z) || Double.IsNaN(rot.s))
                    return;
                float dist = (float)llVecDist(llGetPos(), pos);

                if (dist > m_ScriptDistanceFactor * 10.0f)
                    return;

                //Clone is thread-safe
                TaskInventoryDictionary partInventory = (TaskInventoryDictionary)m_host.TaskInventory.Clone();

                foreach (KeyValuePair<UUID, TaskInventoryItem> inv in partInventory)
                {
                    if (inv.Value.Name == inventory)
                    {
                        // make sure we're an object.
                        if (inv.Value.InvType != (int)InventoryType.Object)
                        {
                            llSay(0, "Unable to create requested object. Object is missing from database.");
                            return;
                        }

                        Vector3 llpos = new Vector3((float)pos.x, (float)pos.y, (float)pos.z);
                        Vector3 llvel = new Vector3((float)vel.x, (float)vel.y, (float)vel.z);

                        // need the magnitude later
                        // float velmag = (float)Util.GetMagnitude(llvel);

                        SceneObjectGroup new_group = World.RezObject(m_host, inv.Value, llpos, Rot2Quaternion(rot), llvel, param);

                        // If either of these are null, then there was an unknown error.
                        if (new_group == null)
                            continue;

                        // objects rezzed with this method are die_at_edge by default.
                        new_group.RootPart.SetDieAtEdge(true);

                        new_group.ResumeScripts();

                        m_ScriptEngine.PostObjectEvent(m_host.LocalId, new EventParams(
                                "object_rez", new Object[] {
                                new LSL_String(
                                new_group.RootPart.UUID.ToString()) },
                                new DetectParams[0]));

                        float groupmass = new_group.GetMass();

                        PhysicsActor pa = new_group.RootPart.PhysActor;

                        if (pa != null && pa.IsPhysical && llvel != Vector3.Zero)
                        {
                            //Recoil.
                            llApplyImpulse(new LSL_Vector(llvel.X * groupmass, llvel.Y * groupmass, llvel.Z * groupmass), 0);
                        }
                        // Variable script delay? (see (http://wiki.secondlife.com/wiki/LSL_Delay)
                        return;
                    }
                }

                llSay(0, "Could not find object " + inventory);
            });

            //ScriptSleep((int)((groupmass * velmag) / 10));
            ScriptSleep(100);
        }

        public void llRezObject(string inventory, LSL_Vector pos, LSL_Vector vel, LSL_Rotation rot, int param)
        {
            llRezAtRoot(inventory, pos, vel, rot, param);
        }

        public void llLookAt(LSL_Vector target, double strength, double damping)
        {
            m_host.AddScriptLPS(1);

            // Get the normalized vector to the target
            LSL_Vector d1 = llVecNorm(target - llGetPos());

            // Get the bearing (yaw)
            LSL_Vector a1 = new LSL_Vector(0,0,0);
            a1.z = llAtan2(d1.y, d1.x);

            // Get the elevation (pitch)
            LSL_Vector a2 = new LSL_Vector(0,0,0);
            a2.y= -llAtan2(d1.z, llSqrt((d1.x * d1.x) + (d1.y * d1.y)));

            LSL_Rotation r1 = llEuler2Rot(a1);
            LSL_Rotation r2 = llEuler2Rot(a2);
            LSL_Rotation r3 = new LSL_Rotation(0.000000, 0.707107, 0.000000, 0.707107);

            if (m_host.PhysActor == null || !m_host.PhysActor.IsPhysical)
            {
                // Do nothing if either value is 0 (this has been checked in SL)
                if (strength <= 0.0 || damping <= 0.0)
                    return;

                llSetRot(r3 * r2 * r1);
            }
            else
            {
                if (strength == 0)
                {
                    llSetRot(r3 * r2 * r1);
                    return;
                }

                m_host.StartLookAt(Rot2Quaternion(r3 * r2 * r1), (float)strength, (float)damping);
            }
        }

        public void llStopLookAt()
        {
            m_host.AddScriptLPS(1);
//            NotImplemented("llStopLookAt");
            m_host.StopLookAt();
        }

        public void llSetTimerEvent(double sec)
        {
            if (sec != 0.0 && sec < m_MinTimerInterval)
                sec = m_MinTimerInterval;
            m_host.AddScriptLPS(1);
            // Setting timer repeat
            AsyncCommands.TimerPlugin.SetTimerEvent(m_host.LocalId, m_item.ItemID, sec);
        }

        public virtual void llSleep(double sec)
        {
            m_host.AddScriptLPS(1);
            Thread.Sleep((int)(sec * 1000));
        }

        public LSL_Float llGetMass()
        {
            m_host.AddScriptLPS(1);

            if (m_host.ParentGroup.IsAttachment)
            {
                ScenePresence attachedAvatar = World.GetScenePresence(m_host.ParentGroup.AttachedAvatar);

                if (attachedAvatar != null)
                {
                    return attachedAvatar.GetMass();
                }
                else
                {
                    return 0;
                }
            }
            else
            {
                // new SL always returns object mass
//                if (m_host.IsRoot)
//                {
                    return m_host.ParentGroup.GetMass();
//                }
//                else
//                {
//                    return m_host.GetMass();
//                }
            }
        }

 
        public LSL_Float llGetMassMKS()
        {
            return 100f * llGetMass();
        }

        public void llCollisionFilter(string name, string id, int accept)
        {
            m_host.AddScriptLPS(1);
            m_host.CollisionFilter.Clear();
            if (id != null)
            {
                m_host.CollisionFilter.Add(accept,id);
            }
            else
            {
                m_host.CollisionFilter.Add(accept,name);
            }
        }

        public void llTakeControls(int controls, int accept, int pass_on)
        {
            if (m_item.PermsGranter != UUID.Zero)
            {
                ScenePresence presence = World.GetScenePresence(m_item.PermsGranter);

                if (presence != null)
                {
                    if ((m_item.PermsMask & ScriptBaseClass.PERMISSION_TAKE_CONTROLS) != 0)
                    {
                        presence.RegisterControlEventsToScript(controls, accept, pass_on, m_host.LocalId, m_item.ItemID);
                    }
                }
            }

            m_host.AddScriptLPS(1);
        }

        public void llReleaseControls()
        {
            m_host.AddScriptLPS(1);

            if (m_item.PermsGranter != UUID.Zero)
            {
                ScenePresence presence = World.GetScenePresence(m_item.PermsGranter);

                if (presence != null)
                {
                    if ((m_item.PermsMask & ScriptBaseClass.PERMISSION_TAKE_CONTROLS) != 0)
                    {
                        // Unregister controls from Presence
                        presence.UnRegisterControlEventsToScript(m_host.LocalId, m_item.ItemID);
                        // Remove Take Control permission.
                        m_item.PermsMask &= ~ScriptBaseClass.PERMISSION_TAKE_CONTROLS;
                    }
                }
            }
        }

        public void llReleaseURL(string url)
        {
            m_host.AddScriptLPS(1);
            if (m_UrlModule != null)
                m_UrlModule.ReleaseURL(url);
        }

        /// <summary>
        /// Attach the object containing this script to the avatar that owns it.
        /// </summary>
        /// <param name='attachment'>The attachment point (e.g. ATTACH_CHEST)</param>
        /// <returns>true if the attach suceeded, false if it did not</returns>
        public bool AttachToAvatar(int attachmentPoint)
        {
            SceneObjectGroup grp = m_host.ParentGroup;
            ScenePresence presence = World.GetScenePresence(m_host.OwnerID);

            IAttachmentsModule attachmentsModule = m_ScriptEngine.World.AttachmentsModule;

            if (attachmentsModule != null)
                return attachmentsModule.AttachObject(presence, grp, (uint)attachmentPoint, false);
            else
                return false;
        }

        /// <summary>
        /// Detach the object containing this script from the avatar it is attached to.
        /// </summary>
        /// <remarks>
        /// Nothing happens if the object is not attached.
        /// </remarks>
        public void DetachFromAvatar()
        {
            Util.FireAndForget(DetachWrapper, m_host);
        }

        private void DetachWrapper(object o)
        {
            SceneObjectPart host = (SceneObjectPart)o;

            SceneObjectGroup grp = host.ParentGroup;
            UUID itemID = grp.FromItemID;
            ScenePresence presence = World.GetScenePresence(host.OwnerID);

            IAttachmentsModule attachmentsModule = m_ScriptEngine.World.AttachmentsModule;
            if (attachmentsModule != null)
                attachmentsModule.DetachSingleAttachmentToInv(presence, itemID);
        }

        public void llAttachToAvatar(int attachmentPoint)
        {
            m_host.AddScriptLPS(1);

<<<<<<< HEAD
            TaskInventoryItem item = GetSelfInventoryItem();

            m_host.TaskInventory.LockItemsForRead(false);

            if (item.PermsGranter != m_host.OwnerID)
=======
//            if (m_host.ParentGroup.RootPart.AttachmentPoint == 0)
//                return;

            if (m_item.PermsGranter != m_host.OwnerID)
>>>>>>> e5dbb652
                return;

            if ((m_item.PermsMask & ScriptBaseClass.PERMISSION_ATTACH) != 0)
                AttachToAvatar(attachmentPoint);
        }

        public void llDetachFromAvatar()
        {
            m_host.AddScriptLPS(1);

            if (m_host.ParentGroup.AttachmentPoint == 0)
                return;

            if (m_item.PermsGranter != m_host.OwnerID)
                return;

            if ((m_item.PermsMask & ScriptBaseClass.PERMISSION_ATTACH) != 0)
                DetachFromAvatar();
        }

        public void llTakeCamera(string avatar)
        {
            m_host.AddScriptLPS(1);
            Deprecated("llTakeCamera");
        }

        public void llReleaseCamera(string avatar)
        {
            m_host.AddScriptLPS(1);
            Deprecated("llReleaseCamera");
        }

        public LSL_String llGetOwner()
        {
            m_host.AddScriptLPS(1);

            return m_host.OwnerID.ToString();
        }

        public void llInstantMessage(string user, string message)
        {
            UUID result;
            if (!UUID.TryParse(user, out result))
            {
                ShoutError("An invalid key  was passed to llInstantMessage");
                ScriptSleep(2000);
                return;
            }
            

            m_host.AddScriptLPS(1);

            // We may be able to use ClientView.SendInstantMessage here, but we need a client instance.
            // InstantMessageModule.OnInstantMessage searches through a list of scenes for a client matching the toAgent,
            // but I don't think we have a list of scenes available from here.
            // (We also don't want to duplicate the code in OnInstantMessage if we can avoid it.)

            // user is a UUID

            // TODO: figure out values for client, fromSession, and imSessionID
            // client.SendInstantMessage(m_host.UUID, fromSession, message, user, imSessionID, m_host.Name, AgentManager.InstantMessageDialog.MessageFromAgent, (uint)Util.UnixTimeSinceEpoch());
            UUID friendTransactionID = UUID.Random();

            //m_pendingFriendRequests.Add(friendTransactionID, fromAgentID);
            
            GridInstantMessage msg = new GridInstantMessage();
            msg.fromAgentID = new Guid(m_host.UUID.ToString()); // fromAgentID.Guid;
            msg.toAgentID = new Guid(user); // toAgentID.Guid;
            msg.imSessionID = new Guid(friendTransactionID.ToString()); // This is the item we're mucking with here
//            m_log.Debug("[Scripting IM]: From:" + msg.fromAgentID.ToString() + " To: " + msg.toAgentID.ToString() + " Session:" + msg.imSessionID.ToString() + " Message:" + message);
//            m_log.Debug("[Scripting IM]: Filling Session: " + msg.imSessionID.ToString());
//            DateTime dt = DateTime.UtcNow;
//
//            // Ticks from UtcNow, but make it look like local. Evil, huh?
//            dt = DateTime.SpecifyKind(dt, DateTimeKind.Local);
//
//            try
//            {
//                // Convert that to the PST timezone
//                TimeZoneInfo timeZoneInfo = TimeZoneInfo.FindSystemTimeZoneById("America/Los_Angeles");
//                dt = TimeZoneInfo.ConvertTime(dt, timeZoneInfo);
//            }
//            catch
//            {
//                // No logging here, as it could be VERY spammy
//            }
//
//            // And make it look local again to fool the unix time util
//            dt = DateTime.SpecifyKind(dt, DateTimeKind.Utc);

            msg.timestamp = (uint)Util.UnixTimeSinceEpoch();

            //if (client != null)
            //{
                msg.fromAgentName = m_host.Name;//client.FirstName + " " + client.LastName;// fromAgentName;
            //}
            //else
            //{
            //    msg.fromAgentName = "(hippos)";// Added for posterity.  This means that we can't figure out who sent it
            //}
            // Cap the message length at 1024.
            if (message != null && message.Length > 1024)
                msg.message = message.Substring(0, 1024);
            else
                msg.message = message;
            msg.dialog = (byte)19; // MessageFromObject
            msg.fromGroup = false;// fromGroup;
            msg.offline = (byte)0; //offline;
            msg.ParentEstateID = World.RegionInfo.EstateSettings.EstateID;
            msg.Position = new Vector3(m_host.AbsolutePosition);
            msg.RegionID = World.RegionInfo.RegionID.Guid;
            msg.binaryBucket 
                = Util.StringToBytes256(
                    "{0}/{1}/{2}/{3}", 
                    World.RegionInfo.RegionName, 
                    (int)Math.Floor(m_host.AbsolutePosition.X), 
                    (int)Math.Floor(m_host.AbsolutePosition.Y), 
                    (int)Math.Floor(m_host.AbsolutePosition.Z));

            if (m_TransferModule != null)
            {
                m_TransferModule.SendInstantMessage(msg, delegate(bool success) {});
            }
            
            ScriptSleep(2000);
      }

        public void llEmail(string address, string subject, string message)
        {
            m_host.AddScriptLPS(1);
            IEmailModule emailModule = m_ScriptEngine.World.RequestModuleInterface<IEmailModule>();
            if (emailModule == null)
            {
                ShoutError("llEmail: email module not configured");
                return;
            }

            emailModule.SendEmail(m_host.UUID, address, subject, message);
            ScriptSleep(15000);
        }

        public void llGetNextEmail(string address, string subject)
        {
            m_host.AddScriptLPS(1);
            IEmailModule emailModule = m_ScriptEngine.World.RequestModuleInterface<IEmailModule>();
            if (emailModule == null)
            {
                ShoutError("llGetNextEmail: email module not configured");
                return;
            }
            Email email;

            email = emailModule.GetNextEmail(m_host.UUID, address, subject);

            if (email == null)
                return;

            m_ScriptEngine.PostObjectEvent(m_host.LocalId,
                    new EventParams("email",
                    new Object[] {
                        new LSL_String(email.time),
                        new LSL_String(email.sender),
                        new LSL_String(email.subject),
                        new LSL_String(email.message),
                        new LSL_Integer(email.numLeft)},
                    new DetectParams[0]));

        }

        public LSL_String llGetKey()
        {
            m_host.AddScriptLPS(1);
            return m_host.UUID.ToString();
        }

        public LSL_Key llGenerateKey()
        {
            m_host.AddScriptLPS(1);
            return UUID.Random().ToString();
        }

        public void llSetBuoyancy(double buoyancy)
        {
            m_host.AddScriptLPS(1);

            if (!m_host.ParentGroup.IsDeleted)
            {
                m_host.ParentGroup.RootPart.SetBuoyancy((float)buoyancy);
            }
        }

        /// <summary>
        /// Attempt to clamp the object on the Z axis at the given height over tau seconds.
        /// </summary>
        /// <param name="height">Height to hover.  Height of zero disables hover.</param>
        /// <param name="water">False if height is calculated just from ground, otherwise uses ground or water depending on whichever is higher</param>
        /// <param name="tau">Number of seconds over which to reach target</param>
        public void llSetHoverHeight(double height, int water, double tau)
        {
            m_host.AddScriptLPS(1);

            if (m_host.PhysActor != null)
            {
                PIDHoverType hoverType = PIDHoverType.Ground;
                if (water != 0)
                {
                    hoverType = PIDHoverType.GroundAndWater;
                }

                m_host.SetHoverHeight((float)height, hoverType, (float)tau);
            }
        }

        public void llStopHover()
        {
            m_host.AddScriptLPS(1);
            if (m_host.PhysActor != null)
            {
                m_host.SetHoverHeight(0f, PIDHoverType.Ground, 0f);
            }
        }

        public void llMinEventDelay(double delay)
        {
            m_host.AddScriptLPS(1);
            try
            {
                m_ScriptEngine.SetMinEventDelay(m_item.ItemID, delay);
            }
            catch (NotImplementedException)
            {
                // Currently not implemented in DotNetEngine only XEngine
                NotImplemented("llMinEventDelay in DotNetEngine");
            }
        }

        /// <summary>
        /// llSoundPreload is deprecated. In SL this appears to do absolutely nothing
        /// and is documented to have no delay.
        /// </summary>
        public void llSoundPreload(string sound)
        {
            m_host.AddScriptLPS(1);
        }

        public void llRotLookAt(LSL_Rotation target, double strength, double damping)
        {
            m_host.AddScriptLPS(1);
            
            // Per discussion with Melanie, for non-physical objects llLookAt appears to simply
            // set the rotation of the object, copy that behavior
            PhysicsActor pa = m_host.PhysActor;

            if (strength == 0 || pa == null || !pa.IsPhysical)
            {
                llSetLocalRot(target);
            }
            else
            {
                m_host.RotLookAt(Rot2Quaternion(target), (float)strength, (float)damping);
            }
        }

        public LSL_Integer llStringLength(string str)
        {
            m_host.AddScriptLPS(1);
            if (str.Length > 0)
            {
                return str.Length;
            }
            else
            {
                return 0;
            }
        }

        public void llStartAnimation(string anim)
        {
            m_host.AddScriptLPS(1);

            if (m_item.PermsGranter == UUID.Zero)
                return;

            if ((m_item.PermsMask & ScriptBaseClass.PERMISSION_TRIGGER_ANIMATION) != 0)
            {
                ScenePresence presence = World.GetScenePresence(m_item.PermsGranter);

                if (presence != null)
                {
                    // Do NOT try to parse UUID, animations cannot be triggered by ID
                    UUID animID = InventoryKey(anim, (int)AssetType.Animation);
                    if (animID == UUID.Zero)
                        presence.Animator.AddAnimation(anim, m_host.UUID);
                    else
                        presence.Animator.AddAnimation(animID, m_host.UUID);
                }
            }
        }

        public void llStopAnimation(string anim)
        {
            m_host.AddScriptLPS(1);

            if (m_item.PermsGranter == UUID.Zero)
                return;

            if ((m_item.PermsMask & ScriptBaseClass.PERMISSION_TRIGGER_ANIMATION) != 0)
            {
                UUID animID = new UUID();

                if (!UUID.TryParse(anim, out animID))
                {
                    animID = InventoryKey(anim);
                }

                ScenePresence presence = World.GetScenePresence(m_item.PermsGranter);

                if (presence != null)
                {
                    if (animID == UUID.Zero)
                        presence.Animator.RemoveAnimation(anim);
                    else
                        presence.Animator.RemoveAnimation(animID);
                }
            }
        }

        public void llPointAt(LSL_Vector pos)
        {
            m_host.AddScriptLPS(1);
        }

        public void llStopPointAt()
        {
            m_host.AddScriptLPS(1);
        }

        public void llTargetOmega(LSL_Vector axis, double spinrate, double gain)
        {
            m_host.AddScriptLPS(1);
            TargetOmega(m_host, axis, spinrate, gain);
        }

        protected void TargetOmega(SceneObjectPart part, LSL_Vector axis, double spinrate, double gain)
        {
            part.UpdateAngularVelocity(new Vector3((float)(axis.x * spinrate), (float)(axis.y * spinrate), (float)(axis.z * spinrate)));
         }

        public LSL_Integer llGetStartParameter()
        {
            m_host.AddScriptLPS(1);
            return m_ScriptEngine.GetStartParameter(m_item.ItemID);
        }

        public void llRequestPermissions(string agent, int perm)
        {
            UUID agentID;

            if (!UUID.TryParse(agent, out agentID))
                return;

            if (agentID == UUID.Zero || perm == 0) // Releasing permissions
            {
                llReleaseControls();

                m_item.PermsGranter = UUID.Zero;
                m_item.PermsMask = 0;

                m_ScriptEngine.PostScriptEvent(m_item.ItemID, new EventParams(
                        "run_time_permissions", new Object[] {
                        new LSL_Integer(0) },
                        new DetectParams[0]));

                return;
            }

            if (m_item.PermsGranter != agentID || (perm & ScriptBaseClass.PERMISSION_TAKE_CONTROLS) == 0)
                llReleaseControls();

            m_host.AddScriptLPS(1);

            if (m_host.ParentGroup.IsAttachment && (UUID)agent == m_host.ParentGroup.AttachedAvatar)
            {
                // When attached, certain permissions are implicit if requested from owner
                int implicitPerms = ScriptBaseClass.PERMISSION_TAKE_CONTROLS |
                        ScriptBaseClass.PERMISSION_TRIGGER_ANIMATION |
                        ScriptBaseClass.PERMISSION_CONTROL_CAMERA |
                        ScriptBaseClass.PERMISSION_TRACK_CAMERA |
                        ScriptBaseClass.PERMISSION_ATTACH;

                if ((perm & (~implicitPerms)) == 0) // Requested only implicit perms
                {
<<<<<<< HEAD
                    m_host.TaskInventory.LockItemsForWrite(true);
                    m_host.TaskInventory[m_itemID].PermsGranter = agentID;
                    m_host.TaskInventory[m_itemID].PermsMask = perm;
                    m_host.TaskInventory.LockItemsForWrite(false);
=======
                    lock (m_host.TaskInventory)
                    {
                        m_host.TaskInventory[m_item.ItemID].PermsGranter = agentID;
                        m_host.TaskInventory[m_item.ItemID].PermsMask = perm;
                    }
>>>>>>> e5dbb652

                    m_ScriptEngine.PostScriptEvent(m_item.ItemID, new EventParams(
                            "run_time_permissions", new Object[] {
                            new LSL_Integer(perm) },
                            new DetectParams[0]));

                    return;
                }
            }
            else
            {
                bool sitting = false;
                if (m_host.SitTargetAvatar == agentID)
                {
                    sitting = true;
                }
                else
                {
                    foreach (SceneObjectPart p in m_host.ParentGroup.Parts)
                    {
                        if (p.SitTargetAvatar == agentID)
                            sitting = true;
                    }
                }

                if (sitting)
                {
                    // When agent is sitting, certain permissions are implicit if requested from sitting agent
                    int implicitPerms = ScriptBaseClass.PERMISSION_TRIGGER_ANIMATION |
                        ScriptBaseClass.PERMISSION_CONTROL_CAMERA |
                        ScriptBaseClass.PERMISSION_TRACK_CAMERA |
                        ScriptBaseClass.PERMISSION_TAKE_CONTROLS;

                    if ((perm & (~implicitPerms)) == 0) // Requested only implicit perms
                    {
<<<<<<< HEAD
                        m_host.TaskInventory.LockItemsForWrite(true);
                        m_host.TaskInventory[m_itemID].PermsGranter = agentID;
                        m_host.TaskInventory[m_itemID].PermsMask = perm;
                        m_host.TaskInventory.LockItemsForWrite(false);

                        m_ScriptEngine.PostScriptEvent(m_itemID, new EventParams(
                                "run_time_permissions", new Object[] {
                                new LSL_Integer(perm) },
                                new DetectParams[0]));
=======
                        m_host.TaskInventory[m_item.ItemID].PermsGranter = agentID;
                        m_host.TaskInventory[m_item.ItemID].PermsMask = perm;
                    }

                    m_ScriptEngine.PostScriptEvent(m_item.ItemID, new EventParams(
                            "run_time_permissions", new Object[] {
                            new LSL_Integer(perm) },
                            new DetectParams[0]));
>>>>>>> e5dbb652

                        return;
                    }
                }
            }

            ScenePresence presence = World.GetScenePresence(agentID);

            if (presence != null)
            {
                string ownerName = resolveName(m_host.ParentGroup.RootPart.OwnerID);
                if (ownerName == String.Empty)
                    ownerName = "(hippos)";

                if (!m_waitingForScriptAnswer)
                {
<<<<<<< HEAD
                    m_host.TaskInventory.LockItemsForWrite(true);
                    m_host.TaskInventory[m_itemID].PermsGranter = agentID;
                    m_host.TaskInventory[m_itemID].PermsMask = 0;
                    m_host.TaskInventory.LockItemsForWrite(false);
=======
                    lock (m_host.TaskInventory)
                    {
                        m_host.TaskInventory[m_item.ItemID].PermsGranter = agentID;
                        m_host.TaskInventory[m_item.ItemID].PermsMask = 0;
                    }
>>>>>>> e5dbb652

                    presence.ControllingClient.OnScriptAnswer += handleScriptAnswer;
                    m_waitingForScriptAnswer=true;
                }

                presence.ControllingClient.SendScriptQuestion(
                    m_host.UUID, m_host.ParentGroup.RootPart.Name, ownerName, m_item.ItemID, perm);

                return;
            }

            // Requested agent is not in range, refuse perms
            m_ScriptEngine.PostScriptEvent(m_item.ItemID, new EventParams(
                    "run_time_permissions", new Object[] {
                    new LSL_Integer(0) },
                    new DetectParams[0]));
        }

        void handleScriptAnswer(IClientAPI client, UUID taskID, UUID itemID, int answer)
        {
            if (taskID != m_host.UUID)
                return;

            client.OnScriptAnswer -= handleScriptAnswer;
            m_waitingForScriptAnswer = false;

            if ((answer & ScriptBaseClass.PERMISSION_TAKE_CONTROLS) == 0)
                llReleaseControls();

<<<<<<< HEAD
            m_host.TaskInventory.LockItemsForWrite(true);
            m_host.TaskInventory[m_itemID].PermsMask = answer;
            m_host.TaskInventory.LockItemsForWrite(false);
            
            m_ScriptEngine.PostScriptEvent(m_itemID, new EventParams(
=======
            lock (m_host.TaskInventory)
            {
                m_host.TaskInventory[m_item.ItemID].PermsMask = answer;
            }

            m_ScriptEngine.PostScriptEvent(m_item.ItemID, new EventParams(
>>>>>>> e5dbb652
                    "run_time_permissions", new Object[] {
                    new LSL_Integer(answer) },
                    new DetectParams[0]));
        }

        public LSL_String llGetPermissionsKey()
        {
            m_host.AddScriptLPS(1);

            return m_item.PermsGranter.ToString();
        }

        public LSL_Integer llGetPermissions()
        {
            m_host.AddScriptLPS(1);

            int perms = m_item.PermsMask;

            if (m_automaticLinkPermission)
                perms |= ScriptBaseClass.PERMISSION_CHANGE_LINKS;

            return perms;
        }

        public LSL_Integer llGetLinkNumber()
        {
            m_host.AddScriptLPS(1);

            if (m_host.ParentGroup.PrimCount > 1)
            {
                return m_host.LinkNum;
            }
            else
            {
                return 0;
            }
        }

        public void llSetLinkColor(int linknumber, LSL_Vector color, int face)
        {
            List<SceneObjectPart> parts = GetLinkParts(linknumber);
            if (parts.Count > 0)
            {
                try
                {
                    parts[0].ParentGroup.areUpdatesSuspended = true;
                    foreach (SceneObjectPart part in parts)
                        part.SetFaceColor(new Vector3((float)color.x, (float)color.y, (float)color.z), face);
                }
                finally
                {
                    parts[0].ParentGroup.areUpdatesSuspended = false;
                }
            }
        }

        public void llCreateLink(string target, int parent)
        {
            m_host.AddScriptLPS(1);

            UUID targetID;

            if (!UUID.TryParse(target, out targetID))
                return;

            if ((m_item.PermsMask & ScriptBaseClass.PERMISSION_CHANGE_LINKS) == 0
                && !m_automaticLinkPermission)
            {
                ShoutError("Script trying to link but PERMISSION_CHANGE_LINKS permission not set!");
                return;
            }

            IClientAPI client = null;
            ScenePresence sp = World.GetScenePresence(m_item.PermsGranter);
            if (sp != null)
                client = sp.ControllingClient;

            SceneObjectPart targetPart = World.GetSceneObjectPart((UUID)targetID);

            if (targetPart.ParentGroup.AttachmentPoint != 0)
                return; // Fail silently if attached

            if (targetPart.ParentGroup.RootPart.OwnerID != m_host.ParentGroup.RootPart.OwnerID)
                return;

            SceneObjectGroup parentPrim = null, childPrim = null;

            if (targetPart != null)
            {
                if (parent != 0)
                {
                    parentPrim = m_host.ParentGroup;
                    childPrim = targetPart.ParentGroup;
                }
                else
                {
                    parentPrim = targetPart.ParentGroup;
                    childPrim = m_host.ParentGroup;
                }

                // Required for linking
                childPrim.RootPart.ClearUpdateSchedule();
                parentPrim.LinkToGroup(childPrim, true);
            }

            parentPrim.TriggerScriptChangedEvent(Changed.LINK);
            parentPrim.RootPart.CreateSelected = true;
            parentPrim.HasGroupChanged = true;
            parentPrim.ScheduleGroupForFullUpdate();

            if (client != null)
                parentPrim.SendPropertiesToClient(client);

            ScriptSleep(1000);
        }

        public void llBreakLink(int linknum)
        {
            m_host.AddScriptLPS(1);

            if ((m_item.PermsMask & ScriptBaseClass.PERMISSION_CHANGE_LINKS) == 0
                && !m_automaticLinkPermission)
            {
                ShoutError("Script trying to link but PERMISSION_CHANGE_LINKS permission not set!");
                return;
            }

            if (linknum < ScriptBaseClass.LINK_THIS)
                return;

            SceneObjectGroup parentPrim = m_host.ParentGroup;

            if (parentPrim.AttachmentPoint != 0)
                return; // Fail silently if attached
            SceneObjectPart childPrim = null;

            switch (linknum)
            {
                case ScriptBaseClass.LINK_ROOT:
                    break;
                case ScriptBaseClass.LINK_SET:
                case ScriptBaseClass.LINK_ALL_OTHERS:
                case ScriptBaseClass.LINK_ALL_CHILDREN:
                case ScriptBaseClass.LINK_THIS:
                    foreach (SceneObjectPart part in parentPrim.Parts)
                    {
                        if (part.UUID != m_host.UUID)
                        {
                            childPrim = part;
                            break;
                        }
                    }
                    break;
                default:
                    childPrim = parentPrim.GetLinkNumPart(linknum);
                    if (childPrim.UUID == m_host.UUID)
                        childPrim = null;
                    break;
            }

            if (linknum == ScriptBaseClass.LINK_ROOT)
            {
                // Restructuring Multiple Prims.
                List<SceneObjectPart> parts = new List<SceneObjectPart>(parentPrim.Parts);
                parts.Remove(parentPrim.RootPart);
                if (parts.Count > 0)
                {
                    try
                    {
                        parts[0].ParentGroup.areUpdatesSuspended = true;
                        foreach (SceneObjectPart part in parts)
                        {
                            parentPrim.DelinkFromGroup(part.LocalId, true);
                        }
                    }
                    finally
                    {
                        parts[0].ParentGroup.areUpdatesSuspended = false;
                    }
                }

                parentPrim.HasGroupChanged = true;
                parentPrim.ScheduleGroupForFullUpdate();
                parentPrim.TriggerScriptChangedEvent(Changed.LINK);

                if (parts.Count > 0)
                {
                    SceneObjectPart newRoot = parts[0];
                    parts.Remove(newRoot);

                    try
                    {
                        parts[0].ParentGroup.areUpdatesSuspended = true;
                        foreach (SceneObjectPart part in parts)
                        {
                            part.ClearUpdateSchedule();
                            newRoot.ParentGroup.LinkToGroup(part.ParentGroup);
                        }
                    }
                    finally
                    {
                        parts[0].ParentGroup.areUpdatesSuspended = false;
                    }                    
                    
                    
                    newRoot.ParentGroup.HasGroupChanged = true;
                    newRoot.ParentGroup.ScheduleGroupForFullUpdate();
                }
            }
            else
            {
                if (childPrim == null)
                    return;

                parentPrim.DelinkFromGroup(childPrim.LocalId, true);
                parentPrim.HasGroupChanged = true;
                parentPrim.ScheduleGroupForFullUpdate();
                parentPrim.TriggerScriptChangedEvent(Changed.LINK);
            }
        }

        public void llBreakAllLinks()
        {
            m_host.AddScriptLPS(1);

            TaskInventoryItem item = GetSelfInventoryItem();
             
            if ((item.PermsMask & ScriptBaseClass.PERMISSION_CHANGE_LINKS) == 0
                && !m_automaticLinkPermission)
            {
                ShoutError("Script trying to link but PERMISSION_CHANGE_LINKS permission not set!");
                return;
            }

            SceneObjectGroup parentPrim = m_host.ParentGroup;
            if (parentPrim.AttachmentPoint != 0)
                return; // Fail silently if attached

            List<SceneObjectPart> parts = new List<SceneObjectPart>(parentPrim.Parts);
            parts.Remove(parentPrim.RootPart);

            foreach (SceneObjectPart part in parts)
            {
                parentPrim.DelinkFromGroup(part.LocalId, true);
                parentPrim.TriggerScriptChangedEvent(Changed.LINK);
            }
            parentPrim.HasGroupChanged = true;
            parentPrim.ScheduleGroupForFullUpdate();
        }

        public LSL_String llGetLinkKey(int linknum)
        {
            m_host.AddScriptLPS(1);
            SceneObjectPart part = m_host.ParentGroup.GetLinkNumPart(linknum);
            if (part != null)
            {
                return part.UUID.ToString();
            }
            else
            {
                if (linknum > m_host.ParentGroup.PrimCount || (linknum == 1 && m_host.ParentGroup.PrimCount == 1))
                {
                    linknum -= (m_host.ParentGroup.PrimCount) + 1;

                    if (linknum < 0)
                        return UUID.Zero.ToString();

                    List<ScenePresence> avatars = GetLinkAvatars(ScriptBaseClass.LINK_SET);
                    if (avatars.Count > linknum)
                    {
                        return avatars[linknum].UUID.ToString();
                    }
                }
                return UUID.Zero.ToString();
            }
        }

        /// <summary>
        /// The rules governing the returned name are not simple. The only
        /// time a blank name is returned is if the target prim has a blank
        /// name. If no prim with the given link number can be found then
        /// usually NULL_KEY is returned but there are exceptions.
        ///
        /// In a single unlinked prim, A call with 0 returns the name, all
        /// other values for link number return NULL_KEY
        ///
        /// In link sets it is more complicated.
        ///
        /// If the script is in the root prim:-
        ///     A zero link number returns NULL_KEY.
        ///     Positive link numbers return the name of the prim, or NULL_KEY
        ///     if a prim does not exist at that position.
        ///     Negative link numbers return the name of the first child prim.
        ///
        /// If the script is in a child prim:-
        ///     Link numbers 0 or 1 return the name of the root prim.
        ///     Positive link numbers return the name of the prim or NULL_KEY
        ///     if a prim does not exist at that position.
        ///     Negative numbers return the name of the root prim.
        ///
        /// References
        /// http://lslwiki.net/lslwiki/wakka.php?wakka=llGetLinkName
        /// Mentions NULL_KEY being returned
        /// http://wiki.secondlife.com/wiki/LlGetLinkName
        /// Mentions using the LINK_* constants, some of which are negative
        /// </summary>
        public LSL_String llGetLinkName(int linknum)
        {
            m_host.AddScriptLPS(1);
            // parse for sitting avatare-names
            List<String> nametable = new List<String>();
            World.ForEachRootScenePresence(delegate(ScenePresence presence)
            {
                SceneObjectPart sitPart = presence.ParentPart;
                if (sitPart != null && m_host.ParentGroup.ContainsPart(sitPart.LocalId))
                    nametable.Add(presence.ControllingClient.Name);
            });

            int totalprims = m_host.ParentGroup.PrimCount + nametable.Count;
            if (totalprims > m_host.ParentGroup.PrimCount)
            {
                // sitting Avatar-Name with negativ linknum / SinglePrim
                if (linknum < 0 && m_host.ParentGroup.PrimCount == 1 && nametable.Count == 1)
                    return nametable[0];
                // Prim-Name / SinglePrim Sitting Avatar
                if (linknum == 1 && m_host.ParentGroup.PrimCount == 1 && nametable.Count == 1)
                    return m_host.Name;
                // LinkNumber > of Real PrimSet = AvatarName
                if (linknum > m_host.ParentGroup.PrimCount && linknum <= totalprims)
                    return nametable[totalprims - linknum];
            }

            // simplest case, this prims link number
            if (m_host.LinkNum == linknum)
                return m_host.Name;

            // Single prim
            if (m_host.LinkNum == 0)
            {
                if (linknum == 0 || linknum == ScriptBaseClass.LINK_ROOT)
                    return m_host.Name;
                else
                    return UUID.Zero.ToString();
            }

            // Link set
            SceneObjectPart part = null;
            if (m_host.LinkNum == 1) // this is the Root prim
            {
                if (linknum < 0)
                    part = m_host.ParentGroup.GetLinkNumPart(2);
                else
                    part = m_host.ParentGroup.GetLinkNumPart(linknum);
            }
            else // this is a child prim
            {
                if (linknum < 2)
                    part = m_host.ParentGroup.GetLinkNumPart(1);
                else
                    part = m_host.ParentGroup.GetLinkNumPart(linknum);
            }
            if (part != null)
                return part.Name;
            else
                return UUID.Zero.ToString();
        }

        public LSL_Integer llGetInventoryNumber(int type)
        {
            m_host.AddScriptLPS(1);
            int count = 0;

            m_host.TaskInventory.LockItemsForRead(true);
            foreach (KeyValuePair<UUID, TaskInventoryItem> inv in m_host.TaskInventory)
            {
                if (inv.Value.Type == type || type == -1)
                {
                    count = count + 1;
                }
            }
            
            m_host.TaskInventory.LockItemsForRead(false);
            return count;
        }

        public LSL_String llGetInventoryName(int type, int number)
        {
            m_host.AddScriptLPS(1);
            ArrayList keys = new ArrayList();

            m_host.TaskInventory.LockItemsForRead(true);
            foreach (KeyValuePair<UUID, TaskInventoryItem> inv in m_host.TaskInventory)
            {
                if (inv.Value.Type == type || type == -1)
                {
                    keys.Add(inv.Value.Name);
                }
            }
            m_host.TaskInventory.LockItemsForRead(false);

            if (keys.Count == 0)
            {
                return String.Empty;
            }
            keys.Sort();
            if (keys.Count > number)
            {
                return (string)keys[number];
            }
            return String.Empty;
        }

        public LSL_Float llGetEnergy()
        {
            m_host.AddScriptLPS(1);
            // TODO: figure out real energy value
            return 1.0f;
        }

        public void llGiveInventory(string destination, string inventory)
        {
            m_host.AddScriptLPS(1);
            bool found = false;
            UUID destId = UUID.Zero;
            UUID objId = UUID.Zero;
            int assetType = 0;
            string objName = String.Empty;

            if (!UUID.TryParse(destination, out destId))
            {
                llSay(0, "Could not parse key " + destination);
                return;
            }

            // move the first object found with this inventory name
            m_host.TaskInventory.LockItemsForRead(true);
            foreach (KeyValuePair<UUID, TaskInventoryItem> inv in m_host.TaskInventory)
            {
                if (inv.Value.Name == inventory)
                {
                    found = true;
                    objId = inv.Key;
                    assetType = inv.Value.Type;
                    objName = inv.Value.Name;
                    break;
                }
            }
            m_host.TaskInventory.LockItemsForRead(false);

            if (!found)
            {
                llSay(0, String.Format("Could not find object '{0}'", inventory));
                return;
//                throw new Exception(String.Format("The inventory object '{0}' could not be found", inventory));
            }

            // check if destination is an object
            if (World.GetSceneObjectPart(destId) != null)
            {
                // destination is an object
                World.MoveTaskInventoryItem(destId, m_host, objId);
            }
            else
            {
                ScenePresence presence = World.GetScenePresence(destId);

                if (presence == null)
                {
                    UserAccount account =
                            World.UserAccountService.GetUserAccount(
                            World.RegionInfo.ScopeID,
                            destId);

                    if (account == null)
                    {
                        llSay(0, "Can't find destination "+destId.ToString());
                        return;
                    }
                }

                // destination is an avatar
                InventoryItemBase agentItem = World.MoveTaskInventoryItem(destId, UUID.Zero, m_host, objId);

                if (agentItem == null)
                    return;

                byte[] bucket = new byte[1];
                bucket[0] = (byte)assetType;
                //byte[] objBytes = agentItem.ID.GetBytes();
                //Array.Copy(objBytes, 0, bucket, 1, 16);

                GridInstantMessage msg = new GridInstantMessage(World,
                        m_host.OwnerID, m_host.Name, destId,
                        (byte)InstantMessageDialog.TaskInventoryOffered,
                        false, objName+". "+m_host.Name+" is located at "+
                        World.RegionInfo.RegionName+" "+
                        m_host.AbsolutePosition.ToString(),
                        agentItem.ID, true, m_host.AbsolutePosition,
                        bucket);

                ScenePresence sp;

                if (World.TryGetScenePresence(destId, out sp))
                {
                    sp.ControllingClient.SendInstantMessage(msg);
                }
                else
                {
                    if (m_TransferModule != null)
                        m_TransferModule.SendInstantMessage(msg, delegate(bool success) {});
                }
                
                //This delay should only occur when giving inventory to avatars.
                ScriptSleep(3000);
            }
        }

        [DebuggerNonUserCode]
        public void llRemoveInventory(string name)
        {
            m_host.AddScriptLPS(1);

            List<TaskInventoryItem> inv;
            try
            {
                m_host.TaskInventory.LockItemsForRead(true);
                inv = new List<TaskInventoryItem>(m_host.TaskInventory.Values);
            }
            finally
            {
                m_host.TaskInventory.LockItemsForRead(false);
            }
            foreach (TaskInventoryItem item in inv)
            {
                if (item.Name == name)
                {
<<<<<<< HEAD
                    if (item.ItemID == m_itemID)
                        throw new ScriptDeleteException();
                    else
                        m_host.Inventory.RemoveInventoryItem(item.ItemID);
                    return;
=======
                    if (item.Name == name)
                    {
                        if (item.ItemID == m_item.ItemID)
                            throw new ScriptDeleteException();
                        else
                            m_host.Inventory.RemoveInventoryItem(item.ItemID);
                        return;
                    }
>>>>>>> e5dbb652
                }
            }
        }

        public void llSetText(string text, LSL_Vector color, double alpha)
        {
            m_host.AddScriptLPS(1);
            Vector3 av3 = new Vector3(Util.Clip((float)color.x, 0.0f, 1.0f),
                                      Util.Clip((float)color.y, 0.0f, 1.0f),
                                      Util.Clip((float)color.z, 0.0f, 1.0f));
            m_host.SetText(text.Length > 254 ? text.Remove(254) : text, av3, Util.Clip((float)alpha, 0.0f, 1.0f));
            //m_host.ParentGroup.HasGroupChanged = true;
            //m_host.ParentGroup.ScheduleGroupForFullUpdate();
        }

        public LSL_Float llWater(LSL_Vector offset)
        {
            m_host.AddScriptLPS(1);
            return World.RegionInfo.RegionSettings.WaterHeight;
        }

        public void llPassTouches(int pass)
        {
            m_host.AddScriptLPS(1);
            if (pass != 0)
                m_host.PassTouches = true;
            else
                m_host.PassTouches = false;
        }

        public LSL_String llRequestAgentData(string id, int data)
        {
            m_host.AddScriptLPS(1);

            UUID uuid;
            if (UUID.TryParse(id, out uuid))
            {
                PresenceInfo pinfo = null;
                UserAccount account;

                UserInfoCacheEntry ce;
                if (!m_userInfoCache.TryGetValue(uuid, out ce))
                {
                    account = World.UserAccountService.GetUserAccount(World.RegionInfo.ScopeID, uuid);
                    if (account == null)
                    {
                        m_userInfoCache[uuid] = null; // Cache negative
                        return UUID.Zero.ToString();
                    }


                    PresenceInfo[] pinfos = World.PresenceService.GetAgents(new string[] { uuid.ToString() });
                    if (pinfos != null && pinfos.Length > 0)
                    {
                        foreach (PresenceInfo p in pinfos)
                        {
                            if (p.RegionID != UUID.Zero)
                            {
                                pinfo = p;
                            }
                        }
                    }

                    ce = new UserInfoCacheEntry();
                    ce.time = Util.EnvironmentTickCount();
                    ce.account = account;
                    ce.pinfo = pinfo;
                    m_userInfoCache[uuid] = ce;
                }
                else
                {
                    if (ce == null)
                        return UUID.Zero.ToString();

                    account = ce.account;
                    pinfo = ce.pinfo;
                }

                if (Util.EnvironmentTickCount() < ce.time || (Util.EnvironmentTickCount() - ce.time) >= 20000)
                {
                    PresenceInfo[] pinfos = World.PresenceService.GetAgents(new string[] { uuid.ToString() });
                    if (pinfos != null && pinfos.Length > 0)
                    {
                        foreach (PresenceInfo p in pinfos)
                        {
                            if (p.RegionID != UUID.Zero)
                            {
                                pinfo = p;
                            }
                        }
                    }
                    else
                        pinfo = null;

                    ce.time = Util.EnvironmentTickCount();
                    ce.pinfo = pinfo;
                }

                string reply = String.Empty;

                switch (data)
                {
                    case 1: // DATA_ONLINE (0|1)
                        if (pinfo != null && pinfo.RegionID != UUID.Zero)
                            reply = "1";
                        else
                            reply = "0";
                        break;
                    case 2: // DATA_NAME (First Last)
                        reply = account.FirstName + " " + account.LastName;
                        break;
                    case 3: // DATA_BORN (YYYY-MM-DD)
                        DateTime born = new DateTime(1970, 1, 1, 0, 0, 0, 0);
                        born = born.AddSeconds(account.Created);
                        reply = born.ToString("yyyy-MM-dd");
                        break;
                    case 4: // DATA_RATING (0,0,0,0,0,0)
                        reply = "0,0,0,0,0,0";
                        break;
                    case 8: // DATA_PAYINFO (0|1|2|3)
                        reply = "0";
                        break;
                    default:
                        return UUID.Zero.ToString(); // Raise no event
                }

                UUID rq = UUID.Random();

<<<<<<< HEAD
                UUID tid = AsyncCommands.
                    DataserverPlugin.RegisterRequest(m_localID,
                                                 m_itemID, rq.ToString());
=======
            UUID tid = AsyncCommands.
                DataserverPlugin.RegisterRequest(m_host.LocalId,
                                             m_item.ItemID, rq.ToString());
>>>>>>> e5dbb652

                AsyncCommands.
                DataserverPlugin.DataserverReply(rq.ToString(), reply);

                ScriptSleep(100);
                return tid.ToString();
            }
            else
            {
                ShoutError("Invalid UUID passed to llRequestAgentData.");
            }
            return "";
        }

        public LSL_String llRequestInventoryData(string name)
        {
            m_host.AddScriptLPS(1);

            //Clone is thread safe
            TaskInventoryDictionary itemDictionary = (TaskInventoryDictionary)m_host.TaskInventory.Clone();

            foreach (TaskInventoryItem item in itemDictionary.Values)
            {
                if (item.Type == 3 && item.Name == name)
                {
                    UUID tid = AsyncCommands.
                        DataserverPlugin.RegisterRequest(m_host.LocalId,
                                                     m_item.ItemID, item.AssetID.ToString());

                    Vector3 region = new Vector3(
                        World.RegionInfo.RegionLocX * Constants.RegionSize,
                        World.RegionInfo.RegionLocY * Constants.RegionSize,
                        0);

                    World.AssetService.Get(item.AssetID.ToString(), this,
                        delegate(string i, object sender, AssetBase a)
                        {
                            AssetLandmark lm = new AssetLandmark(a);

                            float rx = (uint)(lm.RegionHandle >> 32);
                            float ry = (uint)lm.RegionHandle;
                            region = lm.Position + new Vector3(rx, ry, 0) - region;

                            string reply = region.ToString();
                            AsyncCommands.
                                DataserverPlugin.DataserverReply(i.ToString(),
                                                             reply);
                        });

                    ScriptSleep(1000);
                    return tid.ToString();
                }
            }
            ScriptSleep(1000);
            return String.Empty;
        }

        public void llSetDamage(double damage)
        {
            m_host.AddScriptLPS(1);
            m_host.ParentGroup.Damage = (float)damage;
        }

        public void llTeleportAgentHome(string agent)
        {
            m_host.AddScriptLPS(1);
            UUID agentId = new UUID();
            if (UUID.TryParse(agent, out agentId))
            {
                ScenePresence presence = World.GetScenePresence(agentId);
                if (presence != null && presence.PresenceType != PresenceType.Npc)
                {
                    // agent must not be a god
                    if (presence.UserLevel >= 200) return;

                    // agent must be over the owners land
                    if (m_host.OwnerID == World.LandChannel.GetLandObject(
                            presence.AbsolutePosition.X, presence.AbsolutePosition.Y).LandData.OwnerID)
                    {
                        if (!World.TeleportClientHome(agentId, presence.ControllingClient))
                        {
                            // They can't be teleported home for some reason
                            GridRegion regionInfo = World.GridService.GetRegionByUUID(UUID.Zero, new UUID("2b02daac-e298-42fa-9a75-f488d37896e6"));
                            if (regionInfo != null)
                            {
                                World.RequestTeleportLocation(
                                    presence.ControllingClient, regionInfo.RegionHandle, new Vector3(128, 128, 23), Vector3.Zero,
                                    (uint)(Constants.TeleportFlags.SetLastToTarget | Constants.TeleportFlags.ViaHome));
                            }
                        }
                    }
                }
            }
            ScriptSleep(5000);
        }

        public void llTeleportAgent(string agent, string simname, LSL_Vector pos, LSL_Vector lookAt)
        {
            m_host.AddScriptLPS(1);
            UUID agentId = new UUID();
            if (UUID.TryParse(agent, out agentId))
            {
                ScenePresence presence = World.GetScenePresence(agentId);
                if (presence != null && presence.PresenceType != PresenceType.Npc)
                {
                    // agent must not be a god
                    if (presence.GodLevel >= 200) return;

                    if (simname == String.Empty)
                        simname = World.RegionInfo.RegionName;

                    // agent must be over the owners land
                    if (m_host.OwnerID == World.LandChannel.GetLandObject(
                            presence.AbsolutePosition.X, presence.AbsolutePosition.Y).LandData.OwnerID)
                    {
                        World.RequestTeleportLocation(presence.ControllingClient, simname, new Vector3((float)pos.x, (float)pos.y, (float)pos.z), new Vector3((float)lookAt.x, (float)lookAt.y, (float)lookAt.z), (uint)TeleportFlags.ViaLocation);
                    }
                    else // or must be wearing the prim
                    {
                        if (m_host.ParentGroup.AttachmentPoint != 0 && m_host.OwnerID == presence.UUID)
                        {
                            World.RequestTeleportLocation(presence.ControllingClient, simname, new Vector3((float)pos.x, (float)pos.y, (float)pos.z), new Vector3((float)lookAt.x, (float)lookAt.y, (float)lookAt.z), (uint)TeleportFlags.ViaLocation);
                        }
                    }
                }
            }
        }

        public void llTextBox(string agent, string message, int chatChannel)
        {
            IDialogModule dm = World.RequestModuleInterface<IDialogModule>();

            if (dm == null)
                return;

            m_host.AddScriptLPS(1);
            UUID av = new UUID();
            if (!UUID.TryParse(agent,out av))
            {
                //LSLError("First parameter to llDialog needs to be a key");
                return;
            }

            if (message == string.Empty)
            {
                ShoutError("Trying to use llTextBox with empty message.");
            }
            else if (message.Length > 512)
            {
                ShoutError("Trying to use llTextBox with message over 512 characters.");
            }
            else
            {
                dm.SendTextBoxToUser(av, message, chatChannel, m_host.Name, m_host.UUID, m_host.OwnerID);
                ScriptSleep(1000);
            }
        }

        public void llModifyLand(int action, int brush)
        {
            m_host.AddScriptLPS(1);
            ITerrainModule tm = m_ScriptEngine.World.RequestModuleInterface<ITerrainModule>();
            if (tm != null)
            {
                tm.ModifyTerrain(m_host.OwnerID, m_host.AbsolutePosition, (byte) brush, (byte) action, m_host.OwnerID);
            }
        }

        public void llCollisionSound(string impact_sound, double impact_volume)
        {
            m_host.AddScriptLPS(1);
            
            // TODO: Parameter check logic required.
            UUID soundId = UUID.Zero;
            if (!UUID.TryParse(impact_sound, out soundId))
            {
                m_host.TaskInventory.LockItemsForRead(true);
                foreach (TaskInventoryItem item in m_host.TaskInventory.Values)
                {
                    if (item.Type == (int)AssetType.Sound && item.Name == impact_sound)
                    {
                        soundId = item.AssetID;
                        break;
                    }
                }
                m_host.TaskInventory.LockItemsForRead(false);
            }
            m_host.CollisionSound = soundId;
            m_host.CollisionSoundVolume = (float)impact_volume;
        }

        public LSL_String llGetAnimation(string id)
        {
            // This should only return a value if the avatar is in the same region
            m_host.AddScriptLPS(1);
            UUID avatar = (UUID)id;
            ScenePresence presence = World.GetScenePresence(avatar);
            if (presence == null)
                return "";

            if (m_host.RegionHandle == presence.RegionHandle)
            {
                Dictionary<UUID, string> animationstateNames = DefaultAvatarAnimations.AnimStateNames;

                if (presence != null)
                {
                    AnimationSet currentAnims = presence.Animator.Animations;
                    string currentAnimationState = String.Empty;
                    if (animationstateNames.TryGetValue(currentAnims.DefaultAnimation.AnimID, out currentAnimationState))
                        return currentAnimationState;
                }
            }

            return String.Empty;
        }

        public void llMessageLinked(int linknumber, int num, string msg, string id)
        {
            m_host.AddScriptLPS(1);

            List<SceneObjectPart> parts = GetLinkParts(linknumber);

            UUID partItemID;
            foreach (SceneObjectPart part in parts)
            {
                //Clone is thread safe
                TaskInventoryDictionary itemsDictionary = (TaskInventoryDictionary)part.TaskInventory.Clone();

                foreach (TaskInventoryItem item in itemsDictionary.Values)
                {
                    if (item.Type == ScriptBaseClass.INVENTORY_SCRIPT)
                    {
                        partItemID = item.ItemID;
                        int linkNumber = m_host.LinkNum;
                        if (m_host.ParentGroup.PrimCount == 1)
                            linkNumber = 0;

                        object[] resobj = new object[]
                                  {
                                      new LSL_Integer(linkNumber), new LSL_Integer(num), new LSL_String(msg), new LSL_String(id)
                                  };

                        m_ScriptEngine.PostScriptEvent(partItemID,
                                new EventParams("link_message",
                                resobj, new DetectParams[0]));
                    }
                }
            }
        }

        public void llPushObject(string target, LSL_Vector impulse, LSL_Vector ang_impulse, int local)
        {
            m_host.AddScriptLPS(1);
            bool pushrestricted = World.RegionInfo.RegionSettings.RestrictPushing;
            bool pushAllowed = false;

            bool pusheeIsAvatar = false;
            UUID targetID = UUID.Zero;

            if (!UUID.TryParse(target,out targetID))
                return;

            ScenePresence pusheeav = null;
            Vector3 PusheePos = Vector3.Zero;
            SceneObjectPart pusheeob = null;

            ScenePresence avatar = World.GetScenePresence(targetID);
            if (avatar != null)
            {
                pusheeIsAvatar = true;

                // Pushee doesn't have a physics actor
                if (avatar.PhysicsActor == null)
                    return;

                // Pushee is in GodMode this pushing object isn't owned by them
                if (avatar.GodLevel > 0 && m_host.OwnerID != targetID)
                    return;

                pusheeav = avatar;

                // Find pushee position
                // Pushee Linked?
                SceneObjectPart sitPart = pusheeav.ParentPart;
                if (sitPart != null)
                    PusheePos = sitPart.AbsolutePosition;
                else
                    PusheePos = pusheeav.AbsolutePosition;
            }

            if (!pusheeIsAvatar)
            {
                // not an avatar so push is not affected by parcel flags
                pusheeob = World.GetSceneObjectPart((UUID)target);

                // We can't find object
                if (pusheeob == null)
                    return;

                // Object not pushable.  Not an attachment and has no physics component
                if (!pusheeob.ParentGroup.IsAttachment && pusheeob.PhysActor == null)
                    return;

                PusheePos = pusheeob.AbsolutePosition;
                pushAllowed = true;
            }
            else
            {
                if (pushrestricted)
                {
                    ILandObject targetlandObj = World.LandChannel.GetLandObject(PusheePos.X, PusheePos.Y);

                    // We didn't find the parcel but region is push restricted so assume it is NOT ok
                    if (targetlandObj == null)
                        return;

                    // Need provisions for Group Owned here
                    if (m_host.OwnerID == targetlandObj.LandData.OwnerID ||
                        targetlandObj.LandData.IsGroupOwned || m_host.OwnerID == targetID)
                    {
                        pushAllowed = true;
                    }
                }
                else
                {
                    ILandObject targetlandObj = World.LandChannel.GetLandObject(PusheePos.X, PusheePos.Y);
                    if (targetlandObj == null)
                    {
                        // We didn't find the parcel but region isn't push restricted so assume it's ok
                        pushAllowed = true;
                    }
                    else
                    {
                        // Parcel push restriction
                        if ((targetlandObj.LandData.Flags & (uint)ParcelFlags.RestrictPushObject) == (uint)ParcelFlags.RestrictPushObject)
                        {
                            // Need provisions for Group Owned here
                            if (m_host.OwnerID == targetlandObj.LandData.OwnerID ||
                                targetlandObj.LandData.IsGroupOwned ||
                                m_host.OwnerID == targetID)
                            {
                                pushAllowed = true;
                            }

                            //ParcelFlags.RestrictPushObject
                            //pushAllowed = true;
                        }
                        else
                        {
                            // Parcel isn't push restricted
                            pushAllowed = true;
                        }
                    }
                }
            }
            if (pushAllowed)
            {
                float distance = (PusheePos - m_host.AbsolutePosition).Length();
                float distance_term = distance * distance * distance; // Script Energy
                // use total object mass and not part
                float pusher_mass = m_host.ParentGroup.GetMass();

                float PUSH_ATTENUATION_DISTANCE = 17f;
                float PUSH_ATTENUATION_SCALE = 5f;
                float distance_attenuation = 1f;
                if (distance > PUSH_ATTENUATION_DISTANCE)
                {
                    float normalized_units = 1f + (distance - PUSH_ATTENUATION_DISTANCE) / PUSH_ATTENUATION_SCALE;
                    distance_attenuation = 1f / normalized_units;
                }

                Vector3 applied_linear_impulse = new Vector3((float)impulse.x, (float)impulse.y, (float)impulse.z);
                {
                    float impulse_length = applied_linear_impulse.Length();

                    float desired_energy = impulse_length * pusher_mass;
                    if (desired_energy > 0f)
                        desired_energy += distance_term;

                    float scaling_factor = 1f;
                    scaling_factor *= distance_attenuation;
                    applied_linear_impulse *= scaling_factor;

                }
                if (pusheeIsAvatar)
                {
                    if (pusheeav != null)
                    {
                        if (pusheeav.PhysicsActor != null)
                        {
                            if (local != 0)
                            {
                                applied_linear_impulse *= m_host.GetWorldRotation();
                            }
                            pusheeav.PhysicsActor.AddForce(applied_linear_impulse, true);
                        }
                    }
                }
                else
                {
                    if (pusheeob != null)
                    {
                        if (pusheeob.PhysActor != null)
                        {
                            pusheeob.ApplyImpulse(applied_linear_impulse, local != 0);
                        }
                    }
                }
            }
        }

        public void llPassCollisions(int pass)
        {
            m_host.AddScriptLPS(1);
            if (pass == 0)
            {
                m_host.ParentGroup.PassCollision = false;
            }
            else
            {
                m_host.ParentGroup.PassCollision = true;
            }
        }

        public LSL_String llGetScriptName()
        {
            m_host.AddScriptLPS(1);

            return m_item.Name != null ? m_item.Name : String.Empty;
        }

        public LSL_Integer llGetLinkNumberOfSides(int link)
        {
            m_host.AddScriptLPS(1);

            SceneObjectPart linkedPart;

            if (link == ScriptBaseClass.LINK_ROOT)
                linkedPart = m_host.ParentGroup.RootPart;
            else if (link == ScriptBaseClass.LINK_THIS)
                linkedPart = m_host;
            else
                linkedPart = m_host.ParentGroup.GetLinkNumPart(link);

            return GetNumberOfSides(linkedPart);
        }

        public LSL_Integer llGetNumberOfSides()
        {
            m_host.AddScriptLPS(1);

            return GetNumberOfSides(m_host);
        }

        protected int GetNumberOfSides(SceneObjectPart part)
        {
            int sides = part.GetNumberOfSides();

            if (part.GetPrimType() == PrimType.SPHERE && part.Shape.ProfileHollow > 0)
            {
                // Make up for a bug where LSL shows 4 sides rather than 2
                sides += 2;
            }

            return sides;
        }


        /* The new / changed functions were tested with the following LSL script:

        default
        {
            state_entry()
            {
                rotation rot = llEuler2Rot(<0,70,0> * DEG_TO_RAD);

                llOwnerSay("to get here, we rotate over: "+ (string) llRot2Axis(rot));
                llOwnerSay("and we rotate for: "+ (llRot2Angle(rot) * RAD_TO_DEG));

                // convert back and forth between quaternion <-> vector and angle

                rotation newrot = llAxisAngle2Rot(llRot2Axis(rot),llRot2Angle(rot));

                llOwnerSay("Old rotation was: "+(string) rot);
                llOwnerSay("re-converted rotation is: "+(string) newrot);

                llSetRot(rot);  // to check the parameters in the prim
            }
        }
        */

        // Xantor 29/apr/2008
        // Returns rotation described by rotating angle radians about axis.
        // q = cos(a/2) + i (x * sin(a/2)) + j (y * sin(a/2)) + k (z * sin(a/2))
        public LSL_Rotation llAxisAngle2Rot(LSL_Vector axis, double angle)
        {
            m_host.AddScriptLPS(1);

            double x, y, z, s, t;

            s = Math.Cos(angle * 0.5);
            t = Math.Sin(angle * 0.5); // temp value to avoid 2 more sin() calcs
            x = axis.x * t;
            y = axis.y * t;
            z = axis.z * t;

            return new LSL_Rotation(x,y,z,s);
        }


        // Xantor 29/apr/2008
        // converts a Quaternion to X,Y,Z axis rotations
        public LSL_Vector llRot2Axis(LSL_Rotation rot)
        {
            m_host.AddScriptLPS(1);
            double x,y,z;

            if (rot.s > 1) // normalization needed
            {
                double length = Math.Sqrt(rot.x * rot.x + rot.y * rot.y +
                        rot.z * rot.z + rot.s * rot.s);

                rot.x /= length;
                rot.y /= length;
                rot.z /= length;
                rot.s /= length;

            }

            // double angle = 2 * Math.Acos(rot.s);
            double s = Math.Sqrt(1 - rot.s * rot.s);
            if (s < 0.001)
            {
                x = 1;
                y = z = 0;
            }
            else
            {
                x = rot.x / s; // normalise axis
                y = rot.y / s;
                z = rot.z / s;
            }

            return new LSL_Vector(x,y,z);
        }


        // Returns the angle of a quaternion (see llRot2Axis for the axis)
        public LSL_Float llRot2Angle(LSL_Rotation rot)
        {
            m_host.AddScriptLPS(1);

            if (rot.s > 1) // normalization needed
            {
                double length = Math.Sqrt(rot.x * rot.x + rot.y * rot.y +
                        rot.z * rot.z + rot.s * rot.s);

                rot.x /= length;
                rot.y /= length;
                rot.z /= length;
                rot.s /= length;
            }

            double angle = 2 * Math.Acos(rot.s);

            return angle;
        }

        public LSL_Float llAcos(double val)
        {
            m_host.AddScriptLPS(1);
            return (double)Math.Acos(val);
        }

        public LSL_Float llAsin(double val)
        {
            m_host.AddScriptLPS(1);
            return (double)Math.Asin(val);
        }

        // jcochran 5/jan/2012
        public LSL_Float llAngleBetween(LSL_Rotation a, LSL_Rotation b)
        {
            m_host.AddScriptLPS(1);

            double aa = (a.x * a.x + a.y * a.y + a.z * a.z + a.s * a.s);
            double bb = (b.x * b.x + b.y * b.y + b.z * b.z + b.s * b.s);
            double aa_bb = aa * bb;
            if (aa_bb == 0) return 0.0;
            double ab = (a.x * b.x + a.y * b.y + a.z * b.z + a.s * b.s);
            double quotient = (ab * ab) / aa_bb;
            if (quotient >= 1.0) return 0.0;
            return Math.Acos(2 * quotient - 1);
        }

        public LSL_String llGetInventoryKey(string name)
        {
            m_host.AddScriptLPS(1);

            m_host.TaskInventory.LockItemsForRead(true);
            foreach (KeyValuePair<UUID, TaskInventoryItem> inv in m_host.TaskInventory)
            {
                if (inv.Value.Name == name)
                {
                    if ((inv.Value.CurrentPermissions & (uint)(PermissionMask.Copy | PermissionMask.Transfer | PermissionMask.Modify)) == (uint)(PermissionMask.Copy | PermissionMask.Transfer | PermissionMask.Modify))
                    {
                        m_host.TaskInventory.LockItemsForRead(false);
                        return inv.Value.AssetID.ToString();
                    }
                    else
                    {
                        m_host.TaskInventory.LockItemsForRead(false);
                        return UUID.Zero.ToString();
                    }
                }
            }
            m_host.TaskInventory.LockItemsForRead(false);

            return UUID.Zero.ToString();
        }

        public void llAllowInventoryDrop(int add)
        {
            m_host.AddScriptLPS(1);

            if (add != 0)
                m_host.ParentGroup.RootPart.AllowedDrop = true;
            else
                m_host.ParentGroup.RootPart.AllowedDrop = false;

            // Update the object flags
            m_host.ParentGroup.RootPart.aggregateScriptEvents();
        }

        public LSL_Vector llGetSunDirection()
        {
            m_host.AddScriptLPS(1);

            LSL_Vector SunDoubleVector3;
            Vector3 SunFloatVector3;

            // sunPosition estate setting is set in OpenSim.Region.CoreModules.SunModule
            // have to convert from Vector3 (float) to LSL_Vector (double)
            SunFloatVector3 = World.RegionInfo.RegionSettings.SunVector;
            SunDoubleVector3.x = (double)SunFloatVector3.X;
            SunDoubleVector3.y = (double)SunFloatVector3.Y;
            SunDoubleVector3.z = (double)SunFloatVector3.Z;

            return SunDoubleVector3;
        }

        public LSL_Vector llGetTextureOffset(int face)
        {
            m_host.AddScriptLPS(1);
            return GetTextureOffset(m_host, face);
        }

        protected LSL_Vector GetTextureOffset(SceneObjectPart part, int face)
        {
            Primitive.TextureEntry tex = part.Shape.Textures;
            LSL_Vector offset = new LSL_Vector();
            if (face == ScriptBaseClass.ALL_SIDES)
            {
                face = 0;
            }
            if (face >= 0 && face < GetNumberOfSides(part))
            {
                offset.x = tex.GetFace((uint)face).OffsetU;
                offset.y = tex.GetFace((uint)face).OffsetV;
                offset.z = 0.0;
                return offset;
            }
            else
            {
                return offset;
            }
        }

        public LSL_Vector llGetTextureScale(int side)
        {
            m_host.AddScriptLPS(1);
            Primitive.TextureEntry tex = m_host.Shape.Textures;
            LSL_Vector scale;
            if (side == -1)
            {
                side = 0;
            }
            scale.x = tex.GetFace((uint)side).RepeatU;
            scale.y = tex.GetFace((uint)side).RepeatV;
            scale.z = 0.0;
            return scale;
        }

        public LSL_Float llGetTextureRot(int face)
        {
            m_host.AddScriptLPS(1);
            return GetTextureRot(m_host, face);
        }

        protected LSL_Float GetTextureRot(SceneObjectPart part, int face)
        {
            Primitive.TextureEntry tex = part.Shape.Textures;
            if (face == -1)
            {
                face = 0;
            }
            if (face >= 0 && face < GetNumberOfSides(part))
            {
                return tex.GetFace((uint)face).Rotation;
            }
            else
            {
                return 0.0;
            }
        }

        public LSL_Integer llSubStringIndex(string source, string pattern)
        {
            m_host.AddScriptLPS(1);
            return source.IndexOf(pattern);
        }

        public LSL_String llGetOwnerKey(string id)
        {
            m_host.AddScriptLPS(1);
            UUID key = new UUID();
            if (UUID.TryParse(id, out key))
            {
                try
                {
                    SceneObjectPart obj = World.GetSceneObjectPart(key);
                    if (obj == null)
                        return id; // the key is for an agent so just return the key
                    else
                        return obj.OwnerID.ToString();
                }
                catch (KeyNotFoundException)
                {
                    return id; // The Object/Agent not in the region so just return the key
                }
            }
            else
            {
                return UUID.Zero.ToString();
            }
        }

        public LSL_Vector llGetCenterOfMass()
        {
            m_host.AddScriptLPS(1);
            Vector3 center = m_host.GetCenterOfMass();
            return new LSL_Vector(center.X,center.Y,center.Z);
        }

        public LSL_List llListSort(LSL_List src, int stride, int ascending)
        {
            m_host.AddScriptLPS(1);

            if (stride <= 0)
            {
                stride = 1;
            }
            return src.Sort(stride, ascending);
        }

        public LSL_Integer llGetListLength(LSL_List src)
        {
            m_host.AddScriptLPS(1);

            return src.Length;
        }

        public LSL_Integer llList2Integer(LSL_List src, int index)
        {
            m_host.AddScriptLPS(1);
            if (index < 0)
            {
                index = src.Length + index;
            }
            if (index >= src.Length || index < 0)
            {
                return 0;
            }
            try
            {
                if (src.Data[index] is LSL_Integer)
                    return (LSL_Integer) src.Data[index];
                else if (src.Data[index] is LSL_Float)
                    return Convert.ToInt32(((LSL_Float) src.Data[index]).value);
                return new LSL_Integer(src.Data[index].ToString());
            }
            catch (FormatException)
            {
                return 0;
            }
        }

        public LSL_Float llList2Float(LSL_List src, int index)
        {
            m_host.AddScriptLPS(1);
            if (index < 0)
            {
                index = src.Length + index;
            }
            if (index >= src.Length || index < 0)
            {
                return 0.0;
            }
            try
            {
                if (src.Data[index] is LSL_Integer)
                    return Convert.ToDouble(((LSL_Integer) src.Data[index]).value);
                else if (src.Data[index] is LSL_Float)
                    return Convert.ToDouble(((LSL_Float) src.Data[index]).value);
                else if (src.Data[index] is LSL_String)
                {
                    string str = ((LSL_String) src.Data[index]).m_string;
                    Match m = Regex.Match(str, "^\\s*(-?\\+?[,0-9]+\\.?[0-9]*)");
                    if (m != Match.Empty)
                    {
                        str = m.Value;
                        double d = 0.0;
                        if (!Double.TryParse(str, out d))
                            return 0.0;

                        return d;
                    }
                    return 0.0;
                }
                return Convert.ToDouble(src.Data[index]);
            }
            catch (FormatException)
            {
                return 0.0;
            }
        }

        public LSL_String llList2String(LSL_List src, int index)
        {
            m_host.AddScriptLPS(1);
            if (index < 0)
            {
                index = src.Length + index;
            }
            if (index >= src.Length || index < 0)
            {
                return String.Empty;
            }
            return src.Data[index].ToString();
        }

        public LSL_String llList2Key(LSL_List src, int index)
        {
            m_host.AddScriptLPS(1);
            if (index < 0)
            {
                index = src.Length + index;
            }
            if (index >= src.Length || index < 0)
            {
                return "";
            }
            return src.Data[index].ToString();
        }

        public LSL_Vector llList2Vector(LSL_List src, int index)
        {
            m_host.AddScriptLPS(1);
            if (index < 0)
            {
                index = src.Length + index;
            }
            if (index >= src.Length || index < 0)
            {
                return new LSL_Vector(0, 0, 0);
            }
            if (src.Data[index].GetType() == typeof(LSL_Vector))
            {
                return (LSL_Vector)src.Data[index];
            }
            else
            {
                return new LSL_Vector(src.Data[index].ToString());
            }
        }

        public LSL_Rotation llList2Rot(LSL_List src, int index)
        {
            m_host.AddScriptLPS(1);
            if (index < 0)
            {
                index = src.Length + index;
            }
            if (index >= src.Length || index < 0)
            {
                return new LSL_Rotation(0, 0, 0, 1);
            }
            if (src.Data[index].GetType() == typeof(LSL_Rotation))
            {
                return (LSL_Rotation)src.Data[index];
            }
            else
            {
                return new LSL_Rotation(src.Data[index].ToString());
            }
        }

        public LSL_List llList2List(LSL_List src, int start, int end)
        {
            m_host.AddScriptLPS(1);
            return src.GetSublist(start, end);
        }

        public LSL_List llDeleteSubList(LSL_List src, int start, int end)
        {
            return src.DeleteSublist(start, end);
        }

        public LSL_Integer llGetListEntryType(LSL_List src, int index)
        {
            m_host.AddScriptLPS(1);
            if (index < 0)
            {
                index = src.Length + index;
            }
            if (index >= src.Length)
            {
                return 0;
            }

            if (src.Data[index] is LSL_Integer || src.Data[index] is Int32)
                return 1;
            if (src.Data[index] is LSL_Float || src.Data[index] is Single || src.Data[index] is Double)
                return 2;
            if (src.Data[index] is LSL_String || src.Data[index] is String)
            {
                UUID tuuid;
                if (UUID.TryParse(src.Data[index].ToString(), out tuuid))
                {
                    return 4;
                }
                else
                {
                    return 3;
                }
            }
            if (src.Data[index] is LSL_Vector)
                return 5;
            if (src.Data[index] is LSL_Rotation)
                return 6;
            if (src.Data[index] is LSL_List)
                return 7;
            return 0;

        }

        /// <summary>
        /// Process the supplied list and return the
        /// content of the list formatted as a comma
        /// separated list. There is a space after
        /// each comma.
        /// </summary>

        public LSL_String llList2CSV(LSL_List src)
        {

            string ret = String.Empty;
            int    x   = 0;

            m_host.AddScriptLPS(1);

            if (src.Data.Length > 0)
            {
                ret = src.Data[x++].ToString();
                for (; x < src.Data.Length; x++)
                {
                    ret += ", "+src.Data[x].ToString();
                }
            }

            return ret;
        }

        /// <summary>
        /// The supplied string is scanned for commas
        /// and converted into a list. Commas are only
        /// effective if they are encountered outside
        /// of '<' '>' delimiters. Any whitespace
        /// before or after an element is trimmed.
        /// </summary>

        public LSL_List llCSV2List(string src)
        {

            LSL_List result = new LSL_List();
            int parens = 0;
            int start  = 0;
            int length = 0;

            m_host.AddScriptLPS(1);

            for (int i = 0; i < src.Length; i++)
            {
                switch (src[i])
                {
                    case '<':
                        parens++;
                        length++;
                        break;
                    case '>':
                        if (parens > 0)
                            parens--;
                        length++;
                        break;
                    case ',':
                        if (parens == 0)
                        {
                            result.Add(new LSL_String(src.Substring(start,length).Trim()));
                            start += length+1;
                            length = 0;
                        }
                        else
                        {
                            length++;
                        }
                        break;
                    default:
                        length++;
                        break;
                }
            }

            result.Add(new LSL_String(src.Substring(start,length).Trim()));

            return result;
        }

        ///  <summary>
        ///  Randomizes the list, be arbitrarily reordering
        ///  sublists of stride elements. As the stride approaches
        ///  the size of the list, the options become very
        ///  limited.
        ///  </summary>
        ///  <remarks>
        ///  This could take a while for very large list
        ///  sizes.
        ///  </remarks>

        public LSL_List llListRandomize(LSL_List src, int stride)
        {
            LSL_List result;
            Random rand           = new Random();

            int   chunkk;
            int[] chunks;

            m_host.AddScriptLPS(1);

            if (stride <= 0)
            {
                stride = 1;
            }

            // Stride MUST be a factor of the list length
            // If not, then return the src list. This also
            // traps those cases where stride > length.

            if (src.Length != stride && src.Length%stride == 0)
            {
                chunkk = src.Length/stride;

                chunks = new int[chunkk];

                for (int i = 0; i < chunkk; i++)
                    chunks[i] = i;

                // Knuth shuffle the chunkk index
                for (int i = chunkk - 1; i >= 1; i--)
                {
                    // Elect an unrandomized chunk to swap
                    int index = rand.Next(i + 1);
                    int tmp;

                    // and swap position with first unrandomized chunk
                    tmp = chunks[i];
                    chunks[i] = chunks[index];
                    chunks[index] = tmp;
                }

                // Construct the randomized list

                result = new LSL_List();

                for (int i = 0; i < chunkk; i++)
                {
                    for (int j = 0; j < stride; j++)
                    {
                        result.Add(src.Data[chunks[i]*stride+j]);
                    }
                }
            }
            else
            {
                object[] array = new object[src.Length];
                Array.Copy(src.Data, 0, array, 0, src.Length);
                result = new LSL_List(array);
            }

            return result;
        }

        /// <summary>
        /// Elements in the source list starting with 0 and then
        /// every i+stride. If the stride is negative then the scan
        /// is backwards producing an inverted result.
        /// Only those elements that are also in the specified
        /// range are included in the result.
        /// </summary>

        public LSL_List llList2ListStrided(LSL_List src, int start, int end, int stride)
        {

            LSL_List result = new LSL_List();
            int[] si = new int[2];
            int[] ei = new int[2];
            bool twopass = false;

            m_host.AddScriptLPS(1);

            //  First step is always to deal with negative indices

            if (start < 0)
                start = src.Length+start;
            if (end   < 0)
                end   = src.Length+end;

            //  Out of bounds indices are OK, just trim them
            //  accordingly

            if (start > src.Length)
                start = src.Length;

            if (end > src.Length)
                end = src.Length;

            if (stride == 0)
                stride = 1;

            //  There may be one or two ranges to be considered

            if (start != end)
            {

                if (start <= end)
                {
                   si[0] = start;
                   ei[0] = end;
                }
                else
                {
                   si[1] = start;
                   ei[1] = src.Length;
                   si[0] = 0;
                   ei[0] = end;
                   twopass = true;
                }

                //  The scan always starts from the beginning of the
                //  source list, but members are only selected if they
                //  fall within the specified sub-range. The specified
                //  range values are inclusive.
                //  A negative stride reverses the direction of the
                //  scan producing an inverted list as a result.

                if (stride > 0)
                {
                    for (int i = 0; i < src.Length; i += stride)
                    {
                        if (i<=ei[0] && i>=si[0])
                            result.Add(src.Data[i]);
                        if (twopass && i>=si[1] && i<=ei[1])
                            result.Add(src.Data[i]);
                    }
                }
                else if (stride < 0)
                {
                    for (int i = src.Length - 1; i >= 0; i += stride)
                    {
                        if (i <= ei[0] && i >= si[0])
                            result.Add(src.Data[i]);
                        if (twopass && i >= si[1] && i <= ei[1])
                            result.Add(src.Data[i]);
                    }
                }
            }
            else
            {
                if (start%stride == 0)
                {
                    result.Add(src.Data[start]);
                }
            }

            return result;
        }

        public LSL_Integer llGetRegionAgentCount()
        {
            m_host.AddScriptLPS(1);

            int count = 0;
            World.ForEachRootScenePresence(delegate(ScenePresence sp) {
                count++;
            });

            return new LSL_Integer(count);
        }

        public LSL_Vector llGetRegionCorner()
        {
            m_host.AddScriptLPS(1);
            return new LSL_Vector(World.RegionInfo.RegionLocX * Constants.RegionSize, World.RegionInfo.RegionLocY * Constants.RegionSize, 0);
        }

        /// <summary>
        /// Insert the list identified by <src> into the
        /// list designated by <dest> such that the first
        /// new element has the index specified by <index>
        /// </summary>

        public LSL_List llListInsertList(LSL_List dest, LSL_List src, int index)
        {

            LSL_List pref = null;
            LSL_List suff = null;

            m_host.AddScriptLPS(1);

            if (index < 0)
            {
                index = index+dest.Length;
                if (index < 0)
                {
                    index = 0;
                }
            }

            if (index != 0)
            {
                pref = dest.GetSublist(0,index-1);
                if (index < dest.Length)
                {
                    suff = dest.GetSublist(index,-1);
                    return pref + src + suff;
                }
                else
                {
                    return pref + src;
                }
            }
            else
            {
                if (index < dest.Length)
                {
                    suff = dest.GetSublist(index,-1);
                    return src + suff;
                }
                else
                {
                    return src;
                }
            }

        }

        /// <summary>
        /// Returns the index of the first occurrence of test
        /// in src.
        /// </summary>

        public LSL_Integer llListFindList(LSL_List src, LSL_List test)
        {

            int index  = -1;
            int length = src.Length - test.Length + 1;

            m_host.AddScriptLPS(1);

            // If either list is empty, do not match

            if (src.Length != 0 && test.Length != 0)
            {
                for (int i = 0; i < length; i++)
                {
                    if (src.Data[i].Equals(test.Data[0]))
                    {
                        int j;
                        for (j = 1; j < test.Length; j++)
                            if (!src.Data[i+j].Equals(test.Data[j]))
                                break;
                        if (j == test.Length)
                        {
                            index = i;
                            break;
                        }
                    }
                }
            }

            return index;

        }

        public LSL_String llGetObjectName()
        {
            m_host.AddScriptLPS(1);
            return m_host.Name!=null?m_host.Name:String.Empty;
        }

        public void llSetObjectName(string name)
        {
            m_host.AddScriptLPS(1);
            m_host.Name = name!=null?name:String.Empty;
        }

        public LSL_String llGetDate()
        {
            m_host.AddScriptLPS(1);
            DateTime date = DateTime.Now.ToUniversalTime();
            string result = date.ToString("yyyy-MM-dd");
            return result;
        }

        public LSL_Integer llEdgeOfWorld(LSL_Vector pos, LSL_Vector dir)
        {
            m_host.AddScriptLPS(1);

            // edge will be used to pass the Region Coordinates offset
            // we want to check for a neighboring sim
            LSL_Vector edge = new LSL_Vector(0, 0, 0);

            if (dir.x == 0)
            {
                if (dir.y == 0)
                {
                    // Direction vector is 0,0 so return
                    // false since we're staying in the sim
                    return 0;
                }
                else
                {
                    // Y is the only valid direction
                    edge.y = dir.y / Math.Abs(dir.y);
                }
            }
            else
            {
                LSL_Float mag;
                if (dir.x > 0)
                {
                    mag = (Constants.RegionSize - pos.x) / dir.x;
                }
                else
                {
                    mag = (pos.x/dir.x);
                }

                mag = Math.Abs(mag);

                edge.y = pos.y + (dir.y * mag);

                if (edge.y > Constants.RegionSize || edge.y < 0)
                {
                    // Y goes out of bounds first
                    edge.y = dir.y / Math.Abs(dir.y);
                }
                else
                {
                    // X goes out of bounds first or its a corner exit
                    edge.y = 0;
                    edge.x = dir.x / Math.Abs(dir.x);
                }
            }

            List<GridRegion> neighbors = World.GridService.GetNeighbours(World.RegionInfo.ScopeID, World.RegionInfo.RegionID);

            uint neighborX = World.RegionInfo.RegionLocX + (uint)dir.x;
            uint neighborY = World.RegionInfo.RegionLocY + (uint)dir.y;

            foreach (GridRegion sri in neighbors)
            {
                if (sri.RegionCoordX == neighborX && sri.RegionCoordY == neighborY)
                    return 0;
            }

            return 1;
        }

        /// <summary>
        /// Not fully implemented yet. Still to do:-
        /// AGENT_BUSY
        /// Remove as they are done
        /// </summary>
        public LSL_Integer llGetAgentInfo(string id)
        {
            m_host.AddScriptLPS(1);

            UUID key = new UUID();
            if (!UUID.TryParse(id, out key))
            {
                return 0;
            }

            int flags = 0;

            ScenePresence agent = World.GetScenePresence(key);
            if (agent == null)
            {
                return 0;
            }

            if (agent.IsChildAgent)
                return 0; // Fail if they are not in the same region

            // note: in OpenSim, sitting seems to cancel AGENT_ALWAYS_RUN, unlike SL
            if (agent.SetAlwaysRun)
            {
                flags |= ScriptBaseClass.AGENT_ALWAYS_RUN;
            }

            if (agent.HasAttachments())
            {
                flags |= ScriptBaseClass.AGENT_ATTACHMENTS;
                if (agent.HasScriptedAttachments())
                    flags |= ScriptBaseClass.AGENT_SCRIPTED;
            }

            if ((agent.AgentControlFlags & (uint)AgentManager.ControlFlags.AGENT_CONTROL_FLY) != 0)
            {
                flags |= ScriptBaseClass.AGENT_FLYING;
                flags |= ScriptBaseClass.AGENT_IN_AIR; // flying always implies in-air, even if colliding with e.g. a wall
            }

            if ((agent.AgentControlFlags & (uint)AgentManager.ControlFlags.AGENT_CONTROL_AWAY) != 0)
            {
                flags |= ScriptBaseClass.AGENT_AWAY;
            }

            // seems to get unset, even if in mouselook, when avatar is sitting on a prim???
            if ((agent.AgentControlFlags & (uint)AgentManager.ControlFlags.AGENT_CONTROL_MOUSELOOK) != 0)
            {
                flags |= ScriptBaseClass.AGENT_MOUSELOOK;
            }

            if ((agent.State & (byte)AgentState.Typing) != (byte)0)
            {
                flags |= ScriptBaseClass.AGENT_TYPING;
            }

            string agentMovementAnimation = agent.Animator.CurrentMovementAnimation;

            if (agentMovementAnimation == "CROUCH")
            {
                flags |= ScriptBaseClass.AGENT_CROUCHING;
            }

            if (agentMovementAnimation == "WALK" || agentMovementAnimation == "CROUCHWALK")
            {
                flags |= ScriptBaseClass.AGENT_WALKING;
            }

            // not colliding implies in air. Note: flying also implies in-air, even if colliding (see above)

            // note: AGENT_IN_AIR and AGENT_WALKING seem to be mutually exclusive states in SL.

            // note: this may need some tweaking when walking downhill. you "fall down" for a brief instant
            // and don't collide when walking downhill, which instantly registers as in-air, briefly. should
            // there be some minimum non-collision threshold time before claiming the avatar is in-air?
            if ((flags & ScriptBaseClass.AGENT_WALKING) == 0 && !agent.IsColliding )
            {
                    flags |= ScriptBaseClass.AGENT_IN_AIR;
            }

             if (agent.ParentPart != null)
             {
                 flags |= ScriptBaseClass.AGENT_ON_OBJECT;
                 flags |= ScriptBaseClass.AGENT_SITTING;
             }

             if (agent.Animator.Animations.DefaultAnimation.AnimID
                == DefaultAvatarAnimations.AnimsUUID["SIT_GROUND_CONSTRAINED"])
             {
                 flags |= ScriptBaseClass.AGENT_SITTING;
             }

             if (agent.Appearance.VisualParams[(int)AvatarAppearance.VPElement.SHAPE_MALE] > 0)
             {
                 flags |= ScriptBaseClass.AGENT_MALE;
             }

            return flags;
        }

        public LSL_String llGetAgentLanguage(string id)
        {
            // This should only return a value if the avatar is in the same region
            //ckrinke 1-30-09 : This needs to parse the XMLRPC language field supplied
            //by the client at login. Currently returning only en-us until our I18N
            //effort gains momentum
            m_host.AddScriptLPS(1);
            return "en-us";
        }

        public void llAdjustSoundVolume(double volume)
        {
            m_host.AddScriptLPS(1);
            m_host.AdjustSoundGain(volume);
            ScriptSleep(100);
        }

        public void llSetSoundRadius(double radius)
        {
            m_host.AddScriptLPS(1);
            m_host.SoundRadius = radius;
        }

        public LSL_String llKey2Name(string id)
        {
            m_host.AddScriptLPS(1);
            UUID key = new UUID();
            if (UUID.TryParse(id,out key))
            {
                ScenePresence presence = World.GetScenePresence(key);

                if (presence != null)
                {
                    return presence.ControllingClient.Name;
                    //return presence.Name;
                }

                if (World.GetSceneObjectPart(key) != null)
                {
                    return World.GetSceneObjectPart(key).Name;
                }
            }
            return String.Empty;
        }



        public void llSetTextureAnim(int mode, int face, int sizex, int sizey, double start, double length, double rate)
        {
            m_host.AddScriptLPS(1);

            SetTextureAnim(m_host, mode, face, sizex, sizey, start, length, rate);
        }

        public void llSetLinkTextureAnim(int linknumber, int mode, int face, int sizex, int sizey, double start, double length, double rate)
        {
            m_host.AddScriptLPS(1);

            List<SceneObjectPart> parts = GetLinkParts(linknumber);
            if (parts.Count > 0)
            {
                try
                {
                    parts[0].ParentGroup.areUpdatesSuspended = true;
                    foreach (var part in parts)
                    {
                        SetTextureAnim(part, mode, face, sizex, sizey, start, length, rate);
                    }
                }
                finally
                {
                    parts[0].ParentGroup.areUpdatesSuspended = false;
                }
            }
        }

        private void SetTextureAnim(SceneObjectPart part, int mode, int face, int sizex, int sizey, double start, double length, double rate)
        {

            Primitive.TextureAnimation pTexAnim = new Primitive.TextureAnimation();
            pTexAnim.Flags = (Primitive.TextureAnimMode)mode;

            //ALL_SIDES
            if (face == ScriptBaseClass.ALL_SIDES)
                face = 255;

            pTexAnim.Face = (uint)face;
            pTexAnim.Length = (float)length;
            pTexAnim.Rate = (float)rate;
            pTexAnim.SizeX = (uint)sizex;
            pTexAnim.SizeY = (uint)sizey;
            pTexAnim.Start = (float)start;

            part.AddTextureAnimation(pTexAnim);
            part.SendFullUpdateToAllClients();
            part.ParentGroup.HasGroupChanged = true;
        }

        public void llTriggerSoundLimited(string sound, double volume, LSL_Vector top_north_east,
                                          LSL_Vector bottom_south_west)
        {
            m_host.AddScriptLPS(1);
            float radius1 = (float)llVecDist(llGetPos(), top_north_east);
            float radius2 = (float)llVecDist(llGetPos(), bottom_south_west);
            float radius = Math.Abs(radius1 - radius2);
            m_host.SendSound(KeyOrName(sound).ToString(), volume, true, 0, radius, false, false);
        }

        public void llEjectFromLand(string pest)
        {
            m_host.AddScriptLPS(1);
            UUID agentID = new UUID();
            if (UUID.TryParse(pest, out agentID))
            {
                ScenePresence presence = World.GetScenePresence(agentID);
                if (presence != null)
                {
                    // agent must be over the owners land
                    ILandObject land = World.LandChannel.GetLandObject(presence.AbsolutePosition.X, presence.AbsolutePosition.Y);
                    if (land == null)
                        return;

                    if (m_host.OwnerID == land.LandData.OwnerID)
                    {
                        Vector3 pos = World.GetNearestAllowedPosition(presence, land);
                        presence.TeleportWithMomentum(pos, null);
                        presence.ControllingClient.SendAlertMessage("You have been ejected from this land");
                    }
                }
            }
            ScriptSleep(5000);
        }

        public LSL_List llParseString2List(string str, LSL_List separators, LSL_List in_spacers)
        {
            return ParseString2List(str, separators, in_spacers, false);
        }

        public LSL_Integer llOverMyLand(string id)
        {
            m_host.AddScriptLPS(1);
            UUID key = new UUID();
            if (UUID.TryParse(id, out key))
            {
                ScenePresence presence = World.GetScenePresence(key);
                if (presence != null) // object is an avatar
                {
                    if (m_host.OwnerID
                        == World.LandChannel.GetLandObject(
                            presence.AbsolutePosition.X, presence.AbsolutePosition.Y).LandData.OwnerID)
                        return 1;
                }
                else // object is not an avatar
                {
                    SceneObjectPart obj = World.GetSceneObjectPart(key);
                    if (obj != null)
                        if (m_host.OwnerID
                            == World.LandChannel.GetLandObject(
                                obj.AbsolutePosition.X, obj.AbsolutePosition.Y).LandData.OwnerID)
                            return 1;
                }
            }

            return 0;
        }

        public LSL_String llGetLandOwnerAt(LSL_Vector pos)
        {
            m_host.AddScriptLPS(1);
            ILandObject land = World.LandChannel.GetLandObject((float)pos.x, (float)pos.y);
            if (land == null)
                return UUID.Zero.ToString();
            return land.LandData.OwnerID.ToString();
        }

        /// <summary>
        /// According to http://lslwiki.net/lslwiki/wakka.php?wakka=llGetAgentSize
        /// only the height of avatars vary and that says:
        /// Width (x) and depth (y) are constant. (0.45m and 0.6m respectively).
        /// </summary>
        public LSL_Vector llGetAgentSize(string id)
        {
            m_host.AddScriptLPS(1);
            ScenePresence avatar = World.GetScenePresence((UUID)id);
            LSL_Vector agentSize;
            if (avatar == null || avatar.IsChildAgent) // Fail if not in the same region
            {
                agentSize = ScriptBaseClass.ZERO_VECTOR;
            }
            else
            {
                agentSize = new LSL_Vector(0.45, 0.6, avatar.Appearance.AvatarHeight);
            }
            return agentSize;
        }

        public LSL_Integer llSameGroup(string agent)
        {
            m_host.AddScriptLPS(1);
            UUID agentId = new UUID();
            if (!UUID.TryParse(agent, out agentId))
                return new LSL_Integer(0);
            if (agentId == m_host.GroupID)
                return new LSL_Integer(1);
            ScenePresence presence = World.GetScenePresence(agentId);
            if (presence == null || presence.IsChildAgent) // Return false for child agents
                return new LSL_Integer(0);
            IClientAPI client = presence.ControllingClient;
            if (m_host.GroupID == client.ActiveGroupId)
                return new LSL_Integer(1);
            else
                return new LSL_Integer(0);
        }

        public void llUnSit(string id)
        {
            m_host.AddScriptLPS(1);

            UUID key = new UUID();
            if (UUID.TryParse(id, out key))
            {
                ScenePresence av = World.GetScenePresence(key);

                if (av != null)
                {
                    if (llAvatarOnSitTarget() == id)
                    {
                        // if the avatar is sitting on this object, then
                        // we can unsit them.  We don't want random scripts unsitting random people
                        // Lets avoid the popcorn avatar scenario.
                        av.StandUp();
                    }
                    else
                    {
                        // If the object owner also owns the parcel
                        // or
                        // if the land is group owned and the object is group owned by the same group
                        // or
                        // if the object is owned by a person with estate access.

                        ILandObject parcel = World.LandChannel.GetLandObject(av.AbsolutePosition.X, av.AbsolutePosition.Y);
                        if (parcel != null)
                        {
                            if (m_host.OwnerID == parcel.LandData.OwnerID ||
                                (m_host.OwnerID == m_host.GroupID && m_host.GroupID == parcel.LandData.GroupID
                                && parcel.LandData.IsGroupOwned) || World.Permissions.IsGod(m_host.OwnerID))
                            {
                                av.StandUp();
                            }
                        }
                    }
                }

            }

        }

        public LSL_Vector llGroundSlope(LSL_Vector offset)
        {
            m_host.AddScriptLPS(1);
            //Get the slope normal.  This gives us the equation of the plane tangent to the slope.
            LSL_Vector vsn = llGroundNormal(offset);

            //Plug the x,y coordinates of the slope normal into the equation of the plane to get
            //the height of that point on the plane.  The resulting vector gives the slope.
            Vector3 vsl = new Vector3();
            vsl.X = (float)vsn.x;
            vsl.Y = (float)vsn.y;
            vsl.Z = (float)(((vsn.x * vsn.x) + (vsn.y * vsn.y)) / (-1 * vsn.z));
            vsl.Normalize();
            //Normalization might be overkill here

            return new LSL_Vector(vsl.X, vsl.Y, vsl.Z);
        }

        public LSL_Vector llGroundNormal(LSL_Vector offset)
        {
            m_host.AddScriptLPS(1);
            Vector3 pos = m_host.GetWorldPosition() + new Vector3((float)offset.x,
                                                                (float)offset.y,
                                                                (float)offset.z);
            // Clamp to valid position
            if (pos.X < 0)
                pos.X = 0;
            else if (pos.X >= World.Heightmap.Width)
                pos.X = World.Heightmap.Width - 1;
            if (pos.Y < 0)
                pos.Y = 0;
            else if (pos.Y >= World.Heightmap.Height)
                pos.Y = World.Heightmap.Height - 1;

            //Find two points in addition to the position to define a plane
            Vector3 p0 = new Vector3(pos.X, pos.Y,
                                     (float)World.Heightmap[(int)pos.X, (int)pos.Y]);
            Vector3 p1 = new Vector3();
            Vector3 p2 = new Vector3();
            if ((pos.X + 1.0f) >= World.Heightmap.Width)
                p1 = new Vector3(pos.X + 1.0f, pos.Y,
                            (float)World.Heightmap[(int)pos.X, (int)pos.Y]);
            else
                p1 = new Vector3(pos.X + 1.0f, pos.Y,
                            (float)World.Heightmap[(int)(pos.X + 1.0f), (int)pos.Y]);
            if ((pos.Y + 1.0f) >= World.Heightmap.Height)
                p2 = new Vector3(pos.X, pos.Y + 1.0f,
                            (float)World.Heightmap[(int)pos.X, (int)pos.Y]);
            else
                p2 = new Vector3(pos.X, pos.Y + 1.0f,
                            (float)World.Heightmap[(int)pos.X, (int)(pos.Y + 1.0f)]);

            //Find normalized vectors from p0 to p1 and p0 to p2
            Vector3 v0 = new Vector3(p1.X - p0.X, p1.Y - p0.Y, p1.Z - p0.Z);
            Vector3 v1 = new Vector3(p2.X - p0.X, p2.Y - p0.Y, p2.Z - p0.Z);
            v0.Normalize();
            v1.Normalize();

            //Find the cross product of the vectors (the slope normal).
            Vector3 vsn = new Vector3();
            vsn.X = (v0.Y * v1.Z) - (v0.Z * v1.Y);
            vsn.Y = (v0.Z * v1.X) - (v0.X * v1.Z);
            vsn.Z = (v0.X * v1.Y) - (v0.Y * v1.X);
            vsn.Normalize();
            //I believe the crossproduct of two normalized vectors is a normalized vector so
            //this normalization may be overkill

            return new LSL_Vector(vsn.X, vsn.Y, vsn.Z);
        }

        public LSL_Vector llGroundContour(LSL_Vector offset)
        {
            m_host.AddScriptLPS(1);
            LSL_Vector x = llGroundSlope(offset);
            return new LSL_Vector(-x.y, x.x, 0.0);
        }

        public LSL_Integer llGetAttached()
        {
            m_host.AddScriptLPS(1);
            return m_host.ParentGroup.AttachmentPoint;
        }

        public virtual LSL_Integer llGetFreeMemory()
        {
            m_host.AddScriptLPS(1);
            // Make scripts designed for LSO happy
            return 16384;
        }

        public LSL_Integer llGetFreeURLs()
        {
            m_host.AddScriptLPS(1);
            if (m_UrlModule != null)
                return new LSL_Integer(m_UrlModule.GetFreeUrls());
            return new LSL_Integer(0);
        }


        public LSL_String llGetRegionName()
        {
            m_host.AddScriptLPS(1);
            return World.RegionInfo.RegionName;
        }

        public LSL_Float llGetRegionTimeDilation()
        {
            m_host.AddScriptLPS(1);
            return (double)World.TimeDilation;
        }

        /// <summary>
        /// Returns the value reported in the client Statistics window
        /// </summary>
        public LSL_Float llGetRegionFPS()
        {
            m_host.AddScriptLPS(1);
            return World.StatsReporter.LastReportedSimFPS;
        }


        /* particle system rules should be coming into this routine as doubles, that is
        rule[0] should be an integer from this list and rule[1] should be the arg
        for the same integer. wiki.secondlife.com has most of this mapping, but some
        came from http://www.caligari-designs.com/p4u2

        We iterate through the list for 'Count' elements, incrementing by two for each
        iteration and set the members of Primitive.ParticleSystem, one at a time.
        */

        public enum PrimitiveRule : int
        {
            PSYS_PART_FLAGS = 0,
            PSYS_PART_START_COLOR = 1,
            PSYS_PART_START_ALPHA = 2,
            PSYS_PART_END_COLOR = 3,
            PSYS_PART_END_ALPHA = 4,
            PSYS_PART_START_SCALE = 5,
            PSYS_PART_END_SCALE = 6,
            PSYS_PART_MAX_AGE = 7,
            PSYS_SRC_ACCEL = 8,
            PSYS_SRC_PATTERN = 9,
            PSYS_SRC_INNERANGLE = 10,
            PSYS_SRC_OUTERANGLE = 11,
            PSYS_SRC_TEXTURE = 12,
            PSYS_SRC_BURST_RATE = 13,
            PSYS_SRC_BURST_PART_COUNT = 15,
            PSYS_SRC_BURST_RADIUS = 16,
            PSYS_SRC_BURST_SPEED_MIN = 17,
            PSYS_SRC_BURST_SPEED_MAX = 18,
            PSYS_SRC_MAX_AGE = 19,
            PSYS_SRC_TARGET_KEY = 20,
            PSYS_SRC_OMEGA = 21,
            PSYS_SRC_ANGLE_BEGIN = 22,
            PSYS_SRC_ANGLE_END = 23
        }

        internal Primitive.ParticleSystem.ParticleDataFlags ConvertUINTtoFlags(uint flags)
        {
            Primitive.ParticleSystem.ParticleDataFlags returnval = Primitive.ParticleSystem.ParticleDataFlags.None;

            return returnval;
        }

        protected Primitive.ParticleSystem getNewParticleSystemWithSLDefaultValues()
        {
            Primitive.ParticleSystem ps = new Primitive.ParticleSystem();

            // TODO find out about the other defaults and add them here
            ps.PartStartColor = new Color4(1.0f, 1.0f, 1.0f, 1.0f);
            ps.PartEndColor = new Color4(1.0f, 1.0f, 1.0f, 1.0f);
            ps.PartStartScaleX = 1.0f;
            ps.PartStartScaleY = 1.0f;
            ps.PartEndScaleX = 1.0f;
            ps.PartEndScaleY = 1.0f;
            ps.BurstSpeedMin = 1.0f;
            ps.BurstSpeedMax = 1.0f;
            ps.BurstRate = 0.1f;
            ps.PartMaxAge = 10.0f;
            return ps;
        }

        public void llLinkParticleSystem(int linknumber, LSL_List rules)
        {
            m_host.AddScriptLPS(1);

            List<SceneObjectPart> parts = GetLinkParts(linknumber);

            foreach (var part in parts)
            {
                SetParticleSystem(part, rules);
            }
        }

        public void llParticleSystem(LSL_List rules)
        {
            m_host.AddScriptLPS(1);
            SetParticleSystem(m_host, rules);
        }

        private void SetParticleSystem(SceneObjectPart part, LSL_List rules)
        {


            if (rules.Length == 0)
            {
                part.RemoveParticleSystem();
                part.ParentGroup.HasGroupChanged = true;
            }
            else
            {
                Primitive.ParticleSystem prules = getNewParticleSystemWithSLDefaultValues();
                LSL_Vector tempv = new LSL_Vector();

                float tempf = 0;

                for (int i = 0; i < rules.Length; i += 2)
                {
                    switch (rules.GetLSLIntegerItem(i))
                    {
                        case (int)ScriptBaseClass.PSYS_PART_FLAGS:
                            prules.PartDataFlags = (Primitive.ParticleSystem.ParticleDataFlags)(uint)rules.GetLSLIntegerItem(i + 1);
                            break;

                        case (int)ScriptBaseClass.PSYS_PART_START_COLOR:
                            tempv = rules.GetVector3Item(i + 1);
                            prules.PartStartColor.R = (float)tempv.x;
                            prules.PartStartColor.G = (float)tempv.y;
                            prules.PartStartColor.B = (float)tempv.z;
                            break;

                        case (int)ScriptBaseClass.PSYS_PART_START_ALPHA:
                            tempf = (float)rules.GetLSLFloatItem(i + 1);
                            prules.PartStartColor.A = tempf;
                            break;

                        case (int)ScriptBaseClass.PSYS_PART_END_COLOR:
                            tempv = rules.GetVector3Item(i + 1);
                            prules.PartEndColor.R = (float)tempv.x;
                            prules.PartEndColor.G = (float)tempv.y;
                            prules.PartEndColor.B = (float)tempv.z;
                            break;

                        case (int)ScriptBaseClass.PSYS_PART_END_ALPHA:
                            tempf = (float)rules.GetLSLFloatItem(i + 1);
                            prules.PartEndColor.A = tempf;
                            break;

                        case (int)ScriptBaseClass.PSYS_PART_START_SCALE:
                            tempv = rules.GetVector3Item(i + 1);
                            prules.PartStartScaleX = (float)tempv.x;
                            prules.PartStartScaleY = (float)tempv.y;
                            break;

                        case (int)ScriptBaseClass.PSYS_PART_END_SCALE:
                            tempv = rules.GetVector3Item(i + 1);
                            prules.PartEndScaleX = (float)tempv.x;
                            prules.PartEndScaleY = (float)tempv.y;
                            break;

                        case (int)ScriptBaseClass.PSYS_PART_MAX_AGE:
                            tempf = (float)rules.GetLSLFloatItem(i + 1);
                            prules.PartMaxAge = tempf;
                            break;

                        case (int)ScriptBaseClass.PSYS_SRC_ACCEL:
                            tempv = rules.GetVector3Item(i + 1);
                            prules.PartAcceleration.X = (float)tempv.x;
                            prules.PartAcceleration.Y = (float)tempv.y;
                            prules.PartAcceleration.Z = (float)tempv.z;
                            break;

                        case (int)ScriptBaseClass.PSYS_SRC_PATTERN:
                            int tmpi = (int)rules.GetLSLIntegerItem(i + 1);
                            prules.Pattern = (Primitive.ParticleSystem.SourcePattern)tmpi;
                            break;

                        // PSYS_SRC_INNERANGLE and PSYS_SRC_ANGLE_BEGIN use the same variables. The
                        // PSYS_SRC_OUTERANGLE and PSYS_SRC_ANGLE_END also use the same variable. The
                        // client tells the difference between the two by looking at the 0x02 bit in
                        // the PartFlags variable.
                        case (int)ScriptBaseClass.PSYS_SRC_INNERANGLE:
                            tempf = (float)rules.GetLSLFloatItem(i + 1);
                            prules.InnerAngle = (float)tempf;
                            prules.PartFlags &= 0xFFFFFFFD; // Make sure new angle format is off.
                            break;

                        case (int)ScriptBaseClass.PSYS_SRC_OUTERANGLE:
                            tempf = (float)rules.GetLSLFloatItem(i + 1);
                            prules.OuterAngle = (float)tempf;
                            prules.PartFlags &= 0xFFFFFFFD; // Make sure new angle format is off.
                            break;

                        case (int)ScriptBaseClass.PSYS_SRC_TEXTURE:
                            prules.Texture = KeyOrName(rules.GetLSLStringItem(i + 1));
                            break;

                        case (int)ScriptBaseClass.PSYS_SRC_BURST_RATE:
                            tempf = (float)rules.GetLSLFloatItem(i + 1);
                            prules.BurstRate = (float)tempf;
                            break;

                        case (int)ScriptBaseClass.PSYS_SRC_BURST_PART_COUNT:
                            prules.BurstPartCount = (byte)(int)rules.GetLSLIntegerItem(i + 1);
                            break;

                        case (int)ScriptBaseClass.PSYS_SRC_BURST_RADIUS:
                            tempf = (float)rules.GetLSLFloatItem(i + 1);
                            prules.BurstRadius = (float)tempf;
                            break;

                        case (int)ScriptBaseClass.PSYS_SRC_BURST_SPEED_MIN:
                            tempf = (float)rules.GetLSLFloatItem(i + 1);
                            prules.BurstSpeedMin = (float)tempf;
                            break;

                        case (int)ScriptBaseClass.PSYS_SRC_BURST_SPEED_MAX:
                            tempf = (float)rules.GetLSLFloatItem(i + 1);
                            prules.BurstSpeedMax = (float)tempf;
                            break;

                        case (int)ScriptBaseClass.PSYS_SRC_MAX_AGE:
                            tempf = (float)rules.GetLSLFloatItem(i + 1);
                            prules.MaxAge = (float)tempf;
                            break;

                        case (int)ScriptBaseClass.PSYS_SRC_TARGET_KEY:
                            UUID key = UUID.Zero;
                            if (UUID.TryParse(rules.Data[i + 1].ToString(), out key))
                            {
                                prules.Target = key;
                            }
                            else
                            {
                                prules.Target = part.UUID;
                            }
                            break;

                        case (int)ScriptBaseClass.PSYS_SRC_OMEGA:
                            // AL: This is an assumption, since it is the only thing that would match.
                            tempv = rules.GetVector3Item(i + 1);
                            prules.AngularVelocity.X = (float)tempv.x;
                            prules.AngularVelocity.Y = (float)tempv.y;
                            prules.AngularVelocity.Z = (float)tempv.z;
                            break;

                        case (int)ScriptBaseClass.PSYS_SRC_ANGLE_BEGIN:
                            tempf = (float)rules.GetLSLFloatItem(i + 1);
                            prules.InnerAngle = (float)tempf;
                            prules.PartFlags |= 0x02; // Set new angle format.
                            break;

                        case (int)ScriptBaseClass.PSYS_SRC_ANGLE_END:
                            tempf = (float)rules.GetLSLFloatItem(i + 1);
                            prules.OuterAngle = (float)tempf;
                            prules.PartFlags |= 0x02; // Set new angle format.
                            break;
                    }

                }
                prules.CRC = 1;

                part.AddNewParticleSystem(prules);
                part.ParentGroup.HasGroupChanged = true;
            }
            part.SendFullUpdateToAllClients();
        }

        public void llGroundRepel(double height, int water, double tau)
        {
            m_host.AddScriptLPS(1);
            if (m_host.PhysActor != null)
            {
                float ground = (float)llGround(new LSL_Types.Vector3(0, 0, 0));
                float waterLevel = (float)llWater(new LSL_Types.Vector3(0, 0, 0));
                PIDHoverType hoverType = PIDHoverType.Ground;
                if (water != 0)
                {
                    hoverType = PIDHoverType.GroundAndWater;
                    if (ground < waterLevel)
                        height += waterLevel;
                    else
                        height += ground;
                }
                else
                {
                    height += ground;
                }

                m_host.SetHoverHeight((float)height, hoverType, (float)tau);
            }
        }

        protected UUID GetTaskInventoryItem(string name)
        {
            m_host.TaskInventory.LockItemsForRead(true);
            foreach (KeyValuePair<UUID, TaskInventoryItem> inv in m_host.TaskInventory)
            {
                if (inv.Value.Name == name)
                {
                    m_host.TaskInventory.LockItemsForRead(false);
                    return inv.Key;
                }
            }
            m_host.TaskInventory.LockItemsForRead(false);

            return UUID.Zero;
        }

        public void llGiveInventoryList(string destination, string category, LSL_List inventory)
        {
            m_host.AddScriptLPS(1);

            UUID destID;
            if (!UUID.TryParse(destination, out destID))
                return;

            List<UUID> itemList = new List<UUID>();

            foreach (Object item in inventory.Data)
            {
                UUID itemID;
                if (UUID.TryParse(item.ToString(), out itemID))
                {
                    itemList.Add(itemID);
                }
                else
                {
                    itemID = GetTaskInventoryItem(item.ToString());
                    if (itemID != UUID.Zero)
                        itemList.Add(itemID);
                }
            }

            if (itemList.Count == 0)
                return;

            UUID folderID = m_ScriptEngine.World.MoveTaskInventoryItems(destID, category, m_host, itemList);

            if (folderID == UUID.Zero)
                return;

            byte[] bucket = new byte[1];
            bucket[0] = (byte)AssetType.Folder;
            //byte[] objBytes = folderID.GetBytes();
            //Array.Copy(objBytes, 0, bucket, 1, 16);

            GridInstantMessage msg = new GridInstantMessage(World,
                    m_host.OwnerID, m_host.Name, destID,
                    (byte)InstantMessageDialog.TaskInventoryOffered,
                    false, category+". "+m_host.Name+" is located at "+
                    World.RegionInfo.RegionName+" "+
                    m_host.AbsolutePosition.ToString(),
                    folderID, true, m_host.AbsolutePosition,
                    bucket);

            if (m_TransferModule != null)
                m_TransferModule.SendInstantMessage(msg, delegate(bool success) {});
        }

        public void llSetVehicleType(int type)
        {
            m_host.AddScriptLPS(1);

            if (!m_host.ParentGroup.IsDeleted)
            {
                m_host.ParentGroup.RootPart.SetVehicleType(type);
            }
        }

        //CFK 9/28: Most, but not all of the underlying plumbing between here and the physics modules is in
        //CFK 9/28: so these are not complete yet.
        public void llSetVehicleFloatParam(int param, LSL_Float value)
        {
            m_host.AddScriptLPS(1);

            if (!m_host.ParentGroup.IsDeleted)
            {
                m_host.ParentGroup.RootPart.SetVehicleFloatParam(param, (float)value);
            }
        }

        //CFK 9/28: Most, but not all of the underlying plumbing between here and the physics modules is in
        //CFK 9/28: so these are not complete yet.
        public void llSetVehicleVectorParam(int param, LSL_Vector vec)
        {
            m_host.AddScriptLPS(1);

            if (!m_host.ParentGroup.IsDeleted)
            {
                m_host.ParentGroup.RootPart.SetVehicleVectorParam(param,
                    new Vector3((float)vec.x, (float)vec.y, (float)vec.z));
            }
        }

        //CFK 9/28: Most, but not all of the underlying plumbing between here and the physics modules is in
        //CFK 9/28: so these are not complete yet.
        public void llSetVehicleRotationParam(int param, LSL_Rotation rot)
        {
            m_host.AddScriptLPS(1);

            if (!m_host.ParentGroup.IsDeleted)
            {
                m_host.ParentGroup.RootPart.SetVehicleRotationParam(param, Rot2Quaternion(rot));
            }
        }

        public void llSetVehicleFlags(int flags)
        {
            m_host.AddScriptLPS(1);

            if (!m_host.ParentGroup.IsDeleted)
            {
                m_host.ParentGroup.RootPart.SetVehicleFlags(flags, false);
            }
        }

        public void llRemoveVehicleFlags(int flags)
        {
            m_host.AddScriptLPS(1);

            if (!m_host.ParentGroup.IsDeleted)
            {
                m_host.ParentGroup.RootPart.SetVehicleFlags(flags, true);
            }
        }

        protected void SitTarget(SceneObjectPart part, LSL_Vector offset, LSL_Rotation rot)
        {
            // LSL quaternions can normalize to 0, normal Quaternions can't.
            if (rot.s == 0 && rot.x == 0 && rot.y == 0 && rot.z == 0)
                rot.z = 1; // ZERO_ROTATION = 0,0,0,1

            part.SitTargetPosition = new Vector3((float)offset.x, (float)offset.y, (float)offset.z);
            part.SitTargetOrientation = Rot2Quaternion(rot);
            part.ParentGroup.HasGroupChanged = true;
        }

        public void llSitTarget(LSL_Vector offset, LSL_Rotation rot)
        {
            m_host.AddScriptLPS(1);
            SitTarget(m_host, offset, rot);
        }

        public void llLinkSitTarget(LSL_Integer link, LSL_Vector offset, LSL_Rotation rot)
        {
            m_host.AddScriptLPS(1);
            if (link == ScriptBaseClass.LINK_ROOT)
                SitTarget(m_host.ParentGroup.RootPart, offset, rot);
            else if (link == ScriptBaseClass.LINK_THIS)
                SitTarget(m_host, offset, rot);
            else
            {
                SceneObjectPart part = m_host.ParentGroup.GetLinkNumPart(link);
                if (null != part)
                {
                    SitTarget(part, offset, rot);
                }
            }
        }

        public LSL_String llAvatarOnSitTarget()
        {
            m_host.AddScriptLPS(1);
            return m_host.SitTargetAvatar.ToString();
        }

        // http://wiki.secondlife.com/wiki/LlAvatarOnLinkSitTarget
        public LSL_String llAvatarOnLinkSitTarget(int linknum)
        {
            m_host.AddScriptLPS(1);
            if(linknum == ScriptBaseClass.LINK_SET || 
                linknum == ScriptBaseClass.LINK_ALL_CHILDREN ||
                linknum == ScriptBaseClass.LINK_ALL_OTHERS) return UUID.Zero.ToString();
           
            List<SceneObjectPart> parts = GetLinkParts(linknum);
            if (parts.Count == 0) return UUID.Zero.ToString(); 
            return parts[0].SitTargetAvatar.ToString();
        }


        public void llAddToLandPassList(string avatar, double hours)
        {
            m_host.AddScriptLPS(1);
            UUID key;
            ILandObject land = World.LandChannel.GetLandObject(m_host.AbsolutePosition.X, m_host.AbsolutePosition.Y);
            if (World.Permissions.CanEditParcelProperties(m_host.OwnerID, land, GroupPowers.LandManageBanned))
            {
                int expires = 0;
                if (hours != 0)
                    expires = Util.UnixTimeSinceEpoch() + (int)(3600.0 * hours);

                if (UUID.TryParse(avatar, out key))
                {
                    int idx = land.LandData.ParcelAccessList.FindIndex(
                            delegate(LandAccessEntry e)
                            {
                                if (e.AgentID == key && e.Flags == AccessList.Access)
                                    return true;
                                return false;
                            });

                    if (idx != -1 && (land.LandData.ParcelAccessList[idx].Expires == 0 || (expires != 0 && expires < land.LandData.ParcelAccessList[idx].Expires)))
                        return;

                    if (idx != -1)
                        land.LandData.ParcelAccessList.RemoveAt(idx);

                    LandAccessEntry entry = new LandAccessEntry();

                    entry.AgentID = key;
                    entry.Flags = AccessList.Access;
                    entry.Expires = expires;

                    land.LandData.ParcelAccessList.Add(entry);

                    World.EventManager.TriggerLandObjectUpdated((uint)land.LandData.LocalID, land);
                }
            }
            ScriptSleep(100);
        }

        public void llSetTouchText(string text)
        {
            m_host.AddScriptLPS(1);
            m_host.TouchName = text;
        }

        public void llSetSitText(string text)
        {
            m_host.AddScriptLPS(1);
            m_host.SitName = text;
        }

        public void llSetCameraEyeOffset(LSL_Vector offset)
        {
            m_host.AddScriptLPS(1);
            m_host.SetCameraEyeOffset(new Vector3((float)offset.x, (float)offset.y, (float)offset.z));
        }

        public void llSetCameraAtOffset(LSL_Vector offset)
        {
            m_host.AddScriptLPS(1);
            m_host.SetCameraAtOffset(new Vector3((float)offset.x, (float)offset.y, (float)offset.z));
        }

        public LSL_String llDumpList2String(LSL_List src, string seperator)
        {
            m_host.AddScriptLPS(1);
            if (src.Length == 0)
            {
                return String.Empty;
            }
            string ret = String.Empty;
            foreach (object o in src.Data)
            {
                ret = ret + o.ToString() + seperator;
            }
            ret = ret.Substring(0, ret.Length - seperator.Length);
            return ret;
        }

        public LSL_Integer llScriptDanger(LSL_Vector pos)
        {
            m_host.AddScriptLPS(1);
            bool result = World.ScriptDanger(m_host.LocalId, new Vector3((float)pos.x, (float)pos.y, (float)pos.z));
            if (result)
            {
                return 1;
            }
            else
            {
                return 0;
            }

        }

        public void llDialog(string avatar, string message, LSL_List buttons, int chat_channel)
        {
            IDialogModule dm = World.RequestModuleInterface<IDialogModule>();

            if (dm == null)
                return;

            m_host.AddScriptLPS(1);
            UUID av = new UUID();
            if (!UUID.TryParse(avatar,out av))
            {
                //LSLError("First parameter to llDialog needs to be a key");
                return;
            }
            if (buttons.Length < 1)
            {
                buttons.Add("OK");
            }
            if (buttons.Length > 12)
            {
                LSLError("No more than 12 buttons can be shown");
                return;
            }
            string[] buts = new string[buttons.Length];
            for (int i = 0; i < buttons.Length; i++)
            {
                if (buttons.Data[i].ToString() == String.Empty)
                {
                    LSLError("button label cannot be blank");
                    return;
                }
                if (buttons.Data[i].ToString().Length > 24)
                {
                    llWhisper(ScriptBaseClass.DEBUG_CHANNEL, "button label cannot be longer than 24 characters");
                    return;
                }
                buts[i] = buttons.Data[i].ToString();
            }

            dm.SendDialogToUser(
                av, m_host.Name, m_host.UUID, m_host.OwnerID,
                message, new UUID("00000000-0000-2222-3333-100000001000"), chat_channel, buts);

            ScriptSleep(1000);
        }

        public void llVolumeDetect(int detect)
        {
            m_host.AddScriptLPS(1);

            if (!m_host.ParentGroup.IsDeleted)
                m_host.ParentGroup.ScriptSetVolumeDetect(detect != 0);
        }

        /// <summary>
        /// This is a depecated function so this just replicates the result of
        /// invoking it in SL
        /// </summary>
        public void llRemoteLoadScript(string target, string name, int running, int start_param)
        {
            m_host.AddScriptLPS(1);
            // Report an error as it does in SL
            ShoutError("Deprecated. Please use llRemoteLoadScriptPin instead.");
            ScriptSleep(3000);
        }

        public void llSetRemoteScriptAccessPin(int pin)
        {
            m_host.AddScriptLPS(1);
            m_host.ScriptAccessPin = pin;
        }

        public void llRemoteLoadScriptPin(string target, string name, int pin, int running, int start_param)
        {
            m_host.AddScriptLPS(1);
            bool found = false;
            UUID destId = UUID.Zero;
            UUID srcId = UUID.Zero;

            if (!UUID.TryParse(target, out destId))
            {
                llSay(0, "Could not parse key " + target);
                return;
            }

            // target must be a different prim than the one containing the script
            if (m_host.UUID == destId)
            {
                return;
            }

            // copy the first script found with this inventory name
            TaskInventoryItem scriptItem = null;
            m_host.TaskInventory.LockItemsForRead(true);
            foreach (KeyValuePair<UUID, TaskInventoryItem> inv in m_host.TaskInventory)
            {
                if (inv.Value.Name == name)
                {
                    // make sure the object is a script
                    if (10 == inv.Value.Type)
                    {
                        found = true;
                        srcId = inv.Key;
                        scriptItem = inv.Value;
                        break;
                    }
                }
            }
            m_host.TaskInventory.LockItemsForRead(false);

            if (!found)
            {
                llSay(0, "Could not find script " + name);
                return;
            }

            SceneObjectPart dest = World.GetSceneObjectPart(destId);
            if (dest != null)
            {
                if ((scriptItem.BasePermissions & (uint)PermissionMask.Transfer) != 0 || dest.ParentGroup.RootPart.OwnerID == m_host.ParentGroup.RootPart.OwnerID)
                {
                    // the rest of the permission checks are done in RezScript, so check the pin there as well
                    World.RezScriptFromPrim(srcId, m_host, destId, pin, running, start_param);

                    if ((scriptItem.BasePermissions & (uint)PermissionMask.Copy) == 0)
                        m_host.Inventory.RemoveInventoryItem(srcId);
                }
            }
            // this will cause the delay even if the script pin or permissions were wrong - seems ok
            ScriptSleep(3000);
        }

        public void llOpenRemoteDataChannel()
        {
            m_host.AddScriptLPS(1);
            IXMLRPC xmlrpcMod = m_ScriptEngine.World.RequestModuleInterface<IXMLRPC>();
            if (xmlrpcMod.IsEnabled())
            {
                UUID channelID = xmlrpcMod.OpenXMLRPCChannel(m_host.LocalId, m_item.ItemID, UUID.Zero);
                IXmlRpcRouter xmlRpcRouter = m_ScriptEngine.World.RequestModuleInterface<IXmlRpcRouter>();
                if (xmlRpcRouter != null)
                {
                    string ExternalHostName = m_ScriptEngine.World.RegionInfo.ExternalHostName;

                    xmlRpcRouter.RegisterNewReceiver(m_ScriptEngine.ScriptModule, channelID, m_host.UUID,
                                                     m_item.ItemID, String.Format("http://{0}:{1}/", ExternalHostName,
                                                                             xmlrpcMod.Port.ToString()));
                }
                object[] resobj = new object[]
                    {
                        new LSL_Integer(1),
                        new LSL_String(channelID.ToString()),
                        new LSL_String(UUID.Zero.ToString()),
                        new LSL_String(String.Empty),
                        new LSL_Integer(0),
                        new LSL_String(String.Empty)
                    };
                m_ScriptEngine.PostScriptEvent(m_item.ItemID, new EventParams("remote_data", resobj,
                                                                         new DetectParams[0]));
            }
            ScriptSleep(1000);
        }

        public LSL_String llSendRemoteData(string channel, string dest, int idata, string sdata)
        {
            m_host.AddScriptLPS(1);
            IXMLRPC xmlrpcMod = m_ScriptEngine.World.RequestModuleInterface<IXMLRPC>();
            ScriptSleep(3000);
            return (xmlrpcMod.SendRemoteData(m_host.LocalId, m_item.ItemID, channel, dest, idata, sdata)).ToString();
        }

        public void llRemoteDataReply(string channel, string message_id, string sdata, int idata)
        {
            m_host.AddScriptLPS(1);
            IXMLRPC xmlrpcMod = m_ScriptEngine.World.RequestModuleInterface<IXMLRPC>();
            xmlrpcMod.RemoteDataReply(channel, message_id, sdata, idata);
            ScriptSleep(3000);
        }

        public void llCloseRemoteDataChannel(string channel)
        {
            m_host.AddScriptLPS(1);
            IXMLRPC xmlrpcMod = m_ScriptEngine.World.RequestModuleInterface<IXMLRPC>();
            xmlrpcMod.CloseXMLRPCChannel((UUID)channel);
            ScriptSleep(1000);
        }

        public LSL_String llMD5String(string src, int nonce)
        {
            m_host.AddScriptLPS(1);
            return Util.Md5Hash(String.Format("{0}:{1}", src, nonce.ToString()), Encoding.UTF8);
        }

        public LSL_String llSHA1String(string src)
        {
            m_host.AddScriptLPS(1);
            return Util.SHA1Hash(src, Encoding.UTF8).ToLower();
        }

        protected ObjectShapePacket.ObjectDataBlock SetPrimitiveBlockShapeParams(SceneObjectPart part, int holeshape, LSL_Vector cut, float hollow, LSL_Vector twist, byte profileshape, byte pathcurve)
        {
            float tempFloat;                                    // Use in float expressions below to avoid byte cast precision issues.
            ObjectShapePacket.ObjectDataBlock shapeBlock = new ObjectShapePacket.ObjectDataBlock();
            if (part == null || part.ParentGroup == null || part.ParentGroup.IsDeleted)
                return shapeBlock;

            if (holeshape != (int)ScriptBaseClass.PRIM_HOLE_DEFAULT &&
                holeshape != (int)ScriptBaseClass.PRIM_HOLE_CIRCLE &&
                holeshape != (int)ScriptBaseClass.PRIM_HOLE_SQUARE &&
                holeshape != (int)ScriptBaseClass.PRIM_HOLE_TRIANGLE)
            {
                holeshape = (int)ScriptBaseClass.PRIM_HOLE_DEFAULT;
            }
            shapeBlock.PathCurve = pathcurve;
            shapeBlock.ProfileCurve = (byte)holeshape;          // Set the hole shape.
            shapeBlock.ProfileCurve += profileshape;            // Add in the profile shape.
            if (cut.x < 0f)
            {
                cut.x = 0f;
            }
            if (cut.x > 1f)
            {
                cut.x = 1f;
            }
            if (cut.y < 0f)
            {
                cut.y = 0f;
            }
            if (cut.y > 1f)
            {
                cut.y = 1f;
            }
            if (cut.y - cut.x < 0.05f)
            {
                cut.x = cut.y - 0.05f;
                if (cut.x < 0.0f)
                {
                    cut.x = 0.0f;
                    cut.y = 0.05f;
                }
            }
            shapeBlock.ProfileBegin = (ushort)(50000 * cut.x);
            shapeBlock.ProfileEnd = (ushort)(50000 * (1 - cut.y));
            if (hollow < 0f)
            {
                hollow = 0f;
            }
            // If the prim is a Cylinder, Prism, Sphere, Torus or Ring (or not a
            // Box or Tube) and the hole shape is a square, hollow is limited to
            // a max of 70%. The viewer performs its own check on this value but
            // we need to do it here also so llGetPrimitiveParams can have access
            // to the correct value.
            if (profileshape != (byte)ProfileCurve.Square &&
                holeshape == (int)ScriptBaseClass.PRIM_HOLE_SQUARE)
            {
                if (hollow > 0.70f)
                {
                    hollow = 0.70f;
                }
            }
            // Otherwise, hollow is limited to 95%. 
            else
            {
                if (hollow > 0.95f)
                {
                    hollow = 0.95f;
                }
            }
            shapeBlock.ProfileHollow = (ushort)(50000 * hollow);
            if (twist.x < -1.0f)
            {
                twist.x = -1.0f;
            }
            if (twist.x > 1.0f)
            {
                twist.x = 1.0f;
            }
            if (twist.y < -1.0f)
            {
                twist.y = -1.0f;
            }
            if (twist.y > 1.0f)
            {
                twist.y = 1.0f;
            }
            // A fairly large precision error occurs for some calculations,
            // if a float or double is directly cast to a byte or sbyte
            // variable, in both .Net and Mono. In .Net, coding
            // "(sbyte)(float)(some expression)" corrects the precision
            // errors. But this does not work for Mono. This longer coding
            // form of creating a tempoary float variable from the
            // expression first, then casting that variable to a byte or
            // sbyte, works for both .Net and Mono. These types of
            // assignments occur in SetPrimtiveBlockShapeParams and
            // SetPrimitiveShapeParams in support of llSetPrimitiveParams.
            tempFloat = (float)(100.0d * twist.x);
            shapeBlock.PathTwistBegin = (sbyte)tempFloat;
            tempFloat = (float)(100.0d * twist.y);
            shapeBlock.PathTwist = (sbyte)tempFloat;

            shapeBlock.ObjectLocalID = part.LocalId;

            part.Shape.SculptEntry = false;
            return shapeBlock;
        }

        // Prim type box, cylinder and prism.
        protected void SetPrimitiveShapeParams(SceneObjectPart part, int holeshape, LSL_Vector cut, float hollow, LSL_Vector twist, LSL_Vector taper_b, LSL_Vector topshear, byte profileshape, byte pathcurve)
        {
            if (part == null || part.ParentGroup == null || part.ParentGroup.IsDeleted)
                return;

            float tempFloat;                                    // Use in float expressions below to avoid byte cast precision issues.
            ObjectShapePacket.ObjectDataBlock shapeBlock;

            shapeBlock = SetPrimitiveBlockShapeParams(part, holeshape, cut, hollow, twist, profileshape, pathcurve);

            if (taper_b.x < 0f)
            {
                taper_b.x = 0f;
            }
            if (taper_b.x > 2f)
            {
                taper_b.x = 2f;
            }
            if (taper_b.y < 0f)
            {
                taper_b.y = 0f;
            }
            if (taper_b.y > 2f)
            {
                taper_b.y = 2f;
            }
            tempFloat = (float)(100.0d * (2.0d - taper_b.x));
            shapeBlock.PathScaleX = (byte)tempFloat;
            tempFloat = (float)(100.0d * (2.0d - taper_b.y));
            shapeBlock.PathScaleY = (byte)tempFloat;
            if (topshear.x < -0.5f)
            {
                topshear.x = -0.5f;
            }
            if (topshear.x > 0.5f)
            {
                topshear.x = 0.5f;
            }
            if (topshear.y < -0.5f)
            {
                topshear.y = -0.5f;
            }
            if (topshear.y > 0.5f)
            {
                topshear.y = 0.5f;
            }
            tempFloat = (float)(100.0d * topshear.x);
            shapeBlock.PathShearX = (byte)tempFloat;
            tempFloat = (float)(100.0d * topshear.y);
            shapeBlock.PathShearY = (byte)tempFloat;

            part.Shape.SculptEntry = false;
            part.UpdateShape(shapeBlock);
        }

        // Prim type sphere.
        protected void SetPrimitiveShapeParams(SceneObjectPart part, int holeshape, LSL_Vector cut, float hollow, LSL_Vector twist, LSL_Vector dimple, byte profileshape, byte pathcurve)
        {
            if (part == null || part.ParentGroup == null || part.ParentGroup.IsDeleted)
                return;

            ObjectShapePacket.ObjectDataBlock shapeBlock;

            shapeBlock = SetPrimitiveBlockShapeParams(part, holeshape, cut, hollow, twist, profileshape, pathcurve);

            // profile/path swapped for a sphere
            shapeBlock.PathBegin = shapeBlock.ProfileBegin;
            shapeBlock.PathEnd = shapeBlock.ProfileEnd;

            shapeBlock.PathScaleX = 100;
            shapeBlock.PathScaleY = 100;

            if (dimple.x < 0f)
            {
                dimple.x = 0f;
            }
            if (dimple.x > 1f)
            {
                dimple.x = 1f;
            }
            if (dimple.y < 0f)
            {
                dimple.y = 0f;
            }
            if (dimple.y > 1f)
            {
                dimple.y = 1f;
            }
            if (dimple.y - cut.x < 0.05f)
            {
                dimple.x = cut.y - 0.05f;
            }
            shapeBlock.ProfileBegin = (ushort)(50000 * dimple.x);
            shapeBlock.ProfileEnd   = (ushort)(50000 * (1 - dimple.y));

            part.Shape.SculptEntry = false;
            part.UpdateShape(shapeBlock);
        }

        // Prim type torus, tube and ring.
        protected void SetPrimitiveShapeParams(SceneObjectPart part, int holeshape, LSL_Vector cut, float hollow, LSL_Vector twist, LSL_Vector holesize, LSL_Vector topshear, LSL_Vector profilecut, LSL_Vector taper_a, float revolutions, float radiusoffset, float skew, byte profileshape, byte pathcurve)
        {
            if (part == null || part.ParentGroup == null || part.ParentGroup.IsDeleted)
                return;

            float tempFloat;                                    // Use in float expressions below to avoid byte cast precision issues.
            ObjectShapePacket.ObjectDataBlock shapeBlock;

            shapeBlock = SetPrimitiveBlockShapeParams(part, holeshape, cut, hollow, twist, profileshape, pathcurve);

            // profile/path swapped for a torrus, tube, ring
            shapeBlock.PathBegin = shapeBlock.ProfileBegin;
            shapeBlock.PathEnd = shapeBlock.ProfileEnd;

            if (holesize.x < 0.05f)
            {
                holesize.x = 0.05f;
            }
            if (holesize.x > 1f)
            {
                holesize.x = 1f;
            }
            if (holesize.y < 0.05f)
            {
                holesize.y = 0.05f;
            }
            if (holesize.y > 0.5f)
            {
                holesize.y = 0.5f;
            }
            tempFloat = (float)(100.0d * (2.0d - holesize.x));
            shapeBlock.PathScaleX = (byte)tempFloat;
            tempFloat = (float)(100.0d * (2.0d - holesize.y));
            shapeBlock.PathScaleY = (byte)tempFloat;
            if (topshear.x < -0.5f)
            {
                topshear.x = -0.5f;
            }
            if (topshear.x > 0.5f)
            {
                topshear.x = 0.5f;
            }
            if (topshear.y < -0.5f)
            {
                topshear.y = -0.5f;
            }
            if (topshear.y > 0.5f)
            {
                topshear.y = 0.5f;
            }
            tempFloat = (float)(100.0d * topshear.x);
            shapeBlock.PathShearX = (byte)tempFloat;
            tempFloat = (float)(100.0d * topshear.y);
            shapeBlock.PathShearY = (byte)tempFloat;
            if (profilecut.x < 0f)
            {
                profilecut.x = 0f;
            }
            if (profilecut.x > 1f)
            {
                profilecut.x = 1f;
            }
            if (profilecut.y < 0f)
            {
                profilecut.y = 0f;
            }
            if (profilecut.y > 1f)
            {
                profilecut.y = 1f;
            }
            if (profilecut.y - profilecut.x < 0.05f)
            {
                profilecut.x = profilecut.y - 0.05f;
                if (profilecut.x < 0.0f)
                {
                    profilecut.x = 0.0f;
                    profilecut.y = 0.05f;
                }
            }
            shapeBlock.ProfileBegin = (ushort)(50000 * profilecut.x);
            shapeBlock.ProfileEnd = (ushort)(50000 * (1 - profilecut.y));
            if (taper_a.x < -1f)
            {
                taper_a.x = -1f;
            }
            if (taper_a.x > 1f)
            {
                taper_a.x = 1f;
            }
            if (taper_a.y < -1f)
            {
                taper_a.y = -1f;
            }
            if (taper_a.y > 1f)
            {
                taper_a.y = 1f;
            }
            tempFloat = (float)(100.0d * taper_a.x);
            shapeBlock.PathTaperX = (sbyte)tempFloat;
            tempFloat = (float)(100.0d * taper_a.y);
            shapeBlock.PathTaperY = (sbyte)tempFloat;
            if (revolutions < 1f)
            {
                revolutions = 1f;
            }
            if (revolutions > 4f)
            {
                revolutions = 4f;
            }
            tempFloat = 66.66667f * (revolutions - 1.0f);
            shapeBlock.PathRevolutions = (byte)tempFloat;
            // limits on radiusoffset depend on revolutions and hole size (how?) seems like the maximum range is 0 to 1
            if (radiusoffset < 0f)
            {
                radiusoffset = 0f;
            }
            if (radiusoffset > 1f)
            {
                radiusoffset = 1f;
            }
            tempFloat = 100.0f * radiusoffset;
            shapeBlock.PathRadiusOffset = (sbyte)tempFloat;
            if (skew < -0.95f)
            {
                skew = -0.95f;
            }
            if (skew > 0.95f)
            {
                skew = 0.95f;
            }
            tempFloat = 100.0f * skew;
            shapeBlock.PathSkew = (sbyte)tempFloat;

            part.Shape.SculptEntry = false;
            part.UpdateShape(shapeBlock);
        }

        // Prim type sculpt.
        protected void SetPrimitiveShapeParams(SceneObjectPart part, string map, int type, byte pathcurve)
        {
            if (part == null || part.ParentGroup == null || part.ParentGroup.IsDeleted)
                return;

            ObjectShapePacket.ObjectDataBlock shapeBlock = new ObjectShapePacket.ObjectDataBlock();
            UUID sculptId;

            if (!UUID.TryParse(map, out sculptId))
            {
                sculptId = InventoryKey(map, (int)AssetType.Texture);
            }

            if (sculptId == UUID.Zero)
                return;

            shapeBlock.PathCurve = pathcurve;
            shapeBlock.ObjectLocalID = part.LocalId;
            shapeBlock.PathScaleX = 100;
            shapeBlock.PathScaleY = 150;

            int flag = type & (ScriptBaseClass.PRIM_SCULPT_FLAG_INVERT | ScriptBaseClass.PRIM_SCULPT_FLAG_MIRROR);

            if (type != (ScriptBaseClass.PRIM_SCULPT_TYPE_CYLINDER | flag) &&
                type != (ScriptBaseClass.PRIM_SCULPT_TYPE_PLANE | flag) &&
                type != (ScriptBaseClass.PRIM_SCULPT_TYPE_SPHERE | flag) &&
                type != (ScriptBaseClass.PRIM_SCULPT_TYPE_TORUS | flag))
            {
                // default
                type = type | (int)ScriptBaseClass.PRIM_SCULPT_TYPE_SPHERE;
            }

            part.Shape.SetSculptProperties((byte)type, sculptId);
            part.Shape.SculptEntry = true;
            part.UpdateShape(shapeBlock);
        }

        public void llSetPrimitiveParams(LSL_List rules)
        {
            m_host.AddScriptLPS(1);
            SetPrimParams(m_host, rules);

            ScriptSleep(200);
        }

        public void llSetLinkPrimitiveParamsFast(int linknumber, LSL_List rules)
        {
            m_host.AddScriptLPS(1);

            setLinkPrimParams(linknumber, rules);
        }

        private void setLinkPrimParams(int linknumber, LSL_List rules)
        {
            List<SceneObjectPart> parts = GetLinkParts(linknumber);
            List<ScenePresence> avatars = GetLinkAvatars(linknumber);
            if (parts.Count>0)
            {
                try
                {
                    parts[0].ParentGroup.areUpdatesSuspended = true;
                    foreach (SceneObjectPart part in parts)
                        SetPrimParams(part, rules);
                }
                finally
                {
                    parts[0].ParentGroup.areUpdatesSuspended = false;
                }
            }
            if (avatars.Count > 0)
            {
                foreach (ScenePresence avatar in avatars)
                    SetPrimParams(avatar, rules);
            }
        }

        private void SetPhysicsMaterial(SceneObjectPart part, int material_bits,
                float material_density, float material_friction,
                float material_restitution, float material_gravity_modifier)
        {
            ExtraPhysicsData physdata = new ExtraPhysicsData();
            physdata.PhysShapeType = (PhysShapeType)part.PhysicsShapeType;
            physdata.Density = part.Density;
            physdata.Friction = part.Friction;
            physdata.Bounce = part.Bounciness;
            physdata.GravitationModifier = part.GravityModifier;

            if ((material_bits & (int)ScriptBaseClass.DENSITY) != 0)
                physdata.Density = material_density;
            if ((material_bits & (int)ScriptBaseClass.FRICTION) != 0)
                physdata.Friction = material_friction;
            if ((material_bits & (int)ScriptBaseClass.RESTITUTION) != 0)
                physdata.Bounce = material_restitution;
            if ((material_bits & (int)ScriptBaseClass.GRAVITY_MULTIPLIER) != 0)
                physdata.GravitationModifier = material_gravity_modifier;

            part.UpdateExtraPhysics(physdata);
        }

        public void llSetPhysicsMaterial(int material_bits,
                float material_gravity_modifier, float material_restitution,
                float material_friction, float material_density)
        {
            SetPhysicsMaterial(m_host, material_bits, material_density, material_friction, material_restitution, material_gravity_modifier);
        }

        public void llSetLinkPrimitiveParams(int linknumber, LSL_List rules)
        {
            llSetLinkPrimitiveParamsFast(linknumber, rules);
            ScriptSleep(200);
        }

        protected void SetPrimParams(ScenePresence av, LSL_List rules)
        {
            //This is a special version of SetPrimParams to deal with avatars which are sat on the linkset.
            //We only support PRIM_POSITION and PRIM_ROTATION

            int idx = 0;

            while (idx < rules.Length)
            {
                int code = rules.GetLSLIntegerItem(idx++);

                int remain = rules.Length - idx;

                switch (code)
                {
                    case (int)ScriptBaseClass.PRIM_POSITION:
                        {
                            if (remain < 1)
                                return;
                            LSL_Vector v;
                            v = rules.GetVector3Item(idx++);

                            SceneObjectPart part = World.GetSceneObjectPart(av.ParentID);
                            if (part == null)
                                break;

                            LSL_Rotation localRot = ScriptBaseClass.ZERO_ROTATION;
                            LSL_Vector localPos = ScriptBaseClass.ZERO_VECTOR;
                            if (llGetLinkNumber() > 1)
                            {
                                localRot = llGetLocalRot();
                                localPos = llGetLocalPos();
                            }

                            v -= localPos;
                            v /= localRot;

                            LSL_Vector sitOffset = (llRot2Up(new LSL_Rotation(av.Rotation.X, av.Rotation.Y, av.Rotation.Z, av.Rotation.W)) * av.Appearance.AvatarHeight * 0.02638f);
                            
                            v = v + 2 * sitOffset;

                            av.OffsetPosition = new Vector3((float)v.x, (float)v.y, (float)v.z);
                            av.SendAvatarDataToAllAgents();

                        }
                        break;

                    case (int)ScriptBaseClass.PRIM_ROTATION:
                        {
                            if (remain < 1)
                                return;

                            LSL_Rotation localRot = ScriptBaseClass.ZERO_ROTATION;
                            LSL_Vector localPos = ScriptBaseClass.ZERO_VECTOR;
                            if (llGetLinkNumber() > 1)
                            {
                                localRot = llGetLocalRot();
                                localPos = llGetLocalPos();
                            }

                            LSL_Rotation r;
                            r = rules.GetQuaternionItem(idx++);
                            r = r * llGetRootRotation() / localRot;
                            av.Rotation = new Quaternion((float)r.x, (float)r.y, (float)r.z, (float)r.s);
                            av.SendAvatarDataToAllAgents();
                        }
                        break;
                }
            }
        }

        protected void SetPrimParams(SceneObjectPart part, LSL_List rules)
        {
            if (part == null || part.ParentGroup == null || part.ParentGroup.IsDeleted)
                return;

            int idx = 0;

            bool positionChanged = false;
            LSL_Vector currentPosition = GetPartLocalPos(part);

            try
            {
                while (idx < rules.Length)
                {
                    int code = rules.GetLSLIntegerItem(idx++);

                    int remain = rules.Length - idx;

                    int face;
                    LSL_Vector v;

                    switch (code)
                    {
                        case (int)ScriptBaseClass.PRIM_POSITION:
                        case (int)ScriptBaseClass.PRIM_POS_LOCAL:
                            if (remain < 1)
                                return;

                            v=rules.GetVector3Item(idx++);
                            positionChanged = true;
                            currentPosition = GetSetPosTarget(part, v, currentPosition);

                            break;
                        case (int)ScriptBaseClass.PRIM_SIZE:
                            if (remain < 1)
                                return;

                            v=rules.GetVector3Item(idx++);
                            SetScale(part, v);

                            break;
                        case (int)ScriptBaseClass.PRIM_ROTATION:
                            if (remain < 1)
                                return;

                            LSL_Rotation q = rules.GetQuaternionItem(idx++);
                            // try to let this work as in SL...
                            if (part.ParentID == 0)
                            {
                                // special case: If we are root, rotate complete SOG to new rotation
                                SetRot(part, Rot2Quaternion(q));
                            }
                            else
                            {
                                // we are a child. The rotation values will be set to the one of root modified by rot, as in SL. Don't ask.
                                SceneObjectPart rootPart = part.ParentGroup.RootPart;
                                SetRot(part, rootPart.RotationOffset * Rot2Quaternion(q));
                            }

                            break;

                        case (int)ScriptBaseClass.PRIM_TYPE:
                            if (remain < 3)
                                return;

                            code = (int)rules.GetLSLIntegerItem(idx++);

                            remain = rules.Length - idx;
                            float hollow;
                            LSL_Vector twist;
                            LSL_Vector taper_b;
                            LSL_Vector topshear;
                            float revolutions;
                            float radiusoffset;
                            float skew;
                            LSL_Vector holesize;
                            LSL_Vector profilecut;

                            switch (code)
                            {
                                case (int)ScriptBaseClass.PRIM_TYPE_BOX:
                                    if (remain < 6)
                                        return;

                                    face = (int)rules.GetLSLIntegerItem(idx++);
                                    v = rules.GetVector3Item(idx++); // cut
                                    hollow = (float)rules.GetLSLFloatItem(idx++);
                                    twist = rules.GetVector3Item(idx++);
                                    taper_b = rules.GetVector3Item(idx++);
                                    topshear = rules.GetVector3Item(idx++);

                                    SetPrimitiveShapeParams(part, face, v, hollow, twist, taper_b, topshear,
                                        (byte)ProfileShape.Square, (byte)Extrusion.Straight);
                                    break;

                                case (int)ScriptBaseClass.PRIM_TYPE_CYLINDER:
                                    if (remain < 6)
                                        return;

                                    face = (int)rules.GetLSLIntegerItem(idx++); // holeshape
                                    v = rules.GetVector3Item(idx++); // cut
                                    hollow = (float)rules.GetLSLFloatItem(idx++);
                                    twist = rules.GetVector3Item(idx++);
                                    taper_b = rules.GetVector3Item(idx++);
                                    topshear = rules.GetVector3Item(idx++);
                                    SetPrimitiveShapeParams(part, face, v, hollow, twist, taper_b, topshear,
                                        (byte)ProfileShape.Circle, (byte)Extrusion.Straight);
                                    break;

                                case (int)ScriptBaseClass.PRIM_TYPE_PRISM:
                                    if (remain < 6)
                                        return;

                                    face = (int)rules.GetLSLIntegerItem(idx++); // holeshape
                                    v = rules.GetVector3Item(idx++); //cut
                                    hollow = (float)rules.GetLSLFloatItem(idx++);
                                    twist = rules.GetVector3Item(idx++);
                                    taper_b = rules.GetVector3Item(idx++);
                                    topshear = rules.GetVector3Item(idx++);
                                    SetPrimitiveShapeParams(part, face, v, hollow, twist, taper_b, topshear,
                                        (byte)ProfileShape.EquilateralTriangle, (byte)Extrusion.Straight);
                                    break;

                                case (int)ScriptBaseClass.PRIM_TYPE_SPHERE:
                                    if (remain < 5)
                                        return;

                                    face = (int)rules.GetLSLIntegerItem(idx++); // holeshape
                                    v = rules.GetVector3Item(idx++); // cut
                                    hollow = (float)rules.GetLSLFloatItem(idx++);
                                    twist = rules.GetVector3Item(idx++);
                                    taper_b = rules.GetVector3Item(idx++); // dimple
                                    SetPrimitiveShapeParams(part, face, v, hollow, twist, taper_b,
                                        (byte)ProfileShape.HalfCircle, (byte)Extrusion.Curve1);
                                    break;

                                case (int)ScriptBaseClass.PRIM_TYPE_TORUS:
                                    if (remain < 11)
                                        return;

                                    face = (int)rules.GetLSLIntegerItem(idx++); // holeshape
                                    v = rules.GetVector3Item(idx++); //cut
                                    hollow = (float)rules.GetLSLFloatItem(idx++);
                                    twist = rules.GetVector3Item(idx++);
                                    holesize = rules.GetVector3Item(idx++);
                                    topshear = rules.GetVector3Item(idx++);
                                    profilecut = rules.GetVector3Item(idx++);
                                    taper_b = rules.GetVector3Item(idx++); // taper_a
                                    revolutions = (float)rules.GetLSLFloatItem(idx++);
                                    radiusoffset = (float)rules.GetLSLFloatItem(idx++);
                                    skew = (float)rules.GetLSLFloatItem(idx++);
                                    SetPrimitiveShapeParams(part, face, v, hollow, twist, holesize, topshear, profilecut, taper_b,
                                        revolutions, radiusoffset, skew, (byte)ProfileShape.Circle, (byte)Extrusion.Curve1);
                                    break;

                                case (int)ScriptBaseClass.PRIM_TYPE_TUBE:
                                    if (remain < 11)
                                        return;

                                    face = (int)rules.GetLSLIntegerItem(idx++); // holeshape
                                    v = rules.GetVector3Item(idx++); //cut
                                    hollow = (float)rules.GetLSLFloatItem(idx++);
                                    twist = rules.GetVector3Item(idx++);
                                    holesize = rules.GetVector3Item(idx++);
                                    topshear = rules.GetVector3Item(idx++);
                                    profilecut = rules.GetVector3Item(idx++);
                                    taper_b = rules.GetVector3Item(idx++); // taper_a
                                    revolutions = (float)rules.GetLSLFloatItem(idx++);
                                    radiusoffset = (float)rules.GetLSLFloatItem(idx++);
                                    skew = (float)rules.GetLSLFloatItem(idx++);
                                    SetPrimitiveShapeParams(part, face, v, hollow, twist, holesize, topshear, profilecut, taper_b,
                                        revolutions, radiusoffset, skew, (byte)ProfileShape.Square, (byte)Extrusion.Curve1);
                                    break;

                                case (int)ScriptBaseClass.PRIM_TYPE_RING:
                                    if (remain < 11)
                                        return;

                                    face = (int)rules.GetLSLIntegerItem(idx++); // holeshape
                                    v = rules.GetVector3Item(idx++); //cut
                                    hollow = (float)rules.GetLSLFloatItem(idx++);
                                    twist = rules.GetVector3Item(idx++);
                                    holesize = rules.GetVector3Item(idx++);
                                    topshear = rules.GetVector3Item(idx++);
                                    profilecut = rules.GetVector3Item(idx++);
                                    taper_b = rules.GetVector3Item(idx++); // taper_a
                                    revolutions = (float)rules.GetLSLFloatItem(idx++);
                                    radiusoffset = (float)rules.GetLSLFloatItem(idx++);
                                    skew = (float)rules.GetLSLFloatItem(idx++);
                                    SetPrimitiveShapeParams(part, face, v, hollow, twist, holesize, topshear, profilecut, taper_b,
                                        revolutions, radiusoffset, skew, (byte)ProfileShape.EquilateralTriangle, (byte)Extrusion.Curve1);
                                    break;

                                case (int)ScriptBaseClass.PRIM_TYPE_SCULPT:
                                    if (remain < 2)
                                        return;

                                    string map = rules.Data[idx++].ToString();
                                    face = (int)rules.GetLSLIntegerItem(idx++); // type
                                    SetPrimitiveShapeParams(part, map, face, (byte)Extrusion.Curve1);
                                    break;
                            }

                            break;

                        case (int)ScriptBaseClass.PRIM_TEXTURE:
                            if (remain < 5)
                                return;

                            face=(int)rules.GetLSLIntegerItem(idx++);
                            string tex=rules.Data[idx++].ToString();
                            LSL_Vector repeats=rules.GetVector3Item(idx++);
                            LSL_Vector offsets=rules.GetVector3Item(idx++);
                            double rotation=(double)rules.GetLSLFloatItem(idx++);

                            SetTexture(part, tex, face);
                            ScaleTexture(part, repeats.x, repeats.y, face);
                            OffsetTexture(part, offsets.x, offsets.y, face);
                            RotateTexture(part, rotation, face);

                            break;

                        case (int)ScriptBaseClass.PRIM_COLOR:
                            if (remain < 3)
                                return;

                            face=(int)rules.GetLSLIntegerItem(idx++);
                            LSL_Vector color=rules.GetVector3Item(idx++);
                            double alpha=(double)rules.GetLSLFloatItem(idx++);

                            part.SetFaceColor(new Vector3((float)color.x, (float)color.y, (float)color.z), face);
                            SetAlpha(part, alpha, face);

                            break;

                        case (int)ScriptBaseClass.PRIM_FLEXIBLE:
                            if (remain < 7)
                                return;

                            bool flexi = rules.GetLSLIntegerItem(idx++);
                            int softness = rules.GetLSLIntegerItem(idx++);
                            float gravity = (float)rules.GetLSLFloatItem(idx++);
                            float friction = (float)rules.GetLSLFloatItem(idx++);
                            float wind = (float)rules.GetLSLFloatItem(idx++);
                            float tension = (float)rules.GetLSLFloatItem(idx++);
                            LSL_Vector force = rules.GetVector3Item(idx++);

                            SetFlexi(part, flexi, softness, gravity, friction, wind, tension, force);

                            break;

                        case (int)ScriptBaseClass.PRIM_POINT_LIGHT:
                            if (remain < 5)
                                return;
                            bool light = rules.GetLSLIntegerItem(idx++);
                            LSL_Vector lightcolor = rules.GetVector3Item(idx++);
                            float intensity = (float)rules.GetLSLFloatItem(idx++);
                            float radius = (float)rules.GetLSLFloatItem(idx++);
                            float falloff = (float)rules.GetLSLFloatItem(idx++);

                            SetPointLight(part, light, lightcolor, intensity, radius, falloff);

                            break;

                        case (int)ScriptBaseClass.PRIM_GLOW:
                            if (remain < 2)
                                return;
                            face = rules.GetLSLIntegerItem(idx++);
                            float glow = (float)rules.GetLSLFloatItem(idx++);

                            SetGlow(part, face, glow);

                            break;

                        case (int)ScriptBaseClass.PRIM_BUMP_SHINY:
                            if (remain < 3)
                                return;
                            face = (int)rules.GetLSLIntegerItem(idx++);
                            int shiny = (int)rules.GetLSLIntegerItem(idx++);
                            Bumpiness bump = (Bumpiness)(int)rules.GetLSLIntegerItem(idx++);

                            SetShiny(part, face, shiny, bump);

                            break;

                         case (int)ScriptBaseClass.PRIM_FULLBRIGHT:
                             if (remain < 2)
                                 return;
                             face = rules.GetLSLIntegerItem(idx++);
                             bool st = rules.GetLSLIntegerItem(idx++);
                             SetFullBright(part, face , st);
                             break;

                         case (int)ScriptBaseClass.PRIM_MATERIAL:
                             if (remain < 1)
                                 return;
                             int mat = rules.GetLSLIntegerItem(idx++);
                             if (mat < 0 || mat > 7)
                                 return;

                             part.Material = Convert.ToByte(mat);
                             break;

                         case (int)ScriptBaseClass.PRIM_PHANTOM:
                             if (remain < 1)
                                 return;

                             string ph = rules.Data[idx++].ToString();
                             m_host.ParentGroup.ScriptSetPhantomStatus(ph.Equals("1"));

                             break;

                         case (int)ScriptBaseClass.PRIM_PHYSICS:
                            if (remain < 1)
                                 return;
                             string phy = rules.Data[idx++].ToString();
                             bool physics;

                             if (phy.Equals("1"))
                                 physics = true;
                             else
                                 physics = false;

                             part.ScriptSetPhysicsStatus(physics);
                             break;

                        case (int)ScriptBaseClass.PRIM_PHYSICS_SHAPE_TYPE:
                            if (remain < 1)
                                return;

                            int shape_type = rules.GetLSLIntegerItem(idx++);

                            ExtraPhysicsData physdata = new ExtraPhysicsData();
                            physdata.Density = part.Density;
                            physdata.Bounce = part.Bounciness;
                            physdata.GravitationModifier = part.GravityModifier;
                            physdata.PhysShapeType = (PhysShapeType)shape_type;

                            part.UpdateExtraPhysics(physdata);

                            break;

                        case (int)ScriptBaseClass.PRIM_PHYSICS_MATERIAL:
                            if (remain < 5)
                                return;

                            int material_bits = rules.GetLSLIntegerItem(idx++);
                            float material_density = (float)rules.GetLSLFloatItem(idx++);
                            float material_friction = (float)rules.GetLSLFloatItem(idx++);
                            float material_restitution = (float)rules.GetLSLFloatItem(idx++);
                            float material_gravity_modifier = (float)rules.GetLSLFloatItem(idx++);

                            SetPhysicsMaterial(part, material_bits, material_density, material_friction, material_restitution, material_gravity_modifier);

                            break;

                        case (int)ScriptBaseClass.PRIM_TEMP_ON_REZ:
                            if (remain < 1)
                                return;
                            string temp = rules.Data[idx++].ToString();

                            m_host.ParentGroup.ScriptSetTemporaryStatus(temp.Equals("1"));

                            break;

                        case (int)ScriptBaseClass.PRIM_TEXGEN:
                            if (remain < 2)
                                return;
                                //face,type
                            face = rules.GetLSLIntegerItem(idx++);
                            int style = rules.GetLSLIntegerItem(idx++);
                            SetTexGen(part, face, style);
                            break;
                        case (int)ScriptBaseClass.PRIM_TEXT:
                            if (remain < 3)
                                return;
                            string primText = rules.GetLSLStringItem(idx++);
                            LSL_Vector primTextColor = rules.GetVector3Item(idx++);
                            LSL_Float primTextAlpha = rules.GetLSLFloatItem(idx++);
                            Vector3 av3 = new Vector3(Util.Clip((float)primTextColor.x, 0.0f, 1.0f),
                                          Util.Clip((float)primTextColor.y, 0.0f, 1.0f),
                                          Util.Clip((float)primTextColor.z, 0.0f, 1.0f));
                            part.SetText(primText, av3, Util.Clip((float)primTextAlpha, 0.0f, 1.0f));

                            break;
                        case (int)ScriptBaseClass.PRIM_NAME:
                            if (remain < 1)
                                return;
                            string primName = rules.GetLSLStringItem(idx++);
                            part.Name = primName;
                            break;
                        case (int)ScriptBaseClass.PRIM_DESC:
                            if (remain < 1)
                                return;
                            string primDesc = rules.GetLSLStringItem(idx++);
                            part.Description = primDesc;
                            break;
                        case (int)ScriptBaseClass.PRIM_ROT_LOCAL:
                            if (remain < 1)
                                return;
                            LSL_Rotation lr = rules.GetQuaternionItem(idx++);
                            SetRot(part, Rot2Quaternion(lr));
                            break;
                        case (int)ScriptBaseClass.PRIM_OMEGA:
                            if (remain < 3)
                                return;
                            LSL_Vector axis = rules.GetVector3Item(idx++);
                            LSL_Float spinrate = rules.GetLSLFloatItem(idx++);
                            LSL_Float gain = rules.GetLSLFloatItem(idx++);
                            TargetOmega(part, axis, (double)spinrate, (double)gain);
                            break;
                        case (int)ScriptBaseClass.PRIM_LINK_TARGET:
                            if (remain < 3) // setting to 3 on the basis that parsing any usage of PRIM_LINK_TARGET that has nothing following it is pointless.
                                return;
                            LSL_Integer new_linknumber = rules.GetLSLIntegerItem(idx++);
                            LSL_List new_rules = rules.GetSublist(idx, -1);
                            setLinkPrimParams((int)new_linknumber, new_rules);

                            return;
                    }
                }
            }
            finally
            {
                if (positionChanged)
                {
                    if (part.ParentGroup.RootPart == part)
                    {
                        SceneObjectGroup parent = part.ParentGroup;
                        Util.FireAndForget(delegate(object x) {
                            parent.UpdateGroupPosition(new Vector3((float)currentPosition.x, (float)currentPosition.y, (float)currentPosition.z));
                        });
                    }
                    else
                    {
                        part.OffsetPosition = new Vector3((float)currentPosition.x, (float)currentPosition.y, (float)currentPosition.z);
                        SceneObjectGroup parent = part.ParentGroup;
                        parent.HasGroupChanged = true;
                        parent.ScheduleGroupForTerseUpdate();
                    }
                }
            }

            if (positionChanged)
            {
                if (part.ParentGroup.RootPart == part)
                {
                    SceneObjectGroup parent = part.ParentGroup;
                    Util.FireAndForget(delegate(object x) {
                        parent.UpdateGroupPosition(new Vector3((float)currentPosition.x, (float)currentPosition.y, (float)currentPosition.z));
                    });
                }
                else
                {
                    part.OffsetPosition = new Vector3((float)currentPosition.x, (float)currentPosition.y, (float)currentPosition.z);
                    SceneObjectGroup parent = part.ParentGroup;
                    parent.HasGroupChanged = true;
                    parent.ScheduleGroupForTerseUpdate();
                }    
            }
        }

        public LSL_String llStringToBase64(string str)
        {
            m_host.AddScriptLPS(1);
            try
            {
                byte[] encData_byte = new byte[str.Length];
                encData_byte = Util.UTF8.GetBytes(str);
                string encodedData = Convert.ToBase64String(encData_byte);
                return encodedData;
            }
            catch (Exception e)
            {
                throw new Exception("Error in base64Encode" + e.Message);
            }
        }

        public LSL_String llBase64ToString(string str)
        {
            m_host.AddScriptLPS(1);
            try
            {
                return Util.Base64ToString(str);
            }
            catch (Exception e)
            {
                throw new Exception("Error in base64Decode" + e.Message);
            }
        }

        public LSL_String llXorBase64Strings(string str1, string str2)
        {
            m_host.AddScriptLPS(1);
            Deprecated("llXorBase64Strings");
            ScriptSleep(300);
            return String.Empty;
        }

        public void llRemoteDataSetRegion()
        {
            m_host.AddScriptLPS(1);
            Deprecated("llRemoteDataSetRegion");
        }

        public LSL_Float llLog10(double val)
        {
            m_host.AddScriptLPS(1);
            return (double)Math.Log10(val);
        }

        public LSL_Float llLog(double val)
        {
            m_host.AddScriptLPS(1);
            return (double)Math.Log(val);
        }

        public LSL_List llGetAnimationList(string id)
        {
            m_host.AddScriptLPS(1);

            LSL_List l = new LSL_List();
            ScenePresence av = World.GetScenePresence((UUID)id);
            if (av == null || av.IsChildAgent) // only if in the region
                return l;
            UUID[] anims;
            anims = av.Animator.GetAnimationArray();
            foreach (UUID foo in anims)
                l.Add(new LSL_Key(foo.ToString()));
            return l;
        }

        public void llSetParcelMusicURL(string url)
        {
            m_host.AddScriptLPS(1);

            ILandObject land = World.LandChannel.GetLandObject(m_host.AbsolutePosition.X, m_host.AbsolutePosition.Y);

            if (land.LandData.OwnerID != m_host.OwnerID)
                return;

            land.SetMusicUrl(url);

            ScriptSleep(2000);
        }

        public LSL_String llGetParcelMusicURL()
        {
            m_host.AddScriptLPS(1);

            ILandObject land = World.LandChannel.GetLandObject(m_host.AbsolutePosition.X, m_host.AbsolutePosition.Y);

            if (land.LandData.OwnerID != m_host.OwnerID)
                return String.Empty;

            return land.GetMusicUrl();
        }

        public LSL_Vector llGetRootPosition()
        {
            m_host.AddScriptLPS(1);
            return new LSL_Vector(m_host.ParentGroup.AbsolutePosition.X, m_host.ParentGroup.AbsolutePosition.Y,
                                  m_host.ParentGroup.AbsolutePosition.Z);
        }

        /// <summary>
        /// http://lslwiki.net/lslwiki/wakka.php?wakka=llGetRot
        /// http://lslwiki.net/lslwiki/wakka.php?wakka=ChildRotation
        /// Also tested in sl in regards to the behaviour in attachments/mouselook
        /// In the root prim:-
        ///     Returns the object rotation if not attached
        ///     Returns the avatars rotation if attached
        ///     Returns the camera rotation if attached and the avatar is in mouselook
        /// </summary>
        public LSL_Rotation llGetRootRotation()
        {
            m_host.AddScriptLPS(1);
            Quaternion q;
            if (m_host.ParentGroup.AttachmentPoint != 0)
            {
                ScenePresence avatar = World.GetScenePresence(m_host.ParentGroup.AttachedAvatar);
                if (avatar != null)
                    if ((avatar.AgentControlFlags & (uint)AgentManager.ControlFlags.AGENT_CONTROL_MOUSELOOK) != 0)
                        q = avatar.CameraRotation; // Mouselook
                    else
                        q = avatar.Rotation; // Currently infrequently updated so may be inaccurate
                else
                    q = m_host.ParentGroup.GroupRotation; // Likely never get here but just in case
            }
            else
                q = m_host.ParentGroup.GroupRotation; // just the group rotation
            return new LSL_Rotation(q.X, q.Y, q.Z, q.W);
        }

        public LSL_String llGetObjectDesc()
        {
            return m_host.Description!=null?m_host.Description:String.Empty;
        }

        public void llSetObjectDesc(string desc)
        {
            m_host.AddScriptLPS(1);
            m_host.Description = desc!=null?desc:String.Empty;
        }

        public LSL_String llGetCreator()
        {
            m_host.AddScriptLPS(1);
            return m_host.CreatorID.ToString();
        }

        public LSL_String llGetTimestamp()
        {
            m_host.AddScriptLPS(1);
            return DateTime.Now.ToUniversalTime().ToString("yyyy-MM-ddTHH:mm:ss.fffffffZ");
        }

        public LSL_Integer llGetNumberOfPrims()
        {
            m_host.AddScriptLPS(1);
            int avatarCount = m_host.ParentGroup.GetLinkedAvatars().Count;
            
            return m_host.ParentGroup.PrimCount + avatarCount;
        }

        /// <summary>
        /// A partial implementation.
        /// http://lslwiki.net/lslwiki/wakka.php?wakka=llGetBoundingBox
        /// So far only valid for standing/flying/ground sitting avatars and single prim objects.
        /// If the object has multiple prims and/or a sitting avatar then the bounding
        /// box is for the root prim only.
        /// </summary>
        public LSL_List llGetBoundingBox(string obj)
        {
            m_host.AddScriptLPS(1);
            UUID objID = UUID.Zero;
            LSL_List result = new LSL_List();

            // If the ID is not valid, return null result
            if (!UUID.TryParse(obj, out objID))
            {
                result.Add(new LSL_Vector());
                result.Add(new LSL_Vector());
                return result;
            }

            // Check if this is an attached prim. If so, replace
            // the UUID with the avatar UUID and report it's bounding box
            SceneObjectPart part = World.GetSceneObjectPart(objID);
            if (part != null && part.ParentGroup.IsAttachment)
                objID = part.ParentGroup.AttachedAvatar;

            // Find out if this is an avatar ID. If so, return it's box
            ScenePresence presence = World.GetScenePresence(objID);
            if (presence != null)
            {
                // As per LSL Wiki, there is no difference between sitting
                // and standing avatar since server 1.36
                LSL_Vector lower;
                LSL_Vector upper;
                if (presence.Animator.Animations.DefaultAnimation.AnimID 
                    == DefaultAvatarAnimations.AnimsUUID["SIT_GROUND_CONSTRAINED"])
                {
                    // This is for ground sitting avatars
                    float height = presence.Appearance.AvatarHeight / 2.66666667f;
                    lower = new LSL_Vector(-0.3375f, -0.45f, height * -1.0f);
                    upper = new LSL_Vector(0.3375f, 0.45f, 0.0f);
                }
                else
                {
                    // This is for standing/flying avatars
                    float height = presence.Appearance.AvatarHeight / 2.0f;
                    lower = new LSL_Vector(-0.225f, -0.3f, height * -1.0f);
                    upper = new LSL_Vector(0.225f, 0.3f, height + 0.05f);
                }

                // Adjust to the documented error offsets (see LSL Wiki)
                lower += new LSL_Vector(0.05f, 0.05f, 0.05f);
                upper -= new LSL_Vector(0.05f, 0.05f, 0.05f);

                if (lower.x > upper.x)
                    lower.x = upper.x;
                if (lower.y > upper.y)
                    lower.y = upper.y;
                if (lower.z > upper.z)
                    lower.z = upper.z;

                result.Add(lower);
                result.Add(upper);
                return result;
            }

            part = World.GetSceneObjectPart(objID);
            // Currently only works for single prims without a sitting avatar
            if (part != null)
            {
                float minX;
                float maxX;
                float minY;
                float maxY;
                float minZ;
                float maxZ;

                // This BBox is in sim coordinates, with the offset being
                // a contained point.
                Vector3[] offsets = Scene.GetCombinedBoundingBox(new List<SceneObjectGroup> { part.ParentGroup },
                        out minX, out maxX, out minY, out maxY, out minZ, out maxZ);

                minX -= offsets[0].X;
                maxX -= offsets[0].X;
                minY -= offsets[0].Y;
                maxY -= offsets[0].Y;
                minZ -= offsets[0].Z;
                maxZ -= offsets[0].Z;

                LSL_Vector lower;
                LSL_Vector upper;

                // Adjust to the documented error offsets (see LSL Wiki)
                lower = new LSL_Vector(minX + 0.05f, minY + 0.05f, minZ + 0.05f);
                upper = new LSL_Vector(maxX - 0.05f, maxY - 0.05f, maxZ - 0.05f);

                if (lower.x > upper.x)
                    lower.x = upper.x;
                if (lower.y > upper.y)
                    lower.y = upper.y;
                if (lower.z > upper.z)
                    lower.z = upper.z;

                result.Add(lower);
                result.Add(upper);
                return result;
            }

            // Not found so return empty values
            result.Add(new LSL_Vector());
            result.Add(new LSL_Vector());
            return result;
        }

        public LSL_Vector llGetGeometricCenter()
        {
            Vector3 tmp = m_host.GetGeometricCenter();
            return new LSL_Vector(tmp.X, tmp.Y, tmp.Z);
        }

        public LSL_List llGetPrimitiveParams(LSL_List rules)
        {
            m_host.AddScriptLPS(1);
            return GetLinkPrimitiveParams(m_host, rules);
        }

        public LSL_List llGetLinkPrimitiveParams(int linknumber, LSL_List rules)
        {
            m_host.AddScriptLPS(1);

            List<SceneObjectPart> parts = GetLinkParts(linknumber);

            LSL_List res = new LSL_List();

            foreach (var part in parts)
            {
                LSL_List partRes = GetLinkPrimitiveParams(part, rules);
                res += partRes;
            }

            return res;
        }

        public LSL_List GetLinkPrimitiveParams(SceneObjectPart part, LSL_List rules)
        {
            LSL_List res = new LSL_List();
            int idx=0;
            while (idx < rules.Length)
            {
                int code=(int)rules.GetLSLIntegerItem(idx++);
                int remain=rules.Length-idx;

                switch (code)
                {
                    case (int)ScriptBaseClass.PRIM_MATERIAL:
                        res.Add(new LSL_Integer(part.Material));
                        break;

                    case (int)ScriptBaseClass.PRIM_PHYSICS:
                        if ((part.GetEffectiveObjectFlags() & (uint)PrimFlags.Physics) != 0)
                            res.Add(new LSL_Integer(1));
                        else
                            res.Add(new LSL_Integer(0));
                        break;

                    case (int)ScriptBaseClass.PRIM_TEMP_ON_REZ:
                        if ((part.GetEffectiveObjectFlags() & (uint)PrimFlags.TemporaryOnRez) != 0)
                            res.Add(new LSL_Integer(1));
                        else
                            res.Add(new LSL_Integer(0));
                        break;

                    case (int)ScriptBaseClass.PRIM_PHANTOM:
                        if ((part.GetEffectiveObjectFlags() & (uint)PrimFlags.Phantom) != 0)
                            res.Add(new LSL_Integer(1));
                        else
                            res.Add(new LSL_Integer(0));
                        break;

                    case (int)ScriptBaseClass.PRIM_POSITION:
                        LSL_Vector v = new LSL_Vector(part.AbsolutePosition.X,
                                                      part.AbsolutePosition.Y,
                                                      part.AbsolutePosition.Z);
                        res.Add(v);
                        break;

                    case (int)ScriptBaseClass.PRIM_SIZE:
                        res.Add(new LSL_Vector(part.Scale.X,
                                                      part.Scale.Y,
                                                      part.Scale.Z));
                        break;

                    case (int)ScriptBaseClass.PRIM_ROTATION:
                        res.Add(GetPartRot(part));
                        break;

                    case (int)ScriptBaseClass.PRIM_TYPE:
                        // implementing box
                        PrimitiveBaseShape Shape = part.Shape;
                        int primType = (int)part.GetPrimType();
                        res.Add(new LSL_Integer(primType));
                        double topshearx = (double)(sbyte)Shape.PathShearX / 100.0; // Fix negative values for PathShearX
                        double topsheary = (double)(sbyte)Shape.PathShearY / 100.0; // and PathShearY.
                        switch (primType)
                        {
                            case ScriptBaseClass.PRIM_TYPE_BOX:
                            case ScriptBaseClass.PRIM_TYPE_CYLINDER:
                            case ScriptBaseClass.PRIM_TYPE_PRISM:
                                res.Add(new LSL_Integer(Shape.ProfileCurve) & 0xf0);    // Isolate hole shape nibble.
                                res.Add(new LSL_Vector(Shape.ProfileBegin / 50000.0, 1 - Shape.ProfileEnd / 50000.0, 0));
                                res.Add(new LSL_Float(Shape.ProfileHollow / 50000.0));
                                res.Add(new LSL_Vector(Shape.PathTwistBegin / 100.0, Shape.PathTwist / 100.0, 0));
                                res.Add(new LSL_Vector(1 - (Shape.PathScaleX / 100.0 - 1), 1 - (Shape.PathScaleY / 100.0 - 1), 0));
                                res.Add(new LSL_Vector(topshearx, topsheary, 0));
                                break;

                            case ScriptBaseClass.PRIM_TYPE_SPHERE:
                                res.Add(new LSL_Integer(Shape.ProfileCurve) & 0xf0);    // Isolate hole shape nibble.
                                res.Add(new LSL_Vector(Shape.PathBegin / 50000.0, 1 - Shape.PathEnd / 50000.0, 0));
                                res.Add(new LSL_Float(Shape.ProfileHollow / 50000.0));
                                res.Add(new LSL_Vector(Shape.PathTwistBegin / 100.0, Shape.PathTwist / 100.0, 0));
                                res.Add(new LSL_Vector(Shape.ProfileBegin / 50000.0, 1 - Shape.ProfileEnd / 50000.0, 0));
                                break;

                            case ScriptBaseClass.PRIM_TYPE_SCULPT:
                                res.Add(Shape.SculptTexture.ToString());
                                res.Add(new LSL_Integer(Shape.SculptType));
                                break;

                            case ScriptBaseClass.PRIM_TYPE_RING:
                            case ScriptBaseClass.PRIM_TYPE_TUBE:
                            case ScriptBaseClass.PRIM_TYPE_TORUS:
                                // holeshape
                                res.Add(new LSL_Integer(Shape.ProfileCurve) & 0xf0);    // Isolate hole shape nibble.

                                // cut
                                res.Add(new LSL_Vector(Shape.PathBegin / 50000.0, 1 - Shape.PathEnd / 50000.0, 0));

                                // hollow
                                res.Add(new LSL_Float(Shape.ProfileHollow / 50000.0));

                                // twist
                                res.Add(new LSL_Vector(Shape.PathTwistBegin / 100.0, Shape.PathTwist / 100.0, 0));

                                // vector holesize
                                res.Add(new LSL_Vector(1 - (Shape.PathScaleX / 100.0 - 1), 1 - (Shape.PathScaleY / 100.0 - 1), 0));

                                // vector topshear
                                res.Add(new LSL_Vector(topshearx, topsheary, 0));

                                // vector profilecut
                                res.Add(new LSL_Vector(Shape.ProfileBegin / 50000.0, 1 - Shape.ProfileEnd / 50000.0, 0));

                                // vector tapera
                                res.Add(new LSL_Vector(Shape.PathTaperX / 100.0, Shape.PathTaperY / 100.0, 0));

                                // float revolutions
                                res.Add(new LSL_Float(Math.Round(Shape.PathRevolutions * 0.015d, 2, MidpointRounding.AwayFromZero)) + 1.0d); 
                                // Slightly inaccurate, because an unsigned byte is being used to represent
                                // the entire range of floating-point values from 1.0 through 4.0 (which is how 
                                // SL does it).
                                //
                                // Using these formulas to store and retrieve PathRevolutions, it is not 
                                // possible to use all values between 1.00 and 4.00. For instance, you can't 
                                // represent 1.10. You can represent 1.09 and 1.11, but not 1.10. So, if you
                                // use llSetPrimitiveParams to set revolutions to 1.10 and then retreive them
                                // with llGetPrimitiveParams, you'll retrieve 1.09. You can also see a similar 
                                // behavior in the viewer as you cannot set 1.10. The viewer jumps to 1.11.
                                // In SL, llSetPrimitveParams and llGetPrimitiveParams can set and get a value
                                // such as 1.10. So, SL must store and retreive the actual user input rather
                                // than only storing the encoded value.

                                // float radiusoffset
                                res.Add(new LSL_Float(Shape.PathRadiusOffset / 100.0));

                                // float skew
                                res.Add(new LSL_Float(Shape.PathSkew / 100.0));
                                break;
                        }
                        break;

                    case (int)ScriptBaseClass.PRIM_TEXTURE:
                        if (remain < 1)
                            return res;

                        int face = (int)rules.GetLSLIntegerItem(idx++);
                        Primitive.TextureEntry tex = part.Shape.Textures;
                        if (face == ScriptBaseClass.ALL_SIDES)
                        {
                            for (face = 0 ; face < GetNumberOfSides(part); face++)
                            {
                                Primitive.TextureEntryFace texface = tex.GetFace((uint)face);

                                res.Add(new LSL_String(texface.TextureID.ToString()));
                                res.Add(new LSL_Vector(texface.RepeatU,
                                                       texface.RepeatV,
                                                       0));
                                res.Add(new LSL_Vector(texface.OffsetU,
                                                       texface.OffsetV,
                                                       0));
                                res.Add(new LSL_Float(texface.Rotation));
                            }
                        }
                        else
                        {
                            if (face >= 0 && face < GetNumberOfSides(part))
                            {
                                Primitive.TextureEntryFace texface = tex.GetFace((uint)face);

                                res.Add(new LSL_String(texface.TextureID.ToString()));
                                res.Add(new LSL_Vector(texface.RepeatU,
                                                       texface.RepeatV,
                                                       0));
                                res.Add(new LSL_Vector(texface.OffsetU,
                                                       texface.OffsetV,
                                                       0));
                                res.Add(new LSL_Float(texface.Rotation));
                            }
                        }
                        break;

                    case (int)ScriptBaseClass.PRIM_COLOR:
                        if (remain < 1)
                            return res;

                        face=(int)rules.GetLSLIntegerItem(idx++);

                        tex = part.Shape.Textures;
                        Color4 texcolor;
                        if (face == ScriptBaseClass.ALL_SIDES)
                        {
                            for (face = 0 ; face < GetNumberOfSides(part); face++)
                            {
                                texcolor = tex.GetFace((uint)face).RGBA;
                                res.Add(new LSL_Vector(texcolor.R,
                                                       texcolor.G,
                                                       texcolor.B));
                                res.Add(new LSL_Float(texcolor.A));
                            }
                        }
                        else
                        {
                            texcolor = tex.GetFace((uint)face).RGBA;
                            res.Add(new LSL_Vector(texcolor.R,
                                                   texcolor.G,
                                                   texcolor.B));
                            res.Add(new LSL_Float(texcolor.A));
                        }
                        break;

                    case (int)ScriptBaseClass.PRIM_BUMP_SHINY:
                        if (remain < 1)
                            return res;
                        face = (int)rules.GetLSLIntegerItem(idx++);

                        tex = part.Shape.Textures;
                        int shiny;
                        if (face == ScriptBaseClass.ALL_SIDES)
                        {
                            for (face = 0; face < GetNumberOfSides(part); face++)
                            {
                                Shininess shinyness = tex.GetFace((uint)face).Shiny;
                                if (shinyness == Shininess.High)
                                {
                                    shiny = ScriptBaseClass.PRIM_SHINY_HIGH;
                                }
                                else if (shinyness == Shininess.Medium)
                                {
                                    shiny = ScriptBaseClass.PRIM_SHINY_MEDIUM;
                                }
                                else if (shinyness == Shininess.Low)
                                {
                                    shiny = ScriptBaseClass.PRIM_SHINY_LOW;
                                }
                                else
                                {
                                    shiny = ScriptBaseClass.PRIM_SHINY_NONE;
                                }
                                res.Add(new LSL_Integer(shiny));
                                res.Add(new LSL_Integer((int)tex.GetFace((uint)face).Bump));
                            }
                        }
                        else
                        {
                            Shininess shinyness = tex.GetFace((uint)face).Shiny;
                            if (shinyness == Shininess.High)
                            {
                                shiny = ScriptBaseClass.PRIM_SHINY_HIGH; 
                            }
                            else if (shinyness == Shininess.Medium)
                            {
                                shiny = ScriptBaseClass.PRIM_SHINY_MEDIUM;
                            }
                            else if (shinyness == Shininess.Low)
                            {
                                shiny = ScriptBaseClass.PRIM_SHINY_LOW;
                            }
                            else
                            {
                                shiny = ScriptBaseClass.PRIM_SHINY_NONE;
                            }
                            res.Add(new LSL_Integer(shiny));
                            res.Add(new LSL_Integer((int)tex.GetFace((uint)face).Bump));
                        }
                        break;

                    case (int)ScriptBaseClass.PRIM_FULLBRIGHT:
                        if (remain < 1)
                            return res;
                        face = (int)rules.GetLSLIntegerItem(idx++);

                        tex = part.Shape.Textures;
                        int fullbright;
                        if (face == ScriptBaseClass.ALL_SIDES)
                        {
                            for (face = 0; face < GetNumberOfSides(part); face++)
                            {
                                if (tex.GetFace((uint)face).Fullbright == true)
                                {
                                    fullbright = ScriptBaseClass.TRUE;
                                }
                                else
                                {
                                    fullbright = ScriptBaseClass.FALSE;
                                }
                                res.Add(new LSL_Integer(fullbright));
                            }
                        }
                        else
                        {
                            if (tex.GetFace((uint)face).Fullbright == true)
                            {
                                fullbright = ScriptBaseClass.TRUE;
                            }
                            else
                            {
                                fullbright = ScriptBaseClass.FALSE;
                            }
                            res.Add(new LSL_Integer(fullbright));
                        }
                        break;

                    case (int)ScriptBaseClass.PRIM_FLEXIBLE:
                        PrimitiveBaseShape shape = part.Shape;

                        if (shape.FlexiEntry)
                            res.Add(new LSL_Integer(1));              // active
                        else
                            res.Add(new LSL_Integer(0));
                        res.Add(new LSL_Integer(shape.FlexiSoftness));// softness
                        res.Add(new LSL_Float(shape.FlexiGravity));   // gravity
                        res.Add(new LSL_Float(shape.FlexiDrag));      // friction
                        res.Add(new LSL_Float(shape.FlexiWind));      // wind
                        res.Add(new LSL_Float(shape.FlexiTension));   // tension
                        res.Add(new LSL_Vector(shape.FlexiForceX,       // force
                                               shape.FlexiForceY,
                                               shape.FlexiForceZ));
                        break;

                    case (int)ScriptBaseClass.PRIM_TEXGEN:
                        // (PRIM_TEXGEN_DEFAULT, PRIM_TEXGEN_PLANAR)
                        if (remain < 1)
                            return res;
                        face = (int)rules.GetLSLIntegerItem(idx++);

                        tex = part.Shape.Textures;
                        if (face == ScriptBaseClass.ALL_SIDES)
                        {
                            for (face = 0; face < GetNumberOfSides(part); face++)
                            {
                                if (tex.GetFace((uint)face).TexMapType == MappingType.Planar)
                                {
                                    res.Add(new LSL_Integer(ScriptBaseClass.PRIM_TEXGEN_PLANAR));
                                }
                                else
                                {
                                    res.Add(new LSL_Integer(ScriptBaseClass.PRIM_TEXGEN_DEFAULT));
                                }
                            }
                        }
                        else
                        {
                            if (tex.GetFace((uint)face).TexMapType == MappingType.Planar)
                            {
                                res.Add(new LSL_Integer(ScriptBaseClass.PRIM_TEXGEN_PLANAR));
                            }
                            else
                            {
                                res.Add(new LSL_Integer(ScriptBaseClass.PRIM_TEXGEN_DEFAULT));
                            }
                        }
                        break;

                    case (int)ScriptBaseClass.PRIM_POINT_LIGHT:
                        shape = part.Shape;

                        if (shape.LightEntry)
                            res.Add(new LSL_Integer(1));              // active
                        else
                            res.Add(new LSL_Integer(0));
                        res.Add(new LSL_Vector(shape.LightColorR,       // color
                                               shape.LightColorG,
                                               shape.LightColorB));
                        res.Add(new LSL_Float(shape.LightIntensity)); // intensity
                        res.Add(new LSL_Float(shape.LightRadius));    // radius
                        res.Add(new LSL_Float(shape.LightFalloff));   // falloff
                        break;

                    case (int)ScriptBaseClass.PRIM_GLOW:
                        if (remain < 1)
                            return res;
                        face = (int)rules.GetLSLIntegerItem(idx++);

                        tex = part.Shape.Textures;
                        float primglow;
                        if (face == ScriptBaseClass.ALL_SIDES)
                        {
                            for (face = 0; face < GetNumberOfSides(part); face++)
                            {
                                primglow = tex.GetFace((uint)face).Glow;
                                res.Add(new LSL_Float(primglow));
                            }
                        }
                        else
                        {
                            primglow = tex.GetFace((uint)face).Glow;
                            res.Add(new LSL_Float(primglow));
                        }
                        break;
                    case (int)ScriptBaseClass.PRIM_TEXT:
                        Color4 textColor = part.GetTextColor();
                        res.Add(new LSL_String(part.Text));
                        res.Add(new LSL_Vector(textColor.R,
                                               textColor.G,
                                               textColor.B));
                        res.Add(new LSL_Float(textColor.A));
                        break;
                    case (int)ScriptBaseClass.PRIM_NAME:
                        res.Add(new LSL_String(part.Name));
                        break;
                    case (int)ScriptBaseClass.PRIM_DESC:
                        res.Add(new LSL_String(part.Description));
                        break;
                    case (int)ScriptBaseClass.PRIM_ROT_LOCAL:
                        res.Add(new LSL_Rotation(part.RotationOffset.X, part.RotationOffset.Y, part.RotationOffset.Z, part.RotationOffset.W));
                        break;
                    case (int)ScriptBaseClass.PRIM_POS_LOCAL:
                        res.Add(new LSL_Vector(GetPartLocalPos(part)));
                        break;
                }
            }
            return res;
        }

        public LSL_List llGetPrimMediaParams(int face, LSL_List rules)
        {
            m_host.AddScriptLPS(1);
            ScriptSleep(1000);
            return GetPrimMediaParams(m_host, face, rules);
        }

        public LSL_List llGetLinkMedia(LSL_Integer link, LSL_Integer face, LSL_List rules)
        {
            m_host.AddScriptLPS(1);
            ScriptSleep(1000);
            if (link == ScriptBaseClass.LINK_ROOT)
                return GetPrimMediaParams(m_host.ParentGroup.RootPart, face, rules);
            else if (link == ScriptBaseClass.LINK_THIS)
                return GetPrimMediaParams(m_host, face, rules);
            else
            {
                SceneObjectPart part = m_host.ParentGroup.GetLinkNumPart(link);
                if (null != part)
                    return GetPrimMediaParams(part, face, rules);
            }

            return new LSL_List();
        }

        private LSL_List GetPrimMediaParams(SceneObjectPart part, int face, LSL_List rules)
        {
            // LSL Spec http://wiki.secondlife.com/wiki/LlGetPrimMediaParams says to fail silently if face is invalid
            // TODO: Need to correctly handle case where a face has no media (which gives back an empty list).
            // Assuming silently fail means give back an empty list.  Ideally, need to check this.
            if (face < 0 || face > part.GetNumberOfSides() - 1)
                return new LSL_List();

            IMoapModule module = m_ScriptEngine.World.RequestModuleInterface<IMoapModule>();
            if (null == module)
                return new LSL_List();

            MediaEntry me = module.GetMediaEntry(part, face);

            // As per http://wiki.secondlife.com/wiki/LlGetPrimMediaParams
            if (null == me)
                return new LSL_List();

            LSL_List res = new LSL_List();

            for (int i = 0; i < rules.Length; i++)
            {
                int code = (int)rules.GetLSLIntegerItem(i);

                switch (code)
                {
                    case ScriptBaseClass.PRIM_MEDIA_ALT_IMAGE_ENABLE:
                        // Not implemented
                        res.Add(new LSL_Integer(0));
                        break;

                    case ScriptBaseClass.PRIM_MEDIA_CONTROLS:
                        if (me.Controls == MediaControls.Standard)
                            res.Add(new LSL_Integer(ScriptBaseClass.PRIM_MEDIA_CONTROLS_STANDARD));
                        else
                            res.Add(new LSL_Integer(ScriptBaseClass.PRIM_MEDIA_CONTROLS_MINI));
                        break;

                    case ScriptBaseClass.PRIM_MEDIA_CURRENT_URL:
                        res.Add(new LSL_String(me.CurrentURL));
                        break;

                    case ScriptBaseClass.PRIM_MEDIA_HOME_URL:
                        res.Add(new LSL_String(me.HomeURL));
                        break;

                    case ScriptBaseClass.PRIM_MEDIA_AUTO_LOOP:
                        res.Add(me.AutoLoop ? ScriptBaseClass.TRUE : ScriptBaseClass.FALSE);
                        break;

                    case ScriptBaseClass.PRIM_MEDIA_AUTO_PLAY:
                        res.Add(me.AutoPlay ? ScriptBaseClass.TRUE : ScriptBaseClass.FALSE);
                        break;

                    case ScriptBaseClass.PRIM_MEDIA_AUTO_SCALE:
                        res.Add(me.AutoScale ? ScriptBaseClass.TRUE : ScriptBaseClass.FALSE);
                        break;

                    case ScriptBaseClass.PRIM_MEDIA_AUTO_ZOOM:
                        res.Add(me.AutoZoom ? ScriptBaseClass.TRUE : ScriptBaseClass.FALSE);
                        break;

                    case ScriptBaseClass.PRIM_MEDIA_FIRST_CLICK_INTERACT:
                        res.Add(me.InteractOnFirstClick ? ScriptBaseClass.TRUE : ScriptBaseClass.FALSE);
                        break;

                    case ScriptBaseClass.PRIM_MEDIA_WIDTH_PIXELS:
                        res.Add(new LSL_Integer(me.Width));
                        break;

                    case ScriptBaseClass.PRIM_MEDIA_HEIGHT_PIXELS:
                        res.Add(new LSL_Integer(me.Height));
                        break;

                    case ScriptBaseClass.PRIM_MEDIA_WHITELIST_ENABLE:
                        res.Add(me.EnableWhiteList ? ScriptBaseClass.TRUE : ScriptBaseClass.FALSE);
                        break;

                    case ScriptBaseClass.PRIM_MEDIA_WHITELIST:
                        string[] urls = (string[])me.WhiteList.Clone();

                        for (int j = 0; j < urls.Length; j++)
                            urls[j] = Uri.EscapeDataString(urls[j]);

                        res.Add(new LSL_String(string.Join(", ", urls)));
                        break;

                    case ScriptBaseClass.PRIM_MEDIA_PERMS_INTERACT:
                        res.Add(new LSL_Integer((int)me.InteractPermissions));
                        break;

                    case ScriptBaseClass.PRIM_MEDIA_PERMS_CONTROL:
                        res.Add(new LSL_Integer((int)me.ControlPermissions));
                        break;

                    default: return ScriptBaseClass.LSL_STATUS_MALFORMED_PARAMS;
                }
            }

            return res;
        }

        public LSL_Integer llSetPrimMediaParams(LSL_Integer face, LSL_List rules)
        {
            m_host.AddScriptLPS(1);
            ScriptSleep(1000);
            return SetPrimMediaParams(m_host, face, rules);
        }

        public LSL_Integer llSetLinkMedia(LSL_Integer link, LSL_Integer face, LSL_List rules)
        {
            m_host.AddScriptLPS(1);
            ScriptSleep(1000);
            if (link == ScriptBaseClass.LINK_ROOT)
                return SetPrimMediaParams(m_host.ParentGroup.RootPart, face, rules);
            else if (link == ScriptBaseClass.LINK_THIS)
                return SetPrimMediaParams(m_host, face, rules);
            else
            {
                SceneObjectPart part = m_host.ParentGroup.GetLinkNumPart(link);
                if (null != part)
                    return SetPrimMediaParams(part, face, rules);
            }

            return ScriptBaseClass.LSL_STATUS_NOT_FOUND;
        }

        private LSL_Integer SetPrimMediaParams(SceneObjectPart part, LSL_Integer face, LSL_List rules)
        {
            // LSL Spec http://wiki.secondlife.com/wiki/LlSetPrimMediaParams says to fail silently if face is invalid
            // Assuming silently fail means sending back LSL_STATUS_OK.  Ideally, need to check this.
            // Don't perform the media check directly
            if (face < 0 || face > part.GetNumberOfSides() - 1)
                return ScriptBaseClass.LSL_STATUS_NOT_FOUND;

            IMoapModule module = m_ScriptEngine.World.RequestModuleInterface<IMoapModule>();
            if (null == module)
                return ScriptBaseClass.LSL_STATUS_NOT_SUPPORTED;

            MediaEntry me = module.GetMediaEntry(part, face);
            if (null == me)
                me = new MediaEntry();

            int i = 0;

            while (i < rules.Length - 1)
            {
                int code = rules.GetLSLIntegerItem(i++);

                switch (code)
                {
                    case ScriptBaseClass.PRIM_MEDIA_ALT_IMAGE_ENABLE:
                        me.EnableAlterntiveImage = (rules.GetLSLIntegerItem(i++) != 0 ? true : false);
                        break;

                    case ScriptBaseClass.PRIM_MEDIA_CONTROLS:
                        int v = rules.GetLSLIntegerItem(i++);
                        if (ScriptBaseClass.PRIM_MEDIA_CONTROLS_STANDARD == v)
                            me.Controls = MediaControls.Standard;
                        else
                            me.Controls = MediaControls.Mini;
                        break;

                    case ScriptBaseClass.PRIM_MEDIA_CURRENT_URL:
                        me.CurrentURL = rules.GetLSLStringItem(i++);
                        break;

                    case ScriptBaseClass.PRIM_MEDIA_HOME_URL:
                        me.HomeURL = rules.GetLSLStringItem(i++);
                        break;

                    case ScriptBaseClass.PRIM_MEDIA_AUTO_LOOP:
                        me.AutoLoop = (ScriptBaseClass.TRUE == rules.GetLSLIntegerItem(i++) ? true : false);
                        break;

                    case ScriptBaseClass.PRIM_MEDIA_AUTO_PLAY:
                        me.AutoPlay = (ScriptBaseClass.TRUE == rules.GetLSLIntegerItem(i++) ? true : false);
                        break;

                    case ScriptBaseClass.PRIM_MEDIA_AUTO_SCALE:
                        me.AutoScale = (ScriptBaseClass.TRUE == rules.GetLSLIntegerItem(i++) ? true : false);
                        break;

                    case ScriptBaseClass.PRIM_MEDIA_AUTO_ZOOM:
                        me.AutoZoom = (ScriptBaseClass.TRUE == rules.GetLSLIntegerItem(i++) ? true : false);
                        break;

                    case ScriptBaseClass.PRIM_MEDIA_FIRST_CLICK_INTERACT:
                        me.InteractOnFirstClick = (ScriptBaseClass.TRUE == rules.GetLSLIntegerItem(i++) ? true : false);
                        break;

                    case ScriptBaseClass.PRIM_MEDIA_WIDTH_PIXELS:
                        me.Width = (int)rules.GetLSLIntegerItem(i++);
                        break;

                    case ScriptBaseClass.PRIM_MEDIA_HEIGHT_PIXELS:
                        me.Height = (int)rules.GetLSLIntegerItem(i++);
                        break;

                    case ScriptBaseClass.PRIM_MEDIA_WHITELIST_ENABLE:
                        me.EnableWhiteList = (ScriptBaseClass.TRUE == rules.GetLSLIntegerItem(i++) ? true : false);
                        break;

                    case ScriptBaseClass.PRIM_MEDIA_WHITELIST:
                        string[] rawWhiteListUrls = rules.GetLSLStringItem(i++).ToString().Split(new char[] { ',' });
                        List<string> whiteListUrls = new List<string>();
                        Array.ForEach(
                            rawWhiteListUrls, delegate(string rawUrl) { whiteListUrls.Add(rawUrl.Trim()); });
                        me.WhiteList = whiteListUrls.ToArray();
                        break;

                    case ScriptBaseClass.PRIM_MEDIA_PERMS_INTERACT:
                        me.InteractPermissions = (MediaPermission)(byte)(int)rules.GetLSLIntegerItem(i++);
                        break;

                    case ScriptBaseClass.PRIM_MEDIA_PERMS_CONTROL:
                        me.ControlPermissions = (MediaPermission)(byte)(int)rules.GetLSLIntegerItem(i++);
                        break;

                    default: return ScriptBaseClass.LSL_STATUS_MALFORMED_PARAMS;
                }
            }

            module.SetMediaEntry(part, face, me);

            return ScriptBaseClass.LSL_STATUS_OK;
        }

        public LSL_Integer llClearPrimMedia(LSL_Integer face)
        {
            m_host.AddScriptLPS(1);
            ScriptSleep(1000);
            return ClearPrimMedia(m_host, face);
        }

        public LSL_Integer llClearLinkMedia(LSL_Integer link, LSL_Integer face)
        {
            m_host.AddScriptLPS(1);
            ScriptSleep(1000);
            if (link == ScriptBaseClass.LINK_ROOT)
                return ClearPrimMedia(m_host.ParentGroup.RootPart, face);
            else if (link == ScriptBaseClass.LINK_THIS)
                return ClearPrimMedia(m_host, face);
            else
            {
                SceneObjectPart part = m_host.ParentGroup.GetLinkNumPart(link);
                if (null != part)
                    return ClearPrimMedia(part, face);
            }

            return ScriptBaseClass.LSL_STATUS_NOT_FOUND;
        }

        private LSL_Integer ClearPrimMedia(SceneObjectPart part, LSL_Integer face)
        {
            // LSL Spec http://wiki.secondlife.com/wiki/LlClearPrimMedia says to fail silently if face is invalid
            // Assuming silently fail means sending back LSL_STATUS_OK.  Ideally, need to check this.
            // FIXME: Don't perform the media check directly
            if (face < 0 || face > part.GetNumberOfSides() - 1)
                return ScriptBaseClass.LSL_STATUS_NOT_FOUND;

            IMoapModule module = m_ScriptEngine.World.RequestModuleInterface<IMoapModule>();
            if (null == module)
                return ScriptBaseClass.LSL_STATUS_NOT_SUPPORTED;

            module.ClearMediaEntry(part, face);

            return ScriptBaseClass.LSL_STATUS_OK;
        }

        //  <remarks>
        //  <para>
        //  The .NET definition of base 64 is:
        //  <list>
        //  <item>
        //  Significant: A-Z a-z 0-9 + -
        //  </item>
        //  <item>
        //  Whitespace: \t \n \r ' '
        //  </item>
        //  <item>
        //  Valueless: =
        //  </item>
        //  <item>
        //  End-of-string: \0 or '=='
        //  </item>
        //  </list>
        //  </para>
        //  <para>
        //  Each point in a base-64 string represents
        //  a 6 bit value. A 32-bit integer can be
        //  represented using 6 characters (with some
        //  redundancy).
        //  </para>
        //  <para>
        //  LSL requires a base64 string to be 8
        //  characters in length. LSL also uses '/'
        //  rather than '-' (MIME compliant).
        //  </para>
        //  <para>
        //  RFC 1341 used as a reference (as specified
        //  by the SecondLife Wiki).
        //  </para>
        //  <para>
        //  SL do not record any kind of exception for
        //  these functions, so the string to integer
        //  conversion returns '0' if an invalid
        //  character is encountered during conversion.
        //  </para>
        //  <para>
        //  References
        //  <list>
        //  <item>
        //  http://lslwiki.net/lslwiki/wakka.php?wakka=Base64
        //  </item>
        //  <item>
        //  </item>
        //  </list>
        //  </para>
        //  </remarks>

        //  <summary>
        //  Table for converting 6-bit integers into
        //  base-64 characters
        //  </summary>

        protected static readonly char[] i2ctable =
        {
            'A','B','C','D','E','F','G','H',
            'I','J','K','L','M','N','O','P',
            'Q','R','S','T','U','V','W','X',
            'Y','Z',
            'a','b','c','d','e','f','g','h',
            'i','j','k','l','m','n','o','p',
            'q','r','s','t','u','v','w','x',
            'y','z',
            '0','1','2','3','4','5','6','7',
            '8','9',
            '+','/'
        };

        //  <summary>
        //  Table for converting base-64 characters
        //  into 6-bit integers.
        //  </summary>

        protected static readonly int[] c2itable =
        {
            -1,-1,-1,-1,-1,-1,-1,-1,    // 0x
            -1,-1,-1,-1,-1,-1,-1,-1,
            -1,-1,-1,-1,-1,-1,-1,-1,    // 1x
            -1,-1,-1,-1,-1,-1,-1,-1,
            -1,-1,-1,-1,-1,-1,-1,-1,    // 2x
            -1,-1,-1,63,-1,-1,-1,64,
            53,54,55,56,57,58,59,60,    // 3x
            61,62,-1,-1,-1,0,-1,-1,
            -1,1,2,3,4,5,6,7,           // 4x
            8,9,10,11,12,13,14,15,
            16,17,18,19,20,21,22,23,    // 5x
            24,25,26,-1,-1,-1,-1,-1,
            -1,27,28,29,30,31,32,33,    // 6x
            34,35,36,37,38,39,40,41,
            42,43,44,45,46,47,48,49,    // 7x
            50,51,52,-1,-1,-1,-1,-1,
            -1,-1,-1,-1,-1,-1,-1,-1,    // 8x
            -1,-1,-1,-1,-1,-1,-1,-1,
            -1,-1,-1,-1,-1,-1,-1,-1,    // 9x
            -1,-1,-1,-1,-1,-1,-1,-1,
            -1,-1,-1,-1,-1,-1,-1,-1,    // Ax
            -1,-1,-1,-1,-1,-1,-1,-1,
            -1,-1,-1,-1,-1,-1,-1,-1,    // Bx
            -1,-1,-1,-1,-1,-1,-1,-1,
            -1,-1,-1,-1,-1,-1,-1,-1,    // Cx
            -1,-1,-1,-1,-1,-1,-1,-1,
            -1,-1,-1,-1,-1,-1,-1,-1,    // Dx
            -1,-1,-1,-1,-1,-1,-1,-1,
            -1,-1,-1,-1,-1,-1,-1,-1,    // Ex
            -1,-1,-1,-1,-1,-1,-1,-1,
            -1,-1,-1,-1,-1,-1,-1,-1,    // Fx
            -1,-1,-1,-1,-1,-1,-1,-1
        };

        //  <summary>
        //  Converts a 32-bit integer into a Base64
        //  character string. Base64 character strings
        //  are always 8 characters long. All iinteger
        //  values are acceptable.
        //  </summary>
        //  <param name="number">
        //  32-bit integer to be converted.
        //  </param>
        //  <returns>
        //  8 character string. The 1st six characters
        //  contain the encoded number, the last two
        //  characters are padded with "=".
        //  </returns>

        public LSL_String llIntegerToBase64(int number)
        {
            // uninitialized string

            char[] imdt = new char[8];

            m_host.AddScriptLPS(1);

            // Manually unroll the loop

            imdt[7] = '=';
            imdt[6] = '=';
            imdt[5] = i2ctable[number<<4  & 0x3F];
            imdt[4] = i2ctable[number>>2  & 0x3F];
            imdt[3] = i2ctable[number>>8  & 0x3F];
            imdt[2] = i2ctable[number>>14 & 0x3F];
            imdt[1] = i2ctable[number>>20 & 0x3F];
            imdt[0] = i2ctable[number>>26 & 0x3F];

            return new string(imdt);
        }

        //  <summary>
        //  Converts an eight character base-64 string
        //  into a 32-bit integer.
        //  </summary>
        //  <param name="str">
        //  8 characters string to be converted. Other
        //  length strings return zero.
        //  </param>
        //  <returns>
        //  Returns an integer representing the
        //  encoded value providedint he 1st 6
        //  characters of the string.
        //  </returns>
        //  <remarks>
        //  This is coded to behave like LSL's
        //  implementation (I think), based upon the
        //  information available at the Wiki.
        //  If more than 8 characters are supplied,
        //  zero is returned.
        //  If a NULL string is supplied, zero will
        //  be returned.
        //  If fewer than 6 characters are supplied, then
        //  the answer will reflect a partial
        //  accumulation.
        //  <para>
        //  The 6-bit segments are
        //  extracted left-to-right in big-endian mode,
        //  which means that segment 6 only contains the
        //  two low-order bits of the 32 bit integer as
        //  its high order 2 bits. A short string therefore
        //  means loss of low-order information. E.g.
        //
        //  |<---------------------- 32-bit integer ----------------------->|<-Pad->|
        //  |<--Byte 0----->|<--Byte 1----->|<--Byte 2----->|<--Byte 3----->|<-Pad->|
        //  |3|3|2|2|2|2|2|2|2|2|2|2|1|1|1|1|1|1|1|1|1|1| | | | | | | | | | |P|P|P|P|
        //  |1|0|9|8|7|6|5|4|3|2|1|0|9|8|7|6|5|4|3|2|1|0|9|8|7|6|5|4|3|2|1|0|P|P|P|P|
        //  |  str[0]   |  str[1]   |  str[2]   |  str[3]   |  str[4]   |  str[6]   |
        //
        //  </para>
        //  </remarks>

        public LSL_Integer llBase64ToInteger(string str)
        {
            int number = 0;
            int digit;

            m_host.AddScriptLPS(1);

            //    Require a well-fromed base64 string

            if (str.Length > 8)
                return 0;

            //    The loop is unrolled in the interests
            //    of performance and simple necessity.
            //
            //    MUST find 6 digits to be well formed
            //      -1 == invalid
            //       0 == padding

            if ((digit = c2itable[str[0]]) <= 0)
            {
                return digit < 0 ? (int)0 : number;
            }
            number += --digit<<26;

            if ((digit = c2itable[str[1]]) <= 0)
            {
                return digit < 0 ? (int)0 : number;
            }
            number += --digit<<20;

            if ((digit = c2itable[str[2]]) <= 0)
            {
                return digit < 0 ? (int)0 : number;
            }
            number += --digit<<14;

            if ((digit = c2itable[str[3]]) <= 0)
            {
                return digit < 0 ? (int)0 : number;
            }
            number += --digit<<8;

            if ((digit = c2itable[str[4]]) <= 0)
            {
                return digit < 0 ? (int)0 : number;
            }
            number += --digit<<2;

            if ((digit = c2itable[str[5]]) <= 0)
            {
                return digit < 0 ? (int)0 : number;
            }
            number += --digit>>4;

            // ignore trailing padding

            return number;
        }

        public LSL_Float llGetGMTclock()
        {
            m_host.AddScriptLPS(1);
            return DateTime.UtcNow.TimeOfDay.TotalSeconds;
        }

        public LSL_String llGetHTTPHeader(LSL_Key request_id, string header)
        {
            m_host.AddScriptLPS(1);

           if (m_UrlModule != null)
               return m_UrlModule.GetHttpHeader(new UUID(request_id), header);
           return String.Empty;
        }


        public LSL_String llGetSimulatorHostname()
        {
            m_host.AddScriptLPS(1);
            return System.Environment.MachineName;
        }

        //  <summary>
        //  Scan the string supplied in 'src' and
        //  tokenize it based upon two sets of
        //  tokenizers provided in two lists,
        //  separators and spacers.
        //  </summary>
        //
        //  <remarks>
        //  Separators demarcate tokens and are
        //  elided as they are encountered. Spacers
        //  also demarcate tokens, but are themselves
        //  retained as tokens.
        //
        //  Both separators and spacers may be arbitrarily
        //  long strings. i.e. ":::".
        //
        //  The function returns an ordered list
        //  representing the tokens found in the supplied
        //  sources string. If two successive tokenizers
        //  are encountered, then a null-string entry is
        //  added to the list.
        //
        //  It is a precondition that the source and
        //  toekizer lisst are non-null. If they are null,
        //  then a null pointer exception will be thrown
        //  while their lengths are being determined.
        //
        //  A small amount of working memoryis required
        //  of approximately 8*#tokenizers + 8*srcstrlen.
        //
        //  There are many ways in which this function
        //  can be implemented, this implementation is
        //  fairly naive and assumes that when the
        //  function is invooked with a short source
        //  string and/or short lists of tokenizers, then
        //  performance will not be an issue.
        //
        //  In order to minimize the perofrmance
        //  effects of long strings, or large numbers
        //  of tokeizers, the function skips as far as
        //  possible whenever a toekenizer is found,
        //  and eliminates redundant tokenizers as soon
        //  as is possible.
        //
        //  The implementation tries to minimize temporary
        //  garbage generation.
        //  </remarks>

        public LSL_List llParseStringKeepNulls(string src, LSL_List separators, LSL_List spacers)
        {
            return ParseString2List(src, separators, spacers, true);
        }

        private LSL_List ParseString2List(string src, LSL_List separators, LSL_List spacers, bool keepNulls)
        {
            int          srclen    = src.Length;
            int          seplen    = separators.Length;
            object[]     separray  = separators.Data;
            int          spclen    = spacers.Length;
            object[]     spcarray  = spacers.Data;
            int          dellen    = 0;
            string[]     delarray  = new string[seplen+spclen];

            int          outlen    = 0;
            string[]     outarray  = new string[srclen*2+1];

            int          i, j;
            string       d;

            m_host.AddScriptLPS(1);

            /*
             * Convert separator and spacer lists to C# strings.
             * Also filter out null strings so we don't hang.
             */
            for (i = 0; i < seplen; i ++)
            {
                d = separray[i].ToString();
                if (d.Length > 0)
                {
                    delarray[dellen++] = d;
                }
            }
            seplen = dellen;

            for (i = 0; i < spclen; i ++)
            {
                d = spcarray[i].ToString();
                if (d.Length > 0)
                {
                    delarray[dellen++] = d;
                }
            }

            /*
             * Scan through source string from beginning to end.
             */
            for (i = 0;;)
            {

                /*
                 * Find earliest delimeter in src starting at i (if any).
                 */
                int    earliestDel = -1;
                int    earliestSrc = srclen;
                string earliestStr = null;
                for (j = 0; j < dellen; j ++)
                {
                    d = delarray[j];
                    if (d != null)
                    {
                        int index = src.IndexOf(d, i);
                        if (index < 0)
                        {
                            delarray[j] = null;     // delim nowhere in src, don't check it anymore
                        }
                        else if (index < earliestSrc)
                        {
                            earliestSrc = index;    // where delimeter starts in source string
                            earliestDel = j;        // where delimeter is in delarray[]
                            earliestStr = d;        // the delimeter string from delarray[]
                            if (index == i) break;  // can't do any better than found at beg of string
                        }
                    }
                }

                /*
                 * Output source string starting at i through start of earliest delimeter.
                 */
                if (keepNulls || (earliestSrc > i))
                {
                    outarray[outlen++] = src.Substring(i, earliestSrc - i);
                }

                /*
                 * If no delimeter found at or after i, we're done scanning.
                 */
                if (earliestDel < 0) break;

                /*
                 * If delimeter was a spacer, output the spacer.
                 */
                if (earliestDel >= seplen)
                {
                    outarray[outlen++] = earliestStr;
                }

                /*
                 * Look at rest of src string following delimeter.
                 */
                i = earliestSrc + earliestStr.Length;
            }

            /*
             * Make up an exact-sized output array suitable for an LSL_List object.
             */
            object[] outlist = new object[outlen];
            for (i = 0; i < outlen; i ++)
            {
                outlist[i] = new LSL_String(outarray[i]);
            }
            return new LSL_List(outlist);
        }

        public LSL_Integer llGetObjectPermMask(int mask)
        {
            m_host.AddScriptLPS(1);

            int permmask = 0;

            if (mask == ScriptBaseClass.MASK_BASE)//0
            {
                permmask = (int)m_host.BaseMask;
            }

            else if (mask == ScriptBaseClass.MASK_OWNER)//1
            {
                permmask = (int)m_host.OwnerMask;
            }

            else if (mask == ScriptBaseClass.MASK_GROUP)//2
            {
                permmask = (int)m_host.GroupMask;
            }

            else if (mask == ScriptBaseClass.MASK_EVERYONE)//3
            {
                permmask = (int)m_host.EveryoneMask;
            }

            else if (mask == ScriptBaseClass.MASK_NEXT)//4
            {
                permmask = (int)m_host.NextOwnerMask;
            }

            return permmask;
        }

        public void llSetObjectPermMask(int mask, int value)
        {
            m_host.AddScriptLPS(1);

            if (m_ScriptEngine.Config.GetBoolean("AllowGodFunctions", false))
            {
                if (World.Permissions.CanRunConsoleCommand(m_host.OwnerID))
                {
                    if (mask == ScriptBaseClass.MASK_BASE)//0
                    {
                        m_host.BaseMask = (uint)value;
                    }

                    else if (mask == ScriptBaseClass.MASK_OWNER)//1
                    {
                        m_host.OwnerMask = (uint)value;
                    }

                    else if (mask == ScriptBaseClass.MASK_GROUP)//2
                    {
                        m_host.GroupMask = (uint)value;
                    }

                    else if (mask == ScriptBaseClass.MASK_EVERYONE)//3
                    {
                        m_host.EveryoneMask = (uint)value;
                    }

                    else if (mask == ScriptBaseClass.MASK_NEXT)//4
                    {
                        m_host.NextOwnerMask = (uint)value;
                    }
                }
            }
        }

        public LSL_Integer llGetInventoryPermMask(string item, int mask)
        {
            m_host.AddScriptLPS(1);

            m_host.TaskInventory.LockItemsForRead(true);
            foreach (KeyValuePair<UUID, TaskInventoryItem> inv in m_host.TaskInventory)
            {
                if (inv.Value.Name == item)
                {
                    m_host.TaskInventory.LockItemsForRead(false);
                    switch (mask)
                    {
                        case 0:
                            return (int)inv.Value.BasePermissions;
                        case 1:
                            return (int)inv.Value.CurrentPermissions;
                        case 2:
                            return (int)inv.Value.GroupPermissions;
                        case 3:
                            return (int)inv.Value.EveryonePermissions;
                        case 4:
                            return (int)inv.Value.NextPermissions;
                    }
                }
            }
            m_host.TaskInventory.LockItemsForRead(false);

            return -1;
        }

        public void llSetInventoryPermMask(string item, int mask, int value)
        {
            m_host.AddScriptLPS(1);
            if (m_ScriptEngine.Config.GetBoolean("AllowGodFunctions", false))
            {
                if (World.Permissions.CanRunConsoleCommand(m_host.OwnerID))
                {
                    lock (m_host.TaskInventory)
                    {
                        foreach (KeyValuePair<UUID, TaskInventoryItem> inv in m_host.TaskInventory)
                        {
                            if (inv.Value.Name == item)
                            {
                                switch (mask)
                                {
                                    case 0:
                                        inv.Value.BasePermissions = (uint)value;
                                        break;
                                    case 1:
                                        inv.Value.CurrentPermissions = (uint)value;
                                        break;
                                    case 2:
                                        inv.Value.GroupPermissions = (uint)value;
                                        break;
                                    case 3:
                                        inv.Value.EveryonePermissions = (uint)value;
                                        break;
                                    case 4:
                                        inv.Value.NextPermissions = (uint)value;
                                        break;
                                }
                            }
                        }
                    }
                }
            }
        }

        public LSL_String llGetInventoryCreator(string item)
        {
            m_host.AddScriptLPS(1);

            m_host.TaskInventory.LockItemsForRead(true);
            foreach (KeyValuePair<UUID, TaskInventoryItem> inv in m_host.TaskInventory)
            {
                if (inv.Value.Name == item)
                {
                    m_host.TaskInventory.LockItemsForRead(false);
                    return inv.Value.CreatorID.ToString();
                }
            }
            m_host.TaskInventory.LockItemsForRead(false);

            llSay(0, "No item name '" + item + "'");

            return String.Empty;
        }

        public void llOwnerSay(string msg)
        {
            m_host.AddScriptLPS(1);

            World.SimChatBroadcast(Utils.StringToBytes(msg), ChatTypeEnum.Owner, 0,
                                   m_host.AbsolutePosition, m_host.Name, m_host.UUID, false);
//            IWorldComm wComm = m_ScriptEngine.World.RequestModuleInterface<IWorldComm>();
//            wComm.DeliverMessage(ChatTypeEnum.Owner, 0, m_host.Name, m_host.UUID, msg);
        }

        public LSL_String llRequestSecureURL()
        {
            m_host.AddScriptLPS(1);
            if (m_UrlModule != null)
                return m_UrlModule.RequestSecureURL(m_ScriptEngine.ScriptModule, m_host, m_item.ItemID).ToString();
            return UUID.Zero.ToString();
        }

        public LSL_String llRequestSimulatorData(string simulator, int data)
        {
            IOSSL_Api ossl = (IOSSL_Api)m_ScriptEngine.GetApi(m_item.ItemID, "OSSL");

            try
            {
                m_host.AddScriptLPS(1);

                string reply = String.Empty;

                GridRegion info;

                if (m_ScriptEngine.World.RegionInfo.RegionName == simulator)
                    info = new GridRegion(m_ScriptEngine.World.RegionInfo);
                else
                    info = m_ScriptEngine.World.GridService.GetRegionByName(m_ScriptEngine.World.RegionInfo.ScopeID, simulator);

                switch (data)
                {
                    case ScriptBaseClass.DATA_SIM_POS:
                        if (info == null)
                        {
                            ScriptSleep(1000);
                            return UUID.Zero.ToString();
                        }
                        reply = new LSL_Vector(
                            info.RegionLocX,
                            info.RegionLocY,
                            0).ToString();
                        break;
                    case ScriptBaseClass.DATA_SIM_STATUS:
                        if (info != null)
                            reply = "up"; // Duh!
                        else
                            reply = "unknown";
                        break;
                    case ScriptBaseClass.DATA_SIM_RATING:
                        if (info == null)
                        {
                            ScriptSleep(1000);
                            return UUID.Zero.ToString();
                        }
                        int access = info.Maturity;
                        if (access == 0)
                            reply = "PG";
                        else if (access == 1)
                            reply = "MATURE";
                        else if (access == 2)
                            reply = "ADULT";
                        else
                            reply = "UNKNOWN";
                        break;
                    case ScriptBaseClass.DATA_SIM_RELEASE:
                        if (ossl != null)
                            ossl.CheckThreatLevel(ThreatLevel.High, "llRequestSimulatorData");
                        reply = "OpenSim";
                        break;
                    default:
                        ScriptSleep(1000);
                        return UUID.Zero.ToString(); // Raise no event
                }
                UUID rq = UUID.Random();

                UUID tid = AsyncCommands.
                    DataserverPlugin.RegisterRequest(m_host.LocalId, m_item.ItemID, rq.ToString());

                AsyncCommands.
                    DataserverPlugin.DataserverReply(rq.ToString(), reply);

                ScriptSleep(1000);
                return tid.ToString();
            }
            catch(Exception)
            {
                //m_log.Error("[LSL_API]: llRequestSimulatorData" + e.ToString());
                return UUID.Zero.ToString();
            }
        }
        public LSL_String llRequestURL()
        {
            m_host.AddScriptLPS(1);

            if (m_UrlModule != null)
                return m_UrlModule.RequestURL(m_ScriptEngine.ScriptModule, m_host, m_item.ItemID).ToString();
            return UUID.Zero.ToString();
        }

        public void llForceMouselook(int mouselook)
        {
            m_host.AddScriptLPS(1);
            m_host.SetForceMouselook(mouselook != 0);
        }

        public LSL_Float llGetObjectMass(string id)
        {
            m_host.AddScriptLPS(1);
            UUID key = new UUID();
            if (UUID.TryParse(id, out key))
            {
                try
                {
                    /*
                    SceneObjectPart obj = World.GetSceneObjectPart(World.Entities[key].LocalId);
                    if (obj != null)
                        return (double)obj.GetMass();
                     */
                    // return total object mass
                    SceneObjectGroup obj = World.GetGroupByPrim(World.Entities[key].LocalId);
                    if (obj != null)
                        return obj.GetMass();

                    // the object is null so the key is for an avatar
                    ScenePresence avatar = World.GetScenePresence(key);
                    if (avatar != null)
                        if (avatar.IsChildAgent)
                            // reference http://www.lslwiki.net/lslwiki/wakka.php?wakka=llGetObjectMass
                            // child agents have a mass of 1.0
                            return 1;
                        else
                            return (double)avatar.GetMass();
                }
                catch (KeyNotFoundException)
                {
                    return 0; // The Object/Agent not in the region so just return zero
                }
            }
            return 0;
        }

        /// <summary>
        /// llListReplaceList removes the sub-list defined by the inclusive indices
        /// start and end and inserts the src list in its place. The inclusive
        /// nature of the indices means that at least one element must be deleted
        /// if the indices are within the bounds of the existing list. I.e. 2,2
        /// will remove the element at index 2 and replace it with the source
        /// list. Both indices may be negative, with the usual interpretation. An
        /// interesting case is where end is lower than start. As these indices
        /// bound the list to be removed, then 0->end, and start->lim are removed
        /// and the source list is added as a suffix.
        /// </summary>

        public LSL_List llListReplaceList(LSL_List dest, LSL_List src, int start, int end)
        {
            LSL_List pref = null;

            m_host.AddScriptLPS(1);

            // Note that although we have normalized, both
            // indices could still be negative.
            if (start < 0)
            {
                start = start+dest.Length;
            }

            if (end < 0)
            {
                end = end+dest.Length;
            }
            // The comventional case, remove a sequence starting with
            // start and ending with end. And then insert the source
            // list.
            if (start <= end)
            {
                // If greater than zero, then there is going to be a
                // surviving prefix. Otherwise the inclusive nature
                // of the indices mean that we're going to add the
                // source list as a prefix.
                if (start > 0)
                {
                    pref = dest.GetSublist(0,start-1);
                    // Only add a suffix if there is something
                    // beyond the end index (it's inclusive too).
                    if (end + 1 < dest.Length)
                    {
                        return pref + src + dest.GetSublist(end + 1, -1);
                    }
                    else
                    {
                        return pref + src;
                    }
                }
                // If start is less than or equal to zero, then
                // the new list is simply a prefix. We still need to
                // figure out any necessary surgery to the destination
                // based upon end. Note that if end exceeds the upper
                // bound in this case, the entire destination list
                // is removed.
                else if (start == 0)
                {
                    if (end + 1 < dest.Length)
                        return src + dest.GetSublist(end + 1, -1);
                    else
                        return src;
                }
                else // Start < 0
                {
                    if (end + 1 < dest.Length)
                        return dest.GetSublist(end + 1, -1);
                    else
                        return new LSL_List();
                }
            }
            // Finally, if start > end, we strip away a prefix and
            // a suffix, to leave the list that sits <between> ens
            // and start, and then tag on the src list. AT least
            // that's my interpretation. We can get sublist to do
            // this for us. Note that one, or both of the indices
            // might have been negative.
            else
            {
                return dest.GetSublist(end + 1, start - 1) + src;
            }
        }

        public void llLoadURL(string avatar_id, string message, string url)
        {
            m_host.AddScriptLPS(1);

            IDialogModule dm = World.RequestModuleInterface<IDialogModule>();
            if (null != dm)
                dm.SendUrlToUser(
                    new UUID(avatar_id), m_host.Name, m_host.UUID, m_host.OwnerID, false, message, url);

            ScriptSleep(10000);
        }

        public void llParcelMediaCommandList(LSL_List commandList)
        {
            // TODO: Not implemented yet (missing in libomv?):
            //  PARCEL_MEDIA_COMMAND_LOOP_SET    float loop      Use this to get or set the parcel's media loop duration. (1.19.1 RC0 or later)

            m_host.AddScriptLPS(1);

            // according to the docs, this command only works if script owner and land owner are the same
            // lets add estate owners and gods, too, and use the generic permission check.
            ILandObject landObject = World.LandChannel.GetLandObject(m_host.AbsolutePosition.X, m_host.AbsolutePosition.Y);
            if (!World.Permissions.CanEditParcelProperties(m_host.OwnerID, landObject, GroupPowers.ChangeMedia)) return;

            bool update = false; // send a ParcelMediaUpdate (and possibly change the land's media URL)?
            byte loop = 0;

            LandData landData = landObject.LandData;
            string url = landData.MediaURL;
            string texture = landData.MediaID.ToString();
            bool autoAlign = landData.MediaAutoScale != 0;
            string mediaType = ""; // TODO these have to be added as soon as LandData supports it
            string description = "";
            int width = 0;
            int height = 0;

            uint commandToSend = 0;
            float time = 0.0f; // default is from start

            ScenePresence presence = null;

            for (int i = 0; i < commandList.Data.Length; i++)
            {
                uint command = (uint)(commandList.GetLSLIntegerItem(i));
                switch (command)
                {
                    case (uint)ParcelMediaCommandEnum.Agent:
                        // we send only to one agent
                        if ((i + 1) < commandList.Length)
                        {
                            if (commandList.Data[i + 1] is LSL_String)
                            {
                                UUID agentID;
                                if (UUID.TryParse((LSL_String)commandList.Data[i + 1], out agentID))
                                {
                                    presence = World.GetScenePresence(agentID);
                                }
                            }
                            else ShoutError("The argument of PARCEL_MEDIA_COMMAND_AGENT must be a key");
                            ++i;
                        }
                        break;

                    case (uint)ParcelMediaCommandEnum.Loop:
                        loop = 1;
                        commandToSend = command;
                        update = true; //need to send the media update packet to set looping
                        break;

                    case (uint)ParcelMediaCommandEnum.Play:
                        loop = 0;
                        commandToSend = command;
                        update = true; //need to send the media update packet to make sure it doesn't loop
                        break;

                    case (uint)ParcelMediaCommandEnum.Pause:
                    case (uint)ParcelMediaCommandEnum.Stop:
                    case (uint)ParcelMediaCommandEnum.Unload:
                        commandToSend = command;
                        break;

                    case (uint)ParcelMediaCommandEnum.Url:
                        if ((i + 1) < commandList.Length)
                        {
                            if (commandList.Data[i + 1] is LSL_String)
                            {
                                url = (LSL_String)commandList.Data[i + 1];
                                update = true;
                            }
                            else ShoutError("The argument of PARCEL_MEDIA_COMMAND_URL must be a string.");
                            ++i;
                        }
                        break;

                    case (uint)ParcelMediaCommandEnum.Texture:
                        if ((i + 1) < commandList.Length)
                        {
                            if (commandList.Data[i + 1] is LSL_String)
                            {
                                texture = (LSL_String)commandList.Data[i + 1];
                                update = true;
                            }
                            else ShoutError("The argument of PARCEL_MEDIA_COMMAND_TEXTURE must be a string or key.");
                            ++i;
                        }
                        break;

                    case (uint)ParcelMediaCommandEnum.Time:
                        if ((i + 1) < commandList.Length)
                        {
                            if (commandList.Data[i + 1] is LSL_Float)
                            {
                                time = (float)(LSL_Float)commandList.Data[i + 1];
                            }
                            else ShoutError("The argument of PARCEL_MEDIA_COMMAND_TIME must be a float.");
                            ++i;
                        }
                        break;

                    case (uint)ParcelMediaCommandEnum.AutoAlign:
                        if ((i + 1) < commandList.Length)
                        {
                            if (commandList.Data[i + 1] is LSL_Integer)
                            {
                                autoAlign = (LSL_Integer)commandList.Data[i + 1];
                                update = true;
                            }

                            else ShoutError("The argument of PARCEL_MEDIA_COMMAND_AUTO_ALIGN must be an integer.");
                            ++i;
                        }
                        break;

                    case (uint)ParcelMediaCommandEnum.Type:
                        if ((i + 1) < commandList.Length)
                        {
                            if (commandList.Data[i + 1] is LSL_String)
                            {
                                mediaType = (LSL_String)commandList.Data[i + 1];
                                update = true;
                            }
                            else ShoutError("The argument of PARCEL_MEDIA_COMMAND_TYPE must be a string.");
                            ++i;
                        }
                        break;

                    case (uint)ParcelMediaCommandEnum.Desc:
                        if ((i + 1) < commandList.Length)
                        {
                            if (commandList.Data[i + 1] is LSL_String)
                            {
                                description = (LSL_String)commandList.Data[i + 1];
                                update = true;
                            }
                            else ShoutError("The argument of PARCEL_MEDIA_COMMAND_DESC must be a string.");
                            ++i;
                        }
                        break;

                    case (uint)ParcelMediaCommandEnum.Size:
                        if ((i + 2) < commandList.Length)
                        {
                            if (commandList.Data[i + 1] is LSL_Integer)
                            {
                                if (commandList.Data[i + 2] is LSL_Integer)
                                {
                                    width = (LSL_Integer)commandList.Data[i + 1];
                                    height = (LSL_Integer)commandList.Data[i + 2];
                                    update = true;
                                }
                                else ShoutError("The second argument of PARCEL_MEDIA_COMMAND_SIZE must be an integer.");
                            }
                            else ShoutError("The first argument of PARCEL_MEDIA_COMMAND_SIZE must be an integer.");
                            i += 2;
                        }
                        break;

                    default:
                        NotImplemented("llParcelMediaCommandList parameter not supported yet: " + Enum.Parse(typeof(ParcelMediaCommandEnum), commandList.Data[i].ToString()).ToString());
                        break;
                }//end switch
            }//end for

            // if we didn't get a presence, we send to all and change the url
            // if we did get a presence, we only send to the agent specified, and *don't change the land settings*!

            // did something important change or do we only start/stop/pause?
            if (update)
            {
                if (presence == null)
                {
                    // we send to all
                    landData.MediaID = new UUID(texture);
                    landData.MediaAutoScale = autoAlign ? (byte)1 : (byte)0;
                    landData.MediaWidth = width;
                    landData.MediaHeight = height;
                    landData.MediaType = mediaType;

                    // do that one last, it will cause a ParcelPropertiesUpdate
                    landObject.SetMediaUrl(url);

                    // now send to all (non-child) agents in the parcel
                    World.ForEachRootScenePresence(delegate(ScenePresence sp)
                    {
                        if (sp.currentParcelUUID == landData.GlobalID)
                        {
                            sp.ControllingClient.SendParcelMediaUpdate(landData.MediaURL,
                                                                          landData.MediaID,
                                                                          landData.MediaAutoScale,
                                                                          mediaType,
                                                                          description,
                                                                          width, height,
                                                                          loop);
                        }
                    });
                }
                else if (!presence.IsChildAgent)
                {
                    // we only send to one (root) agent
                    presence.ControllingClient.SendParcelMediaUpdate(url,
                                                                     new UUID(texture),
                                                                     autoAlign ? (byte)1 : (byte)0,
                                                                     mediaType,
                                                                     description,
                                                                     width, height,
                                                                     loop);
                }
            }

            if (commandToSend != 0)
            {
                // the commandList contained a start/stop/... command, too
                if (presence == null)
                {
                    // send to all (non-child) agents in the parcel
                    World.ForEachRootScenePresence(delegate(ScenePresence sp)
                    {
                        if (sp.currentParcelUUID == landData.GlobalID)
                        {
                            sp.ControllingClient.SendParcelMediaCommand(0x4, // TODO what is this?
                                                                           (ParcelMediaCommandEnum)commandToSend,
                                                                           time);
                        }
                    });
                }
                else if (!presence.IsChildAgent)
                {
                    presence.ControllingClient.SendParcelMediaCommand(0x4, // TODO what is this?
                                                                      (ParcelMediaCommandEnum)commandToSend,
                                                                      time);
                }
            }
            ScriptSleep(2000);
        }

        public LSL_List llParcelMediaQuery(LSL_List aList)
        {
            m_host.AddScriptLPS(1);
            LSL_List list = new LSL_List();
            //TO DO: make the implementation for the missing commands
            //PARCEL_MEDIA_COMMAND_LOOP_SET    float loop      Use this to get or set the parcel's media loop duration. (1.19.1 RC0 or later)
            for (int i = 0; i < aList.Data.Length; i++)
            {

                if (aList.Data[i] != null)
                {
                    switch ((ParcelMediaCommandEnum) Convert.ToInt32(aList.Data[i].ToString()))
                    {
                        case ParcelMediaCommandEnum.Url:
                            list.Add(new LSL_String(World.GetLandData(m_host.AbsolutePosition.X, m_host.AbsolutePosition.Y).MediaURL));
                            break;
                        case ParcelMediaCommandEnum.Desc:
                            list.Add(new LSL_String(World.GetLandData(m_host.AbsolutePosition.X, m_host.AbsolutePosition.Y).Description));
                            break;
                        case ParcelMediaCommandEnum.Texture:
                            list.Add(new LSL_String(World.GetLandData(m_host.AbsolutePosition.X, m_host.AbsolutePosition.Y).MediaID.ToString()));
                            break;
                        case ParcelMediaCommandEnum.Type:
                            list.Add(new LSL_String(World.GetLandData(m_host.AbsolutePosition.X, m_host.AbsolutePosition.Y).MediaType));
                            break;
                        case ParcelMediaCommandEnum.Size:
                            list.Add(new LSL_String(World.GetLandData(m_host.AbsolutePosition.X, m_host.AbsolutePosition.Y).MediaWidth));
                            list.Add(new LSL_String(World.GetLandData(m_host.AbsolutePosition.X, m_host.AbsolutePosition.Y).MediaHeight));
                            break;
                        default:
                            ParcelMediaCommandEnum mediaCommandEnum = ParcelMediaCommandEnum.Url;
                            NotImplemented("llParcelMediaQuery parameter do not supported yet: " + Enum.Parse(mediaCommandEnum.GetType() , aList.Data[i].ToString()).ToString());
                            break;
                    }

                }
            }
            ScriptSleep(2000);
            return list;
        }

        public LSL_Integer llModPow(int a, int b, int c)
        {
            m_host.AddScriptLPS(1);
            Int64 tmp = 0;
            Math.DivRem(Convert.ToInt64(Math.Pow(a, b)), c, out tmp);
            ScriptSleep(1000);
            return Convert.ToInt32(tmp);
        }

        public LSL_Integer llGetInventoryType(string name)
        {
            m_host.AddScriptLPS(1);

            m_host.TaskInventory.LockItemsForRead(true);
            foreach (KeyValuePair<UUID, TaskInventoryItem> inv in m_host.TaskInventory)
            {
                if (inv.Value.Name == name)
                {
                    m_host.TaskInventory.LockItemsForRead(false);
                    return inv.Value.Type;
                }
            }
            m_host.TaskInventory.LockItemsForRead(false);

            return -1;
        }

        public void llSetPayPrice(int price, LSL_List quick_pay_buttons)
        {
            m_host.AddScriptLPS(1);

            if (quick_pay_buttons.Data.Length < 4)
            {
                int x;
                for (x=quick_pay_buttons.Data.Length; x<= 4; x++)
                {
                    quick_pay_buttons.Add(ScriptBaseClass.PAY_HIDE);
                }
            }
            int[] nPrice = new int[5];
            nPrice[0] = price;
            nPrice[1] = quick_pay_buttons.GetLSLIntegerItem(0);
            nPrice[2] = quick_pay_buttons.GetLSLIntegerItem(1);
            nPrice[3] = quick_pay_buttons.GetLSLIntegerItem(2);
            nPrice[4] = quick_pay_buttons.GetLSLIntegerItem(3);
            m_host.ParentGroup.RootPart.PayPrice = nPrice;
            m_host.ParentGroup.HasGroupChanged = true;
        }

        public LSL_Vector llGetCameraPos()
        {
            m_host.AddScriptLPS(1);

            if (m_item.PermsGranter == UUID.Zero)
               return new LSL_Vector();

            if ((m_item.PermsMask & ScriptBaseClass.PERMISSION_TRACK_CAMERA) == 0)
            {
                ShoutError("No permissions to track the camera");
                return new LSL_Vector();
            }
            m_host.TaskInventory.LockItemsForRead(false);

            ScenePresence presence = World.GetScenePresence(m_host.OwnerID);
            if (presence != null)
            {
                LSL_Vector pos = new LSL_Vector(presence.CameraPosition.X, presence.CameraPosition.Y, presence.CameraPosition.Z);
                return pos;
            }
            return new LSL_Vector();
        }

        public LSL_Rotation llGetCameraRot()
        {
            m_host.AddScriptLPS(1);

            if (m_item.PermsGranter == UUID.Zero)
               return new LSL_Rotation();

            if ((m_item.PermsMask & ScriptBaseClass.PERMISSION_TRACK_CAMERA) == 0)
            {
                ShoutError("No permissions to track the camera");
                return new LSL_Rotation();
            }
            m_host.TaskInventory.LockItemsForRead(false);

            ScenePresence presence = World.GetScenePresence(m_host.OwnerID);
            if (presence != null)
            {
                return new LSL_Rotation(presence.CameraRotation.X, presence.CameraRotation.Y, presence.CameraRotation.Z, presence.CameraRotation.W);
            }

            return new LSL_Rotation();
        }

        /// <summary>
        /// The SL implementation does nothing, it is deprecated
        /// This duplicates SL
        /// </summary>
        public void llSetPrimURL(string url)
        {
            m_host.AddScriptLPS(1);
            ScriptSleep(2000);
        }

        /// <summary>
        /// The SL implementation shouts an error, it is deprecated
        /// This duplicates SL
        /// </summary>
        public void llRefreshPrimURL()
        {
            m_host.AddScriptLPS(1);
            ShoutError("llRefreshPrimURL - not yet supported");
            ScriptSleep(20000);
        }

        public LSL_String llEscapeURL(string url)
        {
            m_host.AddScriptLPS(1);
            try
            {
                return Uri.EscapeDataString(url);
            }
            catch (Exception ex)
            {
                return "llEscapeURL: " + ex.ToString();
            }
        }

        public LSL_String llUnescapeURL(string url)
        {
            m_host.AddScriptLPS(1);
            try
            {
                return Uri.UnescapeDataString(url);
            }
            catch (Exception ex)
            {
                return "llUnescapeURL: " + ex.ToString();
            }
        }

        public void llMapDestination(string simname, LSL_Vector pos, LSL_Vector lookAt)
        {
            m_host.AddScriptLPS(1);
<<<<<<< HEAD
            DetectParams detectedParams = m_ScriptEngine.GetDetectParams(m_itemID, 0);
            if (detectedParams == null)
            {
                if (m_host.ParentGroup.IsAttachment == true)
                {
                    detectedParams = new DetectParams();
                    detectedParams.Key = m_host.OwnerID;
                }
                else
                {
                    return;
                }
            }
           
=======
            DetectParams detectedParams = m_ScriptEngine.GetDetectParams(m_item.ItemID, 0);
            if (detectedParams == null) return; // only works on the first detected avatar

>>>>>>> e5dbb652
            ScenePresence avatar = World.GetScenePresence(detectedParams.Key);
            if (avatar != null)
            {
                avatar.ControllingClient.SendScriptTeleportRequest(m_host.Name, simname,
                                                                   new Vector3((float)pos.x, (float)pos.y, (float)pos.z),
                                                                   new Vector3((float)lookAt.x, (float)lookAt.y, (float)lookAt.z));
            }
            
            ScriptSleep(1000);
        }

        public void llAddToLandBanList(string avatar, double hours)
        {
            m_host.AddScriptLPS(1);
            UUID key;
            ILandObject land = World.LandChannel.GetLandObject(m_host.AbsolutePosition.X, m_host.AbsolutePosition.Y);
            if (World.Permissions.CanEditParcelProperties(m_host.OwnerID, land, GroupPowers.LandManageBanned))
            {
                int expires = 0;
                if (hours != 0)
                    expires = Util.UnixTimeSinceEpoch() + (int)(3600.0 * hours);

                if (UUID.TryParse(avatar, out key))
                {
                    int idx = land.LandData.ParcelAccessList.FindIndex(
                            delegate(LandAccessEntry e)
                            {
                                if (e.AgentID == key && e.Flags == AccessList.Ban)
                                    return true;
                                return false;
                            });

                    if (idx != -1 && (land.LandData.ParcelAccessList[idx].Expires == 0 || (expires != 0 && expires < land.LandData.ParcelAccessList[idx].Expires)))
                        return;

                    if (idx != -1)
                        land.LandData.ParcelAccessList.RemoveAt(idx);

                    LandAccessEntry entry = new LandAccessEntry();

                    entry.AgentID = key;
                    entry.Flags = AccessList.Ban;
                    entry.Expires = expires;

                    land.LandData.ParcelAccessList.Add(entry);

                    World.EventManager.TriggerLandObjectUpdated((uint)land.LandData.LocalID, land);
                }
            }
            ScriptSleep(100);
        }

        public void llRemoveFromLandPassList(string avatar)
        {
            m_host.AddScriptLPS(1);
            UUID key;
            ILandObject land = World.LandChannel.GetLandObject(m_host.AbsolutePosition.X, m_host.AbsolutePosition.Y);
            if (World.Permissions.CanEditParcelProperties(m_host.OwnerID, land, GroupPowers.LandManageAllowed))
            {
                if (UUID.TryParse(avatar, out key))
                {
                    int idx = land.LandData.ParcelAccessList.FindIndex(
                            delegate(LandAccessEntry e)
                            {
                                if (e.AgentID == key && e.Flags == AccessList.Access)
                                    return true;
                                return false;
                            });

                    if (idx != -1)
                    {
                        land.LandData.ParcelAccessList.RemoveAt(idx);
                        World.EventManager.TriggerLandObjectUpdated((uint)land.LandData.LocalID, land);
                    }
                }
            }
            ScriptSleep(100);
        }

        public void llRemoveFromLandBanList(string avatar)
        {
            m_host.AddScriptLPS(1);
            UUID key;
            ILandObject land = World.LandChannel.GetLandObject(m_host.AbsolutePosition.X, m_host.AbsolutePosition.Y);
            if (World.Permissions.CanEditParcelProperties(m_host.OwnerID, land, GroupPowers.LandManageBanned))
            {
                if (UUID.TryParse(avatar, out key))
                {
                    int idx = land.LandData.ParcelAccessList.FindIndex(
                            delegate(LandAccessEntry e)
                            {
                                if (e.AgentID == key && e.Flags == AccessList.Ban)
                                    return true;
                                return false;
                            });

                    if (idx != -1)
                    {
                        land.LandData.ParcelAccessList.RemoveAt(idx);
                        World.EventManager.TriggerLandObjectUpdated((uint)land.LandData.LocalID, land);
                    }
                }
            }
            ScriptSleep(100);
        }

        public void llSetCameraParams(LSL_List rules)
        {
            m_host.AddScriptLPS(1);

            // the object we are in
            UUID objectID = m_host.ParentUUID;
            if (objectID == UUID.Zero)
                return;

            // we need the permission first, to know which avatar we want to set the camera for
            UUID agentID = m_item.PermsGranter;

            if (agentID == UUID.Zero)
                return;

            if ((m_item.PermsMask & ScriptBaseClass.PERMISSION_CONTROL_CAMERA) == 0)
                return;

            ScenePresence presence = World.GetScenePresence(agentID);

            // we are not interested in child-agents
            if (presence.IsChildAgent) return;

            SortedDictionary<int, float> parameters = new SortedDictionary<int, float>();
            object[] data = rules.Data;
            for (int i = 0; i < data.Length; ++i)
            {
                int type = Convert.ToInt32(data[i++].ToString());
                if (i >= data.Length) break; // odd number of entries => ignore the last

                // some special cases: Vector parameters are split into 3 float parameters (with type+1, type+2, type+3)
                switch (type)
                {
                case ScriptBaseClass.CAMERA_FOCUS:
                case ScriptBaseClass.CAMERA_FOCUS_OFFSET:
                case ScriptBaseClass.CAMERA_POSITION:
                    LSL_Vector v = (LSL_Vector)data[i];
                    parameters.Add(type + 1, (float)v.x);
                    parameters.Add(type + 2, (float)v.y);
                    parameters.Add(type + 3, (float)v.z);
                    break;
                default:
                    // TODO: clean that up as soon as the implicit casts are in
                    if (data[i] is LSL_Float)
                        parameters.Add(type, (float)((LSL_Float)data[i]).value);
                    else if (data[i] is LSL_Integer)
                        parameters.Add(type, (float)((LSL_Integer)data[i]).value);
                    else parameters.Add(type, Convert.ToSingle(data[i]));
                    break;
                }
            }
            if (parameters.Count > 0) presence.ControllingClient.SendSetFollowCamProperties(objectID, parameters);
        }

        public void llClearCameraParams()
        {
            m_host.AddScriptLPS(1);

            // the object we are in
            UUID objectID = m_host.ParentUUID;
            if (objectID == UUID.Zero)
                return;

            // we need the permission first, to know which avatar we want to clear the camera for
            UUID agentID = m_item.PermsGranter;

            if (agentID == UUID.Zero)
                return;

            if ((m_item.PermsMask & ScriptBaseClass.PERMISSION_CONTROL_CAMERA) == 0)
                return;

            ScenePresence presence = World.GetScenePresence(agentID);

            // we are not interested in child-agents
            if (presence.IsChildAgent)
                return;

            presence.ControllingClient.SendClearFollowCamProperties(objectID);
        }

        public LSL_Float llListStatistics(int operation, LSL_List src)
        {
            m_host.AddScriptLPS(1);
            LSL_List nums = LSL_List.ToDoubleList(src);
            switch (operation)
            {
                case ScriptBaseClass.LIST_STAT_RANGE:
                    return nums.Range();
                case ScriptBaseClass.LIST_STAT_MIN:
                    return nums.Min();
                case ScriptBaseClass.LIST_STAT_MAX:
                    return nums.Max();
                case ScriptBaseClass.LIST_STAT_MEAN:
                    return nums.Mean();
                case ScriptBaseClass.LIST_STAT_MEDIAN:
                    return nums.Median();
                case ScriptBaseClass.LIST_STAT_NUM_COUNT:
                    return nums.NumericLength();
                case ScriptBaseClass.LIST_STAT_STD_DEV:
                    return nums.StdDev();
                case ScriptBaseClass.LIST_STAT_SUM:
                    return nums.Sum();
                case ScriptBaseClass.LIST_STAT_SUM_SQUARES:
                    return nums.SumSqrs();
                case ScriptBaseClass.LIST_STAT_GEOMETRIC_MEAN:
                    return nums.GeometricMean();
                case ScriptBaseClass.LIST_STAT_HARMONIC_MEAN:
                    return nums.HarmonicMean();
                default:
                    return 0.0;
            }
        }

        public LSL_Integer llGetUnixTime()
        {
            m_host.AddScriptLPS(1);
            return Util.UnixTimeSinceEpoch();
        }

        public LSL_Integer llGetParcelFlags(LSL_Vector pos)
        {
            m_host.AddScriptLPS(1);
            return (int)World.LandChannel.GetLandObject((float)pos.x, (float)pos.y).LandData.Flags;
        }

        public LSL_Integer llGetRegionFlags()
        {
            m_host.AddScriptLPS(1);
            IEstateModule estate = World.RequestModuleInterface<IEstateModule>();
            if (estate == null)
                return 67108864;
            return (int)estate.GetRegionFlags();
        }

        public LSL_String llXorBase64StringsCorrect(string str1, string str2)
        {
            m_host.AddScriptLPS(1);

            if (str1 == String.Empty)
                return String.Empty;
            if (str2 == String.Empty)
                return str1;

            int len = str2.Length;
            if ((len % 4) != 0) // LL is EVIL!!!!
            {
                while (str2.EndsWith("="))
                    str2 = str2.Substring(0, str2.Length - 1);

                len = str2.Length;
                int mod = len % 4;

                if (mod == 1)
                    str2 = str2.Substring(0, str2.Length - 1);
                else if (mod == 2)
                    str2 += "==";
                else if (mod == 3)
                    str2 += "=";
            }

            byte[] data1;
            byte[] data2;
            try
            {
                data1 = Convert.FromBase64String(str1);
                data2 = Convert.FromBase64String(str2);
            }
            catch (Exception)
            {
                return new LSL_String(String.Empty);
            }

            byte[] d2 = new Byte[data1.Length];
            int pos = 0;
            
            if (data1.Length <= data2.Length)
            {
                Array.Copy(data2, 0, d2, 0, data1.Length);
            }
            else
            {
                while (pos < data1.Length)
                {
                    len = data1.Length - pos;
                    if (len > data2.Length)
                        len = data2.Length;

                    Array.Copy(data2, 0, d2, pos, len);
                    pos += len;
                }
            }

            for (pos = 0 ; pos < data1.Length ; pos++ )
                data1[pos] ^= d2[pos];

            return Convert.ToBase64String(data1);
        }

        public LSL_String llHTTPRequest(string url, LSL_List parameters, string body)
        {
            // Partial implementation: support for parameter flags needed
            //   see http://wiki.secondlife.com/wiki/LlHTTPRequest
            // parameter flags support are implemented in ScriptsHttpRequests.cs
            //   in StartHttpRequest

            m_host.AddScriptLPS(1);
            IHttpRequestModule httpScriptMod =
                m_ScriptEngine.World.RequestModuleInterface<IHttpRequestModule>();
            List<string> param = new List<string>();
            foreach (object o in parameters.Data)
            {
                param.Add(o.ToString());
            }

            Vector3 position = m_host.AbsolutePosition;
            Vector3 velocity = m_host.Velocity;
            Quaternion rotation = m_host.RotationOffset;
            string ownerName = String.Empty;
            ScenePresence scenePresence = World.GetScenePresence(m_host.OwnerID);
            if (scenePresence == null)
                ownerName = resolveName(m_host.OwnerID);
            else
                ownerName = scenePresence.Name;

            RegionInfo regionInfo = World.RegionInfo;

            Dictionary<string, string> httpHeaders = new Dictionary<string, string>();

            string shard = "OpenSim";
            IConfigSource config = m_ScriptEngine.ConfigSource;
            if (config.Configs["Network"] != null)
            {
                shard = config.Configs["Network"].GetString("shard", shard);
            }

            httpHeaders["X-SecondLife-Shard"] = shard;
            httpHeaders["X-SecondLife-Object-Name"] = m_host.Name;
            httpHeaders["X-SecondLife-Object-Key"] = m_host.UUID.ToString();
            httpHeaders["X-SecondLife-Region"] = string.Format("{0} ({1}, {2})", regionInfo.RegionName, regionInfo.RegionLocX, regionInfo.RegionLocY);
            httpHeaders["X-SecondLife-Local-Position"] = string.Format("({0:0.000000}, {1:0.000000}, {2:0.000000})", position.X, position.Y, position.Z);
            httpHeaders["X-SecondLife-Local-Velocity"] = string.Format("({0:0.000000}, {1:0.000000}, {2:0.000000})", velocity.X, velocity.Y, velocity.Z);
            httpHeaders["X-SecondLife-Local-Rotation"] = string.Format("({0:0.000000}, {1:0.000000}, {2:0.000000}, {3:0.000000})", rotation.X, rotation.Y, rotation.Z, rotation.W);
            httpHeaders["X-SecondLife-Owner-Name"] = ownerName;
            httpHeaders["X-SecondLife-Owner-Key"] = m_host.OwnerID.ToString();
            string userAgent = config.Configs["Network"].GetString("user_agent", null);
            if (userAgent != null)
                httpHeaders["User-Agent"] = userAgent;

            string authregex = @"^(https?:\/\/)(\w+):(\w+)@(.*)$";
            Regex r = new Regex(authregex);
            int[] gnums = r.GetGroupNumbers();
            Match m = r.Match(url);
            if (m.Success)
            {
                for (int i = 1; i < gnums.Length; i++)
                {
                    //System.Text.RegularExpressions.Group g = m.Groups[gnums[i]];
                    //CaptureCollection cc = g.Captures;
                }
                if (m.Groups.Count == 5)
                {
                    httpHeaders["Authorization"] = String.Format("Basic {0}", Convert.ToBase64String(System.Text.ASCIIEncoding.ASCII.GetBytes(m.Groups[2].ToString() + ":" + m.Groups[3].ToString())));
                    url = m.Groups[1].ToString() + m.Groups[4].ToString();
                }
            }

            UUID reqID
                = httpScriptMod.StartHttpRequest(m_host.LocalId, m_item.ItemID, url, param, httpHeaders, body);

            if (reqID != UUID.Zero)
                return reqID.ToString();
            else
                return null;
        }


        public void llHTTPResponse(LSL_Key id, int status, string body)
        {
            // Partial implementation: support for parameter flags needed
            //   see http://wiki.secondlife.com/wiki/llHTTPResponse

            m_host.AddScriptLPS(1);

            if (m_UrlModule != null)
                m_UrlModule.HttpResponse(new UUID(id), status,body);
        }

        public void llResetLandBanList()
        {
            m_host.AddScriptLPS(1);
            LandData land = World.LandChannel.GetLandObject(m_host.AbsolutePosition.X, m_host.AbsolutePosition.Y).LandData;
            if (land.OwnerID == m_host.OwnerID)
            {
                foreach (LandAccessEntry entry in land.ParcelAccessList)
                {
                    if (entry.Flags == AccessList.Ban)
                    {
                        land.ParcelAccessList.Remove(entry);
                    }
                }
            }
            ScriptSleep(100);
        }

        public void llResetLandPassList()
        {
            m_host.AddScriptLPS(1);
            LandData land = World.LandChannel.GetLandObject(m_host.AbsolutePosition.X, m_host.AbsolutePosition.Y).LandData;
            if (land.OwnerID == m_host.OwnerID)
            {
                foreach (LandAccessEntry entry in land.ParcelAccessList)
                {
                    if (entry.Flags == AccessList.Access)
                    {
                        land.ParcelAccessList.Remove(entry);
                    }
                }
            }
            ScriptSleep(100);
        }

        public LSL_Integer llGetParcelPrimCount(LSL_Vector pos, int category, int sim_wide)
        {
            m_host.AddScriptLPS(1);
            
            ILandObject lo = World.LandChannel.GetLandObject((float)pos.x, (float)pos.y);

            if (lo == null)
                return 0;
            
            IPrimCounts pc = lo.PrimCounts;

            if (sim_wide != ScriptBaseClass.FALSE)
            {
                if (category == ScriptBaseClass.PARCEL_COUNT_TOTAL)
                {
                    return pc.Simulator;
                }
                else
                {
                    // counts not implemented yet
                    return 0;
                }
            }
            else
            {
                if (category == ScriptBaseClass.PARCEL_COUNT_TOTAL)
                    return pc.Total;
                else if (category == ScriptBaseClass.PARCEL_COUNT_OWNER)
                    return pc.Owner;
                else if (category == ScriptBaseClass.PARCEL_COUNT_GROUP)
                    return pc.Group;
                else if (category == ScriptBaseClass.PARCEL_COUNT_OTHER)
                    return pc.Others;
                else if (category == ScriptBaseClass.PARCEL_COUNT_SELECTED)
                    return pc.Selected;
                else if (category == ScriptBaseClass.PARCEL_COUNT_TEMP)
                    return 0; // counts not implemented yet
            }
            
            return 0;
        }

        public LSL_List llGetParcelPrimOwners(LSL_Vector pos)
        {
            m_host.AddScriptLPS(1);
            LandObject land = (LandObject)World.LandChannel.GetLandObject((float)pos.x, (float)pos.y);
            LSL_List ret = new LSL_List();
            if (land != null)
            {
                foreach (KeyValuePair<UUID, int> detectedParams in land.GetLandObjectOwners())
                {
                    ret.Add(new LSL_String(detectedParams.Key.ToString()));
                    ret.Add(new LSL_Integer(detectedParams.Value));
                }
            }
            ScriptSleep(2000);
            return ret;
        }

        public LSL_Integer llGetObjectPrimCount(string object_id)
        {
            m_host.AddScriptLPS(1);
            SceneObjectPart part = World.GetSceneObjectPart(new UUID(object_id));
            if (part == null)
            {
                return 0;
            }
            else
            {
                return part.ParentGroup.PrimCount;
            }
        }

        public LSL_Integer llGetParcelMaxPrims(LSL_Vector pos, int sim_wide)
        {
            m_host.AddScriptLPS(1);

            ILandObject lo = World.LandChannel.GetLandObject((float)pos.x, (float)pos.y);

            if (lo == null)
                return 0;

            if (sim_wide != 0)
                return lo.GetSimulatorMaxPrimCount();
            else
                return lo.GetParcelMaxPrimCount();
        }

        public LSL_List llGetParcelDetails(LSL_Vector pos, LSL_List param)
        {
            m_host.AddScriptLPS(1);
            LandData land = World.GetLandData((float)pos.x, (float)pos.y);
            if (land == null)
            {
                return new LSL_List(0);
            }
            LSL_List ret = new LSL_List();
            foreach (object o in param.Data)
            {
                switch (o.ToString())
                {
                    case "0":
                        ret.Add(new LSL_String(land.Name));
                        break;
                    case "1":
                        ret.Add(new LSL_String(land.Description));
                        break;
                    case "2":
                        ret.Add(new LSL_Key(land.OwnerID.ToString()));
                        break;
                    case "3":
                        ret.Add(new LSL_Key(land.GroupID.ToString()));
                        break;
                    case "4":
                        ret.Add(new LSL_Integer(land.Area));
                        break;
                    case "5":
                        ret.Add(new LSL_Key(land.GlobalID.ToString()));
                        break;
                    default:
                        ret.Add(new LSL_Integer(0));
                        break;
                }
            }
            return ret;
        }

        public LSL_String llStringTrim(string src, int type)
        {
            m_host.AddScriptLPS(1);
            if (type == (int)ScriptBaseClass.STRING_TRIM_HEAD) { return src.TrimStart(); }
            if (type == (int)ScriptBaseClass.STRING_TRIM_TAIL) { return src.TrimEnd(); }
            if (type == (int)ScriptBaseClass.STRING_TRIM) { return src.Trim(); }
            return src;
        }

        public LSL_List llGetObjectDetails(string id, LSL_List args)
        {
            m_host.AddScriptLPS(1);

            LSL_List ret = new LSL_List();
            UUID key = new UUID();
            if (UUID.TryParse(id, out key))
            {
                ScenePresence av = World.GetScenePresence(key);

                if (av != null)
                {
                    foreach (object o in args.Data)
                    {
                        switch (int.Parse(o.ToString()))
                        {
                            case ScriptBaseClass.OBJECT_NAME:
                                ret.Add(new LSL_String(av.Firstname + " " + av.Lastname));
                                break;
                            case ScriptBaseClass.OBJECT_DESC:
                                ret.Add(new LSL_String(""));
                                break;
                            case ScriptBaseClass.OBJECT_POS:
                                ret.Add(new LSL_Vector((double)av.AbsolutePosition.X, (double)av.AbsolutePosition.Y, (double)av.AbsolutePosition.Z));
                                break;
                            case ScriptBaseClass.OBJECT_ROT:
                                ret.Add(new LSL_Rotation((double)av.Rotation.X, (double)av.Rotation.Y, (double)av.Rotation.Z, (double)av.Rotation.W));
                                break;
                            case ScriptBaseClass.OBJECT_VELOCITY:
                                ret.Add(new LSL_Vector(av.Velocity.X, av.Velocity.Y, av.Velocity.Z));
                                break;
                            case ScriptBaseClass.OBJECT_OWNER:
                                ret.Add(new LSL_String(id));
                                break;
                            case ScriptBaseClass.OBJECT_GROUP:
                                ret.Add(new LSL_String(UUID.Zero.ToString()));
                                break;
                            case ScriptBaseClass.OBJECT_CREATOR:
                                ret.Add(new LSL_String(UUID.Zero.ToString()));
                                break;
                            // For the following 8 see the Object version below
                            case ScriptBaseClass.OBJECT_RUNNING_SCRIPT_COUNT:
                                ret.Add(new LSL_Integer(av.RunningScriptCount()));
                                break;
                            case ScriptBaseClass.OBJECT_TOTAL_SCRIPT_COUNT:
                                ret.Add(new LSL_Integer(av.ScriptCount()));
                                break;
                            case ScriptBaseClass.OBJECT_SCRIPT_MEMORY:
                                ret.Add(new LSL_Integer(av.RunningScriptCount() * 16384));
                                break;
                            case ScriptBaseClass.OBJECT_SCRIPT_TIME:
                                ret.Add(new LSL_Float(av.ScriptExecutionTime() / 1000.0f));
                                break;
                            case ScriptBaseClass.OBJECT_PRIM_EQUIVALENCE:
                                ret.Add(new LSL_Integer(1));
                                break;
                            case ScriptBaseClass.OBJECT_SERVER_COST:
                                ret.Add(new LSL_Float(0));
                                break;
                            case ScriptBaseClass.OBJECT_STREAMING_COST:
                                ret.Add(new LSL_Float(0));
                                break;
                            case ScriptBaseClass.OBJECT_PHYSICS_COST:
                                ret.Add(new LSL_Float(0));
                                break;
                            default:
                                // Invalid or unhandled constant.
                                ret.Add(new LSL_Integer(ScriptBaseClass.OBJECT_UNKNOWN_DETAIL));
                                break;
                        }
                    }

                    return ret;
                }

                SceneObjectPart obj = World.GetSceneObjectPart(key);
                if (obj != null)
                {
                    foreach (object o in args.Data)
                    {
                        switch (int.Parse(o.ToString()))
                        {
                            case ScriptBaseClass.OBJECT_NAME:
                                ret.Add(new LSL_String(obj.Name));
                                break;
                            case ScriptBaseClass.OBJECT_DESC:
                                ret.Add(new LSL_String(obj.Description));
                                break;
                            case ScriptBaseClass.OBJECT_POS:
                                ret.Add(new LSL_Vector(obj.AbsolutePosition.X, obj.AbsolutePosition.Y, obj.AbsolutePosition.Z));
                                break;
                            case ScriptBaseClass.OBJECT_ROT:
                                ret.Add(new LSL_Rotation(obj.RotationOffset.X, obj.RotationOffset.Y, obj.RotationOffset.Z, obj.RotationOffset.W));
                                break;
                            case ScriptBaseClass.OBJECT_VELOCITY:
                                ret.Add(new LSL_Vector(obj.Velocity.X, obj.Velocity.Y, obj.Velocity.Z));
                                break;
                            case ScriptBaseClass.OBJECT_OWNER:
                                ret.Add(new LSL_String(obj.OwnerID.ToString()));
                                break;
                            case ScriptBaseClass.OBJECT_GROUP:
                                ret.Add(new LSL_String(obj.GroupID.ToString()));
                                break;
                            case ScriptBaseClass.OBJECT_CREATOR:
                                ret.Add(new LSL_String(obj.CreatorID.ToString()));
                                break;
                            case ScriptBaseClass.OBJECT_RUNNING_SCRIPT_COUNT:
                                ret.Add(new LSL_Integer(obj.ParentGroup.RunningScriptCount()));
                                break;
                            case ScriptBaseClass.OBJECT_TOTAL_SCRIPT_COUNT:
                                ret.Add(new LSL_Integer(obj.ParentGroup.ScriptCount()));
                                break;
                            case ScriptBaseClass.OBJECT_SCRIPT_MEMORY:
                                // The value returned in SL for mono scripts is 65536 * number of active scripts
                                // and 16384 * number of active scripts for LSO. since llGetFreememory
                                // is coded to give the LSO value use it here
                                ret.Add(new LSL_Integer(obj.ParentGroup.RunningScriptCount() * 16384));
                                break;
                            case ScriptBaseClass.OBJECT_SCRIPT_TIME:
                                // Average cpu time in seconds per simulator frame expended on all scripts in the object
                                ret.Add(new LSL_Float(obj.ParentGroup.ScriptExecutionTime() / 1000.0f));
                                break;
                            case ScriptBaseClass.OBJECT_PRIM_EQUIVALENCE:
                                // according to the SL wiki A prim or linkset will have prim
                                // equivalent of the number of prims in a linkset if it does not
                                // contain a mesh anywhere in the link set or is not a normal prim
                                // The value returned in SL for normal prims is prim count
                                ret.Add(new LSL_Integer(obj.ParentGroup.PrimCount));
                                break;
                            // The following 3 costs I have intentionaly coded to return zero. They are part of
                            // "Land Impact" calculations. These calculations are probably not applicable
                            // to OpenSim and are not yet complete in SL
                            case ScriptBaseClass.OBJECT_SERVER_COST:
                                // The linden calculation is here
                                // http://wiki.secondlife.com/wiki/Mesh/Mesh_Server_Weight
                                // The value returned in SL for normal prims looks like the prim count
                                ret.Add(new LSL_Float(0));
                                break;
                            case ScriptBaseClass.OBJECT_STREAMING_COST:
                                // The linden calculation is here
                                // http://wiki.secondlife.com/wiki/Mesh/Mesh_Streaming_Cost
                                // The value returned in SL for normal prims looks like the prim count * 0.06
                                ret.Add(new LSL_Float(0));
                                break;
                            case ScriptBaseClass.OBJECT_PHYSICS_COST:
                                // The linden calculation is here
                                // http://wiki.secondlife.com/wiki/Mesh/Mesh_physics
                                // The value returned in SL for normal prims looks like the prim count
                                ret.Add(new LSL_Float(0));
                                break;
                            default:
                                // Invalid or unhandled constant.
                                ret.Add(new LSL_Integer(ScriptBaseClass.OBJECT_UNKNOWN_DETAIL));
                                break;
                        }
                    }

                    return ret;
                }
            }
            
            return new LSL_List();
        }

        internal UUID ScriptByName(string name)
        {
            m_host.TaskInventory.LockItemsForRead(true);

            foreach (TaskInventoryItem item in m_host.TaskInventory.Values)
            {
                if (item.Type == 10 && item.Name == name)
                {
                    m_host.TaskInventory.LockItemsForRead(false);
                    return item.ItemID;
                }
            }

            m_host.TaskInventory.LockItemsForRead(false);

            return UUID.Zero;
        }

        internal void ShoutError(string msg)
        {
            llShout(ScriptBaseClass.DEBUG_CHANNEL, msg);
        }

        internal void NotImplemented(string command)
        {
            if (throwErrorOnNotImplemented)
                throw new NotImplementedException("Command not implemented: " + command);
        }

        internal void Deprecated(string command)
        {
            throw new Exception("Command deprecated: " + command);
        }

        internal void LSLError(string msg)
        {
            throw new Exception("LSL Runtime Error: " + msg);
        }

        public delegate void AssetRequestCallback(UUID assetID, AssetBase asset);
        protected void WithNotecard(UUID assetID, AssetRequestCallback cb)
        {
            World.AssetService.Get(assetID.ToString(), this,
                delegate(string i, object sender, AssetBase a)
                {
                    UUID uuid = UUID.Zero;
                    UUID.TryParse(i, out uuid);
                    cb(uuid, a);
                });
        }

        public LSL_String llGetNumberOfNotecardLines(string name)
        {
            m_host.AddScriptLPS(1);

            //Clone is thread safe
            TaskInventoryDictionary itemsDictionary = (TaskInventoryDictionary)m_host.TaskInventory.Clone();

            UUID assetID = UUID.Zero;

            if (!UUID.TryParse(name, out assetID))
            {
                foreach (TaskInventoryItem item in itemsDictionary.Values)
                {
                    if (item.Type == 7 && item.Name == name)
                    {
                        assetID = item.AssetID;
                        break;
                    }
                }
            }

            if (assetID == UUID.Zero)
            {
                // => complain loudly, as specified by the LSL docs
                ShoutError("Notecard '" + name + "' could not be found.");

                return UUID.Zero.ToString();
            }

            // was: UUID tid = tid = AsyncCommands.
            UUID tid = AsyncCommands.DataserverPlugin.RegisterRequest(m_host.LocalId, m_item.ItemID, assetID.ToString());

            if (NotecardCache.IsCached(assetID))
            {
                AsyncCommands.
                DataserverPlugin.DataserverReply(assetID.ToString(),
                NotecardCache.GetLines(assetID).ToString());
                ScriptSleep(100);
                return tid.ToString();
            }

            WithNotecard(assetID, delegate (UUID id, AssetBase a)
            {
                if (a == null || a.Type != 7)
                {
                    ShoutError("Notecard '" + name + "' could not be found.");
                    return;
                }

                System.Text.UTF8Encoding enc =
                    new System.Text.UTF8Encoding();
                string data = enc.GetString(a.Data);
                //m_log.Debug(data);
                NotecardCache.Cache(id, data);
                AsyncCommands.
                        DataserverPlugin.DataserverReply(id.ToString(),
                        NotecardCache.GetLines(id).ToString());
            });

            ScriptSleep(100);
            return tid.ToString();
        }

        public LSL_String llGetNotecardLine(string name, int line)
        {
            m_host.AddScriptLPS(1);

            //Clone is thread safe
            TaskInventoryDictionary itemsDictionary = (TaskInventoryDictionary)m_host.TaskInventory.Clone();

            UUID assetID = UUID.Zero;

            if (!UUID.TryParse(name, out assetID))
            {
                foreach (TaskInventoryItem item in itemsDictionary.Values)
                {
                    if (item.Type == 7 && item.Name == name)
                    {
                        assetID = item.AssetID;
                        break;
                    }
                }
            }

            if (assetID == UUID.Zero)
            {
                // => complain loudly, as specified by the LSL docs
                ShoutError("Notecard '" + name + "' could not be found.");

                return UUID.Zero.ToString();
            }

            // was: UUID tid = tid = AsyncCommands.
            UUID tid = AsyncCommands.DataserverPlugin.RegisterRequest(m_host.LocalId, m_item.ItemID, assetID.ToString());

            if (NotecardCache.IsCached(assetID))
            {
                AsyncCommands.DataserverPlugin.DataserverReply(assetID.ToString(),
                                                               NotecardCache.GetLine(assetID, line, m_notecardLineReadCharsMax));
                ScriptSleep(100);
                return tid.ToString();
            }

            WithNotecard(assetID, delegate (UUID id, AssetBase a)
                         {
                             if (a == null || a.Type != 7)
                             {
                                 ShoutError("Notecard '" + name + "' could not be found.");
                                 return;
                             }

                             System.Text.UTF8Encoding enc =
                                 new System.Text.UTF8Encoding();
                             string data = enc.GetString(a.Data);
                             //m_log.Debug(data);
                             NotecardCache.Cache(id, data);
                             AsyncCommands.DataserverPlugin.DataserverReply(id.ToString(),
                                                                            NotecardCache.GetLine(id, line, m_notecardLineReadCharsMax));
                         });

            ScriptSleep(100);
            return tid.ToString();
        }

        public void SetPrimitiveParamsEx(LSL_Key prim, LSL_List rules)
        {
            SceneObjectPart obj = World.GetSceneObjectPart(new UUID(prim));
            if (obj == null)
                return;

            if (obj.OwnerID != m_host.OwnerID)
                return;

            SetPrimParams(obj, rules);
        }

        public LSL_List GetLinkPrimitiveParamsEx(LSL_Key prim, LSL_List rules)
        {
            SceneObjectPart obj = World.GetSceneObjectPart(new UUID(prim));
            if (obj == null)
                return new LSL_List();

            if (obj.OwnerID != m_host.OwnerID)
                return new LSL_List();

            return GetLinkPrimitiveParams(obj, rules);
        }

        public LSL_Integer llGetLinkNumberOfSides(LSL_Integer link)
        {
<<<<<<< HEAD
            List<SceneObjectPart> parts = GetLinkParts(link);
            if (parts.Count < 1)
                return 0;

            return GetNumberOfSides(parts[0]);
=======
            // yes, this is a real LSL function. See: http://wiki.secondlife.com/wiki/Print
            IOSSL_Api ossl = (IOSSL_Api)m_ScriptEngine.GetApi(m_item.ItemID, "OSSL");
            if (ossl != null)
            {
                ossl.CheckThreatLevel(ThreatLevel.High, "print");
                m_log.Info("LSL print():" + str);
            }
>>>>>>> e5dbb652
        }

        private string Name2Username(string name)
        {
            string[] parts = name.Split(new char[] {' '});
            if (parts.Length < 2)
                return name.ToLower();
            if (parts[1] == "Resident")
                return parts[0].ToLower();

            return name.Replace(" ", ".").ToLower();
        }

        public LSL_String llGetUsername(string id)
        {
            return Name2Username(llKey2Name(id));
        }

        public LSL_String llRequestUsername(string id)
        {
            UUID rq = UUID.Random();

            AsyncCommands.DataserverPlugin.RegisterRequest(m_host.LocalId, m_item.ItemID, rq.ToString());

            AsyncCommands.DataserverPlugin.DataserverReply(rq.ToString(), Name2Username(llKey2Name(id)));

            return rq.ToString();
        }

        public LSL_String llGetDisplayName(string id)
        {
            return llKey2Name(id);
        }

        public LSL_String llRequestDisplayName(string id)
        {
            UUID rq = UUID.Random();

            AsyncCommands.DataserverPlugin.RegisterRequest(m_host.LocalId, m_item.ItemID, rq.ToString());

            AsyncCommands.DataserverPlugin.DataserverReply(rq.ToString(), llKey2Name(id));

            return rq.ToString();
        }

        private void SayShoutTimerElapsed(Object sender, ElapsedEventArgs args)
        {
            m_SayShoutCount = 0;
        }

        private struct Tri
        {
            public Vector3 p1;
            public Vector3 p2;
            public Vector3 p3;
        }

        private bool InBoundingBox(ScenePresence avatar, Vector3 point)
        {
            float height = avatar.Appearance.AvatarHeight;
            Vector3 b1 = avatar.AbsolutePosition + new Vector3(-0.22f, -0.22f, -height/2);
            Vector3 b2 = avatar.AbsolutePosition + new Vector3(0.22f, 0.22f, height/2);

            if (point.X > b1.X && point.X < b2.X &&
                point.Y > b1.Y && point.Y < b2.Y &&
                point.Z > b1.Z && point.Z < b2.Z)
                return true;
            return false;
        }

        private ContactResult[] AvatarIntersection(Vector3 rayStart, Vector3 rayEnd)
        {
            List<ContactResult> contacts = new List<ContactResult>();

            Vector3 ab = rayEnd - rayStart;

            World.ForEachScenePresence(delegate(ScenePresence sp)
            {
                Vector3 ac = sp.AbsolutePosition - rayStart;
                Vector3 bc = sp.AbsolutePosition - rayEnd;

                double d = Math.Abs(Vector3.Mag(Vector3.Cross(ab, ac)) / Vector3.Distance(rayStart, rayEnd));

                if (d > 1.5)
                    return;

                double d2 = Vector3.Dot(Vector3.Negate(ab), ac);

                if (d2 > 0)
                    return;

                double dp = Math.Sqrt(Vector3.Mag(ac) * Vector3.Mag(ac) - d * d);
                Vector3 p = rayStart + Vector3.Divide(Vector3.Multiply(ab, (float)dp), (float)Vector3.Mag(ab));

                if (!InBoundingBox(sp, p))
                    return;

                ContactResult result = new ContactResult ();
                result.ConsumerID = sp.LocalId;
                result.Depth = Vector3.Distance(rayStart, p);
                result.Normal = Vector3.Zero;
                result.Pos = p;

                contacts.Add(result);
            });

            return contacts.ToArray();
        }

        private ContactResult[] ObjectIntersection(Vector3 rayStart, Vector3 rayEnd, bool includePhysical, bool includeNonPhysical, bool includePhantom)
        {
            Ray ray = new Ray(rayStart, Vector3.Normalize(rayEnd - rayStart));
            List<ContactResult> contacts = new List<ContactResult>();

            Vector3 ab = rayEnd - rayStart;

            World.ForEachSOG(delegate(SceneObjectGroup group)
            {
                if (m_host.ParentGroup == group)
                    return;

                if (group.IsAttachment)
                    return;

                if (group.RootPart.PhysActor == null)
                {
                    if (!includePhantom)
                        return;
                }
                else
                {
                    if (group.RootPart.PhysActor.IsPhysical)
                    {
                        if (!includePhysical)
                            return;
                    }
                    else
                    {
                        if (!includeNonPhysical)
                            return;
                    }
                }

                // Find the radius ouside of which we don't even need to hit test
                float minX;
                float maxX;
                float minY;
                float maxY;
                float minZ;
                float maxZ;

                float radius = 0.0f;

                group.GetAxisAlignedBoundingBoxRaw(out minX, out maxX, out minY, out maxY, out minZ, out maxZ);

                if (Math.Abs(minX) > radius)
                    radius = Math.Abs(minX);
                if (Math.Abs(minY) > radius)
                    radius = Math.Abs(minY);
                if (Math.Abs(minZ) > radius)
                    radius = Math.Abs(minZ);
                if (Math.Abs(maxX) > radius)
                    radius = Math.Abs(maxX);
                if (Math.Abs(maxY) > radius)
                    radius = Math.Abs(maxY);
                if (Math.Abs(maxZ) > radius)
                    radius = Math.Abs(maxZ);

                Vector3 ac = group.AbsolutePosition - rayStart;
                Vector3 bc = group.AbsolutePosition - rayEnd;

                double d = Math.Abs(Vector3.Mag(Vector3.Cross(ab, ac)) / Vector3.Distance(rayStart, rayEnd));

                // Too far off ray, don't bother
                if (d > radius)
                    return;

                // Behind ray, drop
                double d2 = Vector3.Dot(Vector3.Negate(ab), ac);
                if (d2 > 0)
                    return;

                EntityIntersection intersection = group.TestIntersection(ray, true, false);
                // Miss.
                if (!intersection.HitTF)
                    return;

                ContactResult result = new ContactResult ();
                result.ConsumerID = group.LocalId;
                result.Depth = intersection.distance;
                result.Normal = intersection.normal;
                result.Pos = intersection.ipoint;

                contacts.Add(result);
            });

            return contacts.ToArray();
        }

        private ContactResult? GroundIntersection(Vector3 rayStart, Vector3 rayEnd)
        {
            double[,] heightfield = World.Heightmap.GetDoubles();
            List<ContactResult> contacts = new List<ContactResult>();

            double min = 2048.0;
            double max = 0.0;

            // Find the min and max of the heightfield
            for (int x = 0 ; x < World.Heightmap.Width ; x++)
            {
                for (int y = 0 ; y < World.Heightmap.Height ; y++)
                {
                    if (heightfield[x, y] > max)
                        max = heightfield[x, y];
                    if (heightfield[x, y] < min)
                        min = heightfield[x, y];
                }
            }


            // A ray extends past rayEnd, but doesn't go back before
            // rayStart. If the start is above the highest point of the ground
            // and the ray goes up, we can't hit the ground. Ever.
            if (rayStart.Z > max && rayEnd.Z >= rayStart.Z)
                return null;

            // Same for going down
            if (rayStart.Z < min && rayEnd.Z <= rayStart.Z)
                return null;

            List<Tri> trilist = new List<Tri>();

            // Create our triangle list
            for (int x = 1 ; x < World.Heightmap.Width ; x++)
            {
                for (int y = 1 ; y < World.Heightmap.Height ; y++)
                {
                    Tri t1 = new Tri();
                    Tri t2 = new Tri();
                    
                    Vector3 p1 = new Vector3(x-1, y-1, (float)heightfield[x-1, y-1]);
                    Vector3 p2 = new Vector3(x, y-1, (float)heightfield[x, y-1]);
                    Vector3 p3 = new Vector3(x, y, (float)heightfield[x, y]);
                    Vector3 p4 = new Vector3(x-1, y, (float)heightfield[x-1, y]);

                    t1.p1 = p1;
                    t1.p2 = p2;
                    t1.p3 = p3;

                    t2.p1 = p3;
                    t2.p2 = p4;
                    t2.p3 = p1;

                    trilist.Add(t1);
                    trilist.Add(t2);
                }
            }

            // Ray direction
            Vector3 rayDirection = rayEnd - rayStart;

            foreach (Tri t in trilist)
            {
                // Compute triangle plane normal and edges
                Vector3 u = t.p2 - t.p1;
                Vector3 v = t.p3 - t.p1;
                Vector3 n = Vector3.Cross(u, v);

                if (n == Vector3.Zero)
                    continue;

                Vector3 w0 = rayStart - t.p1;
                double a = -Vector3.Dot(n, w0);
                double b = Vector3.Dot(n, rayDirection);

                // Not intersecting the plane, or in plane (same thing)
                // Ignoring this MAY cause the ground to not be detected
                // sometimes
                if (Math.Abs(b) < 0.000001)
                    continue;
                
                double r = a / b;

                // ray points away from plane
                if (r < 0.0)
                    continue;

                Vector3 ip = rayStart + Vector3.Multiply(rayDirection, (float)r);

                float uu = Vector3.Dot(u, u);
                float uv = Vector3.Dot(u, v);
                float vv = Vector3.Dot(v, v);
                Vector3 w = ip - t.p1;
                float wu = Vector3.Dot(w, u);
                float wv = Vector3.Dot(w, v);
                float d = uv * uv - uu * vv;

                float cs = (uv * wv - vv * wu) / d;
                if (cs < 0 || cs > 1.0)
                    continue;
                float ct = (uv * wu - uu * wv) / d;
                if (ct < 0 || (cs + ct) > 1.0)
                    continue;

                // Add contact point
                ContactResult result = new ContactResult ();
                result.ConsumerID = 0;
                result.Depth = Vector3.Distance(rayStart, ip);
                result.Normal = n;
                result.Pos = ip;

                contacts.Add(result);
            }

            if (contacts.Count == 0)
                return null;

            contacts.Sort(delegate(ContactResult a, ContactResult b)
            {
                return (int)(a.Depth - b.Depth);
            });

            return contacts[0];
        }
/*
        // not done:
        private ContactResult[] testRay2NonPhysicalPhantom(Vector3 rayStart, Vector3 raydir, float raylenght)
        {
            ContactResult[] contacts = null;
            World.ForEachSOG(delegate(SceneObjectGroup group)
            {
                if (m_host.ParentGroup == group)
                    return;

                if (group.IsAttachment)
                    return;

                if(group.RootPart.PhysActor != null)
                    return;

                contacts = group.RayCastGroupPartsOBBNonPhysicalPhantom(rayStart, raydir, raylenght);
            });
            return contacts;
        }
*/

        public LSL_List llCastRay(LSL_Vector start, LSL_Vector end, LSL_List options)
        {
            LSL_List list = new LSL_List();

            m_host.AddScriptLPS(1);

            Vector3 rayStart = new Vector3((float)start.x, (float)start.y, (float)start.z);
            Vector3 rayEnd = new Vector3((float)end.x, (float)end.y, (float)end.z);
            Vector3 dir = rayEnd - rayStart;

            float dist = Vector3.Mag(dir);

            int count = 1;
            bool detectPhantom = false;
            int dataFlags = 0;
            int rejectTypes = 0;

            for (int i = 0; i < options.Length; i += 2)
            {
                if (options.GetLSLIntegerItem(i) == ScriptBaseClass.RC_MAX_HITS)
                    count = options.GetLSLIntegerItem(i + 1);
                else if (options.GetLSLIntegerItem(i) == ScriptBaseClass.RC_DETECT_PHANTOM)
                    detectPhantom = (options.GetLSLIntegerItem(i + 1) > 0);
                else if (options.GetLSLIntegerItem(i) == ScriptBaseClass.RC_DATA_FLAGS)
                    dataFlags = options.GetLSLIntegerItem(i + 1);
                else if (options.GetLSLIntegerItem(i) == ScriptBaseClass.RC_REJECT_TYPES)
                    rejectTypes = options.GetLSLIntegerItem(i + 1);
            }

            if (count > 16)
                count = 16;

            List<ContactResult> results = new List<ContactResult>();

            bool checkTerrain = !((rejectTypes & ScriptBaseClass.RC_REJECT_LAND) == ScriptBaseClass.RC_REJECT_LAND);
            bool checkAgents = !((rejectTypes & ScriptBaseClass.RC_REJECT_AGENTS) == ScriptBaseClass.RC_REJECT_AGENTS);
            bool checkNonPhysical = !((rejectTypes & ScriptBaseClass.RC_REJECT_NONPHYSICAL) == ScriptBaseClass.RC_REJECT_NONPHYSICAL);
            bool checkPhysical = !((rejectTypes & ScriptBaseClass.RC_REJECT_PHYSICAL) == ScriptBaseClass.RC_REJECT_PHYSICAL);


            if (World.SuportsRayCastFiltered())
            {
                if (dist == 0)
                    return list;

                RayFilterFlags rayfilter = RayFilterFlags.ClosestAndBackCull;
                if (checkTerrain)
                    rayfilter |= RayFilterFlags.land;
//                if (checkAgents)
//                    rayfilter |= RayFilterFlags.agent;
                if (checkPhysical)
                    rayfilter |= RayFilterFlags.physical;
                if (checkNonPhysical)
                    rayfilter |= RayFilterFlags.nonphysical;
                if (detectPhantom)
                    rayfilter |= RayFilterFlags.LSLPhanton;

                Vector3 direction = dir * ( 1/dist);

                if(rayfilter == 0)
                {
                    list.Add(new LSL_Integer(0));
                    return list;
                }

                // get some more contacts to sort ???
                int physcount = 4 * count;
                if (physcount > 20)
                    physcount = 20;

                object physresults;
                physresults = World.RayCastFiltered(rayStart, direction, dist, physcount, rayfilter);

                if (physresults == null)
                {
                    list.Add(new LSL_Integer(-3)); // timeout error
                    return list;
                }

                results = (List<ContactResult>)physresults;

                // for now physics doesn't detect sitted avatars so do it outside physics
                if (checkAgents)
                {
                    ContactResult[] agentHits = AvatarIntersection(rayStart, rayEnd);
                    foreach (ContactResult r in agentHits)
                        results.Add(r);
                }

            // bug: will not detect phantom unless they are physical
            // don't use ObjectIntersection because its also bad

            }
            else
            {
                if (checkTerrain)
                {
                    ContactResult? groundContact = GroundIntersection(rayStart, rayEnd);
                    if (groundContact != null)
                        results.Add((ContactResult)groundContact);
                }

                if (checkAgents)
                {
                    ContactResult[] agentHits = AvatarIntersection(rayStart, rayEnd);
                    foreach (ContactResult r in agentHits)
                        results.Add(r);
                }

                if (checkPhysical || checkNonPhysical || detectPhantom)
                {
                    ContactResult[] objectHits = ObjectIntersection(rayStart, rayEnd, checkPhysical, checkNonPhysical, detectPhantom);
                    foreach (ContactResult r in objectHits)
                        results.Add(r);
                }
            }

            results.Sort(delegate(ContactResult a, ContactResult b)
            {
                return a.Depth.CompareTo(b.Depth);
            });
            
            int values = 0;
            SceneObjectGroup thisgrp = m_host.ParentGroup;

            foreach (ContactResult result in results)
            {
                if (result.Depth > dist)
                    continue;

                // physics ray can return colisions with host prim
                if (m_host.LocalId == result.ConsumerID)
                    continue;

                UUID itemID = UUID.Zero;
                int linkNum = 0;

                SceneObjectPart part = World.GetSceneObjectPart(result.ConsumerID);
                // It's a prim!
                if (part != null)
                {
                    // dont detect members of same object ???
                    if (part.ParentGroup == thisgrp)
                        continue;

                    if ((dataFlags & ScriptBaseClass.RC_GET_ROOT_KEY) == ScriptBaseClass.RC_GET_ROOT_KEY)
                        itemID = part.ParentGroup.UUID;
                    else
                        itemID = part.UUID;

                    linkNum = part.LinkNum;
                }
                else
                {
                    ScenePresence sp = World.GetScenePresence(result.ConsumerID);
                    /// It it a boy? a girl? 
                    if (sp != null)
                        itemID = sp.UUID;
                }

                list.Add(new LSL_String(itemID.ToString()));
                list.Add(new LSL_String(result.Pos.ToString()));

                if ((dataFlags & ScriptBaseClass.RC_GET_LINK_NUM) == ScriptBaseClass.RC_GET_LINK_NUM)
                    list.Add(new LSL_Integer(linkNum));

                if ((dataFlags & ScriptBaseClass.RC_GET_NORMAL) == ScriptBaseClass.RC_GET_NORMAL)
                    list.Add(new LSL_Vector(result.Normal.X, result.Normal.Y, result.Normal.Z));

                values++;
                if (values >= count)
                    break;
            }

            list.Add(new LSL_Integer(values));

            return list;
        }

        public LSL_Integer llManageEstateAccess(int action, string avatar)
        {
            m_host.AddScriptLPS(1);
            EstateSettings estate = World.RegionInfo.EstateSettings;
            bool isAccount = false;
            bool isGroup = false;

            if (!estate.IsEstateOwner(m_host.OwnerID) || !estate.IsEstateManagerOrOwner(m_host.OwnerID))
                return 0;

            UUID id = new UUID();
            if (!UUID.TryParse(avatar, out id))
                return 0;

            UserAccount account = World.UserAccountService.GetUserAccount(World.RegionInfo.ScopeID, id);
            isAccount = account != null ? true : false;
            if (!isAccount)
            {
                IGroupsModule groups = World.RequestModuleInterface<IGroupsModule>();
                if (groups != null)
                {
                    GroupRecord group = groups.GetGroupRecord(id);
                    isGroup = group != null ? true : false;
                    if (!isGroup)
                        return 0;
                }
                else
                    return 0;
            }

            switch (action)
            {
                case ScriptBaseClass.ESTATE_ACCESS_ALLOWED_AGENT_ADD:
                    if (!isAccount) return 0;
                    if (estate.HasAccess(id)) return 1;
                    if (estate.IsBanned(id, World.GetUserFlags(id)))
                        estate.RemoveBan(id);
                    estate.AddEstateUser(id);
                    break;
                case ScriptBaseClass.ESTATE_ACCESS_ALLOWED_AGENT_REMOVE:
                    if (!isAccount || !estate.HasAccess(id)) return 0;
                    estate.RemoveEstateUser(id);
                    break;
                case ScriptBaseClass.ESTATE_ACCESS_ALLOWED_GROUP_ADD:
                    if (!isGroup) return 0;
                    if (estate.GroupAccess(id)) return 1;
                    estate.AddEstateGroup(id);
                    break;
                case ScriptBaseClass.ESTATE_ACCESS_ALLOWED_GROUP_REMOVE:
                    if (!isGroup || !estate.GroupAccess(id)) return 0;
                    estate.RemoveEstateGroup(id);
                    break;
                case ScriptBaseClass.ESTATE_ACCESS_BANNED_AGENT_ADD:
                    if (!isAccount) return 0;
                    if (estate.IsBanned(id, World.GetUserFlags(id))) return 1;
                    EstateBan ban = new EstateBan();
                    ban.EstateID = estate.EstateID;
                    ban.BannedUserID = id;
                    estate.AddBan(ban);
                    break;
                case ScriptBaseClass.ESTATE_ACCESS_BANNED_AGENT_REMOVE:
                    if (!isAccount || !estate.IsBanned(id, World.GetUserFlags(id))) return 0;
                    estate.RemoveBan(id);
                    break;
                default: return 0;
            }
            return 1;
        }

        public LSL_Integer llGetMemoryLimit()
        {
            m_host.AddScriptLPS(1);
            // The value returned for LSO scripts in SL
            return 16384;
        }

        public LSL_Integer llSetMemoryLimit(LSL_Integer limit)
        {
            m_host.AddScriptLPS(1);
            // Treat as an LSO script
            return ScriptBaseClass.FALSE;
        }

        public LSL_Integer llGetSPMaxMemory()
        {
            m_host.AddScriptLPS(1);
            // The value returned for LSO scripts in SL
            return 16384;
        }

        public virtual LSL_Integer llGetUsedMemory()
        {
            m_host.AddScriptLPS(1);
            // The value returned for LSO scripts in SL
            return 16384;
        }

        public void llScriptProfiler(LSL_Integer flags)
        {
            m_host.AddScriptLPS(1);
            // This does nothing for LSO scripts in SL
        }

        #region Not Implemented
        //
        // Listing the unimplemented lsl functions here, please move
        // them from this region as they are completed
        //

        public void llGetEnv(LSL_String name)
        {
            m_host.AddScriptLPS(1);
            NotImplemented("llGetEnv");
        }

        public void llSetSoundQueueing(int queue)
        {
            m_host.AddScriptLPS(1);
        }

        public void llCollisionSprite(string impact_sprite)
        {
            m_host.AddScriptLPS(1);
            NotImplemented("llCollisionSprite");
        }

        public void llGodLikeRezObject(string inventory, LSL_Vector pos)
        {
            m_host.AddScriptLPS(1);

            if (!World.Permissions.IsGod(m_host.OwnerID))
                NotImplemented("llGodLikeRezObject");

            AssetBase rezAsset = World.AssetService.Get(inventory);
            if (rezAsset == null)
            {
                llSay(0, "Asset not found");
                return;
            }

            SceneObjectGroup group = null;

            try
            {
                string xmlData = Utils.BytesToString(rezAsset.Data);
                group = SceneObjectSerializer.FromOriginalXmlFormat(xmlData);
            }
            catch
            {
                llSay(0, "Asset not found");
                return;
            }

            if (group == null)
            {
                llSay(0, "Asset not found");
                return;
            }

            group.RootPart.AttachPoint = group.RootPart.Shape.State;
            group.RootPart.AttachOffset = group.AbsolutePosition;

            group.ResetIDs();

            Vector3 llpos = new Vector3((float)pos.x, (float)pos.y, (float)pos.z);
            World.AddNewSceneObject(group, true, llpos, Quaternion.Identity, Vector3.Zero);
            group.CreateScriptInstances(0, true, World.DefaultScriptEngine, 3);
            group.ScheduleGroupForFullUpdate();

            // objects rezzed with this method are die_at_edge by default.
            group.RootPart.SetDieAtEdge(true);

            group.ResumeScripts();

            m_ScriptEngine.PostObjectEvent(m_host.LocalId, new EventParams(
                    "object_rez", new Object[] {
                    new LSL_String(
                    group.RootPart.UUID.ToString()) },
                    new DetectParams[0]));
        }

        public LSL_String llTransferLindenDollars(string destination, int amount)
        {
            UUID txn = UUID.Random();

            Util.FireAndForget(delegate(object x)
            {
                int replycode = 0;
                string replydata = destination + "," + amount.ToString();

                try
                {
                    TaskInventoryItem item = GetSelfInventoryItem();
                    if (item == null)
                    {
                        replydata = "SERVICE_ERROR";
                        return;
                    }

                    m_host.AddScriptLPS(1);

                    if (item.PermsGranter == UUID.Zero)
                    {
                        replydata = "MISSING_PERMISSION_DEBIT";
                        return;
                    }

                    if ((item.PermsMask & ScriptBaseClass.PERMISSION_DEBIT) == 0)
                    {
                        replydata = "MISSING_PERMISSION_DEBIT";
                        return;
                    }

                    UUID toID = new UUID();

                    if (!UUID.TryParse(destination, out toID))
                    {
                        replydata = "INVALID_AGENT";
                        return;
                    }

                    IMoneyModule money = World.RequestModuleInterface<IMoneyModule>();

                    if (money == null)
                    {
                        replydata = "TRANSFERS_DISABLED";
                        return;
                    }

                    bool result = money.ObjectGiveMoney(
                        m_host.ParentGroup.RootPart.UUID, m_host.ParentGroup.RootPart.OwnerID, toID, amount);

                    if (result)
                    {
                        replycode = 1;
                        return;
                    }

                    replydata = "LINDENDOLLAR_INSUFFICIENTFUNDS";
                }
                finally
                {
                    m_ScriptEngine.PostScriptEvent(m_itemID, new EventParams(
                            "transaction_result", new Object[] {
                            new LSL_String(txn.ToString()),
                            new LSL_Integer(replycode),
                            new LSL_String(replydata) },
                            new DetectParams[0]));
                }
            });

            return txn.ToString();
        }

        #endregion

        public void llSetKeyframedMotion(LSL_List frames, LSL_List options)
        {
            SceneObjectGroup group = m_host.ParentGroup;

            if (group.RootPart.PhysActor != null && group.RootPart.PhysActor.IsPhysical)
                return;
            if (group.IsAttachment)
                return;

            if (frames.Data.Length > 0) // We are getting a new motion
            {
                if (group.RootPart.KeyframeMotion != null)
                    group.RootPart.KeyframeMotion.Stop();
                group.RootPart.KeyframeMotion = null;

                int idx = 0;

                KeyframeMotion.PlayMode mode = KeyframeMotion.PlayMode.Forward;
                KeyframeMotion.DataFormat data = KeyframeMotion.DataFormat.Translation | KeyframeMotion.DataFormat.Rotation;

                while (idx < options.Data.Length)
                {
                    int option = (int)options.GetLSLIntegerItem(idx++);
                    int remain = options.Data.Length - idx;

                    switch (option)
                    {
                        case ScriptBaseClass.KFM_MODE:
                            if (remain < 1)
                                break;
                            int modeval = (int)options.GetLSLIntegerItem(idx++);
                            switch(modeval)
                            {
                                case ScriptBaseClass.KFM_FORWARD:
                                    mode = KeyframeMotion.PlayMode.Forward;
                                    break;
                                case ScriptBaseClass.KFM_REVERSE:
                                    mode = KeyframeMotion.PlayMode.Reverse;
                                    break;
                                case ScriptBaseClass.KFM_LOOP:
                                    mode = KeyframeMotion.PlayMode.Loop;
                                    break;
                                case ScriptBaseClass.KFM_PING_PONG:
                                    mode = KeyframeMotion.PlayMode.PingPong;
                                    break;
                            }
                            break;
                        case ScriptBaseClass.KFM_DATA:
                            if (remain < 1)
                                break;
                            int dataval = (int)options.GetLSLIntegerItem(idx++);
                            data = (KeyframeMotion.DataFormat)dataval;
                            break;
                    }
                }

                group.RootPart.KeyframeMotion = new KeyframeMotion(group, mode, data);

                idx = 0;

                int elemLength = 2;
                if (data == (KeyframeMotion.DataFormat.Translation | KeyframeMotion.DataFormat.Rotation))
                    elemLength = 3;

                List<KeyframeMotion.Keyframe> keyframes = new List<KeyframeMotion.Keyframe>();
                while (idx < frames.Data.Length)
                {
                    int remain = frames.Data.Length - idx;

                    if (remain < elemLength)
                        break;

                    KeyframeMotion.Keyframe frame = new KeyframeMotion.Keyframe();
                    frame.Position = null;
                    frame.Rotation = null;

                    if ((data & KeyframeMotion.DataFormat.Translation) != 0)
                    {
                        LSL_Types.Vector3 tempv = frames.GetVector3Item(idx++);
                        frame.Position = new Vector3((float)tempv.x, (float)tempv.y, (float)tempv.z);
                    }
                    if ((data & KeyframeMotion.DataFormat.Rotation) != 0)
                    {
                        LSL_Types.Quaternion tempq = frames.GetQuaternionItem(idx++);
                        frame.Rotation = new Quaternion((float)tempq.x, (float)tempq.y, (float)tempq.z, (float)tempq.s);
                    }

                    float tempf = (float)frames.GetLSLFloatItem(idx++);
                    frame.TimeMS = (int)(tempf * 1000.0f);

                    keyframes.Add(frame);
                }

                group.RootPart.KeyframeMotion.SetKeyframes(keyframes.ToArray());
                group.RootPart.KeyframeMotion.Start();
            }
            else
            {
                if (group.RootPart.KeyframeMotion == null)
                    return;

                if (options.Data.Length == 0)
                {
                    group.RootPart.KeyframeMotion.Stop();
                    return;
                }
                    
                int code = (int)options.GetLSLIntegerItem(0);

                int idx = 0;

                while (idx < options.Data.Length)
                {
                    int option = (int)options.GetLSLIntegerItem(idx++);
                    int remain = options.Data.Length - idx;

                    switch (option)
                    {
                        case ScriptBaseClass.KFM_COMMAND:
                            int cmd = (int)options.GetLSLIntegerItem(idx++);
                            switch (cmd)
                            {
                                case ScriptBaseClass.KFM_CMD_PLAY:
                                    group.RootPart.KeyframeMotion.Start();
                                    break;
                                case ScriptBaseClass.KFM_CMD_STOP:
                                    group.RootPart.KeyframeMotion.Stop();
                                    break;
                                case ScriptBaseClass.KFM_CMD_PAUSE:
                                    group.RootPart.KeyframeMotion.Pause();
                                    break;
                            }
                            break;
                    }
                }
            }
        }
    }

    public class NotecardCache
    {
        protected class Notecard
        {
            public string[] text;
            public DateTime lastRef;
        }

        protected static Dictionary<UUID, Notecard> m_Notecards =
            new Dictionary<UUID, Notecard>();

        public static void Cache(UUID assetID, string text)
        {
            CacheCheck();

            lock (m_Notecards)
            {
                if (m_Notecards.ContainsKey(assetID))
                    return;

                Notecard nc = new Notecard();
                nc.lastRef = DateTime.Now;
                nc.text = SLUtil.ParseNotecardToList(text).ToArray();
                m_Notecards[assetID] = nc;
            }
        }

        public static bool IsCached(UUID assetID)
        {
            lock (m_Notecards)
            {
                return m_Notecards.ContainsKey(assetID);
            }
        }

        public static int GetLines(UUID assetID)
        {
            if (!IsCached(assetID))
                return -1;

            lock (m_Notecards)
            {
                m_Notecards[assetID].lastRef = DateTime.Now;
                return m_Notecards[assetID].text.Length;
            }
        }

        /// <summary>
        /// Get a notecard line.
        /// </summary>
        /// <param name="assetID"></param>
        /// <param name="line">Lines start at index 0</param>
        /// <returns></returns>
        public static string GetLine(UUID assetID, int lineNumber)
        {
            if (lineNumber < 0)
                return "";

            string data;

            if (!IsCached(assetID))
                return "";

            lock (m_Notecards)
            {
                m_Notecards[assetID].lastRef = DateTime.Now;

                if (lineNumber >= m_Notecards[assetID].text.Length)
                    return "\n\n\n";

                data = m_Notecards[assetID].text[lineNumber];

                return data;
            }
        }

        /// <summary>
        /// Get a notecard line.
        /// </summary>
        /// <param name="assetID"></param>
        /// <param name="line">Lines start at index 0</param>
        /// <param name="maxLength">Maximum length of the returned line.  Longer lines will be truncated</para>
        /// <returns></returns>
        public static string GetLine(UUID assetID, int lineNumber, int maxLength)
        {
            string line = GetLine(assetID, lineNumber);

            if (line.Length > maxLength)
                line = line.Substring(0, maxLength);

            return line;
        }

        public static void CacheCheck()
        {
            foreach (UUID key in new List<UUID>(m_Notecards.Keys))
            {
                Notecard nc = m_Notecards[key];
                if (nc.lastRef.AddSeconds(30) < DateTime.Now)
                    m_Notecards.Remove(key);
            }
        }
    }
}<|MERGE_RESOLUTION|>--- conflicted
+++ resolved
@@ -112,14 +112,10 @@
         protected Dictionary<UUID, UserInfoCacheEntry> m_userInfoCache =
                 new Dictionary<UUID, UserInfoCacheEntry>();
 
-<<<<<<< HEAD
         protected Timer m_ShoutSayTimer;
         protected int m_SayShoutCount = 0;
 
-        public void Initialize(IScriptEngine ScriptEngine, SceneObjectPart host, uint localID, UUID itemID)
-=======
         public void Initialize(IScriptEngine ScriptEngine, SceneObjectPart host, TaskInventoryItem item)
->>>>>>> e5dbb652
         {
             m_ShoutSayTimer = new Timer(1000);
             m_ShoutSayTimer.Elapsed += SayShoutTimerElapsed;
@@ -128,13 +124,8 @@
 
             m_ScriptEngine = ScriptEngine;
             m_host = host;
-<<<<<<< HEAD
-            m_localID = localID;
-            m_itemID = itemID;
+            m_item = item;
             m_debuggerSafe = m_ScriptEngine.Config.GetBoolean("DebuggerSafe", false);
-=======
-            m_item = item;
->>>>>>> e5dbb652
 
             m_ScriptDelayFactor =
                 m_ScriptEngine.Config.GetFloat("ScriptDelayFactor", 1.0f);
@@ -348,38 +339,6 @@
             }
         }
 
-<<<<<<< HEAD
-        /// <summary>
-        /// Get the inventory item that hosts ourselves.
-        /// </summary>
-        /// <remarks>
-        /// FIXME: It would be far easier to pass in TaskInventoryItem rather than just m_itemID so that we don't need
-        /// to keep looking ourselves up.
-        /// </remarks>
-        /// <returns></returns>
-        protected TaskInventoryItem GetSelfInventoryItem()
-        {
-            TaskInventoryItem invItem = null;
-
-            bool unlock = false;
-            if (!m_host.TaskInventory.IsReadLockedByMe())
-            {
-                m_host.TaskInventory.LockItemsForRead(true);
-                unlock = true;
-            }
-
-            invItem = m_host.TaskInventory[m_itemID];
-
-            if (unlock)
-            {
-                m_host.TaskInventory.LockItemsForRead(false);
-            }
-
-            return invItem;
-        }
-
-=======
->>>>>>> e5dbb652
         protected UUID InventoryKey(string name, int type)
         {
             m_host.AddScriptLPS(1);
@@ -3315,18 +3274,7 @@
         {
             m_host.AddScriptLPS(1);
 
-<<<<<<< HEAD
-            TaskInventoryItem item = GetSelfInventoryItem();
-
-            m_host.TaskInventory.LockItemsForRead(false);
-
-            if (item.PermsGranter != m_host.OwnerID)
-=======
-//            if (m_host.ParentGroup.RootPart.AttachmentPoint == 0)
-//                return;
-
             if (m_item.PermsGranter != m_host.OwnerID)
->>>>>>> e5dbb652
                 return;
 
             if ((m_item.PermsMask & ScriptBaseClass.PERMISSION_ATTACH) != 0)
@@ -3719,18 +3667,10 @@
 
                 if ((perm & (~implicitPerms)) == 0) // Requested only implicit perms
                 {
-<<<<<<< HEAD
                     m_host.TaskInventory.LockItemsForWrite(true);
-                    m_host.TaskInventory[m_itemID].PermsGranter = agentID;
-                    m_host.TaskInventory[m_itemID].PermsMask = perm;
+                    m_host.TaskInventory[m_item.ItemID].PermsGranter = agentID;
+                    m_host.TaskInventory[m_item.ItemID].PermsMask = perm;
                     m_host.TaskInventory.LockItemsForWrite(false);
-=======
-                    lock (m_host.TaskInventory)
-                    {
-                        m_host.TaskInventory[m_item.ItemID].PermsGranter = agentID;
-                        m_host.TaskInventory[m_item.ItemID].PermsMask = perm;
-                    }
->>>>>>> e5dbb652
 
                     m_ScriptEngine.PostScriptEvent(m_item.ItemID, new EventParams(
                             "run_time_permissions", new Object[] {
@@ -3766,26 +3706,15 @@
 
                     if ((perm & (~implicitPerms)) == 0) // Requested only implicit perms
                     {
-<<<<<<< HEAD
                         m_host.TaskInventory.LockItemsForWrite(true);
-                        m_host.TaskInventory[m_itemID].PermsGranter = agentID;
-                        m_host.TaskInventory[m_itemID].PermsMask = perm;
+                        m_host.TaskInventory[m_item.ItemID].PermsGranter = agentID;
+                        m_host.TaskInventory[m_item.ItemID].PermsMask = perm;
                         m_host.TaskInventory.LockItemsForWrite(false);
 
-                        m_ScriptEngine.PostScriptEvent(m_itemID, new EventParams(
+                        m_ScriptEngine.PostScriptEvent(m_item.ItemID, new EventParams(
                                 "run_time_permissions", new Object[] {
                                 new LSL_Integer(perm) },
                                 new DetectParams[0]));
-=======
-                        m_host.TaskInventory[m_item.ItemID].PermsGranter = agentID;
-                        m_host.TaskInventory[m_item.ItemID].PermsMask = perm;
-                    }
-
-                    m_ScriptEngine.PostScriptEvent(m_item.ItemID, new EventParams(
-                            "run_time_permissions", new Object[] {
-                            new LSL_Integer(perm) },
-                            new DetectParams[0]));
->>>>>>> e5dbb652
 
                         return;
                     }
@@ -3802,18 +3731,10 @@
 
                 if (!m_waitingForScriptAnswer)
                 {
-<<<<<<< HEAD
                     m_host.TaskInventory.LockItemsForWrite(true);
-                    m_host.TaskInventory[m_itemID].PermsGranter = agentID;
-                    m_host.TaskInventory[m_itemID].PermsMask = 0;
+                    m_host.TaskInventory[m_item.ItemID].PermsGranter = agentID;
+                    m_host.TaskInventory[m_item.ItemID].PermsMask = 0;
                     m_host.TaskInventory.LockItemsForWrite(false);
-=======
-                    lock (m_host.TaskInventory)
-                    {
-                        m_host.TaskInventory[m_item.ItemID].PermsGranter = agentID;
-                        m_host.TaskInventory[m_item.ItemID].PermsMask = 0;
-                    }
->>>>>>> e5dbb652
 
                     presence.ControllingClient.OnScriptAnswer += handleScriptAnswer;
                     m_waitingForScriptAnswer=true;
@@ -3843,20 +3764,11 @@
             if ((answer & ScriptBaseClass.PERMISSION_TAKE_CONTROLS) == 0)
                 llReleaseControls();
 
-<<<<<<< HEAD
             m_host.TaskInventory.LockItemsForWrite(true);
-            m_host.TaskInventory[m_itemID].PermsMask = answer;
+            m_host.TaskInventory[m_item.ItemID].PermsMask = answer;
             m_host.TaskInventory.LockItemsForWrite(false);
             
-            m_ScriptEngine.PostScriptEvent(m_itemID, new EventParams(
-=======
-            lock (m_host.TaskInventory)
-            {
-                m_host.TaskInventory[m_item.ItemID].PermsMask = answer;
-            }
-
             m_ScriptEngine.PostScriptEvent(m_item.ItemID, new EventParams(
->>>>>>> e5dbb652
                     "run_time_permissions", new Object[] {
                     new LSL_Integer(answer) },
                     new DetectParams[0]));
@@ -4082,7 +3994,7 @@
         {
             m_host.AddScriptLPS(1);
 
-            TaskInventoryItem item = GetSelfInventoryItem();
+            TaskInventoryItem item = m_item;
              
             if ((item.PermsMask & ScriptBaseClass.PERMISSION_CHANGE_LINKS) == 0
                 && !m_automaticLinkPermission)
@@ -4393,22 +4305,11 @@
             {
                 if (item.Name == name)
                 {
-<<<<<<< HEAD
-                    if (item.ItemID == m_itemID)
+                    if (item.ItemID == m_item.ItemID)
                         throw new ScriptDeleteException();
                     else
                         m_host.Inventory.RemoveInventoryItem(item.ItemID);
                     return;
-=======
-                    if (item.Name == name)
-                    {
-                        if (item.ItemID == m_item.ItemID)
-                            throw new ScriptDeleteException();
-                        else
-                            m_host.Inventory.RemoveInventoryItem(item.ItemID);
-                        return;
-                    }
->>>>>>> e5dbb652
                 }
             }
         }
@@ -4537,15 +4438,9 @@
 
                 UUID rq = UUID.Random();
 
-<<<<<<< HEAD
                 UUID tid = AsyncCommands.
-                    DataserverPlugin.RegisterRequest(m_localID,
-                                                 m_itemID, rq.ToString());
-=======
-            UUID tid = AsyncCommands.
-                DataserverPlugin.RegisterRequest(m_host.LocalId,
-                                             m_item.ItemID, rq.ToString());
->>>>>>> e5dbb652
+                    DataserverPlugin.RegisterRequest(m_host.LocalId,
+                                                 m_item.ItemID, rq.ToString());
 
                 AsyncCommands.
                 DataserverPlugin.DataserverReply(rq.ToString(), reply);
@@ -10453,8 +10348,7 @@
         public void llMapDestination(string simname, LSL_Vector pos, LSL_Vector lookAt)
         {
             m_host.AddScriptLPS(1);
-<<<<<<< HEAD
-            DetectParams detectedParams = m_ScriptEngine.GetDetectParams(m_itemID, 0);
+            DetectParams detectedParams = m_ScriptEngine.GetDetectParams(m_item.ItemID, 0);
             if (detectedParams == null)
             {
                 if (m_host.ParentGroup.IsAttachment == true)
@@ -10468,11 +10362,6 @@
                 }
             }
            
-=======
-            DetectParams detectedParams = m_ScriptEngine.GetDetectParams(m_item.ItemID, 0);
-            if (detectedParams == null) return; // only works on the first detected avatar
-
->>>>>>> e5dbb652
             ScenePresence avatar = World.GetScenePresence(detectedParams.Key);
             if (avatar != null)
             {
@@ -11402,21 +11291,11 @@
 
         public LSL_Integer llGetLinkNumberOfSides(LSL_Integer link)
         {
-<<<<<<< HEAD
             List<SceneObjectPart> parts = GetLinkParts(link);
             if (parts.Count < 1)
                 return 0;
 
             return GetNumberOfSides(parts[0]);
-=======
-            // yes, this is a real LSL function. See: http://wiki.secondlife.com/wiki/Print
-            IOSSL_Api ossl = (IOSSL_Api)m_ScriptEngine.GetApi(m_item.ItemID, "OSSL");
-            if (ossl != null)
-            {
-                ossl.CheckThreatLevel(ThreatLevel.High, "print");
-                m_log.Info("LSL print():" + str);
-            }
->>>>>>> e5dbb652
         }
 
         private string Name2Username(string name)
@@ -12134,7 +12013,7 @@
 
                 try
                 {
-                    TaskInventoryItem item = GetSelfInventoryItem();
+                    TaskInventoryItem item = m_item;
                     if (item == null)
                     {
                         replydata = "SERVICE_ERROR";
@@ -12184,7 +12063,7 @@
                 }
                 finally
                 {
-                    m_ScriptEngine.PostScriptEvent(m_itemID, new EventParams(
+                    m_ScriptEngine.PostScriptEvent(m_item.ItemID, new EventParams(
                             "transaction_result", new Object[] {
                             new LSL_String(txn.ToString()),
                             new LSL_Integer(replycode),
