--- conflicted
+++ resolved
@@ -5949,14 +5949,6 @@
             ScriptSleep(5000);
         }
 
-<<<<<<< HEAD
-        public LSL_List llParseString2List(string str, LSL_List separators, LSL_List in_spacers)
-        {
-            return ParseString2List(str, separators, in_spacers, false);
-        }
-
-=======
->>>>>>> 58f7a083
         public LSL_Integer llOverMyLand(string id)
         {
             m_host.AddScriptLPS(1);
@@ -8960,21 +8952,6 @@
             int          i, j;
             string       d;
 
-<<<<<<< HEAD
-            m_host.AddScriptLPS(1);
-
-            /*
-             * Convert separator and spacer lists to C# strings.
-             * Also filter out null strings so we don't hang.
-             */
-            for (i = 0; i < seplen; i ++) {
-                d = separray[i].ToString();
-                if (d.Length > 0) {
-                    delarray[dellen++] = d;
-                }
-            }
-            seplen = dellen;
-=======
             //    All entries are initially valid
 
             for (int i = 0; i < mlen; i++)
@@ -8988,7 +8965,6 @@
                 best = mlen;    // as bad as it gets
 
                 //    Scan for separators
->>>>>>> 58f7a083
 
             for (i = 0; i < spclen; i ++) {
                 d = spcarray[i].ToString();
@@ -9023,31 +8999,6 @@
                     }
                 }
 
-<<<<<<< HEAD
-                /*
-                 * Output source string starting at i through start of earliest delimeter.
-                 */
-                if (keepNulls || (earliestSrc > i)) {
-                    outarray[outlen++] = src.Substring(i, earliestSrc - i);
-                }
-
-                /*
-                 * If no delimeter found at or after i, we're done scanning.
-                 */
-                if (earliestDel < 0) break;
-
-                /*
-                 * If delimeter was a spacer, output the spacer.
-                 */
-                if (earliestDel >= seplen) {
-                    outarray[outlen++] = earliestStr;
-                }
-
-                /*
-                 * Look at rest of src string following delimeter.
-                 */
-                i = earliestSrc + earliestStr.Length;
-=======
                 //    This is the normal exit from the scanning loop
 
                 if (best == mlen)
@@ -9087,7 +9038,6 @@
             {
                 if (srclen != 0)
                     tokens.Add(new LSL_String(""));
->>>>>>> 58f7a083
             }
 
             /*
