/*
 * Copyright (c) Contributors, http://opensimulator.org/
 * See CONTRIBUTORS.TXT for a full list of copyright holders.
 *
 * Redistribution and use in source and binary forms, with or without
 * modification, are permitted provided that the following conditions are met:
 *     * Redistributions of source code must retain the above copyright
 *       notice, this list of conditions and the following disclaimer.
 *     * Redistributions in binary form must reproduce the above copyright
 *       notice, this list of conditions and the following disclaimer in the
 *       documentation and/or other materials provided with the distribution.
 *     * Neither the name of the OpenSimulator Project nor the
 *       names of its contributors may be used to endorse or promote products
 *       derived from this software without specific prior written permission.
 *
 * THIS SOFTWARE IS PROVIDED BY THE DEVELOPERS ``AS IS'' AND ANY
 * EXPRESS OR IMPLIED WARRANTIES, INCLUDING, BUT NOT LIMITED TO, THE IMPLIED
 * WARRANTIES OF MERCHANTABILITY AND FITNESS FOR A PARTICULAR PURPOSE ARE
 * DISCLAIMED. IN NO EVENT SHALL THE CONTRIBUTORS BE LIABLE FOR ANY
 * DIRECT, INDIRECT, INCIDENTAL, SPECIAL, EXEMPLARY, OR CONSEQUENTIAL DAMAGES
 * (INCLUDING, BUT NOT LIMITED TO, PROCUREMENT OF SUBSTITUTE GOODS OR SERVICES;
 * LOSS OF USE, DATA, OR PROFITS; OR BUSINESS INTERRUPTION) HOWEVER CAUSED AND
 * ON ANY THEORY OF LIABILITY, WHETHER IN CONTRACT, STRICT LIABILITY, OR TORT
 * (INCLUDING NEGLIGENCE OR OTHERWISE) ARISING IN ANY WAY OUT OF THE USE OF THIS
 * SOFTWARE, EVEN IF ADVISED OF THE POSSIBILITY OF SUCH DAMAGE.
 */

using System;
using System.Collections;
using System.Collections.Generic;
using System.Diagnostics; //for [DebuggerNonUserCode]
using System.Runtime.Remoting.Lifetime;
using System.Text;
using System.Threading;
using System.Text.RegularExpressions;
using System.Timers;
using Nini.Config;
using log4net;
using OpenMetaverse;
using OpenMetaverse.Packets;
using OpenSim;
using OpenSim.Framework;

using OpenSim.Region.CoreModules;
using OpenSim.Region.CoreModules.World.Land;
using OpenSim.Region.CoreModules.World.Terrain;
using OpenSim.Region.Framework.Interfaces;
using OpenSim.Region.Framework.Scenes;
using OpenSim.Region.Framework.Scenes.Serialization;
using OpenSim.Region.Framework.Scenes.Animation;
using OpenSim.Region.Physics.Manager;
using OpenSim.Region.ScriptEngine.Shared;
using OpenSim.Region.ScriptEngine.Shared.Api.Plugins;
using OpenSim.Region.ScriptEngine.Shared.ScriptBase;
using OpenSim.Region.ScriptEngine.Interfaces;
using OpenSim.Region.ScriptEngine.Shared.Api.Interfaces;
using OpenSim.Services.Interfaces;
using GridRegion = OpenSim.Services.Interfaces.GridRegion;
using PresenceInfo = OpenSim.Services.Interfaces.PresenceInfo;
using PrimType = OpenSim.Region.Framework.Scenes.PrimType;
using AssetLandmark = OpenSim.Framework.AssetLandmark;

using LSL_Float = OpenSim.Region.ScriptEngine.Shared.LSL_Types.LSLFloat;
using LSL_Integer = OpenSim.Region.ScriptEngine.Shared.LSL_Types.LSLInteger;
using LSL_Key = OpenSim.Region.ScriptEngine.Shared.LSL_Types.LSLString;
using LSL_List = OpenSim.Region.ScriptEngine.Shared.LSL_Types.list;
using LSL_Rotation = OpenSim.Region.ScriptEngine.Shared.LSL_Types.Quaternion;
using LSL_String = OpenSim.Region.ScriptEngine.Shared.LSL_Types.LSLString;
using LSL_Vector = OpenSim.Region.ScriptEngine.Shared.LSL_Types.Vector3;
using System.Reflection;
using Timer = System.Timers.Timer;

namespace OpenSim.Region.ScriptEngine.Shared.Api
{
    // MUST be a ref type
    public class UserInfoCacheEntry
    {
        public int time;
        public UserAccount account;
        public PresenceInfo pinfo;
    }

    /// <summary>
    /// Contains all LSL ll-functions. This class will be in Default AppDomain.
    /// </summary>
    public class LSL_Api : MarshalByRefObject, ILSL_Api, IScriptApi
    {
        private static readonly ILog m_log = LogManager.GetLogger(MethodBase.GetCurrentMethod().DeclaringType);
        protected IScriptEngine m_ScriptEngine;
        protected SceneObjectPart m_host;

        /// <summary>
        /// The item that hosts this script
        /// </summary>
        protected TaskInventoryItem m_item;

        protected bool throwErrorOnNotImplemented = true;
        protected AsyncCommandManager AsyncCommands = null;
        protected float m_ScriptDelayFactor = 1.0f;
        protected float m_ScriptDistanceFactor = 1.0f;
        protected float m_MinTimerInterval = 0.5f;

        protected DateTime m_timer = DateTime.Now;
        protected bool m_waitingForScriptAnswer = false;
        protected bool m_automaticLinkPermission = false;
        protected IMessageTransferModule m_TransferModule = null;
        protected int m_notecardLineReadCharsMax = 255;
        protected int m_scriptConsoleChannel = 0;
        protected bool m_scriptConsoleChannelEnabled = false;
        protected bool m_debuggerSafe = false;
        protected IUrlModule m_UrlModule = null;
        protected Dictionary<UUID, UserInfoCacheEntry> m_userInfoCache =
                new Dictionary<UUID, UserInfoCacheEntry>();
	    protected int EMAIL_PAUSE_TIME = 20;  // documented delay value for smtp.

        protected Timer m_ShoutSayTimer;
        protected int m_SayShoutCount = 0;

<<<<<<< HEAD
        public void Initialize(IScriptEngine ScriptEngine, SceneObjectPart host, TaskInventoryItem item)
=======
        private Dictionary<string, string> MovementAnimationsForLSL =
                new Dictionary<string, string> {
                        {"FLY", "Flying"},
                        {"FLYSLOW", "FlyingSlow"},
                        {"HOVER_UP", "Hovering Up"},
                        {"HOVER_DOWN", "Hovering Down"},
                        {"HOVER", "Hovering"},
                        {"LAND", "Landing"},
                        {"FALLDOWN", "Falling Down"},
                        {"PREJUMP", "PreJumping"},
                        {"JUMP", "Jumping"},
                        {"STANDUP", "Standing Up"},
                        {"SOFT_LAND", "Soft Landing"},
                        {"STAND", "Standing"},
                        {"CROUCHWALK", "CrouchWalking"},
                        {"RUN", "Running"},
                        {"WALK", "Walking"},
                        {"CROUCH", "Crouching"},
                        {"TURNLEFT", "Turning Left"},
                        {"TURNRIGHT", "Turning Right"}
                };

        public void Initialize(IScriptEngine ScriptEngine, SceneObjectPart host, uint localID, UUID itemID)
>>>>>>> 928e3e9e
        {
            m_ShoutSayTimer = new Timer(1000);
            m_ShoutSayTimer.Elapsed += SayShoutTimerElapsed;
            m_ShoutSayTimer.AutoReset = true;
            m_ShoutSayTimer.Start();

            m_ScriptEngine = ScriptEngine;
            m_host = host;
            m_item = item;
            m_debuggerSafe = m_ScriptEngine.Config.GetBoolean("DebuggerSafe", false);

            LoadLimits();  // read script limits from config.

            m_TransferModule =
                    m_ScriptEngine.World.RequestModuleInterface<IMessageTransferModule>();
            m_UrlModule = m_ScriptEngine.World.RequestModuleInterface<IUrlModule>();

            AsyncCommands = new AsyncCommandManager(ScriptEngine);
        }

        /* load configuration items that affect script, object and run-time behavior. */
        private void LoadLimits()
        {
            m_ScriptDelayFactor =
                m_ScriptEngine.Config.GetFloat("ScriptDelayFactor", 1.0f);
            m_ScriptDistanceFactor =
                m_ScriptEngine.Config.GetFloat("ScriptDistanceLimitFactor", 1.0f);
            m_MinTimerInterval =
                m_ScriptEngine.Config.GetFloat("MinTimerInterval", 0.5f);
            m_automaticLinkPermission =
                m_ScriptEngine.Config.GetBoolean("AutomaticLinkPermission", false);
            m_notecardLineReadCharsMax =
                m_ScriptEngine.Config.GetInt("NotecardLineReadCharsMax", 255);
            if (m_notecardLineReadCharsMax > 65535)
                m_notecardLineReadCharsMax = 65535;
            // load limits for particular subsystems.
            IConfig SMTPConfig;
            if ((SMTPConfig = m_ScriptEngine.ConfigSource.Configs["SMTP"]) != null) {
                // there's an smtp config, so load in the snooze time.
                EMAIL_PAUSE_TIME = SMTPConfig.GetInt("email_pause_time", EMAIL_PAUSE_TIME);
            }
        }

        public override Object InitializeLifetimeService()
        {
            ILease lease = (ILease)base.InitializeLifetimeService();

            if (lease.CurrentState == LeaseState.Initial)
            {
                lease.InitialLeaseTime = TimeSpan.FromMinutes(0);
//                lease.RenewOnCallTime = TimeSpan.FromSeconds(10.0);
//                lease.SponsorshipTimeout = TimeSpan.FromMinutes(1.0);
            }
            return lease;
        }

        protected virtual void ScriptSleep(int delay)
        {
            delay = (int)((float)delay * m_ScriptDelayFactor);
            if (delay == 0)
                return;
            System.Threading.Thread.Sleep(delay);
        }

        public Scene World
        {
            get { return m_ScriptEngine.World; }
        }

        [DebuggerNonUserCode]
        public void state(string newState)
        {
            m_ScriptEngine.SetState(m_item.ItemID, newState);
        }

        /// <summary>
        /// Reset the named script. The script must be present
        /// in the same prim.
        /// </summary>
        [DebuggerNonUserCode]
        public void llResetScript()
        {
            m_host.AddScriptLPS(1);
            m_ScriptEngine.ApiResetScript(m_item.ItemID);
        }

        public void llResetOtherScript(string name)
        {
            UUID item;

            m_host.AddScriptLPS(1);

            if ((item = ScriptByName(name)) != UUID.Zero)
                m_ScriptEngine.ResetScript(item);
            else
                ShoutError("llResetOtherScript: script "+name+" not found");
        }

        public LSL_Integer llGetScriptState(string name)
        {
            UUID item;

            m_host.AddScriptLPS(1);

            if ((item = ScriptByName(name)) != UUID.Zero)
            {
                return m_ScriptEngine.GetScriptState(item) ?1:0;
            }

            ShoutError("llGetScriptState: script "+name+" not found");

            // If we didn't find it, then it's safe to
            // assume it is not running.

            return 0;
        }

        public void llSetScriptState(string name, int run)
        {
            UUID item;

            m_host.AddScriptLPS(1);

            // These functions are supposed to be robust,
            // so get the state one step at a time.

            if ((item = ScriptByName(name)) != UUID.Zero)
            {
                m_ScriptEngine.SetScriptState(item, run == 0 ? false : true);
            }
            else
            {
                ShoutError("llSetScriptState: script "+name+" not found");
            }
        }

        public List<ScenePresence> GetLinkAvatars(int linkType)
        {
            List<ScenePresence> ret = new List<ScenePresence>();
            if (m_host == null || m_host.ParentGroup == null || m_host.ParentGroup.IsDeleted)
                return ret;
            
            List<ScenePresence> avs = m_host.ParentGroup.GetLinkedAvatars();

            switch (linkType)
            {
                case ScriptBaseClass.LINK_SET:
                    return avs;

                case ScriptBaseClass.LINK_ROOT:
                    return ret;

                case ScriptBaseClass.LINK_ALL_OTHERS:
                    return avs;

                case ScriptBaseClass.LINK_ALL_CHILDREN:
                    return avs;

                case ScriptBaseClass.LINK_THIS:
                    return ret;

                default:
                    if (linkType < 0)
                        return ret;

                    int partCount = m_host.ParentGroup.GetPartCount();

                    if (linkType <= partCount)
                    {
                        return ret;
                    }
                    else
                    {
                        linkType = linkType - partCount;
                        if (linkType > avs.Count)
                        {
                            return ret;
                        }
                        else
                        {
                            ret.Add(avs[linkType-1]);
                            return ret;
                        }
                    }
            }
        }

        public List<SceneObjectPart> GetLinkParts(int linkType)
        {
            List<SceneObjectPart> ret = new List<SceneObjectPart>();
            if (m_host == null || m_host.ParentGroup == null || m_host.ParentGroup.IsDeleted)
                return ret;
            ret.Add(m_host);

            switch (linkType)
            {
            case ScriptBaseClass.LINK_SET:
                return new List<SceneObjectPart>(m_host.ParentGroup.Parts);

            case ScriptBaseClass.LINK_ROOT:
                ret = new List<SceneObjectPart>();
                ret.Add(m_host.ParentGroup.RootPart);
                return ret;

            case ScriptBaseClass.LINK_ALL_OTHERS:
                ret = new List<SceneObjectPart>(m_host.ParentGroup.Parts);

                if (ret.Contains(m_host))
                    ret.Remove(m_host);

                return ret;

            case ScriptBaseClass.LINK_ALL_CHILDREN:
                ret = new List<SceneObjectPart>(m_host.ParentGroup.Parts);

                if (ret.Contains(m_host.ParentGroup.RootPart))
                    ret.Remove(m_host.ParentGroup.RootPart);
                return ret;

            case ScriptBaseClass.LINK_THIS:
                return ret;

            default:
                if (linkType < 0)
                    return new List<SceneObjectPart>();

                SceneObjectPart target = m_host.ParentGroup.GetLinkNumPart(linkType);
                if (target == null)
                    return new List<SceneObjectPart>();
                ret = new List<SceneObjectPart>();
                ret.Add(target);
                return ret;
            }
        }

        protected UUID InventoryKey(string name, int type)
        {
            TaskInventoryItem item = m_host.Inventory.GetInventoryItem(name);

            if (item != null && item.Type == type)
                return item.AssetID;
            else
                return UUID.Zero;
        }

        /// <summary>
        /// accepts a valid UUID, -or- a name of an inventory item.
        /// Returns a valid UUID or UUID.Zero if key invalid and item not found
        /// in prim inventory.
        /// </summary>
        /// <param name="k"></param>
        /// <returns></returns>
        protected UUID KeyOrName(string k)
        {
            UUID key;

            // if we can parse the string as a key, use it.
            // else try to locate the name in inventory of object. found returns key,
            // not found returns UUID.Zero
            if (!UUID.TryParse(k, out key))
            {
                TaskInventoryItem item = m_host.Inventory.GetInventoryItem(k);

                if (item != null)
                    key = item.AssetID;
                else
                    key = UUID.Zero;
            }

            return key;
        }

        // convert a LSL_Rotation to a Quaternion
        public static Quaternion Rot2Quaternion(LSL_Rotation r)
        {
            Quaternion q = new Quaternion((float)r.x, (float)r.y, (float)r.z, (float)r.s);
            q.Normalize();
            return q;
        }

        //These are the implementations of the various ll-functions used by the LSL scripts.
        public LSL_Float llSin(double f)
        {
            m_host.AddScriptLPS(1);
            return (double)Math.Sin(f);
        }

        public LSL_Float llCos(double f)
        {
            m_host.AddScriptLPS(1);
            return (double)Math.Cos(f);
        }

        public LSL_Float llTan(double f)
        {
            m_host.AddScriptLPS(1);
            return (double)Math.Tan(f);
        }

        public LSL_Float llAtan2(double x, double y)
        {
            m_host.AddScriptLPS(1);
            return (double)Math.Atan2(x, y);
        }

        public LSL_Float llSqrt(double f)
        {
            m_host.AddScriptLPS(1);
            return (double)Math.Sqrt(f);
        }

        public LSL_Float llPow(double fbase, double fexponent)
        {
            m_host.AddScriptLPS(1);
            return (double)Math.Pow(fbase, fexponent);
        }

        public LSL_Integer llAbs(int i)
        {
            // changed to replicate LSL behaviour whereby minimum int value is returned untouched.
            m_host.AddScriptLPS(1);
            if (i == Int32.MinValue)
                return i;
            else
                return (int)Math.Abs(i);
        }

        public LSL_Float llFabs(double f)
        {
            m_host.AddScriptLPS(1);
            return (double)Math.Abs(f);
        }

        public LSL_Float llFrand(double mag)
        {
            m_host.AddScriptLPS(1);
            lock (Util.RandomClass)
            {
                return Util.RandomClass.NextDouble() * mag;
            }
        }

        public LSL_Integer llFloor(double f)
        {
            m_host.AddScriptLPS(1);
            return (int)Math.Floor(f);
        }

        public LSL_Integer llCeil(double f)
        {
            m_host.AddScriptLPS(1);
            return (int)Math.Ceiling(f);
        }

        // Xantor 01/May/2008 fixed midpointrounding (2.5 becomes 3.0 instead of 2.0, default = ToEven)
        public LSL_Integer llRound(double f)
        {
            m_host.AddScriptLPS(1);
            return (int)Math.Round(f, MidpointRounding.AwayFromZero);
        }

        //This next group are vector operations involving squaring and square root. ckrinke
        public LSL_Float llVecMag(LSL_Vector v)
        {
            m_host.AddScriptLPS(1);
            return LSL_Vector.Mag(v);
        }

        public LSL_Vector llVecNorm(LSL_Vector v)
        {
            m_host.AddScriptLPS(1);
            return LSL_Vector.Norm(v);
        }

        public LSL_Float llVecDist(LSL_Vector a, LSL_Vector b)
        {
            m_host.AddScriptLPS(1);
            double dx = a.x - b.x;
            double dy = a.y - b.y;
            double dz = a.z - b.z;
            return Math.Sqrt(dx * dx + dy * dy + dz * dz);
        }

        //Now we start getting into quaternions which means sin/cos, matrices and vectors. ckrinke

        // Utility function for llRot2Euler

        // normalize an angle between -PI and PI (-180 to +180 degrees)
        protected double NormalizeAngle(double angle)
        {
            if (angle > -Math.PI && angle < Math.PI)
                return angle;

            int numPis = (int)(Math.PI / angle);
            double remainder = angle - Math.PI * numPis;
            if (numPis % 2 == 1)
                return Math.PI - angle;
            return remainder;
        }

        public LSL_Vector llRot2Euler(LSL_Rotation q1)
        {
            m_host.AddScriptLPS(1);
            LSL_Vector eul = new LSL_Vector();

            double sqw = q1.s*q1.s;
            double sqx = q1.x*q1.x;
            double sqy = q1.z*q1.z;
            double sqz = q1.y*q1.y;
            double unit = sqx + sqy + sqz + sqw; // if normalised is one, otherwise is correction factor
            double test = q1.x*q1.z + q1.y*q1.s;
            if (test > 0.4999*unit) { // singularity at north pole
                eul.z = 2 * Math.Atan2(q1.x,q1.s);
                eul.y = Math.PI/2;
                eul.x = 0;
                return eul;
            }
            if (test < -0.4999*unit) { // singularity at south pole
                eul.z = -2 * Math.Atan2(q1.x,q1.s);
                eul.y = -Math.PI/2;
                eul.x = 0;
                return eul;
            }
            eul.z = Math.Atan2(2*q1.z*q1.s-2*q1.x*q1.y , sqx - sqy - sqz + sqw);
            eul.y = Math.Asin(2*test/unit);
            eul.x = Math.Atan2(2*q1.x*q1.s-2*q1.z*q1.y , -sqx + sqy - sqz + sqw);
            return eul;
        }

        /* From wiki:
        The Euler angle vector (in radians) is converted to a rotation by doing the rotations around the 3 axes
        in Z, Y, X order. So llEuler2Rot(<1.0, 2.0, 3.0> * DEG_TO_RAD) generates a rotation by taking the zero rotation,
        a vector pointing along the X axis, first rotating it 3 degrees around the global Z axis, then rotating the resulting
        vector 2 degrees around the global Y axis, and finally rotating that 1 degree around the global X axis.
        */

        /* How we arrived at this llEuler2Rot
         *
         * Experiment in SL to determine conventions:
         *   llEuler2Rot(<PI,0,0>)=<1,0,0,0>
         *   llEuler2Rot(<0,PI,0>)=<0,1,0,0>
         *   llEuler2Rot(<0,0,PI>)=<0,0,1,0>
         *
         * Important facts about Quaternions
         *  - multiplication is non-commutative (a*b != b*a)
         *  - http://en.wikipedia.org/wiki/Quaternion#Basis_multiplication
         *
         * Above SL experiment gives (c1,c2,c3,s1,s2,s3 as defined in our llEuler2Rot):
         *   Qx = c1+i*s1
         *   Qy = c2+j*s2;
         *   Qz = c3+k*s3;
         *
         * Rotations applied in order (from above) Z, Y, X
         * Q = (Qz * Qy) * Qx
         * ((c1+i*s1)*(c2+j*s2))*(c3+k*s3)
         * (c1*c2+i*s1*c2+j*c1*s2+ij*s1*s2)*(c3+k*s3)
         * (c1*c2+i*s1*c2+j*c1*s2+k*s1*s2)*(c3+k*s3)
         * c1*c2*c3+i*s1*c2*c3+j*c1*s2*c3+k*s1*s2*c3+k*c1*c2*s3+ik*s1*c2*s3+jk*c1*s2*s3+kk*s1*s2*s3
         * c1*c2*c3+i*s1*c2*c3+j*c1*s2*c3+k*s1*s2*c3+k*c1*c2*s3 -j*s1*c2*s3 +i*c1*s2*s3   -s1*s2*s3
         * regroup: x=i*(s1*c2*c3+c1*s2*s3)
         *          y=j*(c1*s2*c3-s1*c2*s3)
         *          z=k*(s1*s2*c3+c1*c2*s3)
         *          s=   c1*c2*c3-s1*s2*s3
         *
         * This implementation agrees with the functions found here:
         * http://lslwiki.net/lslwiki/wakka.php?wakka=LibraryRotationFunctions
         * And with the results in SL.
         *
         * It's also possible to calculate llEuler2Rot by direct multiplication of
         * the Qz, Qy, and Qx vectors (as above - and done in the "accurate" function
         * from the wiki).
         * Apparently in some cases this is better from a numerical precision perspective?
         */

        public LSL_Rotation llEuler2Rot(LSL_Vector v)
        {
            m_host.AddScriptLPS(1);

            double x,y,z,s;

            double c1 = Math.Cos(v.x * 0.5);
            double c2 = Math.Cos(v.y * 0.5);
            double c3 = Math.Cos(v.z * 0.5);
            double s1 = Math.Sin(v.x * 0.5);
            double s2 = Math.Sin(v.y * 0.5);
            double s3 = Math.Sin(v.z * 0.5);

            x = s1 * c2 * c3 + c1 * s2 * s3;
            y = c1 * s2 * c3 - s1 * c2 * s3;
            z = s1 * s2 * c3 + c1 * c2 * s3;
            s = c1 * c2 * c3 - s1 * s2 * s3;

            return new LSL_Rotation(x, y, z, s);
        }

        public LSL_Rotation llAxes2Rot(LSL_Vector fwd, LSL_Vector left, LSL_Vector up)
        {
            m_host.AddScriptLPS(1);
            double s;
            double tr = fwd.x + left.y + up.z + 1.0;

            if (tr >= 1.0)
            {
                s = 0.5 / Math.Sqrt(tr);
                return new LSL_Rotation(
                        (left.z - up.y) * s,
                        (up.x - fwd.z) * s,
                        (fwd.y - left.x) * s,
                        0.25 / s);
            }
            else
            {
                double max = (left.y > up.z) ? left.y : up.z;

                if (max < fwd.x)
                {
                    s = Math.Sqrt(fwd.x - (left.y + up.z) + 1.0);
                    double x = s * 0.5;
                    s = 0.5 / s;
                    return new LSL_Rotation(
                            x,
                            (fwd.y + left.x) * s,
                            (up.x + fwd.z) * s,
                            (left.z - up.y) * s);
                }
                else if (max == left.y)
                {
                    s = Math.Sqrt(left.y - (up.z + fwd.x) + 1.0);
                    double y = s * 0.5;
                    s = 0.5 / s;
                    return new LSL_Rotation(
                            (fwd.y + left.x) * s,
                            y,
                            (left.z + up.y) * s,
                            (up.x - fwd.z) * s);
                }
                else
                {
                    s = Math.Sqrt(up.z - (fwd.x + left.y) + 1.0);
                    double z = s * 0.5;
                    s = 0.5 / s;
                    return new LSL_Rotation(
                            (up.x + fwd.z) * s,
                            (left.z + up.y) * s,
                            z,
                            (fwd.y - left.x) * s);
                }
            }
        }

        public LSL_Vector llRot2Fwd(LSL_Rotation r)
        {
            m_host.AddScriptLPS(1);

            double x, y, z, m;

            m = r.x * r.x + r.y * r.y + r.z * r.z + r.s * r.s;
            // m is always greater than zero
            // if m is not equal to 1 then Rotation needs to be normalized
            if (Math.Abs(1.0 - m) > 0.000001) // allow a little slop here for calculation precision
            {
                m = 1.0 / Math.Sqrt(m);
                r.x *= m;
                r.y *= m;
                r.z *= m;
                r.s *= m;
            }

            // Fast Algebric Calculations instead of Vectors & Quaternions Product
            x = r.x * r.x - r.y * r.y - r.z * r.z + r.s * r.s;
            y = 2 * (r.x * r.y + r.z * r.s);
            z = 2 * (r.x * r.z - r.y * r.s);
            return (new LSL_Vector(x, y, z));
        }

        public LSL_Vector llRot2Left(LSL_Rotation r)
        {
            m_host.AddScriptLPS(1);

            double x, y, z, m;

            m = r.x * r.x + r.y * r.y + r.z * r.z + r.s * r.s;
            // m is always greater than zero
            // if m is not equal to 1 then Rotation needs to be normalized
            if (Math.Abs(1.0 - m) > 0.000001) // allow a little slop here for calculation precision
            {
                m = 1.0 / Math.Sqrt(m);
                r.x *= m;
                r.y *= m;
                r.z *= m;
                r.s *= m;
            }

            // Fast Algebric Calculations instead of Vectors & Quaternions Product
            x = 2 * (r.x * r.y - r.z * r.s);
            y = -r.x * r.x + r.y * r.y - r.z * r.z + r.s * r.s;
            z = 2 * (r.x * r.s + r.y * r.z);
            return (new LSL_Vector(x, y, z));
        }

        public LSL_Vector llRot2Up(LSL_Rotation r)
        {
            m_host.AddScriptLPS(1);
            double x, y, z, m;

            m = r.x * r.x + r.y * r.y + r.z * r.z + r.s * r.s;
            // m is always greater than zero
            // if m is not equal to 1 then Rotation needs to be normalized
            if (Math.Abs(1.0 - m) > 0.000001) // allow a little slop here for calculation precision
            {
                m = 1.0 / Math.Sqrt(m);
                r.x *= m;
                r.y *= m;
                r.z *= m;
                r.s *= m;
            }

            // Fast Algebric Calculations instead of Vectors & Quaternions Product
            x = 2 * (r.x * r.z + r.y * r.s);
            y = 2 * (-r.x * r.s + r.y * r.z);
            z = -r.x * r.x - r.y * r.y + r.z * r.z + r.s * r.s;
            return (new LSL_Vector(x, y, z));
        }

        public LSL_Rotation llRotBetween(LSL_Vector a, LSL_Vector b)
        {
            //A and B should both be normalized
            m_host.AddScriptLPS(1);
            /*  This method is more accurate than the SL one, and thus causes problems
                for scripts that deal with the SL inaccuracy around 180-degrees -.- .._.
                
            double dotProduct = LSL_Vector.Dot(a, b);
            LSL_Vector crossProduct = LSL_Vector.Cross(a, b);
            double magProduct = LSL_Vector.Mag(a) * LSL_Vector.Mag(b);
            double angle = Math.Acos(dotProduct / magProduct);
            LSL_Vector axis = LSL_Vector.Norm(crossProduct);
            double s = Math.Sin(angle / 2);

            double x = axis.x * s;
            double y = axis.y * s;
            double z = axis.z * s;
            double w = Math.Cos(angle / 2);

            if (Double.IsNaN(x) || Double.IsNaN(y) || Double.IsNaN(z) || Double.IsNaN(w))
                return new LSL_Rotation(0.0f, 0.0f, 0.0f, 1.0f);

            return new LSL_Rotation((float)x, (float)y, (float)z, (float)w);
            */
            
            // This method mimics the 180 errors found in SL
            // See www.euclideanspace.com... angleBetween
            LSL_Vector vec_a = a;
            LSL_Vector vec_b = b;
            
            // Eliminate zero length
            LSL_Float vec_a_mag = LSL_Vector.Mag(vec_a);
            LSL_Float vec_b_mag = LSL_Vector.Mag(vec_b);
            if (vec_a_mag < 0.00001 ||
                vec_b_mag < 0.00001)
            {
                return new LSL_Rotation(0.0f, 0.0f, 0.0f, 1.0f);
            }
            
            // Normalize
            vec_a = llVecNorm(vec_a);
            vec_b = llVecNorm(vec_b);

            // Calculate axis and rotation angle
            LSL_Vector axis = vec_a % vec_b;
            LSL_Float cos_theta  = vec_a * vec_b;
    
            // Check if parallel
            if (cos_theta > 0.99999)
            {
                return new LSL_Rotation(0.0f, 0.0f, 0.0f, 1.0f);
            }
            
            // Check if anti-parallel
            else if (cos_theta < -0.99999)
            {
                LSL_Vector orthog_axis = new LSL_Vector(1.0, 0.0, 0.0) - (vec_a.x / (vec_a * vec_a) * vec_a);
                if (LSL_Vector.Mag(orthog_axis)  < 0.000001)  orthog_axis = new LSL_Vector(0.0, 0.0, 1.0);
                return new LSL_Rotation((float)orthog_axis.x, (float)orthog_axis.y, (float)orthog_axis.z, 0.0);
            }
            else // other rotation
            {
                LSL_Float theta = (LSL_Float)Math.Acos(cos_theta) * 0.5f;
                axis = llVecNorm(axis);
                double x, y, z, s, t;
                s = Math.Cos(theta);
                t = Math.Sin(theta);
                x = axis.x * t;
                y = axis.y * t;
                z = axis.z * t;
                return new LSL_Rotation(x,y,z,s);
            }
        }
                
        public void llWhisper(int channelID, string text)
        {
            m_host.AddScriptLPS(1);

            if (text.Length > 1023)
                text = text.Substring(0, 1023);

            World.SimChat(Utils.StringToBytes(text),
                          ChatTypeEnum.Whisper, channelID, m_host.ParentGroup.RootPart.AbsolutePosition, m_host.Name, m_host.UUID, false);

            IWorldComm wComm = m_ScriptEngine.World.RequestModuleInterface<IWorldComm>();
            if (wComm != null)
                wComm.DeliverMessage(ChatTypeEnum.Whisper, channelID, m_host.Name, m_host.UUID, text);
        }

        public void llSay(int channelID, string text)
        {
            m_host.AddScriptLPS(1);

            if (channelID == 0)
                m_SayShoutCount++;

            if (m_SayShoutCount >= 11)
                ScriptSleep(2000);

            if (m_scriptConsoleChannelEnabled && (channelID == m_scriptConsoleChannel))
            {
                Console.WriteLine(text);
            }
            else
            {
                if (text.Length > 1023)
                    text = text.Substring(0, 1023);

                World.SimChat(Utils.StringToBytes(text),
                              ChatTypeEnum.Say, channelID, m_host.ParentGroup.RootPart.AbsolutePosition, m_host.Name, m_host.UUID, false);

                IWorldComm wComm = m_ScriptEngine.World.RequestModuleInterface<IWorldComm>();
                if (wComm != null)
                    wComm.DeliverMessage(ChatTypeEnum.Say, channelID, m_host.Name, m_host.UUID, text);
            }
        }

        public void llShout(int channelID, string text)
        {
            m_host.AddScriptLPS(1);

            if (channelID == 0)
                m_SayShoutCount++;

            if (m_SayShoutCount >= 11)
                ScriptSleep(2000);

            if (text.Length > 1023)
                text = text.Substring(0, 1023);

            World.SimChat(Utils.StringToBytes(text),
                          ChatTypeEnum.Shout, channelID, m_host.ParentGroup.RootPart.AbsolutePosition, m_host.Name, m_host.UUID, true);

            IWorldComm wComm = m_ScriptEngine.World.RequestModuleInterface<IWorldComm>();
            if (wComm != null)
                wComm.DeliverMessage(ChatTypeEnum.Shout, channelID, m_host.Name, m_host.UUID, text);
        }

        public void llRegionSay(int channelID, string text)
        {
            if (channelID == 0)
            {
                LSLError("Cannot use llRegionSay() on channel 0");
                return;
            }

            if (text.Length > 1023)
                text = text.Substring(0, 1023);

            m_host.AddScriptLPS(1);

            IWorldComm wComm = m_ScriptEngine.World.RequestModuleInterface<IWorldComm>();
            if (wComm != null)
                wComm.DeliverMessage(ChatTypeEnum.Region, channelID, m_host.Name, m_host.UUID, text);
        }

        public void  llRegionSayTo(string target, int channel, string msg)
        {
            if (msg.Length > 1023)
                msg = msg.Substring(0, 1023);

            m_host.AddScriptLPS(1);

            if (channel == ScriptBaseClass.DEBUG_CHANNEL)
            {
                return;
            }

            UUID TargetID;
            UUID.TryParse(target, out TargetID);

            IWorldComm wComm = m_ScriptEngine.World.RequestModuleInterface<IWorldComm>();
            if (wComm != null)
                wComm.DeliverMessageTo(TargetID, channel, m_host.AbsolutePosition, m_host.Name, m_host.UUID, msg);
        }

        public LSL_Integer llListen(int channelID, string name, string ID, string msg)
        {
            m_host.AddScriptLPS(1);
            UUID keyID;
            UUID.TryParse(ID, out keyID);
            IWorldComm wComm = m_ScriptEngine.World.RequestModuleInterface<IWorldComm>();
            if (wComm != null)
                return wComm.Listen(m_host.LocalId, m_item.ItemID, m_host.UUID, channelID, name, keyID, msg);
            else
                return -1;
        }

        public void llListenControl(int number, int active)
        {
            m_host.AddScriptLPS(1);
            IWorldComm wComm = m_ScriptEngine.World.RequestModuleInterface<IWorldComm>();
            if (wComm != null)
                wComm.ListenControl(m_item.ItemID, number, active);
        }

        public void llListenRemove(int number)
        {
            m_host.AddScriptLPS(1);
            IWorldComm wComm = m_ScriptEngine.World.RequestModuleInterface<IWorldComm>();
            if (wComm != null)
                wComm.ListenRemove(m_item.ItemID, number);
        }

        public void llSensor(string name, string id, int type, double range, double arc)
        {
            m_host.AddScriptLPS(1);
            UUID keyID = UUID.Zero;
            UUID.TryParse(id, out keyID);

            AsyncCommands.SensorRepeatPlugin.SenseOnce(m_host.LocalId, m_item.ItemID, name, keyID, type, range, arc, m_host);
       }

        public void llSensorRepeat(string name, string id, int type, double range, double arc, double rate)
        {
            m_host.AddScriptLPS(1);
            UUID keyID = UUID.Zero;
            UUID.TryParse(id, out keyID);

            AsyncCommands.SensorRepeatPlugin.SetSenseRepeatEvent(m_host.LocalId, m_item.ItemID, name, keyID, type, range, arc, rate, m_host);
        }

        public void llSensorRemove()
        {
            m_host.AddScriptLPS(1);
            AsyncCommands.SensorRepeatPlugin.UnSetSenseRepeaterEvents(m_host.LocalId, m_item.ItemID);
        }

        public string resolveName(UUID objecUUID)
        {
            // try avatar username surname
            UserAccount account = World.UserAccountService.GetUserAccount(World.RegionInfo.ScopeID, objecUUID);
            if (account != null)
            {
                string avatarname = account.Name;
                return avatarname;
            }
            // try an scene object
            SceneObjectPart SOP = World.GetSceneObjectPart(objecUUID);
            if (SOP != null)
            {
                string objectname = SOP.Name;
                return objectname;
            }

            EntityBase SensedObject;
            World.Entities.TryGetValue(objecUUID, out SensedObject);

            if (SensedObject == null)
            {
                IGroupsModule groups = World.RequestModuleInterface<IGroupsModule>();
                if (groups != null)
                {
                    GroupRecord gr = groups.GetGroupRecord(objecUUID);
                    if (gr != null)
                        return gr.GroupName;
                }
                return String.Empty;
            }

            return SensedObject.Name;
        }

        public LSL_String llDetectedName(int number)
        {
            m_host.AddScriptLPS(1);
            DetectParams detectedParams = m_ScriptEngine.GetDetectParams(m_item.ItemID, number);
            if (detectedParams == null)
                return String.Empty;
            return detectedParams.Name;
        }

        public LSL_String llDetectedKey(int number)
        {
            m_host.AddScriptLPS(1);
            DetectParams detectedParams = m_ScriptEngine.GetDetectParams(m_item.ItemID, number);
            if (detectedParams == null)
                return String.Empty;
            return detectedParams.Key.ToString();
        }

        public LSL_String llDetectedOwner(int number)
        {
            m_host.AddScriptLPS(1);
            DetectParams detectedParams = m_ScriptEngine.GetDetectParams(m_item.ItemID, number);
            if (detectedParams == null)
                return String.Empty;
            return detectedParams.Owner.ToString();
        }

        public LSL_Integer llDetectedType(int number)
        {
            m_host.AddScriptLPS(1);
            DetectParams detectedParams = m_ScriptEngine.GetDetectParams(m_item.ItemID, number);
            if (detectedParams == null)
                return 0;
            return new LSL_Integer(detectedParams.Type);
        }

        public LSL_Vector llDetectedPos(int number)
        {
            m_host.AddScriptLPS(1);
            DetectParams detectedParams = m_ScriptEngine.GetDetectParams(m_item.ItemID, number);
            if (detectedParams == null)
                return new LSL_Vector();
            return detectedParams.Position;
        }

        public LSL_Vector llDetectedVel(int number)
        {
            m_host.AddScriptLPS(1);
            DetectParams detectedParams = m_ScriptEngine.GetDetectParams(m_item.ItemID, number);
            if (detectedParams == null)
                return new LSL_Vector();
            return detectedParams.Velocity;
        }

        public LSL_Vector llDetectedGrab(int number)
        {
            m_host.AddScriptLPS(1);
            DetectParams parms = m_ScriptEngine.GetDetectParams(m_item.ItemID, number);
            if (parms == null)
                return new LSL_Vector(0, 0, 0);

            return parms.OffsetPos;
        }

        public LSL_Rotation llDetectedRot(int number)
        {
            m_host.AddScriptLPS(1);
            DetectParams detectedParams = m_ScriptEngine.GetDetectParams(m_item.ItemID, number);
            if (detectedParams == null)
                return new LSL_Rotation();
            return detectedParams.Rotation;
        }

        public LSL_Integer llDetectedGroup(int number)
        {
            m_host.AddScriptLPS(1);
            DetectParams detectedParams = m_ScriptEngine.GetDetectParams(m_item.ItemID, number);
            if (detectedParams == null)
                return new LSL_Integer(0);
            if (m_host.GroupID == detectedParams.Group)
                return new LSL_Integer(1);
            return new LSL_Integer(0);
        }

        public LSL_Integer llDetectedLinkNumber(int number)
        {
            m_host.AddScriptLPS(1);
            DetectParams parms = m_ScriptEngine.GetDetectParams(m_item.ItemID, number);
            if (parms == null)
                return new LSL_Integer(0);

            return new LSL_Integer(parms.LinkNum);
        }

        /// <summary>
        /// See http://wiki.secondlife.com/wiki/LlDetectedTouchBinormal for details
        /// </summary>
        public LSL_Vector llDetectedTouchBinormal(int index)
        {
            m_host.AddScriptLPS(1);
            DetectParams detectedParams = m_ScriptEngine.GetDetectParams(m_item.ItemID, index);
            if (detectedParams == null)
                return new LSL_Vector();
            return detectedParams.TouchBinormal;
        }

        /// <summary>
        /// See http://wiki.secondlife.com/wiki/LlDetectedTouchFace for details
        /// </summary>
        public LSL_Integer llDetectedTouchFace(int index)
        {
            m_host.AddScriptLPS(1);
            DetectParams detectedParams = m_ScriptEngine.GetDetectParams(m_item.ItemID, index);
            if (detectedParams == null)
                return new LSL_Integer(-1);
            return new LSL_Integer(detectedParams.TouchFace);
        }

        /// <summary>
        /// See http://wiki.secondlife.com/wiki/LlDetectedTouchNormal for details
        /// </summary>
        public LSL_Vector llDetectedTouchNormal(int index)
        {
            m_host.AddScriptLPS(1);
            DetectParams detectedParams = m_ScriptEngine.GetDetectParams(m_item.ItemID, index);
            if (detectedParams == null)
                return new LSL_Vector();
            return detectedParams.TouchNormal;
        }

        /// <summary>
        /// See http://wiki.secondlife.com/wiki/LlDetectedTouchPos for details
        /// </summary>
        public LSL_Vector llDetectedTouchPos(int index)
        {
            m_host.AddScriptLPS(1);
            DetectParams detectedParams = m_ScriptEngine.GetDetectParams(m_item.ItemID, index);
            if (detectedParams == null)
                return new LSL_Vector();
            return detectedParams.TouchPos;
        }

        /// <summary>
        /// See http://wiki.secondlife.com/wiki/LlDetectedTouchST for details
        /// </summary>
        public LSL_Vector llDetectedTouchST(int index)
        {
            m_host.AddScriptLPS(1);
            DetectParams detectedParams = m_ScriptEngine.GetDetectParams(m_item.ItemID, index);
            if (detectedParams == null)
                return new LSL_Vector(-1.0, -1.0, 0.0);
            return detectedParams.TouchST;
        }

        /// <summary>
        /// See http://wiki.secondlife.com/wiki/LlDetectedTouchUV for details
        /// </summary>
        public LSL_Vector llDetectedTouchUV(int index)
        {
            m_host.AddScriptLPS(1);
            DetectParams detectedParams = m_ScriptEngine.GetDetectParams(m_item.ItemID, index);
            if (detectedParams == null)
                return new LSL_Vector(-1.0, -1.0, 0.0);
            return detectedParams.TouchUV;
        }

        [DebuggerNonUserCode]
        public virtual void llDie()
        {
            m_host.AddScriptLPS(1);
            if (!m_host.ParentGroup.IsAttachment) throw new SelfDeleteException();
        }

        public LSL_Float llGround(LSL_Vector offset)
        {
            m_host.AddScriptLPS(1);
            Vector3 pos = m_host.GetWorldPosition() + new Vector3((float)offset.x,
                                                                  (float)offset.y,
                                                                  (float)offset.z);

            //Get the slope normal.  This gives us the equation of the plane tangent to the slope.
            LSL_Vector vsn = llGroundNormal(offset);

            // Clamp to valid position
            if (pos.X < 0)
                pos.X = 0;
            else if (pos.X >= World.Heightmap.Width)
                pos.X = World.Heightmap.Width - 1;
            if (pos.Y < 0)
                pos.Y = 0;
            else if (pos.Y >= World.Heightmap.Height)
                pos.Y = World.Heightmap.Height - 1;

            //Get the height for the integer coordinates from the Heightmap
            float baseheight = (float)World.Heightmap[(int)pos.X, (int)pos.Y];

            //Calculate the difference between the actual coordinates and the integer coordinates
            float xdiff = pos.X - (float)((int)pos.X);
            float ydiff = pos.Y - (float)((int)pos.Y);

            //Use the equation of the tangent plane to adjust the height to account for slope

            return (((vsn.x * xdiff) + (vsn.y * ydiff)) / (-1 * vsn.z)) + baseheight;
        }

        public LSL_Float llCloud(LSL_Vector offset)
        {
            m_host.AddScriptLPS(1);
            float cloudCover = 0f;
            ICloudModule module = World.RequestModuleInterface<ICloudModule>();
            if (module != null)
            {
                Vector3 pos = m_host.GetWorldPosition();
                int x = (int)(pos.X + offset.x);
                int y = (int)(pos.Y + offset.y);

                cloudCover = module.CloudCover(x, y, 0);

            }
            return cloudCover;
        }

        public LSL_Vector llWind(LSL_Vector offset)
        {
            m_host.AddScriptLPS(1);
            LSL_Vector wind = new LSL_Vector(0, 0, 0);
            IWindModule module = World.RequestModuleInterface<IWindModule>();
            if (module != null)
            {
                Vector3 pos = m_host.GetWorldPosition();
                int x = (int)(pos.X + offset.x);
                int y = (int)(pos.Y + offset.y);

                Vector3 windSpeed = module.WindSpeed(x, y, 0);

                wind.x = windSpeed.X;
                wind.y = windSpeed.Y;
            }
            return wind;
        }

        public void llSetStatus(int status, int value)
        {
            if (m_host == null || m_host.ParentGroup == null || m_host.ParentGroup.IsDeleted)
                return;
            m_host.AddScriptLPS(1);

            int statusrotationaxis = 0;

            if ((status & ScriptBaseClass.STATUS_PHYSICS) == ScriptBaseClass.STATUS_PHYSICS)
            {
                if (value != 0)
                {
                    SceneObjectGroup group = m_host.ParentGroup;
                    bool allow = true;

                    foreach (SceneObjectPart part in group.Parts)
                    {
                        if (part.Scale.X > World.m_maxPhys || part.Scale.Y > World.m_maxPhys || part.Scale.Z > World.m_maxPhys)
                        {
                            allow = false;
                            break;
                        }
                    }

                    if (!allow)
                        return;

                    if (m_host.ParentGroup.RootPart.PhysActor != null &&
                        m_host.ParentGroup.RootPart.PhysActor.IsPhysical)
                        return;

                    m_host.ScriptSetPhysicsStatus(true);
                }
                else
                {
                    m_host.ScriptSetPhysicsStatus(false);
                }
            }

            if ((status & ScriptBaseClass.STATUS_PHANTOM) == ScriptBaseClass.STATUS_PHANTOM)
            {
                m_host.ParentGroup.ScriptSetPhantomStatus(value != 0);
            }

            if ((status & ScriptBaseClass.STATUS_CAST_SHADOWS) == ScriptBaseClass.STATUS_CAST_SHADOWS)
            {
                m_host.AddFlag(PrimFlags.CastShadows);
            }

            if ((status & ScriptBaseClass.STATUS_ROTATE_X) == ScriptBaseClass.STATUS_ROTATE_X)
            {
                statusrotationaxis |= ScriptBaseClass.STATUS_ROTATE_X;
            }

            if ((status & ScriptBaseClass.STATUS_ROTATE_Y) == ScriptBaseClass.STATUS_ROTATE_Y)
            {
                statusrotationaxis |= ScriptBaseClass.STATUS_ROTATE_Y;
            }

            if ((status & ScriptBaseClass.STATUS_ROTATE_Z) == ScriptBaseClass.STATUS_ROTATE_Z)
            {
                statusrotationaxis |= ScriptBaseClass.STATUS_ROTATE_Z;
            }

            if ((status & ScriptBaseClass.STATUS_BLOCK_GRAB) == ScriptBaseClass.STATUS_BLOCK_GRAB)
            {
                if (value != 0)
                    m_host.SetBlockGrab(true);
                else
                    m_host.SetBlockGrab(false);
            }

            if ((status & ScriptBaseClass.STATUS_DIE_AT_EDGE) == ScriptBaseClass.STATUS_DIE_AT_EDGE)
            {
                if (value != 0)
                    m_host.SetDieAtEdge(true);
                else
                    m_host.SetDieAtEdge(false);
            }

            if ((status & ScriptBaseClass.STATUS_RETURN_AT_EDGE) == ScriptBaseClass.STATUS_RETURN_AT_EDGE)
            {
                if (value != 0)
                    m_host.SetReturnAtEdge(true);
                else
                    m_host.SetReturnAtEdge(false);
            }

            if ((status & ScriptBaseClass.STATUS_SANDBOX) == ScriptBaseClass.STATUS_SANDBOX)
            {
                if (value != 0)
                    m_host.SetStatusSandbox(true);
                else
                    m_host.SetStatusSandbox(false);
            }

            if (statusrotationaxis != 0)
            {
                m_host.SetAxisRotation(statusrotationaxis, value);
            }
        }

        public LSL_Integer llGetStatus(int status)
        {
            m_host.AddScriptLPS(1);
            // m_log.Debug(m_host.ToString() + " status is " + m_host.GetEffectiveObjectFlags().ToString());
            switch (status)
            {
                case ScriptBaseClass.STATUS_PHYSICS:
                    if ((m_host.GetEffectiveObjectFlags() & (uint)PrimFlags.Physics) == (uint)PrimFlags.Physics)
                    {
                        return 1;
                    }
                    return 0;

                case ScriptBaseClass.STATUS_PHANTOM:
                    if ((m_host.GetEffectiveObjectFlags() & (uint)PrimFlags.Phantom) == (uint)PrimFlags.Phantom)
                    {
                        return 1;
                    }
                    return 0;

                case ScriptBaseClass.STATUS_CAST_SHADOWS:
                    if ((m_host.GetEffectiveObjectFlags() & (uint)PrimFlags.CastShadows) == (uint)PrimFlags.CastShadows)
                    {
                        return 1;
                    }
                    return 0;

                case ScriptBaseClass.STATUS_BLOCK_GRAB:
                    if (m_host.GetBlockGrab())
                        return 1;
                    else
                        return 0;

                case ScriptBaseClass.STATUS_DIE_AT_EDGE:
                    if (m_host.GetDieAtEdge())
                        return 1;
                    else
                        return 0;

                case ScriptBaseClass.STATUS_RETURN_AT_EDGE:
                    if (m_host.GetReturnAtEdge())
                        return 1;
                    else
                        return 0;

                case ScriptBaseClass.STATUS_ROTATE_X:
                    if (m_host.GetAxisRotation(2) == 2)
                        return 1;
                    else
                        return 0;

                case ScriptBaseClass.STATUS_ROTATE_Y:
                    if (m_host.GetAxisRotation(4) == 4)
                        return 1;
                    else
                        return 0;

                case ScriptBaseClass.STATUS_ROTATE_Z:
                    if (m_host.GetAxisRotation(8) == 8)
                        return 1;
                    else
                        return 0;

                case ScriptBaseClass.STATUS_SANDBOX:
                    if (m_host.GetStatusSandbox())
                        return 1;
                    else
                        return 0;
            }
            return 0;
        }

        public void llSetScale(LSL_Vector scale)
        {
            m_host.AddScriptLPS(1);
            SetScale(m_host, scale);
        }

        protected void SetScale(SceneObjectPart part, LSL_Vector scale)
        {
            // TODO: this needs to trigger a persistance save as well
            if (part == null || part.ParentGroup.IsDeleted)
                return;

            if (scale.x < 0.01)
                scale.x = 0.01;
            if (scale.y < 0.01)
                scale.y = 0.01;
            if (scale.z < 0.01)
                scale.z = 0.01;

            PhysicsActor pa = part.ParentGroup.RootPart.PhysActor;

            if (pa != null && pa.IsPhysical)
            {
                if (scale.x > World.m_maxPhys)
                    scale.x = World.m_maxPhys;
                if (scale.y > World.m_maxPhys)
                    scale.y = World.m_maxPhys;
                if (scale.z > World.m_maxPhys)
                    scale.z = World.m_maxPhys;
            }

            if (scale.x > World.m_maxNonphys)
                scale.x = World.m_maxNonphys;
            if (scale.y > World.m_maxNonphys)
                scale.y = World.m_maxNonphys;
            if (scale.z > World.m_maxNonphys)
                scale.z = World.m_maxNonphys;

            Vector3 tmp = part.Scale;
            tmp.X = (float)scale.x;
            tmp.Y = (float)scale.y;
            tmp.Z = (float)scale.z;
            part.Scale = tmp;
            part.SendFullUpdateToAllClients();
        }

        public LSL_Vector llGetScale()
        {
            m_host.AddScriptLPS(1);
            return new LSL_Vector(m_host.Scale.X, m_host.Scale.Y, m_host.Scale.Z);
        }

        public void llSetClickAction(int action)
        {
            m_host.AddScriptLPS(1);
            m_host.ClickAction = (byte)action;
            m_host.ParentGroup.HasGroupChanged = true;
            m_host.ScheduleFullUpdate();
            return;
        }

        public void llSetColor(LSL_Vector color, int face)
        {
            m_host.AddScriptLPS(1);

            SetColor(m_host, color, face);
        }

        protected void SetColor(SceneObjectPart part, LSL_Vector color, int face)
        {
            if (part == null || part.ParentGroup == null || part.ParentGroup.IsDeleted)
                return;

            Primitive.TextureEntry tex = part.Shape.Textures;
            Color4 texcolor;
            if (face >= 0 && face < GetNumberOfSides(part))
            {
                texcolor = tex.CreateFace((uint)face).RGBA;
                texcolor.R = Util.Clip((float)color.x, 0.0f, 1.0f);
                texcolor.G = Util.Clip((float)color.y, 0.0f, 1.0f);
                texcolor.B = Util.Clip((float)color.z, 0.0f, 1.0f);
                tex.FaceTextures[face].RGBA = texcolor;
                part.UpdateTextureEntry(tex.GetBytes());
                return;
            }
            else if (face == ScriptBaseClass.ALL_SIDES)
            {
                for (uint i = 0; i < GetNumberOfSides(part); i++)
                {
                    if (tex.FaceTextures[i] != null)
                    {
                        texcolor = tex.FaceTextures[i].RGBA;
                        texcolor.R = Util.Clip((float)color.x, 0.0f, 1.0f);
                        texcolor.G = Util.Clip((float)color.y, 0.0f, 1.0f);
                        texcolor.B = Util.Clip((float)color.z, 0.0f, 1.0f);
                        tex.FaceTextures[i].RGBA = texcolor;
                    }
                    texcolor = tex.DefaultTexture.RGBA;
                    texcolor.R = Util.Clip((float)color.x, 0.0f, 1.0f);
                    texcolor.G = Util.Clip((float)color.y, 0.0f, 1.0f);
                    texcolor.B = Util.Clip((float)color.z, 0.0f, 1.0f);
                    tex.DefaultTexture.RGBA = texcolor;
                }
                part.UpdateTextureEntry(tex.GetBytes());
                return;
            }

            if (face == ScriptBaseClass.ALL_SIDES)
                face = SceneObjectPart.ALL_SIDES;

            m_host.SetFaceColor(new Vector3((float)color.x, (float)color.y, (float)color.z), face);
        }

        public void SetTexGen(SceneObjectPart part, int face,int style)
        {
            if (part == null || part.ParentGroup == null || part.ParentGroup.IsDeleted)
                return;

            Primitive.TextureEntry tex = part.Shape.Textures;
            MappingType textype;
            textype = MappingType.Default;
            if (style == (int)ScriptBaseClass.PRIM_TEXGEN_PLANAR)
                textype = MappingType.Planar;

            if (face >= 0 && face < GetNumberOfSides(part))
            {
                tex.CreateFace((uint) face);
                tex.FaceTextures[face].TexMapType = textype;
                part.UpdateTextureEntry(tex.GetBytes());
                return;
            }
            else if (face == ScriptBaseClass.ALL_SIDES)
            {
                for (uint i = 0; i < GetNumberOfSides(part); i++)
                {
                    if (tex.FaceTextures[i] != null)
                    {
                        tex.FaceTextures[i].TexMapType = textype;
                    }
                    tex.DefaultTexture.TexMapType = textype;
                }
                part.UpdateTextureEntry(tex.GetBytes());
                return;
            }
        }

        public void SetGlow(SceneObjectPart part, int face, float glow)
        {
            if (part == null || part.ParentGroup == null || part.ParentGroup.IsDeleted)
                return;

            Primitive.TextureEntry tex = part.Shape.Textures;
            if (face >= 0 && face < GetNumberOfSides(part))
            {
                tex.CreateFace((uint) face);
                tex.FaceTextures[face].Glow = glow;
                part.UpdateTextureEntry(tex.GetBytes());
                return;
            }
            else if (face == ScriptBaseClass.ALL_SIDES)
            {
                for (uint i = 0; i < GetNumberOfSides(part); i++)
                {
                    if (tex.FaceTextures[i] != null)
                    {
                        tex.FaceTextures[i].Glow = glow;
                    }
                    tex.DefaultTexture.Glow = glow;
                }
                part.UpdateTextureEntry(tex.GetBytes());
                return;
            }
        }

        public void SetShiny(SceneObjectPart part, int face, int shiny, Bumpiness bump)
        {
            if (part == null || part.ParentGroup == null || part.ParentGroup.IsDeleted)
                return;

            Shininess sval = new Shininess();

            switch (shiny)
            {
            case 0:
                sval = Shininess.None;
                break;
            case 1:
                sval = Shininess.Low;
                break;
            case 2:
                sval = Shininess.Medium;
                break;
            case 3:
                sval = Shininess.High;
                break;
            default:
                sval = Shininess.None;
                break;
            }

            Primitive.TextureEntry tex = part.Shape.Textures;
            if (face >= 0 && face < GetNumberOfSides(part))
            {
                tex.CreateFace((uint) face);
                tex.FaceTextures[face].Shiny = sval;
                tex.FaceTextures[face].Bump = bump;
                part.UpdateTextureEntry(tex.GetBytes());
                return;
            }
            else if (face == ScriptBaseClass.ALL_SIDES)
            {
                for (uint i = 0; i < GetNumberOfSides(part); i++)
                {
                    if (tex.FaceTextures[i] != null)
                    {
                        tex.FaceTextures[i].Shiny = sval;
                        tex.FaceTextures[i].Bump = bump;;
                    }
                    tex.DefaultTexture.Shiny = sval;
                    tex.DefaultTexture.Bump = bump;
                }
                part.UpdateTextureEntry(tex.GetBytes());
                return;
            }
        }

        public void SetFullBright(SceneObjectPart part, int face, bool bright)
        {
            if (part == null || part.ParentGroup == null || part.ParentGroup.IsDeleted)
                return;

             Primitive.TextureEntry tex = part.Shape.Textures;
             if (face >= 0 && face < GetNumberOfSides(part))
             {
                 tex.CreateFace((uint) face);
                 tex.FaceTextures[face].Fullbright = bright;
                 part.UpdateTextureEntry(tex.GetBytes());
                 return;
             }
             else if (face == ScriptBaseClass.ALL_SIDES)
             {
                 for (uint i = 0; i < GetNumberOfSides(part); i++)
                 {
                     if (tex.FaceTextures[i] != null)
                     {
                         tex.FaceTextures[i].Fullbright = bright;
                     }
                 }
                 tex.DefaultTexture.Fullbright = bright;
                 part.UpdateTextureEntry(tex.GetBytes());
                 return;
             }
         }

        public LSL_Float llGetAlpha(int face)
        {
            m_host.AddScriptLPS(1);

            return GetAlpha(m_host, face);
        }

        protected LSL_Float GetAlpha(SceneObjectPart part, int face)
        {
            Primitive.TextureEntry tex = part.Shape.Textures;
            if (face == ScriptBaseClass.ALL_SIDES)
            {
                int i;
                double sum = 0.0;
                for (i = 0 ; i < GetNumberOfSides(part); i++)
                    sum += (double)tex.GetFace((uint)i).RGBA.A;
                return sum;
            }
            if (face >= 0 && face < GetNumberOfSides(part))
            {
                return (double)tex.GetFace((uint)face).RGBA.A;
            }
            return 0.0;
        }

        public void llSetAlpha(double alpha, int face)
        {
            m_host.AddScriptLPS(1);

            SetAlpha(m_host, alpha, face);
        }

        public void llSetLinkAlpha(int linknumber, double alpha, int face)
        {
            m_host.AddScriptLPS(1);

            List<SceneObjectPart> parts = GetLinkParts(linknumber);
            if (parts.Count > 0)
            {
                try
                {
                    parts[0].ParentGroup.areUpdatesSuspended = true;
                    foreach (SceneObjectPart part in parts)
                        SetAlpha(part, alpha, face);
                }
                finally
                {
                    parts[0].ParentGroup.areUpdatesSuspended = false;
                }
            }
        }

        protected void SetAlpha(SceneObjectPart part, double alpha, int face)
        {
            if (part == null || part.ParentGroup == null || part.ParentGroup.IsDeleted)
                return;

            Primitive.TextureEntry tex = part.Shape.Textures;
            Color4 texcolor;
            if (face >= 0 && face < GetNumberOfSides(part))
            {
                texcolor = tex.CreateFace((uint)face).RGBA;
                texcolor.A = Util.Clip((float)alpha, 0.0f, 1.0f);
                tex.FaceTextures[face].RGBA = texcolor;
                part.UpdateTextureEntry(tex.GetBytes());
                return;
            }
            else if (face == ScriptBaseClass.ALL_SIDES)
            {
                for (int i = 0; i < GetNumberOfSides(part); i++)
                {
                    if (tex.FaceTextures[i] != null)
                    {
                        texcolor = tex.FaceTextures[i].RGBA;
                        texcolor.A = Util.Clip((float)alpha, 0.0f, 1.0f);
                        tex.FaceTextures[i].RGBA = texcolor;
                    }
                }

                // In some cases, the default texture can be null, eg when every face
                // has a unique texture
                if (tex.DefaultTexture != null)
                {
                    texcolor = tex.DefaultTexture.RGBA;
                    texcolor.A = Util.Clip((float)alpha, 0.0f, 1.0f);
                    tex.DefaultTexture.RGBA = texcolor;
                }
                
                part.UpdateTextureEntry(tex.GetBytes());
                return;
            }
        }

        /// <summary>
        /// Set flexi parameters of a part.
        ///
        /// FIXME: Much of this code should probably be within the part itself.
        /// </summary>
        /// <param name="part"></param>
        /// <param name="flexi"></param>
        /// <param name="softness"></param>
        /// <param name="gravity"></param>
        /// <param name="friction"></param>
        /// <param name="wind"></param>
        /// <param name="tension"></param>
        /// <param name="Force"></param>
        protected void SetFlexi(SceneObjectPart part, bool flexi, int softness, float gravity, float friction,
            float wind, float tension, LSL_Vector Force)
        {
            if (part == null || part.ParentGroup == null || part.ParentGroup.IsDeleted)
                return;

            if (flexi)
            {
                part.Shape.FlexiEntry = true;   // this setting flexi true isn't working, but the below parameters do
                                                                // work once the prim is already flexi
                part.Shape.FlexiSoftness = softness;
                part.Shape.FlexiGravity = gravity;
                part.Shape.FlexiDrag = friction;
                part.Shape.FlexiWind = wind;
                part.Shape.FlexiTension = tension;
                part.Shape.FlexiForceX = (float)Force.x;
                part.Shape.FlexiForceY = (float)Force.y;
                part.Shape.FlexiForceZ = (float)Force.z;
                part.Shape.PathCurve = 0x80;
                part.ParentGroup.HasGroupChanged = true;
                part.ScheduleFullUpdate();
            }
        }

        /// <summary>
        /// Set a light point on a part
        /// </summary>
        /// FIXME: Much of this code should probably be in SceneObjectGroup
        ///
        /// <param name="part"></param>
        /// <param name="light"></param>
        /// <param name="color"></param>
        /// <param name="intensity"></param>
        /// <param name="radius"></param>
        /// <param name="falloff"></param>
        protected void SetPointLight(SceneObjectPart part, bool light, LSL_Vector color, float intensity, float radius, float falloff)
        {
            if (part == null || part.ParentGroup == null || part.ParentGroup.IsDeleted)
                return;

            if (light)
            {
                part.Shape.LightEntry = true;
                part.Shape.LightColorR = Util.Clip((float)color.x, 0.0f, 1.0f);
                part.Shape.LightColorG = Util.Clip((float)color.y, 0.0f, 1.0f);
                part.Shape.LightColorB = Util.Clip((float)color.z, 0.0f, 1.0f);
                part.Shape.LightIntensity = intensity;
                part.Shape.LightRadius = radius;
                part.Shape.LightFalloff = falloff;
            }
            else
            {
                part.Shape.LightEntry = false;
            }

            part.ParentGroup.HasGroupChanged = true;
            part.ScheduleFullUpdate();
        }

        public LSL_Vector llGetColor(int face)
        {
            m_host.AddScriptLPS(1);
            return GetColor(m_host, face);
        }

        protected LSL_Vector GetColor(SceneObjectPart part, int face)
        {
            Primitive.TextureEntry tex = part.Shape.Textures;
            Color4 texcolor;
            LSL_Vector rgb = new LSL_Vector();
            if (face == ScriptBaseClass.ALL_SIDES)
            {
                int i;

                for (i = 0 ; i < GetNumberOfSides(part); i++)
                {
                    texcolor = tex.GetFace((uint)i).RGBA;
                    rgb.x += texcolor.R;
                    rgb.y += texcolor.G;
                    rgb.z += texcolor.B;
                }

                rgb.x /= (float)GetNumberOfSides(part);
                rgb.y /= (float)GetNumberOfSides(part);
                rgb.z /= (float)GetNumberOfSides(part);

                return rgb;
            }

            if (face >= 0 && face < GetNumberOfSides(part))
            {
                texcolor = tex.GetFace((uint)face).RGBA;
                rgb.x = texcolor.R;
                rgb.y = texcolor.G;
                rgb.z = texcolor.B;
                
                return rgb;
            }
            else
            {
                return new LSL_Vector();
            }
        }

        public void llSetTexture(string texture, int face)
        {
            m_host.AddScriptLPS(1);
            SetTexture(m_host, texture, face);
            ScriptSleep(200);
        }

        public void llSetLinkTexture(int linknumber, string texture, int face)
        {
            m_host.AddScriptLPS(1);

            List<SceneObjectPart> parts = GetLinkParts(linknumber);
            if (parts.Count > 0)
            {
                try
                {
                    parts[0].ParentGroup.areUpdatesSuspended = true;
                    foreach (SceneObjectPart part in parts)
                        SetTexture(part, texture, face);
                }
                finally
                {
                    parts[0].ParentGroup.areUpdatesSuspended = false;
                }
            }
            ScriptSleep(200);
        }

        protected void SetTexture(SceneObjectPart part, string texture, int face)
        {
            if (part == null || part.ParentGroup == null || part.ParentGroup.IsDeleted)
                return;

            UUID textureID = new UUID();

		    textureID = InventoryKey(texture, (int)AssetType.Texture);
		    if (textureID == UUID.Zero)
		    {
			    if (!UUID.TryParse(texture, out textureID))
			        return;
		    }

            Primitive.TextureEntry tex = part.Shape.Textures;

            if (face >= 0 && face < GetNumberOfSides(part))
            {
                Primitive.TextureEntryFace texface = tex.CreateFace((uint)face);
                texface.TextureID = textureID;
                tex.FaceTextures[face] = texface;
                part.UpdateTextureEntry(tex.GetBytes());
                return;
            }
            else if (face == ScriptBaseClass.ALL_SIDES)
            {
                for (uint i = 0; i < GetNumberOfSides(part); i++)
                {
                    if (tex.FaceTextures[i] != null)
                    {
                        tex.FaceTextures[i].TextureID = textureID;
                    }
                }
                tex.DefaultTexture.TextureID = textureID;
                part.UpdateTextureEntry(tex.GetBytes());
                return;
            }
        }

        public void llScaleTexture(double u, double v, int face)
        {
            m_host.AddScriptLPS(1);

            ScaleTexture(m_host, u, v, face);
            ScriptSleep(200);
        }

        protected void ScaleTexture(SceneObjectPart part, double u, double v, int face)
        {
            if (part == null || part.ParentGroup == null || part.ParentGroup.IsDeleted)
                return;

            Primitive.TextureEntry tex = part.Shape.Textures;
            if (face >= 0 && face < GetNumberOfSides(part))
            {
                Primitive.TextureEntryFace texface = tex.CreateFace((uint)face);
                texface.RepeatU = (float)u;
                texface.RepeatV = (float)v;
                tex.FaceTextures[face] = texface;
                part.UpdateTextureEntry(tex.GetBytes());
                return;
            }
            if (face == ScriptBaseClass.ALL_SIDES)
            {
                for (int i = 0; i < GetNumberOfSides(part); i++)
                {
                    if (tex.FaceTextures[i] != null)
                    {
                        tex.FaceTextures[i].RepeatU = (float)u;
                        tex.FaceTextures[i].RepeatV = (float)v;
                    }
                }
                tex.DefaultTexture.RepeatU = (float)u;
                tex.DefaultTexture.RepeatV = (float)v;
                part.UpdateTextureEntry(tex.GetBytes());
                return;
            }
        }

        public void llOffsetTexture(double u, double v, int face)
        {
            m_host.AddScriptLPS(1);
            OffsetTexture(m_host, u, v, face);
            ScriptSleep(200);
        }

        protected void OffsetTexture(SceneObjectPart part, double u, double v, int face)
        {
            if (part == null || part.ParentGroup == null || part.ParentGroup.IsDeleted)
                return;

            Primitive.TextureEntry tex = part.Shape.Textures;
            if (face >= 0 && face < GetNumberOfSides(part))
            {
                Primitive.TextureEntryFace texface = tex.CreateFace((uint)face);
                texface.OffsetU = (float)u;
                texface.OffsetV = (float)v;
                tex.FaceTextures[face] = texface;
                part.UpdateTextureEntry(tex.GetBytes());
                return;
            }
            if (face == ScriptBaseClass.ALL_SIDES)
            {
                for (int i = 0; i < GetNumberOfSides(part); i++)
                {
                    if (tex.FaceTextures[i] != null)
                    {
                        tex.FaceTextures[i].OffsetU = (float)u;
                        tex.FaceTextures[i].OffsetV = (float)v;
                    }
                }
                tex.DefaultTexture.OffsetU = (float)u;
                tex.DefaultTexture.OffsetV = (float)v;
                part.UpdateTextureEntry(tex.GetBytes());
                return;
            }
        }

        public void llRotateTexture(double rotation, int face)
        {
            m_host.AddScriptLPS(1);
            RotateTexture(m_host, rotation, face);
            ScriptSleep(200);
        }

        protected void RotateTexture(SceneObjectPart part, double rotation, int face)
        {
            if (part == null || part.ParentGroup == null || part.ParentGroup.IsDeleted)
                return;

            Primitive.TextureEntry tex = part.Shape.Textures;
            if (face >= 0 && face < GetNumberOfSides(part))
            {
                Primitive.TextureEntryFace texface = tex.CreateFace((uint)face);
                texface.Rotation = (float)rotation;
                tex.FaceTextures[face] = texface;
                part.UpdateTextureEntry(tex.GetBytes());
                return;
            }
            if (face == ScriptBaseClass.ALL_SIDES)
            {
                for (int i = 0; i < GetNumberOfSides(part); i++)
                {
                    if (tex.FaceTextures[i] != null)
                    {
                        tex.FaceTextures[i].Rotation = (float)rotation;
                    }
                }
                tex.DefaultTexture.Rotation = (float)rotation;
                part.UpdateTextureEntry(tex.GetBytes());
                return;
            }
        }

        public LSL_String llGetTexture(int face)
        {
            m_host.AddScriptLPS(1);
            return GetTexture(m_host, face);
        }

        protected LSL_String GetTexture(SceneObjectPart part, int face)
        {
            Primitive.TextureEntry tex = part.Shape.Textures;
            if (face == ScriptBaseClass.ALL_SIDES)
            {
                face = 0;
            }

            if (face >= 0 && face < GetNumberOfSides(part))
            {
                Primitive.TextureEntryFace texface;
                texface = tex.GetFace((uint)face);
                string texture = texface.TextureID.ToString();

                lock (part.TaskInventory)
                {
                    foreach (KeyValuePair<UUID, TaskInventoryItem> inv in part.TaskInventory)
                    {
                        if (inv.Value.AssetID == texface.TextureID)
                        {
                            texture = inv.Value.Name.ToString();
                            break;
                        }
                    }
                }

                return texture;
            }
            else
            {
                return UUID.Zero.ToString();
            }
        }

        public void llSetPos(LSL_Vector pos)
        {
            m_host.AddScriptLPS(1);

            SetPos(m_host, pos);

            ScriptSleep(200);
        }

        // Capped movemment if distance > 10m (http://wiki.secondlife.com/wiki/LlSetPos)
        // note linked setpos is capped "differently"
        private LSL_Vector SetPosAdjust(LSL_Vector start, LSL_Vector end)
        {
            if (llVecDist(start, end) > 10.0f * m_ScriptDistanceFactor)
                return start + m_ScriptDistanceFactor * 10.0f * llVecNorm(end - start);
            else
                return end;
        }

        protected LSL_Vector GetSetPosTarget(SceneObjectPart part, LSL_Vector targetPos, LSL_Vector fromPos)
        {
            if (part == null || part.ParentGroup == null || part.ParentGroup.IsDeleted)
                return fromPos;

            // Capped movemment if distance > 10m (http://wiki.secondlife.com/wiki/LlSetPos)


            float ground = World.GetGroundHeight((float)targetPos.x, (float)targetPos.y);
            bool disable_underground_movement = m_ScriptEngine.Config.GetBoolean("DisableUndergroundMovement", true);

            if (part.ParentGroup.RootPart == part)
            {
                if ((targetPos.z < ground) && disable_underground_movement && m_host.ParentGroup.AttachmentPoint == 0)
                    targetPos.z = ground;
            }
            LSL_Vector real_vec = SetPosAdjust(fromPos, targetPos);

            return real_vec;
        }

        public LSL_Integer llSetRegionPos(LSL_Vector pos)
        {
            return new LSL_Integer(SetRegionPos(m_host, pos));
        }

        protected int SetRegionPos(SceneObjectPart part, LSL_Vector targetPos)
        {
            if (part == null || part.ParentGroup == null || part.ParentGroup.IsDeleted)
                return 0;

            SceneObjectGroup grp = part.ParentGroup;

            if (grp.IsAttachment)
                return 0;

            if (grp.RootPart.PhysActor != null && grp.RootPart.PhysActor.IsPhysical)
                return 0;

            if (targetPos.x < -10.0f || targetPos.x >= (float)Constants.RegionSize || targetPos.y < -10.0f || targetPos.y >= (float)Constants.RegionSize || targetPos.z < 0 || targetPos.z >= 4096.0f)
                return 0;

            float constrainedX = (float)targetPos.x;
            float constrainedY = (float)targetPos.y;

            if (constrainedX < 0.0f)
                constrainedX = 0.0f;
            if (constrainedY < 0.0f)
                constrainedY = 0.0f;
            if (constrainedX >= (float)Constants.RegionSize)
                constrainedX = (float)Constants.RegionSize - 0.1f;
            if (constrainedY >= (float)Constants.RegionSize)
                constrainedY = (float)Constants.RegionSize -0.1f;

            float ground = World.GetGroundHeight(constrainedX, constrainedY);

            if (targetPos.z < ground)
                targetPos.z = ground;

            Vector3 dest = new Vector3((float)targetPos.x, (float)targetPos.y, (float)targetPos.z);

            if (!World.Permissions.CanObjectEntry(grp.UUID, false, dest))
                return 0;

            grp.UpdateGroupPosition(dest);

            return 1;
        }

        protected void SetPos(SceneObjectPart part, LSL_Vector targetPos)
        {
            if (part == null || part.ParentGroup == null || part.ParentGroup.IsDeleted)
                return;

            LSL_Vector currentPos = GetPartLocalPos(part);
            LSL_Vector toPos = GetSetPosTarget(part, targetPos, currentPos);


            if (part.ParentGroup.RootPart == part)
            {
                SceneObjectGroup parent = part.ParentGroup;
                Vector3 dest = new Vector3((float)toPos.x, (float)toPos.y, (float)toPos.z);
                if (!World.Permissions.CanObjectEntry(parent.UUID, false, dest))
                    return;
                Util.FireAndForget(delegate(object x) {
                    parent.UpdateGroupPosition(dest);
                });
            }
            else
            {
                part.OffsetPosition = new Vector3((float)toPos.x, (float)toPos.y, (float)toPos.z);
                SceneObjectGroup parent = part.ParentGroup;
                parent.HasGroupChanged = true;
                parent.ScheduleGroupForTerseUpdate();
            }
        }

        public LSL_Vector llGetPos()
        {
            m_host.AddScriptLPS(1);
            Vector3 pos = m_host.GetWorldPosition();
            return new LSL_Vector(pos.X, pos.Y, pos.Z);
        }

        public LSL_Vector llGetLocalPos()
        {
            m_host.AddScriptLPS(1);
            return GetPartLocalPos(m_host);
        }

        protected LSL_Vector GetPartLocalPos(SceneObjectPart part)
        {
            m_host.AddScriptLPS(1);

            Vector3 pos;

            if (!part.IsRoot)
            {
                pos = part.OffsetPosition;
            }
            else
            {
                if (part.ParentGroup.IsAttachment)
                    pos = part.AttachedPos;
                else
                    pos = part.AbsolutePosition;
            }

            return new LSL_Vector(pos.X, pos.Y, pos.Z);
        }

        public void llSetRot(LSL_Rotation rot)
        {
            m_host.AddScriptLPS(1);

            // try to let this work as in SL...
            if (m_host.LinkNum < 2)
            {
                // Special case: If we are root, rotate complete SOG to new
                // rotation.
                // We are root if the link number is 0 (single prim) or 1
                // (root prim). ParentID may be nonzero in attachments and
                // using it would cause attachments and HUDs to rotate
                // to the wrong positions.
                SetRot(m_host, Rot2Quaternion(rot));
            }
            else
            {
                // we are a child. The rotation values will be set to the one of root modified by rot, as in SL. Don't ask.
                SceneObjectPart rootPart = m_host.ParentGroup.RootPart;
                if (rootPart != null) // better safe than sorry
                {
                    SetRot(m_host, rootPart.RotationOffset * Rot2Quaternion(rot));
                }
            }

            ScriptSleep(200);
        }

        public void llSetLocalRot(LSL_Rotation rot)
        {
            m_host.AddScriptLPS(1);
            SetRot(m_host, Rot2Quaternion(rot));
            ScriptSleep(200);
        }

        protected void SetRot(SceneObjectPart part, Quaternion rot)
        {
            if (part == null || part.ParentGroup == null || part.ParentGroup.IsDeleted)
                return;

            part.UpdateRotation(rot);
            // Update rotation does not move the object in the physics scene if it's a linkset.

//KF:  Do NOT use this next line if using ODE physics engine. This need a switch based on .ini Phys Engine type
//          part.ParentGroup.AbsolutePosition = part.ParentGroup.AbsolutePosition;

            // So, after thinking about this for a bit, the issue with the part.ParentGroup.AbsolutePosition = part.ParentGroup.AbsolutePosition line
            // is it isn't compatible with vehicles because it causes the vehicle body to have to be broken down and rebuilt
            // It's perfectly okay when the object is not an active physical body though.
            // So, part.ParentGroup.ResetChildPrimPhysicsPositions(); does the thing that Kitto is warning against
            // but only if the object is not physial and active.   This is important for rotating doors.
            // without the absoluteposition = absoluteposition happening, the doors do not move in the physics
            // scene
            PhysicsActor pa = part.PhysActor;

            if (pa != null && !pa.IsPhysical)
            {
                part.ParentGroup.ResetChildPrimPhysicsPositions();
            }
        }

        /// <summary>
        /// See http://lslwiki.net/lslwiki/wakka.php?wakka=ChildRotation
        /// </summary>
        public LSL_Rotation llGetRot()
        {
            // unlinked or root prim then use llRootRotation
            // see llRootRotaion for references.
            if (m_host.LinkNum == 0 || m_host.LinkNum == 1)
            {
                return llGetRootRotation();
            }
            
            m_host.AddScriptLPS(1);
            Quaternion q = m_host.GetWorldRotation();
            return new LSL_Rotation(q.X, q.Y, q.Z, q.W);
        }

        private LSL_Rotation GetPartRot(SceneObjectPart part)
        {
            Quaternion q;
            if (part.LinkNum == 0 || part.LinkNum == 1) // unlinked or root prim
            {
                if (part.ParentGroup.AttachmentPoint != 0)
                {
                    ScenePresence avatar = World.GetScenePresence(part.ParentGroup.AttachedAvatar);
                    if (avatar != null)
                    {
                        if ((avatar.AgentControlFlags & (uint)AgentManager.ControlFlags.AGENT_CONTROL_MOUSELOOK) != 0)
                            q = avatar.CameraRotation; // Mouselook
                        else
                            q = avatar.Rotation; // Currently infrequently updated so may be inaccurate
                    }
                    else
                        q = part.ParentGroup.GroupRotation; // Likely never get here but just in case
                }
                else
                    q = part.ParentGroup.GroupRotation; // just the group rotation
                return new LSL_Rotation(q.X, q.Y, q.Z, q.W);
            }
            q = part.GetWorldRotation();
            return new LSL_Rotation(q.X, q.Y, q.Z, q.W);
        }

        public LSL_Rotation llGetLocalRot()
        {
            m_host.AddScriptLPS(1);
            return new LSL_Rotation(m_host.RotationOffset.X, m_host.RotationOffset.Y, m_host.RotationOffset.Z, m_host.RotationOffset.W);
        }

        public void llSetForce(LSL_Vector force, int local)
        {
            m_host.AddScriptLPS(1);

            if (!m_host.ParentGroup.IsDeleted)
            {
                if (local != 0)
                    force *= llGetRot();

                m_host.ParentGroup.RootPart.SetForce(new Vector3((float)force.x, (float)force.y, (float)force.z));
            }
        }

        public LSL_Vector llGetForce()
        {
            LSL_Vector force = new LSL_Vector(0.0, 0.0, 0.0);

            m_host.AddScriptLPS(1);

            if (!m_host.ParentGroup.IsDeleted)
            {
                Vector3 tmpForce = m_host.ParentGroup.RootPart.GetForce();
                force.x = tmpForce.X;
                force.y = tmpForce.Y;
                force.z = tmpForce.Z;
            }

            return force;
        }

        public LSL_Integer llTarget(LSL_Vector position, double range)
        {
            m_host.AddScriptLPS(1);
            return m_host.ParentGroup.registerTargetWaypoint(
                new Vector3((float)position.x, (float)position.y, (float)position.z), (float)range);
        }

        public void llTargetRemove(int number)
        {
            m_host.AddScriptLPS(1);
            m_host.ParentGroup.unregisterTargetWaypoint(number);
        }

        public LSL_Integer llRotTarget(LSL_Rotation rot, double error)
        {
            m_host.AddScriptLPS(1);
            return m_host.ParentGroup.registerRotTargetWaypoint(
                new Quaternion((float)rot.x, (float)rot.y, (float)rot.z, (float)rot.s), (float)error);
        }

        public void llRotTargetRemove(int number)
        {
            m_host.AddScriptLPS(1);
            m_host.ParentGroup.unregisterRotTargetWaypoint(number);
        }

        public void llMoveToTarget(LSL_Vector target, double tau)
        {
            m_host.AddScriptLPS(1);
            m_host.MoveToTarget(new Vector3((float)target.x, (float)target.y, (float)target.z), (float)tau);
        }

        public void llStopMoveToTarget()
        {
            m_host.AddScriptLPS(1);
            m_host.StopMoveToTarget();
        }

        public void llApplyImpulse(LSL_Vector force, int local)
        {
            m_host.AddScriptLPS(1);
            //No energy force yet
            Vector3 v = new Vector3((float)force.x, (float)force.y, (float)force.z);
            if (v.Length() > 20000.0f)
            {
                v.Normalize();
                v = v * 20000.0f;
            }
            m_host.ApplyImpulse(v, local != 0);
        }

        public void llApplyRotationalImpulse(LSL_Vector force, int local)
        {
            m_host.AddScriptLPS(1);
            m_host.ParentGroup.RootPart.ApplyAngularImpulse(new Vector3((float)force.x, (float)force.y, (float)force.z), local != 0);
        }

        public void llSetTorque(LSL_Vector torque, int local)
        {
            m_host.AddScriptLPS(1);
            m_host.ParentGroup.RootPart.SetAngularImpulse(new Vector3((float)torque.x, (float)torque.y, (float)torque.z), local != 0);
        }

        public LSL_Vector llGetTorque()
        {
            m_host.AddScriptLPS(1);
            Vector3 torque = m_host.ParentGroup.GetTorque();
            return new LSL_Vector(torque.X,torque.Y,torque.Z);
        }

        public void llSetForceAndTorque(LSL_Vector force, LSL_Vector torque, int local)
        {
            m_host.AddScriptLPS(1);
            llSetForce(force, local);
            llSetTorque(torque, local);
        }

        public LSL_Vector llGetVel()
        {
            m_host.AddScriptLPS(1);

            Vector3 vel;

            if (m_host.ParentGroup.IsAttachment)
            {
                ScenePresence avatar = m_host.ParentGroup.Scene.GetScenePresence(m_host.ParentGroup.AttachedAvatar);
                vel = avatar.Velocity;
            }
            else
            {
                vel = m_host.ParentGroup.RootPart.Velocity;
            }

            return new LSL_Vector(vel.X, vel.Y, vel.Z);
        }

        public LSL_Vector llGetAccel()
        {
            m_host.AddScriptLPS(1);
            return new LSL_Vector(m_host.Acceleration.X, m_host.Acceleration.Y, m_host.Acceleration.Z);
        }

        public LSL_Vector llGetOmega()
        {
            m_host.AddScriptLPS(1);
            return new LSL_Vector(m_host.AngularVelocity.X, m_host.AngularVelocity.Y, m_host.AngularVelocity.Z);
        }

        public LSL_Float llGetTimeOfDay()
        {
            m_host.AddScriptLPS(1);
            return (double)((DateTime.Now.TimeOfDay.TotalMilliseconds / 1000) % (3600 * 4));
        }

        public LSL_Float llGetWallclock()
        {
            m_host.AddScriptLPS(1);
            return DateTime.Now.TimeOfDay.TotalSeconds;
        }

        public LSL_Float llGetTime()
        {
            m_host.AddScriptLPS(1);
            TimeSpan ScriptTime = DateTime.Now - m_timer;
            return (double)(ScriptTime.TotalMilliseconds / 1000);
        }

        public void llResetTime()
        {
            m_host.AddScriptLPS(1);
            m_timer = DateTime.Now;
        }

        public LSL_Float llGetAndResetTime()
        {
            m_host.AddScriptLPS(1);
            TimeSpan ScriptTime = DateTime.Now - m_timer;
            m_timer = DateTime.Now;
            return (double)(ScriptTime.TotalMilliseconds / 1000);
        }

        public void llSound(string sound, double volume, int queue, int loop)
        {
            m_host.AddScriptLPS(1);
            // This function has been deprecated
            // see http://www.lslwiki.net/lslwiki/wakka.php?wakka=llSound
            Deprecated("llSound");
        }

        // Xantor 20080528 PlaySound updated so it accepts an objectinventory name -or- a key to a sound
        // 20080530 Updated to remove code duplication
        public void llPlaySound(string sound, double volume)
        {
            m_host.AddScriptLPS(1);

            // send the sound, once, to all clients in range
            m_host.SendSound(KeyOrName(sound).ToString(), volume, false, 0, 0, false, false);
        }

        // Xantor 20080528 we should do this differently.
        // 1) apply the sound to the object
        // 2) schedule full update
        // just sending the sound out once doesn't work so well when other avatars come in view later on
        // or when the prim gets moved, changed, sat on, whatever
        // see large number of mantises (mantes?)
        // 20080530 Updated to remove code duplication
        // 20080530 Stop sound if there is one, otherwise volume only changes don't work
        public void llLoopSound(string sound, double volume)
        {
            m_host.AddScriptLPS(1);

            if (m_host.Sound != UUID.Zero)
                llStopSound();

            m_host.Sound = KeyOrName(sound);
            m_host.SoundGain = volume;
            m_host.SoundFlags = 1;      // looping
            m_host.SoundRadius = 20;    // Magic number, 20 seems reasonable. Make configurable?

            m_host.ScheduleFullUpdate();
            m_host.SendFullUpdateToAllClients();
        }

        public void llLoopSoundMaster(string sound, double volume)
        {
            m_host.AddScriptLPS(1);
            m_host.ParentGroup.LoopSoundMasterPrim = m_host;
            lock (m_host.ParentGroup.LoopSoundSlavePrims)
            {
                foreach (SceneObjectPart prim in m_host.ParentGroup.LoopSoundSlavePrims)
                {
                    if (prim.Sound != UUID.Zero)
                        llStopSound();

                    prim.Sound = KeyOrName(sound);
                    prim.SoundGain = volume;
                    prim.SoundFlags = 1;      // looping
                    prim.SoundRadius = 20;    // Magic number, 20 seems reasonable. Make configurable?

                    prim.ScheduleFullUpdate();
                    prim.SendFullUpdateToAllClients();
                }
            }
            if (m_host.Sound != UUID.Zero)
                llStopSound();

            m_host.Sound = KeyOrName(sound);
            m_host.SoundGain = volume;
            m_host.SoundFlags = 1;      // looping
            m_host.SoundRadius = 20;    // Magic number, 20 seems reasonable. Make configurable?

            m_host.ScheduleFullUpdate();
            m_host.SendFullUpdateToAllClients();
        }

        public void llLoopSoundSlave(string sound, double volume)
        {
            m_host.AddScriptLPS(1);
            lock (m_host.ParentGroup.LoopSoundSlavePrims)
            {
                m_host.ParentGroup.LoopSoundSlavePrims.Add(m_host);
            }
        }

        public void llPlaySoundSlave(string sound, double volume)
        {
            m_host.AddScriptLPS(1);

            // send the sound, once, to all clients in range
            m_host.SendSound(KeyOrName(sound).ToString(), volume, false, 0, 0, true, false);
        }

        public void llTriggerSound(string sound, double volume)
        {
            m_host.AddScriptLPS(1);
            // send the sound, once, to all clients in range
            m_host.SendSound(KeyOrName(sound).ToString(), volume, true, 0, 0, false, false);
        }

        // Xantor 20080528: Clear prim data of sound instead
        public void llStopSound()
        {
            m_host.AddScriptLPS(1);
            if (m_host.ParentGroup.LoopSoundSlavePrims.Contains(m_host))
            {
                if (m_host.ParentGroup.LoopSoundMasterPrim == m_host)
                {
                    foreach (SceneObjectPart part in m_host.ParentGroup.LoopSoundSlavePrims)
                    {
                        part.Sound = UUID.Zero;
                        part.SoundGain = 0;
                        part.SoundFlags = 0;
                        part.SoundRadius = 0;
                        part.ScheduleFullUpdate();
                        part.SendFullUpdateToAllClients();
                    }
                    m_host.ParentGroup.LoopSoundMasterPrim = null;
                    m_host.ParentGroup.LoopSoundSlavePrims.Clear();
                }
                else
                {
                    m_host.Sound = UUID.Zero;
                    m_host.SoundGain = 0;
                    m_host.SoundFlags = 0;
                    m_host.SoundRadius = 0;
                    m_host.ScheduleFullUpdate();
                    m_host.SendFullUpdateToAllClients();
                }
            }
            else
            {
                m_host.Sound = UUID.Zero;
                m_host.SoundGain = 0;
                m_host.SoundFlags = 0;
                m_host.SoundRadius = 0;
                m_host.ScheduleFullUpdate();
                m_host.SendFullUpdateToAllClients();
            }
        }

        public void llPreloadSound(string sound)
        {
            m_host.AddScriptLPS(1);
            m_host.PreloadSound(sound);
            ScriptSleep(1000);
        }

        /// <summary>
        /// Return a portion of the designated string bounded by
        /// inclusive indices (start and end). As usual, the negative
        /// indices, and the tolerance for out-of-bound values, makes
        /// this more complicated than it might otherwise seem.
        /// </summary>
        public LSL_String llGetSubString(string src, int start, int end)
        {
            m_host.AddScriptLPS(1);

            // Normalize indices (if negative).
            // After normlaization they may still be
            // negative, but that is now relative to
            // the start, rather than the end, of the
            // sequence.

            if (start < 0)
            {
                start = src.Length+start;
            }
            if (end < 0)
            {
                end = src.Length+end;
            }

            // Conventional substring
            if (start <= end)
            {
                // Implies both bounds are out-of-range.
                if (end < 0 || start >= src.Length)
                {
                    return String.Empty;
                }
                // If end is positive, then it directly
                // corresponds to the lengt of the substring
                // needed (plus one of course). BUT, it
                // must be within bounds.
                if (end >= src.Length)
                {
                    end = src.Length-1;
                }

                if (start < 0)
                {
                    return src.Substring(0,end+1);
                }
                // Both indices are positive
                return src.Substring(start, (end+1) - start);
            }

            // Inverted substring (end < start)
            else
            {
                // Implies both indices are below the
                // lower bound. In the inverted case, that
                // means the entire string will be returned
                // unchanged.
                if (start < 0)
                {
                    return src;
                }
                // If both indices are greater than the upper
                // bound the result may seem initially counter
                // intuitive.
                if (end >= src.Length)
                {
                    return src;
                }

                if (end < 0)
                {
                    if (start < src.Length)
                    {
                        return src.Substring(start);
                    }
                    else
                    {
                        return String.Empty;
                    }
                }
                else
                {
                    if (start < src.Length)
                    {
                        return src.Substring(0,end+1) + src.Substring(start);
                    }
                    else
                    {
                        return src.Substring(0,end+1);
                    }
                }
            }
         }

        /// <summary>
        /// Delete substring removes the specified substring bounded
        /// by the inclusive indices start and end. Indices may be
        /// negative (indicating end-relative) and may be inverted,
        /// i.e. end < start.
        /// </summary>
        public LSL_String llDeleteSubString(string src, int start, int end)
        {
            m_host.AddScriptLPS(1);

            // Normalize indices (if negative).
            // After normlaization they may still be
            // negative, but that is now relative to
            // the start, rather than the end, of the
            // sequence.
            if (start < 0)
            {
                start = src.Length+start;
            }
            if (end < 0)
            {
                end = src.Length+end;
            }
            // Conventionally delimited substring
            if (start <= end)
            {
                // If both bounds are outside of the existing
                // string, then return unchanges.
                if (end < 0 || start >= src.Length)
                {
                    return src;
                }
                // At least one bound is in-range, so we
                // need to clip the out-of-bound argument.
                if (start < 0)
                {
                    start = 0;
                }

                if (end >= src.Length)
                {
                    end = src.Length-1;
                }

                return src.Remove(start,end-start+1);
            }
            // Inverted substring
            else
            {
                // In this case, out of bounds means that
                // the existing string is part of the cut.
                if (start < 0 || end >= src.Length)
                {
                    return String.Empty;
                }

                if (end > 0)
                {
                    if (start < src.Length)
                    {
                        return src.Remove(start).Remove(0,end+1);
                    }
                    else
                    {
                        return src.Remove(0,end+1);
                    }
                }
                else
                {
                    if (start < src.Length)
                    {
                        return src.Remove(start);
                    }
                    else
                    {
                        return src;
                    }
                }
            }
        }

        /// <summary>
        /// Insert string inserts the specified string identified by src
        /// at the index indicated by index. Index may be negative, in
        /// which case it is end-relative. The index may exceed either
        /// string bound, with the result being a concatenation.
        /// </summary>
        public LSL_String llInsertString(string dest, int index, string src)
        {
            m_host.AddScriptLPS(1);

            // Normalize indices (if negative).
            // After normlaization they may still be
            // negative, but that is now relative to
            // the start, rather than the end, of the
            // sequence.
            if (index < 0)
            {
                index = dest.Length+index;

                // Negative now means it is less than the lower
                // bound of the string.

                if (index < 0)
                {
                    return src+dest;
                }

            }

            if (index >= dest.Length)
            {
                return dest+src;
            }

            // The index is in bounds.
            // In this case the index refers to the index that will
            // be assigned to the first character of the inserted string.
            // So unlike the other string operations, we do not add one
            // to get the correct string length.
            return dest.Substring(0,index)+src+dest.Substring(index);

        }

        public LSL_String llToUpper(string src)
        {
            m_host.AddScriptLPS(1);
            return src.ToUpper();
        }

        public LSL_String llToLower(string src)
        {
            m_host.AddScriptLPS(1);
            return src.ToLower();
        }

        public LSL_Integer llGiveMoney(string destination, int amount)
        {
            m_host.AddScriptLPS(1);

            if (m_item.PermsGranter == UUID.Zero)
                return 0;

            if ((m_item.PermsMask & ScriptBaseClass.PERMISSION_DEBIT) == 0)
            {
                LSLError("No permissions to give money");
                return 0;
            }

            UUID toID = new UUID();

            if (!UUID.TryParse(destination, out toID))
            {
                LSLError("Bad key in llGiveMoney");
                return 0;
            }

            IMoneyModule money = World.RequestModuleInterface<IMoneyModule>();

            if (money == null)
            {
                NotImplemented("llGiveMoney");
                return 0;
            }

            bool result = money.ObjectGiveMoney(
                m_host.ParentGroup.RootPart.UUID, m_host.ParentGroup.RootPart.OwnerID, toID, amount);

            if (result)
                return 1;

            return 0;
        }

        public void llMakeExplosion(int particles, double scale, double vel, double lifetime, double arc, string texture, LSL_Vector offset)
        {
            m_host.AddScriptLPS(1);
            Deprecated("llMakeExplosion");
            ScriptSleep(100);
        }

        public void llMakeFountain(int particles, double scale, double vel, double lifetime, double arc, int bounce, string texture, LSL_Vector offset, double bounce_offset)
        {
            m_host.AddScriptLPS(1);
            Deprecated("llMakeFountain");
            ScriptSleep(100);
        }

        public void llMakeSmoke(int particles, double scale, double vel, double lifetime, double arc, string texture, LSL_Vector offset)
        {
            m_host.AddScriptLPS(1);
            Deprecated("llMakeSmoke");
            ScriptSleep(100);
        }

        public void llMakeFire(int particles, double scale, double vel, double lifetime, double arc, string texture, LSL_Vector offset)
        {
            m_host.AddScriptLPS(1);
            Deprecated("llMakeFire");
            ScriptSleep(100);
        }

        public void llRezAtRoot(string inventory, LSL_Vector pos, LSL_Vector vel, LSL_Rotation rot, int param)
        {
            m_host.AddScriptLPS(1);

            Util.FireAndForget(delegate (object x)
            {
                if (Double.IsNaN(rot.x) || Double.IsNaN(rot.y) || Double.IsNaN(rot.z) || Double.IsNaN(rot.s))
                    return;
                float dist = (float)llVecDist(llGetPos(), pos);

                if (dist > m_ScriptDistanceFactor * 10.0f)
                    return;

                //Clone is thread-safe
                TaskInventoryDictionary partInventory = (TaskInventoryDictionary)m_host.TaskInventory.Clone();

                foreach (KeyValuePair<UUID, TaskInventoryItem> inv in partInventory)
                {
                    if (inv.Value.Name == inventory)
                    {
                        // make sure we're an object.
                        if (inv.Value.InvType != (int)InventoryType.Object)
                        {
                            llSay(0, "Unable to create requested object. Object is missing from database.");
                            return;
                        }

                        Vector3 llpos = new Vector3((float)pos.x, (float)pos.y, (float)pos.z);
                        Vector3 llvel = new Vector3((float)vel.x, (float)vel.y, (float)vel.z);

                        // need the magnitude later
                        // float velmag = (float)Util.GetMagnitude(llvel);

                        SceneObjectGroup new_group = World.RezObject(m_host, inv.Value, llpos, Rot2Quaternion(rot), llvel, param);

                        // If either of these are null, then there was an unknown error.
                        if (new_group == null)
                            continue;

                        // objects rezzed with this method are die_at_edge by default.
                        new_group.RootPart.SetDieAtEdge(true);

                        new_group.ResumeScripts();

                        m_ScriptEngine.PostObjectEvent(m_host.LocalId, new EventParams(
                                "object_rez", new Object[] {
                                new LSL_String(
                                new_group.RootPart.UUID.ToString()) },
                                new DetectParams[0]));

                        float groupmass = new_group.GetMass();

                        PhysicsActor pa = new_group.RootPart.PhysActor;

                        if (pa != null && pa.IsPhysical && llvel != Vector3.Zero)
                        {
                            //Recoil.
                            llApplyImpulse(new LSL_Vector(llvel.X * groupmass, llvel.Y * groupmass, llvel.Z * groupmass), 0);
                        }
                        // Variable script delay? (see (http://wiki.secondlife.com/wiki/LSL_Delay)
                        return;
                    }
                }

                llSay(0, "Could not find object " + inventory);
            });

            //ScriptSleep((int)((groupmass * velmag) / 10));
            ScriptSleep(100);
        }

        public void llRezObject(string inventory, LSL_Vector pos, LSL_Vector vel, LSL_Rotation rot, int param)
        {
            llRezAtRoot(inventory, pos, vel, rot, param);
        }

        public void llLookAt(LSL_Vector target, double strength, double damping)
        {
            m_host.AddScriptLPS(1);

            // Get the normalized vector to the target
            LSL_Vector d1 = llVecNorm(target - llGetPos());

            // Get the bearing (yaw)
            LSL_Vector a1 = new LSL_Vector(0,0,0);
            a1.z = llAtan2(d1.y, d1.x);

            // Get the elevation (pitch)
            LSL_Vector a2 = new LSL_Vector(0,0,0);
            a2.y= -llAtan2(d1.z, llSqrt((d1.x * d1.x) + (d1.y * d1.y)));

            LSL_Rotation r1 = llEuler2Rot(a1);
            LSL_Rotation r2 = llEuler2Rot(a2);
            LSL_Rotation r3 = new LSL_Rotation(0.000000, 0.707107, 0.000000, 0.707107);

            if (m_host.PhysActor == null || !m_host.PhysActor.IsPhysical)
            {
                // Do nothing if either value is 0 (this has been checked in SL)
                if (strength <= 0.0 || damping <= 0.0)
                    return;

                llSetRot(r3 * r2 * r1);
            }
            else
            {
                if (strength == 0)
                {
                    llSetRot(r3 * r2 * r1);
                    return;
                }

                m_host.StartLookAt(Rot2Quaternion(r3 * r2 * r1), (float)strength, (float)damping);
            }
        }

        public void llStopLookAt()
        {
            m_host.AddScriptLPS(1);
//            NotImplemented("llStopLookAt");
            m_host.StopLookAt();
        }

        public void llSetTimerEvent(double sec)
        {
            if (sec != 0.0 && sec < m_MinTimerInterval)
                sec = m_MinTimerInterval;
            m_host.AddScriptLPS(1);
            // Setting timer repeat
            AsyncCommands.TimerPlugin.SetTimerEvent(m_host.LocalId, m_item.ItemID, sec);
        }

        public virtual void llSleep(double sec)
        {
//            m_log.Info("llSleep snoozing " + sec + "s.");
            m_host.AddScriptLPS(1);
            Thread.Sleep((int)(sec * 1000));
        }

        public LSL_Float llGetMass()
        {
            m_host.AddScriptLPS(1);

            if (m_host.ParentGroup.IsAttachment)
            {
                ScenePresence attachedAvatar = World.GetScenePresence(m_host.ParentGroup.AttachedAvatar);

                if (attachedAvatar != null)
                {
                    return attachedAvatar.GetMass();
                }
                else
                {
                    return 0;
                }
            }
            else
            {
                // new SL always returns object mass
//                if (m_host.IsRoot)
//                {
                    return m_host.ParentGroup.GetMass();
//                }
//                else
//                {
//                    return m_host.GetMass();
//                }
            }
        }

 
        public LSL_Float llGetMassMKS()
        {
            return 100f * llGetMass();
        }

        public void llCollisionFilter(string name, string id, int accept)
        {
            m_host.AddScriptLPS(1);
            m_host.CollisionFilter.Clear();
            UUID objectID;

            if (!UUID.TryParse(id, out objectID))
                objectID = UUID.Zero;
            
            if (objectID == UUID.Zero && name == "")
                return;

            m_host.CollisionFilter.Add(accept,objectID.ToString() + name);
        }

        public void llTakeControls(int controls, int accept, int pass_on)
        {
            if (m_item.PermsGranter != UUID.Zero)
            {
                ScenePresence presence = World.GetScenePresence(m_item.PermsGranter);

                if (presence != null)
                {
                    if ((m_item.PermsMask & ScriptBaseClass.PERMISSION_TAKE_CONTROLS) != 0)
                    {
                        presence.RegisterControlEventsToScript(controls, accept, pass_on, m_host.LocalId, m_item.ItemID);
                    }
                }
            }

            m_host.AddScriptLPS(1);
        }

        public void llReleaseControls()
        {
            m_host.AddScriptLPS(1);

            if (m_item.PermsGranter != UUID.Zero)
            {
                ScenePresence presence = World.GetScenePresence(m_item.PermsGranter);

                if (presence != null)
                {
                    if ((m_item.PermsMask & ScriptBaseClass.PERMISSION_TAKE_CONTROLS) != 0)
                    {
                        // Unregister controls from Presence
                        presence.UnRegisterControlEventsToScript(m_host.LocalId, m_item.ItemID);
                        // Remove Take Control permission.
                        m_item.PermsMask &= ~ScriptBaseClass.PERMISSION_TAKE_CONTROLS;
                    }
                }
            }
        }

        public void llReleaseURL(string url)
        {
            m_host.AddScriptLPS(1);
            if (m_UrlModule != null)
                m_UrlModule.ReleaseURL(url);
        }

        /// <summary>
        /// Attach the object containing this script to the avatar that owns it.
        /// </summary>
        /// <param name='attachment'>The attachment point (e.g. ATTACH_CHEST)</param>
        /// <returns>true if the attach suceeded, false if it did not</returns>
        public bool AttachToAvatar(int attachmentPoint)
        {
            SceneObjectGroup grp = m_host.ParentGroup;
            ScenePresence presence = World.GetScenePresence(m_host.OwnerID);

            IAttachmentsModule attachmentsModule = m_ScriptEngine.World.AttachmentsModule;

            if (attachmentsModule != null)
                return attachmentsModule.AttachObject(presence, grp, (uint)attachmentPoint, false);
            else
                return false;
        }

        /// <summary>
        /// Detach the object containing this script from the avatar it is attached to.
        /// </summary>
        /// <remarks>
        /// Nothing happens if the object is not attached.
        /// </remarks>
        public void DetachFromAvatar()
        {
            Util.FireAndForget(DetachWrapper, m_host);
        }

        private void DetachWrapper(object o)
        {
            SceneObjectPart host = (SceneObjectPart)o;

            SceneObjectGroup grp = host.ParentGroup;
            UUID itemID = grp.FromItemID;
            ScenePresence presence = World.GetScenePresence(host.OwnerID);

            IAttachmentsModule attachmentsModule = m_ScriptEngine.World.AttachmentsModule;
            if (attachmentsModule != null)
                attachmentsModule.DetachSingleAttachmentToInv(presence, itemID);
        }

        public void llAttachToAvatar(int attachmentPoint)
        {
            m_host.AddScriptLPS(1);

            if (m_item.PermsGranter != m_host.OwnerID)
                return;

            if ((m_item.PermsMask & ScriptBaseClass.PERMISSION_ATTACH) != 0)
                AttachToAvatar(attachmentPoint);
        }

        public void llDetachFromAvatar()
        {
            m_host.AddScriptLPS(1);

            if (m_host.ParentGroup.AttachmentPoint == 0)
                return;

            if (m_item.PermsGranter != m_host.OwnerID)
                return;

            if ((m_item.PermsMask & ScriptBaseClass.PERMISSION_ATTACH) != 0)
                DetachFromAvatar();
        }

        public void llTakeCamera(string avatar)
        {
            m_host.AddScriptLPS(1);
            Deprecated("llTakeCamera");
        }

        public void llReleaseCamera(string avatar)
        {
            m_host.AddScriptLPS(1);
            Deprecated("llReleaseCamera");
        }

        public LSL_String llGetOwner()
        {
            m_host.AddScriptLPS(1);

            return m_host.OwnerID.ToString();
        }

        public void llInstantMessage(string user, string message)
        {
            UUID result;
            if (!UUID.TryParse(user, out result))
            {
                ShoutError("An invalid key  was passed to llInstantMessage");
                ScriptSleep(2000);
                return;
            }
            

            m_host.AddScriptLPS(1);

            // We may be able to use ClientView.SendInstantMessage here, but we need a client instance.
            // InstantMessageModule.OnInstantMessage searches through a list of scenes for a client matching the toAgent,
            // but I don't think we have a list of scenes available from here.
            // (We also don't want to duplicate the code in OnInstantMessage if we can avoid it.)

            // user is a UUID

            // TODO: figure out values for client, fromSession, and imSessionID
            // client.SendInstantMessage(m_host.UUID, fromSession, message, user, imSessionID, m_host.Name, AgentManager.InstantMessageDialog.MessageFromAgent, (uint)Util.UnixTimeSinceEpoch());
            UUID friendTransactionID = UUID.Random();

            //m_pendingFriendRequests.Add(friendTransactionID, fromAgentID);
            
            GridInstantMessage msg = new GridInstantMessage();
            msg.fromAgentID = new Guid(m_host.UUID.ToString()); // fromAgentID.Guid;
            msg.toAgentID = new Guid(user); // toAgentID.Guid;
            msg.imSessionID = new Guid(friendTransactionID.ToString()); // This is the item we're mucking with here
//            m_log.Debug("[Scripting IM]: From:" + msg.fromAgentID.ToString() + " To: " + msg.toAgentID.ToString() + " Session:" + msg.imSessionID.ToString() + " Message:" + message);
//            m_log.Debug("[Scripting IM]: Filling Session: " + msg.imSessionID.ToString());
//            DateTime dt = DateTime.UtcNow;
//
//            // Ticks from UtcNow, but make it look like local. Evil, huh?
//            dt = DateTime.SpecifyKind(dt, DateTimeKind.Local);
//
//            try
//            {
//                // Convert that to the PST timezone
//                TimeZoneInfo timeZoneInfo = TimeZoneInfo.FindSystemTimeZoneById("America/Los_Angeles");
//                dt = TimeZoneInfo.ConvertTime(dt, timeZoneInfo);
//            }
//            catch
//            {
//                // No logging here, as it could be VERY spammy
//            }
//
//            // And make it look local again to fool the unix time util
//            dt = DateTime.SpecifyKind(dt, DateTimeKind.Utc);

            msg.timestamp = (uint)Util.UnixTimeSinceEpoch();

            //if (client != null)
            //{
                msg.fromAgentName = m_host.Name;//client.FirstName + " " + client.LastName;// fromAgentName;
            //}
            //else
            //{
            //    msg.fromAgentName = "(hippos)";// Added for posterity.  This means that we can't figure out who sent it
            //}
            // Cap the message length at 1024.
            if (message != null && message.Length > 1024)
                msg.message = message.Substring(0, 1024);
            else
                msg.message = message;
            msg.dialog = (byte)19; // MessageFromObject
            msg.fromGroup = false;// fromGroup;
            msg.offline = (byte)0; //offline;
            msg.ParentEstateID = World.RegionInfo.EstateSettings.EstateID;
            msg.Position = new Vector3(m_host.AbsolutePosition);
            msg.RegionID = World.RegionInfo.RegionID.Guid;
            msg.binaryBucket 
                = Util.StringToBytes256(
                    "{0}/{1}/{2}/{3}", 
                    World.RegionInfo.RegionName, 
                    (int)Math.Floor(m_host.AbsolutePosition.X), 
                    (int)Math.Floor(m_host.AbsolutePosition.Y), 
                    (int)Math.Floor(m_host.AbsolutePosition.Z));

            if (m_TransferModule != null)
            {
                m_TransferModule.SendInstantMessage(msg, delegate(bool success) {});
            }
            
            ScriptSleep(2000);
      }

        public void llEmail(string address, string subject, string message)
        {
            m_host.AddScriptLPS(1);
            IEmailModule emailModule = m_ScriptEngine.World.RequestModuleInterface<IEmailModule>();
            if (emailModule == null)
            {
                ShoutError("llEmail: email module not configured");
                return;
            }

            emailModule.SendEmail(m_host.UUID, address, subject, message);
            ScriptSleep(EMAIL_PAUSE_TIME * 1000);
        }

        public void llGetNextEmail(string address, string subject)
        {
            m_host.AddScriptLPS(1);
            IEmailModule emailModule = m_ScriptEngine.World.RequestModuleInterface<IEmailModule>();
            if (emailModule == null)
            {
                ShoutError("llGetNextEmail: email module not configured");
                return;
            }
            Email email;

            email = emailModule.GetNextEmail(m_host.UUID, address, subject);

            if (email == null)
                return;

            m_ScriptEngine.PostObjectEvent(m_host.LocalId,
                    new EventParams("email",
                    new Object[] {
                        new LSL_String(email.time),
                        new LSL_String(email.sender),
                        new LSL_String(email.subject),
                        new LSL_String(email.message),
                        new LSL_Integer(email.numLeft)},
                    new DetectParams[0]));

        }

        public LSL_String llGetKey()
        {
            m_host.AddScriptLPS(1);
            return m_host.UUID.ToString();
        }

        public LSL_Key llGenerateKey()
        {
            m_host.AddScriptLPS(1);
            return UUID.Random().ToString();
        }

        public void llSetBuoyancy(double buoyancy)
        {
            m_host.AddScriptLPS(1);

            if (!m_host.ParentGroup.IsDeleted)
            {
                m_host.ParentGroup.RootPart.SetBuoyancy((float)buoyancy);
            }
        }

        /// <summary>
        /// Attempt to clamp the object on the Z axis at the given height over tau seconds.
        /// </summary>
        /// <param name="height">Height to hover.  Height of zero disables hover.</param>
        /// <param name="water">False if height is calculated just from ground, otherwise uses ground or water depending on whichever is higher</param>
        /// <param name="tau">Number of seconds over which to reach target</param>
        public void llSetHoverHeight(double height, int water, double tau)
        {
            m_host.AddScriptLPS(1);

            if (m_host.PhysActor != null)
            {
                PIDHoverType hoverType = PIDHoverType.Ground;
                if (water != 0)
                {
                    hoverType = PIDHoverType.GroundAndWater;
                }

                m_host.SetHoverHeight((float)height, hoverType, (float)tau);
            }
        }

        public void llStopHover()
        {
            m_host.AddScriptLPS(1);
            if (m_host.PhysActor != null)
            {
                m_host.SetHoverHeight(0f, PIDHoverType.Ground, 0f);
            }
        }

        public void llMinEventDelay(double delay)
        {
            m_host.AddScriptLPS(1);
            try
            {
                m_ScriptEngine.SetMinEventDelay(m_item.ItemID, delay);
            }
            catch (NotImplementedException)
            {
                // Currently not implemented in DotNetEngine only XEngine
                NotImplemented("llMinEventDelay in DotNetEngine");
            }
        }

        /// <summary>
        /// llSoundPreload is deprecated. In SL this appears to do absolutely nothing
        /// and is documented to have no delay.
        /// </summary>
        public void llSoundPreload(string sound)
        {
            m_host.AddScriptLPS(1);
        }

        public void llRotLookAt(LSL_Rotation target, double strength, double damping)
        {
            m_host.AddScriptLPS(1);
            
            // Per discussion with Melanie, for non-physical objects llLookAt appears to simply
            // set the rotation of the object, copy that behavior
            PhysicsActor pa = m_host.PhysActor;

            if (strength == 0 || pa == null || !pa.IsPhysical)
            {
                llSetLocalRot(target);
            }
            else
            {
                m_host.RotLookAt(Rot2Quaternion(target), (float)strength, (float)damping);
            }
        }

        public LSL_Integer llStringLength(string str)
        {
            m_host.AddScriptLPS(1);
            if (str.Length > 0)
            {
                return str.Length;
            }
            else
            {
                return 0;
            }
        }

        public void llStartAnimation(string anim)
        {
            m_host.AddScriptLPS(1);

            if (m_item.PermsGranter == UUID.Zero)
                return;

            if ((m_item.PermsMask & ScriptBaseClass.PERMISSION_TRIGGER_ANIMATION) != 0)
            {
                ScenePresence presence = World.GetScenePresence(m_item.PermsGranter);

                if (presence != null)
                {
                    // Do NOT try to parse UUID, animations cannot be triggered by ID
                    UUID animID = InventoryKey(anim, (int)AssetType.Animation);
                    if (animID == UUID.Zero)
                        presence.Animator.AddAnimation(anim, m_host.UUID);
                    else
                        presence.Animator.AddAnimation(animID, m_host.UUID);
                }
            }
        }

        public void llStopAnimation(string anim)
        {
            m_host.AddScriptLPS(1);

            if (m_item.PermsGranter == UUID.Zero)
                return;

            if ((m_item.PermsMask & ScriptBaseClass.PERMISSION_TRIGGER_ANIMATION) != 0)
            {
                ScenePresence presence = World.GetScenePresence(m_item.PermsGranter);

                if (presence != null)
                {
                    UUID animID = KeyOrName(anim);

                    if (animID == UUID.Zero)
                        presence.Animator.RemoveAnimation(anim);
                    else
                        presence.Animator.RemoveAnimation(animID);
                }
            }
        }

        public void llPointAt(LSL_Vector pos)
        {
            m_host.AddScriptLPS(1);
        }

        public void llStopPointAt()
        {
            m_host.AddScriptLPS(1);
        }

        public void llTargetOmega(LSL_Vector axis, double spinrate, double gain)
        {
            m_host.AddScriptLPS(1);
            TargetOmega(m_host, axis, spinrate, gain);
        }

        protected void TargetOmega(SceneObjectPart part, LSL_Vector axis, double spinrate, double gain)
        {
            part.UpdateAngularVelocity(new Vector3((float)(axis.x * spinrate), (float)(axis.y * spinrate), (float)(axis.z * spinrate)));
         }

        public LSL_Integer llGetStartParameter()
        {
            m_host.AddScriptLPS(1);
            return m_ScriptEngine.GetStartParameter(m_item.ItemID);
        }

        public void llRequestPermissions(string agent, int perm)
        {
            UUID agentID;

            if (!UUID.TryParse(agent, out agentID))
                return;

            if (agentID == UUID.Zero || perm == 0) // Releasing permissions
            {
                llReleaseControls();

                m_item.PermsGranter = UUID.Zero;
                m_item.PermsMask = 0;

                m_ScriptEngine.PostScriptEvent(m_item.ItemID, new EventParams(
                        "run_time_permissions", new Object[] {
                        new LSL_Integer(0) },
                        new DetectParams[0]));

                return;
            }

            if (m_item.PermsGranter != agentID || (perm & ScriptBaseClass.PERMISSION_TAKE_CONTROLS) == 0)
                llReleaseControls();

            m_host.AddScriptLPS(1);

            if (m_host.ParentGroup.IsAttachment && (UUID)agent == m_host.ParentGroup.AttachedAvatar)
            {
                // When attached, certain permissions are implicit if requested from owner
                int implicitPerms = ScriptBaseClass.PERMISSION_TAKE_CONTROLS |
                        ScriptBaseClass.PERMISSION_TRIGGER_ANIMATION |
                        ScriptBaseClass.PERMISSION_CONTROL_CAMERA |
                        ScriptBaseClass.PERMISSION_TRACK_CAMERA |
                        ScriptBaseClass.PERMISSION_ATTACH;

                if ((perm & (~implicitPerms)) == 0) // Requested only implicit perms
                {
                    m_host.TaskInventory.LockItemsForWrite(true);
                    m_host.TaskInventory[m_item.ItemID].PermsGranter = agentID;
                    m_host.TaskInventory[m_item.ItemID].PermsMask = perm;
                    m_host.TaskInventory.LockItemsForWrite(false);

                    m_ScriptEngine.PostScriptEvent(m_item.ItemID, new EventParams(
                            "run_time_permissions", new Object[] {
                            new LSL_Integer(perm) },
                            new DetectParams[0]));

                    return;
                }
            }
            else
            {
                bool sitting = false;
                if (m_host.SitTargetAvatar == agentID)
                {
                    sitting = true;
                }
                else
                {
                    foreach (SceneObjectPart p in m_host.ParentGroup.Parts)
                    {
                        if (p.SitTargetAvatar == agentID)
                            sitting = true;
                    }
                }

                if (sitting)
                {
                    // When agent is sitting, certain permissions are implicit if requested from sitting agent
                    int implicitPerms = ScriptBaseClass.PERMISSION_TRIGGER_ANIMATION |
                        ScriptBaseClass.PERMISSION_CONTROL_CAMERA |
                        ScriptBaseClass.PERMISSION_TRACK_CAMERA |
                        ScriptBaseClass.PERMISSION_TAKE_CONTROLS;

                    if ((perm & (~implicitPerms)) == 0) // Requested only implicit perms
                    {
                        m_host.TaskInventory.LockItemsForWrite(true);
                        m_host.TaskInventory[m_item.ItemID].PermsGranter = agentID;
                        m_host.TaskInventory[m_item.ItemID].PermsMask = perm;
                        m_host.TaskInventory.LockItemsForWrite(false);

                        m_ScriptEngine.PostScriptEvent(m_item.ItemID, new EventParams(
                                "run_time_permissions", new Object[] {
                                new LSL_Integer(perm) },
                                new DetectParams[0]));

                        return;
                    }
                }
            }

            ScenePresence presence = World.GetScenePresence(agentID);
            if (presence != null)
            {
                // If permissions are being requested from an NPC and were not implicitly granted above then
                // auto grant all reuqested permissions if the script is owned by the NPC or the NPCs owner
                INPCModule npcModule = World.RequestModuleInterface<INPCModule>();
                if (npcModule != null && npcModule.IsNPC(agentID, World))
                {
                    if (agentID == m_host.ParentGroup.OwnerID || npcModule.GetOwner(agentID) == m_host.ParentGroup.OwnerID)
                    {
                        lock (m_host.TaskInventory)
                        {
                            m_host.TaskInventory[m_item.ItemID].PermsGranter = agentID;
                            m_host.TaskInventory[m_item.ItemID].PermsMask = perm;
                        }

                        m_ScriptEngine.PostScriptEvent(
                            m_item.ItemID,
                            new EventParams(
                                "run_time_permissions", new Object[] { new LSL_Integer(perm) }, new DetectParams[0]));
                    }

                    // it is an NPC, exit even if the permissions werent granted above, they are not going to answer
                    // the question!
                    return;
                }

                string ownerName = resolveName(m_host.ParentGroup.RootPart.OwnerID);
                if (ownerName == String.Empty)
                    ownerName = "(hippos)";

                if (!m_waitingForScriptAnswer)
                {
                    m_host.TaskInventory.LockItemsForWrite(true);
                    m_host.TaskInventory[m_item.ItemID].PermsGranter = agentID;
                    m_host.TaskInventory[m_item.ItemID].PermsMask = 0;
                    m_host.TaskInventory.LockItemsForWrite(false);

                    presence.ControllingClient.OnScriptAnswer += handleScriptAnswer;
                    m_waitingForScriptAnswer=true;
                }

                presence.ControllingClient.SendScriptQuestion(
                    m_host.UUID, m_host.ParentGroup.RootPart.Name, ownerName, m_item.ItemID, perm);

                return;
            }

            // Requested agent is not in range, refuse perms
            m_ScriptEngine.PostScriptEvent(
                m_item.ItemID,
                new EventParams("run_time_permissions", new Object[] { new LSL_Integer(0) }, new DetectParams[0]));
        }

        void handleScriptAnswer(IClientAPI client, UUID taskID, UUID itemID, int answer)
        {
            if (taskID != m_host.UUID)
                return;

            client.OnScriptAnswer -= handleScriptAnswer;
            m_waitingForScriptAnswer = false;

            if ((answer & ScriptBaseClass.PERMISSION_TAKE_CONTROLS) == 0)
                llReleaseControls();

            m_host.TaskInventory.LockItemsForWrite(true);
            m_host.TaskInventory[m_item.ItemID].PermsMask = answer;
            m_host.TaskInventory.LockItemsForWrite(false);
            
            m_ScriptEngine.PostScriptEvent(m_item.ItemID, new EventParams(
                    "run_time_permissions", new Object[] {
                    new LSL_Integer(answer) },
                    new DetectParams[0]));
        }

        public LSL_String llGetPermissionsKey()
        {
            m_host.AddScriptLPS(1);

            return m_item.PermsGranter.ToString();
        }

        public LSL_Integer llGetPermissions()
        {
            m_host.AddScriptLPS(1);

            int perms = m_item.PermsMask;

            if (m_automaticLinkPermission)
                perms |= ScriptBaseClass.PERMISSION_CHANGE_LINKS;

            return perms;
        }

        public LSL_Integer llGetLinkNumber()
        {
            m_host.AddScriptLPS(1);

            if (m_host.ParentGroup.PrimCount > 1)
            {
                return m_host.LinkNum;
            }
            else
            {
                return 0;
            }
        }

        public void llSetLinkColor(int linknumber, LSL_Vector color, int face)
        {
            List<SceneObjectPart> parts = GetLinkParts(linknumber);
            if (parts.Count > 0)
            {
                try
                {
                    parts[0].ParentGroup.areUpdatesSuspended = true;
                    foreach (SceneObjectPart part in parts)
                        part.SetFaceColor(new Vector3((float)color.x, (float)color.y, (float)color.z), face);
                }
                finally
                {
                    parts[0].ParentGroup.areUpdatesSuspended = false;
                }
            }
        }

        public void llCreateLink(string target, int parent)
        {
            m_host.AddScriptLPS(1);

            UUID targetID;

            if (!UUID.TryParse(target, out targetID))
                return;

            if ((m_item.PermsMask & ScriptBaseClass.PERMISSION_CHANGE_LINKS) == 0
                && !m_automaticLinkPermission)
            {
                ShoutError("Script trying to link but PERMISSION_CHANGE_LINKS permission not set!");
                return;
            }

            IClientAPI client = null;
            ScenePresence sp = World.GetScenePresence(m_item.PermsGranter);
            if (sp != null)
                client = sp.ControllingClient;

            SceneObjectPart targetPart = World.GetSceneObjectPart((UUID)targetID);

            if (targetPart.ParentGroup.AttachmentPoint != 0)
                return; // Fail silently if attached

            if (targetPart.ParentGroup.RootPart.OwnerID != m_host.ParentGroup.RootPart.OwnerID)
                return;

            SceneObjectGroup parentPrim = null, childPrim = null;

            if (targetPart != null)
            {
                if (parent != 0)
                {
                    parentPrim = m_host.ParentGroup;
                    childPrim = targetPart.ParentGroup;
                }
                else
                {
                    parentPrim = targetPart.ParentGroup;
                    childPrim = m_host.ParentGroup;
                }

                // Required for linking
                childPrim.RootPart.ClearUpdateSchedule();
                parentPrim.LinkToGroup(childPrim, true);
            }

            parentPrim.TriggerScriptChangedEvent(Changed.LINK);
            parentPrim.RootPart.CreateSelected = true;
            parentPrim.HasGroupChanged = true;
            parentPrim.ScheduleGroupForFullUpdate();

            if (client != null)
                parentPrim.SendPropertiesToClient(client);

            ScriptSleep(1000);
        }

        public void llBreakLink(int linknum)
        {
            m_host.AddScriptLPS(1);

            if ((m_item.PermsMask & ScriptBaseClass.PERMISSION_CHANGE_LINKS) == 0
                && !m_automaticLinkPermission)
            {
                ShoutError("Script trying to link but PERMISSION_CHANGE_LINKS permission not set!");
                return;
            }

            if (linknum < ScriptBaseClass.LINK_THIS)
                return;

            SceneObjectGroup parentPrim = m_host.ParentGroup;

            if (parentPrim.AttachmentPoint != 0)
                return; // Fail silently if attached
            SceneObjectPart childPrim = null;

            switch (linknum)
            {
                case ScriptBaseClass.LINK_ROOT:
                    break;
                case ScriptBaseClass.LINK_SET:
                case ScriptBaseClass.LINK_ALL_OTHERS:
                case ScriptBaseClass.LINK_ALL_CHILDREN:
                case ScriptBaseClass.LINK_THIS:
                    foreach (SceneObjectPart part in parentPrim.Parts)
                    {
                        if (part.UUID != m_host.UUID)
                        {
                            childPrim = part;
                            break;
                        }
                    }
                    break;
                default:
                    childPrim = parentPrim.GetLinkNumPart(linknum);
                    if (childPrim.UUID == m_host.UUID)
                        childPrim = null;
                    break;
            }

            if (linknum == ScriptBaseClass.LINK_ROOT)
            {
                // Restructuring Multiple Prims.
                List<SceneObjectPart> parts = new List<SceneObjectPart>(parentPrim.Parts);
                parts.Remove(parentPrim.RootPart);
                if (parts.Count > 0)
                {
                    try
                    {
                        parts[0].ParentGroup.areUpdatesSuspended = true;
                        foreach (SceneObjectPart part in parts)
                        {
                            parentPrim.DelinkFromGroup(part.LocalId, true);
                        }
                    }
                    finally
                    {
                        parts[0].ParentGroup.areUpdatesSuspended = false;
                    }
                }

                parentPrim.HasGroupChanged = true;
                parentPrim.ScheduleGroupForFullUpdate();
                parentPrim.TriggerScriptChangedEvent(Changed.LINK);

                if (parts.Count > 0)
                {
                    SceneObjectPart newRoot = parts[0];
                    parts.Remove(newRoot);

                    try
                    {
                        parts[0].ParentGroup.areUpdatesSuspended = true;
                        foreach (SceneObjectPart part in parts)
                        {
                            part.ClearUpdateSchedule();
                            newRoot.ParentGroup.LinkToGroup(part.ParentGroup);
                        }
                    }
                    finally
                    {
                        parts[0].ParentGroup.areUpdatesSuspended = false;
                    }                    
                    
                    
                    newRoot.ParentGroup.HasGroupChanged = true;
                    newRoot.ParentGroup.ScheduleGroupForFullUpdate();
                }
            }
            else
            {
                if (childPrim == null)
                    return;

                parentPrim.DelinkFromGroup(childPrim.LocalId, true);
                parentPrim.HasGroupChanged = true;
                parentPrim.ScheduleGroupForFullUpdate();
                parentPrim.TriggerScriptChangedEvent(Changed.LINK);
            }
        }

        public void llBreakAllLinks()
        {
            m_host.AddScriptLPS(1);

            TaskInventoryItem item = m_item;
             
            if ((item.PermsMask & ScriptBaseClass.PERMISSION_CHANGE_LINKS) == 0
                && !m_automaticLinkPermission)
            {
                ShoutError("Script trying to link but PERMISSION_CHANGE_LINKS permission not set!");
                return;
            }

            SceneObjectGroup parentPrim = m_host.ParentGroup;
            if (parentPrim.AttachmentPoint != 0)
                return; // Fail silently if attached

            List<SceneObjectPart> parts = new List<SceneObjectPart>(parentPrim.Parts);
            parts.Remove(parentPrim.RootPart);

            foreach (SceneObjectPart part in parts)
            {
                parentPrim.DelinkFromGroup(part.LocalId, true);
                parentPrim.TriggerScriptChangedEvent(Changed.LINK);
            }
            parentPrim.HasGroupChanged = true;
            parentPrim.ScheduleGroupForFullUpdate();
        }

        public LSL_String llGetLinkKey(int linknum)
        {
            m_host.AddScriptLPS(1);
            SceneObjectPart part = m_host.ParentGroup.GetLinkNumPart(linknum);
            if (part != null)
            {
                return part.UUID.ToString();
            }
            else
            {
                if (linknum > m_host.ParentGroup.PrimCount || (linknum == 1 && m_host.ParentGroup.PrimCount == 1))
                {
                    linknum -= (m_host.ParentGroup.PrimCount) + 1;

                    if (linknum < 0)
                        return UUID.Zero.ToString();

                    List<ScenePresence> avatars = GetLinkAvatars(ScriptBaseClass.LINK_SET);
                    if (avatars.Count > linknum)
                    {
                        return avatars[linknum].UUID.ToString();
                    }
                }
                return UUID.Zero.ToString();
            }
        }

        /// <summary>
        /// The rules governing the returned name are not simple. The only
        /// time a blank name is returned is if the target prim has a blank
        /// name. If no prim with the given link number can be found then
        /// usually NULL_KEY is returned but there are exceptions.
        ///
        /// In a single unlinked prim, A call with 0 returns the name, all
        /// other values for link number return NULL_KEY
        ///
        /// In link sets it is more complicated.
        ///
        /// If the script is in the root prim:-
        ///     A zero link number returns NULL_KEY.
        ///     Positive link numbers return the name of the prim, or NULL_KEY
        ///     if a prim does not exist at that position.
        ///     Negative link numbers return the name of the first child prim.
        ///
        /// If the script is in a child prim:-
        ///     Link numbers 0 or 1 return the name of the root prim.
        ///     Positive link numbers return the name of the prim or NULL_KEY
        ///     if a prim does not exist at that position.
        ///     Negative numbers return the name of the root prim.
        ///
        /// References
        /// http://lslwiki.net/lslwiki/wakka.php?wakka=llGetLinkName
        /// Mentions NULL_KEY being returned
        /// http://wiki.secondlife.com/wiki/LlGetLinkName
        /// Mentions using the LINK_* constants, some of which are negative
        /// </summary>
        public LSL_String llGetLinkName(int linknum)
        {
            m_host.AddScriptLPS(1);
            // parse for sitting avatare-names
            List<String> nametable = new List<String>();
            World.ForEachRootScenePresence(delegate(ScenePresence presence)
            {
                SceneObjectPart sitPart = presence.ParentPart;
                if (sitPart != null && m_host.ParentGroup.ContainsPart(sitPart.LocalId))
                    nametable.Add(presence.ControllingClient.Name);
            });

            int totalprims = m_host.ParentGroup.PrimCount + nametable.Count;
            if (totalprims > m_host.ParentGroup.PrimCount)
            {
                // sitting Avatar-Name with negativ linknum / SinglePrim
                if (linknum < 0 && m_host.ParentGroup.PrimCount == 1 && nametable.Count == 1)
                    return nametable[0];
                // Prim-Name / SinglePrim Sitting Avatar
                if (linknum == 1 && m_host.ParentGroup.PrimCount == 1 && nametable.Count == 1)
                    return m_host.Name;
                // LinkNumber > of Real PrimSet = AvatarName
                if (linknum > m_host.ParentGroup.PrimCount && linknum <= totalprims)
                    return nametable[totalprims - linknum];
            }

            // simplest case, this prims link number
            if (m_host.LinkNum == linknum)
                return m_host.Name;

            // Single prim
            if (m_host.LinkNum == 0)
            {
                if (linknum == 0 || linknum == ScriptBaseClass.LINK_ROOT)
                    return m_host.Name;
                else
                    return UUID.Zero.ToString();
            }

            // Link set
            SceneObjectPart part = null;
            if (m_host.LinkNum == 1) // this is the Root prim
            {
                if (linknum < 0)
                    part = m_host.ParentGroup.GetLinkNumPart(2);
                else
                    part = m_host.ParentGroup.GetLinkNumPart(linknum);
            }
            else // this is a child prim
            {
                if (linknum < 2)
                    part = m_host.ParentGroup.GetLinkNumPart(1);
                else
                    part = m_host.ParentGroup.GetLinkNumPart(linknum);
            }
            if (part != null)
                return part.Name;
            else
                return UUID.Zero.ToString();
        }

        public LSL_Integer llGetInventoryNumber(int type)
        {
            m_host.AddScriptLPS(1);
            int count = 0;

            m_host.TaskInventory.LockItemsForRead(true);
            foreach (KeyValuePair<UUID, TaskInventoryItem> inv in m_host.TaskInventory)
            {
                if (inv.Value.Type == type || type == -1)
                {
                    count = count + 1;
                }
            }
            
            m_host.TaskInventory.LockItemsForRead(false);
            return count;
        }

        public LSL_String llGetInventoryName(int type, int number)
        {
            m_host.AddScriptLPS(1);
            ArrayList keys = new ArrayList();

            m_host.TaskInventory.LockItemsForRead(true);
            foreach (KeyValuePair<UUID, TaskInventoryItem> inv in m_host.TaskInventory)
            {
                if (inv.Value.Type == type || type == -1)
                {
                    keys.Add(inv.Value.Name);
                }
            }
            m_host.TaskInventory.LockItemsForRead(false);

            if (keys.Count == 0)
            {
                return String.Empty;
            }
            keys.Sort();
            if (keys.Count > number)
            {
                return (string)keys[number];
            }
            return String.Empty;
        }

        public LSL_Float llGetEnergy()
        {
            m_host.AddScriptLPS(1);
            // TODO: figure out real energy value
            return 1.0f;
        }

        public void llGiveInventory(string destination, string inventory)
        {
            m_host.AddScriptLPS(1);
            bool found = false;
            UUID destId = UUID.Zero;
            UUID objId = UUID.Zero;
            int assetType = 0;
            string objName = String.Empty;

            if (!UUID.TryParse(destination, out destId))
            {
                llSay(0, "Could not parse key " + destination);
                return;
            }

            // move the first object found with this inventory name
            m_host.TaskInventory.LockItemsForRead(true);
            foreach (KeyValuePair<UUID, TaskInventoryItem> inv in m_host.TaskInventory)
            {
                if (inv.Value.Name == inventory)
                {
                    found = true;
                    objId = inv.Key;
                    assetType = inv.Value.Type;
                    objName = inv.Value.Name;
                    break;
                }
            }
            m_host.TaskInventory.LockItemsForRead(false);

            if (!found)
            {
                llSay(0, String.Format("Could not find object '{0}'", inventory));
                return;
//                throw new Exception(String.Format("The inventory object '{0}' could not be found", inventory));
            }

            // check if destination is an object
            if (World.GetSceneObjectPart(destId) != null)
            {
                // destination is an object
                World.MoveTaskInventoryItem(destId, m_host, objId);
            }
            else
            {
                ScenePresence presence = World.GetScenePresence(destId);

                if (presence == null)
                {
                    UserAccount account =
                            World.UserAccountService.GetUserAccount(
                            World.RegionInfo.ScopeID,
                            destId);

                    if (account == null)
                    {
                        llSay(0, "Can't find destination "+destId.ToString());
                        return;
                    }
                }

                // destination is an avatar
                InventoryItemBase agentItem = World.MoveTaskInventoryItem(destId, UUID.Zero, m_host, objId);

                if (agentItem == null)
                    return;

                byte[] bucket = new byte[1];
                bucket[0] = (byte)assetType;
                //byte[] objBytes = agentItem.ID.GetBytes();
                //Array.Copy(objBytes, 0, bucket, 1, 16);

                GridInstantMessage msg = new GridInstantMessage(World,
                        m_host.OwnerID, m_host.Name, destId,
                        (byte)InstantMessageDialog.TaskInventoryOffered,
                        false, objName+". "+m_host.Name+" is located at "+
                        World.RegionInfo.RegionName+" "+
                        m_host.AbsolutePosition.ToString(),
                        agentItem.ID, true, m_host.AbsolutePosition,
                        bucket);

                ScenePresence sp;

                if (World.TryGetScenePresence(destId, out sp))
                {
                    sp.ControllingClient.SendInstantMessage(msg);
                }
                else
                {
                    if (m_TransferModule != null)
                        m_TransferModule.SendInstantMessage(msg, delegate(bool success) {});
                }
                
                //This delay should only occur when giving inventory to avatars.
                ScriptSleep(3000);
            }
        }

        [DebuggerNonUserCode]
        public void llRemoveInventory(string name)
        {
            m_host.AddScriptLPS(1);

            List<TaskInventoryItem> inv;
            try
            {
                m_host.TaskInventory.LockItemsForRead(true);
                inv = new List<TaskInventoryItem>(m_host.TaskInventory.Values);
            }
            finally
            {
                m_host.TaskInventory.LockItemsForRead(false);
            }
            foreach (TaskInventoryItem item in inv)
            {
                if (item.Name == name)
                {
                    if (item.ItemID == m_item.ItemID)
                        throw new ScriptDeleteException();
                    else
                        m_host.Inventory.RemoveInventoryItem(item.ItemID);
                    return;
                }
            }
        }

        public void llSetText(string text, LSL_Vector color, double alpha)
        {
            m_host.AddScriptLPS(1);
            Vector3 av3 = new Vector3(Util.Clip((float)color.x, 0.0f, 1.0f),
                                      Util.Clip((float)color.y, 0.0f, 1.0f),
                                      Util.Clip((float)color.z, 0.0f, 1.0f));
            m_host.SetText(text.Length > 254 ? text.Remove(254) : text, av3, Util.Clip((float)alpha, 0.0f, 1.0f));
            //m_host.ParentGroup.HasGroupChanged = true;
            //m_host.ParentGroup.ScheduleGroupForFullUpdate();
        }

        public LSL_Float llWater(LSL_Vector offset)
        {
            m_host.AddScriptLPS(1);
            return World.RegionInfo.RegionSettings.WaterHeight;
        }

        public void llPassTouches(int pass)
        {
            m_host.AddScriptLPS(1);
            if (pass != 0)
                m_host.PassTouches = true;
            else
                m_host.PassTouches = false;
        }

        public LSL_String llRequestAgentData(string id, int data)
        {
            m_host.AddScriptLPS(1);

            UUID uuid;
            if (UUID.TryParse(id, out uuid))
            {
                PresenceInfo pinfo = null;
                UserAccount account;

                UserInfoCacheEntry ce;
                if (!m_userInfoCache.TryGetValue(uuid, out ce))
                {
                    account = World.UserAccountService.GetUserAccount(World.RegionInfo.ScopeID, uuid);
                    if (account == null)
                    {
                        m_userInfoCache[uuid] = null; // Cache negative
                        return UUID.Zero.ToString();
                    }


                    PresenceInfo[] pinfos = World.PresenceService.GetAgents(new string[] { uuid.ToString() });
                    if (pinfos != null && pinfos.Length > 0)
                    {
                        foreach (PresenceInfo p in pinfos)
                        {
                            if (p.RegionID != UUID.Zero)
                            {
                                pinfo = p;
                            }
                        }
                    }

                    ce = new UserInfoCacheEntry();
                    ce.time = Util.EnvironmentTickCount();
                    ce.account = account;
                    ce.pinfo = pinfo;
                    m_userInfoCache[uuid] = ce;
                }
                else
                {
                    if (ce == null)
                        return UUID.Zero.ToString();

                    account = ce.account;
                    pinfo = ce.pinfo;
                }

                if (Util.EnvironmentTickCount() < ce.time || (Util.EnvironmentTickCount() - ce.time) >= 20000)
                {
                    PresenceInfo[] pinfos = World.PresenceService.GetAgents(new string[] { uuid.ToString() });
                    if (pinfos != null && pinfos.Length > 0)
                    {
                        foreach (PresenceInfo p in pinfos)
                        {
                            if (p.RegionID != UUID.Zero)
                            {
                                pinfo = p;
                            }
                        }
                    }
                    else
                        pinfo = null;

                    ce.time = Util.EnvironmentTickCount();
                    ce.pinfo = pinfo;
                }

                string reply = String.Empty;

                switch (data)
                {
                    case 1: // DATA_ONLINE (0|1)
                        if (pinfo != null && pinfo.RegionID != UUID.Zero)
                            reply = "1";
                        else
                            reply = "0";
                        break;
                    case 2: // DATA_NAME (First Last)
                        reply = account.FirstName + " " + account.LastName;
                        break;
                    case 3: // DATA_BORN (YYYY-MM-DD)
                        DateTime born = new DateTime(1970, 1, 1, 0, 0, 0, 0);
                        born = born.AddSeconds(account.Created);
                        reply = born.ToString("yyyy-MM-dd");
                        break;
                    case 4: // DATA_RATING (0,0,0,0,0,0)
                        reply = "0,0,0,0,0,0";
                        break;
                    case 8: // DATA_PAYINFO (0|1|2|3)
                        reply = "0";
                        break;
                    default:
                        return UUID.Zero.ToString(); // Raise no event
                }

                UUID rq = UUID.Random();

                UUID tid = AsyncCommands.
                    DataserverPlugin.RegisterRequest(m_host.LocalId,
                                                 m_item.ItemID, rq.ToString());

                AsyncCommands.
                DataserverPlugin.DataserverReply(rq.ToString(), reply);

                ScriptSleep(100);
                return tid.ToString();
            }
            else
            {
                ShoutError("Invalid UUID passed to llRequestAgentData.");
            }
            return "";
        }

        public LSL_String llRequestInventoryData(string name)
        {
            m_host.AddScriptLPS(1);

            //Clone is thread safe
            TaskInventoryDictionary itemDictionary = (TaskInventoryDictionary)m_host.TaskInventory.Clone();

            foreach (TaskInventoryItem item in itemDictionary.Values)
            {
                if (item.Type == 3 && item.Name == name)
                {
                    UUID tid = AsyncCommands.
                        DataserverPlugin.RegisterRequest(m_host.LocalId,
                                                     m_item.ItemID, item.AssetID.ToString());

                    Vector3 region = new Vector3(
                        World.RegionInfo.RegionLocX * Constants.RegionSize,
                        World.RegionInfo.RegionLocY * Constants.RegionSize,
                        0);

                    World.AssetService.Get(item.AssetID.ToString(), this,
                        delegate(string i, object sender, AssetBase a)
                        {
                            AssetLandmark lm = new AssetLandmark(a);

                            float rx = (uint)(lm.RegionHandle >> 32);
                            float ry = (uint)lm.RegionHandle;
                            region = lm.Position + new Vector3(rx, ry, 0) - region;

                            string reply = region.ToString();
                            AsyncCommands.
                                DataserverPlugin.DataserverReply(i.ToString(),
                                                             reply);
                        });

                    ScriptSleep(1000);
                    return tid.ToString();
                }
            }
            ScriptSleep(1000);
            return String.Empty;
        }

        public void llSetDamage(double damage)
        {
            m_host.AddScriptLPS(1);
            m_host.ParentGroup.Damage = (float)damage;
        }

        public void llTeleportAgentHome(string agent)
        {
            m_host.AddScriptLPS(1);
            UUID agentId = new UUID();
            if (UUID.TryParse(agent, out agentId))
            {
                ScenePresence presence = World.GetScenePresence(agentId);
                if (presence != null && presence.PresenceType != PresenceType.Npc)
                {
                    // agent must not be a god
                    if (presence.UserLevel >= 200) return;

                    // agent must be over the owners land
                    if (m_host.OwnerID == World.LandChannel.GetLandObject(
                            presence.AbsolutePosition.X, presence.AbsolutePosition.Y).LandData.OwnerID)
                    {
                        if (!World.TeleportClientHome(agentId, presence.ControllingClient))
                        {
                            // They can't be teleported home for some reason
                            GridRegion regionInfo = World.GridService.GetRegionByUUID(UUID.Zero, new UUID("2b02daac-e298-42fa-9a75-f488d37896e6"));
                            if (regionInfo != null)
                            {
                                World.RequestTeleportLocation(
                                    presence.ControllingClient, regionInfo.RegionHandle, new Vector3(128, 128, 23), Vector3.Zero,
                                    (uint)(Constants.TeleportFlags.SetLastToTarget | Constants.TeleportFlags.ViaHome));
                            }
                        }
                    }
                }
            }
            ScriptSleep(5000);
        }

        public void llTeleportAgent(string agent, string simname, LSL_Vector pos, LSL_Vector lookAt)
        {
            m_host.AddScriptLPS(1);
            UUID agentId = new UUID();
            if (UUID.TryParse(agent, out agentId))
            {
                ScenePresence presence = World.GetScenePresence(agentId);
                if (presence != null && presence.PresenceType != PresenceType.Npc)
                {
                    // agent must not be a god
                    if (presence.GodLevel >= 200) return;

                    if (simname == String.Empty)
                        simname = World.RegionInfo.RegionName;

                    // agent must be over the owners land
                    if (m_host.OwnerID == World.LandChannel.GetLandObject(
                            presence.AbsolutePosition.X, presence.AbsolutePosition.Y).LandData.OwnerID)
                    {
                        World.RequestTeleportLocation(presence.ControllingClient, simname, new Vector3((float)pos.x, (float)pos.y, (float)pos.z), new Vector3((float)lookAt.x, (float)lookAt.y, (float)lookAt.z), (uint)TeleportFlags.ViaLocation);
                    }
                    else // or must be wearing the prim
                    {
                        if (m_host.ParentGroup.AttachmentPoint != 0 && m_host.OwnerID == presence.UUID)
                        {
                            World.RequestTeleportLocation(presence.ControllingClient, simname, new Vector3((float)pos.x, (float)pos.y, (float)pos.z), new Vector3((float)lookAt.x, (float)lookAt.y, (float)lookAt.z), (uint)TeleportFlags.ViaLocation);
                        }
                    }
                }
            }
        }

        public void llTextBox(string agent, string message, int chatChannel)
        {
            IDialogModule dm = World.RequestModuleInterface<IDialogModule>();

            if (dm == null)
                return;

            m_host.AddScriptLPS(1);
            UUID av = new UUID();
            if (!UUID.TryParse(agent,out av))
            {
                //LSLError("First parameter to llDialog needs to be a key");
                return;
            }

            if (message == string.Empty)
            {
                ShoutError("Trying to use llTextBox with empty message.");
            }
            else if (message.Length > 512)
            {
                ShoutError("Trying to use llTextBox with message over 512 characters.");
            }
            else
            {
                dm.SendTextBoxToUser(av, message, chatChannel, m_host.Name, m_host.UUID, m_host.OwnerID);
                ScriptSleep(1000);
            }
        }

        public void llModifyLand(int action, int brush)
        {
            m_host.AddScriptLPS(1);
            ITerrainModule tm = m_ScriptEngine.World.RequestModuleInterface<ITerrainModule>();
            if (tm != null)
            {
                tm.ModifyTerrain(m_host.OwnerID, m_host.AbsolutePosition, (byte) brush, (byte) action, m_host.OwnerID);
            }
        }

        public void llCollisionSound(string impact_sound, double impact_volume)
        {
            m_host.AddScriptLPS(1);

            if(impact_sound == "")
            {
                m_host.CollisionSoundVolume = (float)impact_volume;
                m_host.CollisionSound = m_host.invalidCollisionSoundUUID;
                return;
            }
            // TODO: Parameter check logic required.
            UUID soundId = UUID.Zero;
            if (!UUID.TryParse(impact_sound, out soundId))
            {
                m_host.TaskInventory.LockItemsForRead(true);
                foreach (TaskInventoryItem item in m_host.TaskInventory.Values)
                {
                    if (item.Type == (int)AssetType.Sound && item.Name == impact_sound)
                    {
                        soundId = item.AssetID;
                        break;
                    }
                }
                m_host.TaskInventory.LockItemsForRead(false);
            }
            m_host.CollisionSoundVolume = (float)impact_volume;
            m_host.CollisionSound = soundId;
        }

        public LSL_String llGetAnimation(string id)
        {
            // This should only return a value if the avatar is in the same region
            m_host.AddScriptLPS(1);
            UUID avatar = (UUID)id;
            ScenePresence presence = World.GetScenePresence(avatar);
            if (presence == null)
                return "";

            if (m_host.RegionHandle == presence.RegionHandle)
            {
                if (presence != null)
                {
                    if (presence.SitGround)
                        return "Sitting on Ground";
                    if (presence.ParentID != 0 || presence.ParentUUID != UUID.Zero)
                        return "Sitting";

                    string movementAnimation = presence.Animator.CurrentMovementAnimation;
                    string lslMovementAnimation;
                    
                    if (MovementAnimationsForLSL.TryGetValue(movementAnimation, out lslMovementAnimation))
                        return lslMovementAnimation;
                }
            }

            return String.Empty;
        }

        public void llMessageLinked(int linknumber, int num, string msg, string id)
        {
            m_host.AddScriptLPS(1);

            List<SceneObjectPart> parts = GetLinkParts(linknumber);

            UUID partItemID;
            foreach (SceneObjectPart part in parts)
            {
                //Clone is thread safe
                TaskInventoryDictionary itemsDictionary = (TaskInventoryDictionary)part.TaskInventory.Clone();

                foreach (TaskInventoryItem item in itemsDictionary.Values)
                {
                    if (item.Type == ScriptBaseClass.INVENTORY_SCRIPT)
                    {
                        partItemID = item.ItemID;
                        int linkNumber = m_host.LinkNum;
                        if (m_host.ParentGroup.PrimCount == 1)
                            linkNumber = 0;

                        object[] resobj = new object[]
                                  {
                                      new LSL_Integer(linkNumber), new LSL_Integer(num), new LSL_String(msg), new LSL_String(id)
                                  };

                        m_ScriptEngine.PostScriptEvent(partItemID,
                                new EventParams("link_message",
                                resobj, new DetectParams[0]));
                    }
                }
            }
        }

        public void llPushObject(string target, LSL_Vector impulse, LSL_Vector ang_impulse, int local)
        {
            m_host.AddScriptLPS(1);
            bool pushrestricted = World.RegionInfo.RegionSettings.RestrictPushing;
            bool pushAllowed = false;

            bool pusheeIsAvatar = false;
            UUID targetID = UUID.Zero;

            if (!UUID.TryParse(target,out targetID))
                return;

            ScenePresence pusheeav = null;
            Vector3 PusheePos = Vector3.Zero;
            SceneObjectPart pusheeob = null;

            ScenePresence avatar = World.GetScenePresence(targetID);
            if (avatar != null)
            {
                pusheeIsAvatar = true;

                // Pushee doesn't have a physics actor
                if (avatar.PhysicsActor == null)
                    return;

                // Pushee is in GodMode this pushing object isn't owned by them
                if (avatar.GodLevel > 0 && m_host.OwnerID != targetID)
                    return;

                pusheeav = avatar;

                // Find pushee position
                // Pushee Linked?
                SceneObjectPart sitPart = pusheeav.ParentPart;
                if (sitPart != null)
                    PusheePos = sitPart.AbsolutePosition;
                else
                    PusheePos = pusheeav.AbsolutePosition;
            }

            if (!pusheeIsAvatar)
            {
                // not an avatar so push is not affected by parcel flags
                pusheeob = World.GetSceneObjectPart((UUID)target);

                // We can't find object
                if (pusheeob == null)
                    return;

                // Object not pushable.  Not an attachment and has no physics component
                if (!pusheeob.ParentGroup.IsAttachment && pusheeob.PhysActor == null)
                    return;

                PusheePos = pusheeob.AbsolutePosition;
                pushAllowed = true;
            }
            else
            {
                if (pushrestricted)
                {
                    ILandObject targetlandObj = World.LandChannel.GetLandObject(PusheePos.X, PusheePos.Y);

                    // We didn't find the parcel but region is push restricted so assume it is NOT ok
                    if (targetlandObj == null)
                        return;

                    // Need provisions for Group Owned here
                    if (m_host.OwnerID == targetlandObj.LandData.OwnerID ||
                        targetlandObj.LandData.IsGroupOwned || m_host.OwnerID == targetID)
                    {
                        pushAllowed = true;
                    }
                }
                else
                {
                    ILandObject targetlandObj = World.LandChannel.GetLandObject(PusheePos.X, PusheePos.Y);
                    if (targetlandObj == null)
                    {
                        // We didn't find the parcel but region isn't push restricted so assume it's ok
                        pushAllowed = true;
                    }
                    else
                    {
                        // Parcel push restriction
                        if ((targetlandObj.LandData.Flags & (uint)ParcelFlags.RestrictPushObject) == (uint)ParcelFlags.RestrictPushObject)
                        {
                            // Need provisions for Group Owned here
                            if (m_host.OwnerID == targetlandObj.LandData.OwnerID ||
                                targetlandObj.LandData.IsGroupOwned ||
                                m_host.OwnerID == targetID)
                            {
                                pushAllowed = true;
                            }

                            //ParcelFlags.RestrictPushObject
                            //pushAllowed = true;
                        }
                        else
                        {
                            // Parcel isn't push restricted
                            pushAllowed = true;
                        }
                    }
                }
            }
            if (pushAllowed)
            {
                float distance = (PusheePos - m_host.AbsolutePosition).Length();
                float distance_term = distance * distance * distance; // Script Energy
                // use total object mass and not part
                float pusher_mass = m_host.ParentGroup.GetMass();

                float PUSH_ATTENUATION_DISTANCE = 17f;
                float PUSH_ATTENUATION_SCALE = 5f;
                float distance_attenuation = 1f;
                if (distance > PUSH_ATTENUATION_DISTANCE)
                {
                    float normalized_units = 1f + (distance - PUSH_ATTENUATION_DISTANCE) / PUSH_ATTENUATION_SCALE;
                    distance_attenuation = 1f / normalized_units;
                }

                Vector3 applied_linear_impulse = new Vector3((float)impulse.x, (float)impulse.y, (float)impulse.z);
                {
                    float impulse_length = applied_linear_impulse.Length();

                    float desired_energy = impulse_length * pusher_mass;
                    if (desired_energy > 0f)
                        desired_energy += distance_term;

                    float scaling_factor = 1f;
                    scaling_factor *= distance_attenuation;
                    applied_linear_impulse *= scaling_factor;

                }
                if (pusheeIsAvatar)
                {
                    if (pusheeav != null)
                    {
                        if (pusheeav.PhysicsActor != null)
                        {
                            if (local != 0)
                            {
                                applied_linear_impulse *= m_host.GetWorldRotation();
                            }
                            pusheeav.PhysicsActor.AddForce(applied_linear_impulse, true);
                        }
                    }
                }
                else
                {
                    if (pusheeob != null)
                    {
                        if (pusheeob.PhysActor != null)
                        {
                            pusheeob.ApplyImpulse(applied_linear_impulse, local != 0);
                        }
                    }
                }
            }
        }

        public void llPassCollisions(int pass)
        {
            m_host.AddScriptLPS(1);
            if (pass == 0)
            {
                m_host.PassCollisions = false;
            }
            else
            {
                m_host.PassCollisions = true;
            }
        }

        public LSL_String llGetScriptName()
        {
            m_host.AddScriptLPS(1);

            return m_item.Name != null ? m_item.Name : String.Empty;
        }

        public LSL_Integer llGetLinkNumberOfSides(int link)
        {
            m_host.AddScriptLPS(1);

            SceneObjectPart linkedPart;

            if (link == ScriptBaseClass.LINK_ROOT)
                linkedPart = m_host.ParentGroup.RootPart;
            else if (link == ScriptBaseClass.LINK_THIS)
                linkedPart = m_host;
            else
                linkedPart = m_host.ParentGroup.GetLinkNumPart(link);

            return GetNumberOfSides(linkedPart);
        }

        public LSL_Integer llGetNumberOfSides()
        {
            m_host.AddScriptLPS(1);

            return GetNumberOfSides(m_host);
        }

        protected int GetNumberOfSides(SceneObjectPart part)
        {
            int sides = part.GetNumberOfSides();

            if (part.GetPrimType() == PrimType.SPHERE && part.Shape.ProfileHollow > 0)
            {
                // Make up for a bug where LSL shows 4 sides rather than 2
                sides += 2;
            }

            return sides;
        }


        /* The new / changed functions were tested with the following LSL script:

        default
        {
            state_entry()
            {
                rotation rot = llEuler2Rot(<0,70,0> * DEG_TO_RAD);

                llOwnerSay("to get here, we rotate over: "+ (string) llRot2Axis(rot));
                llOwnerSay("and we rotate for: "+ (llRot2Angle(rot) * RAD_TO_DEG));

                // convert back and forth between quaternion <-> vector and angle

                rotation newrot = llAxisAngle2Rot(llRot2Axis(rot),llRot2Angle(rot));

                llOwnerSay("Old rotation was: "+(string) rot);
                llOwnerSay("re-converted rotation is: "+(string) newrot);

                llSetRot(rot);  // to check the parameters in the prim
            }
        }
        */

        // Xantor 29/apr/2008
        // Returns rotation described by rotating angle radians about axis.
        // q = cos(a/2) + i (x * sin(a/2)) + j (y * sin(a/2)) + k (z * sin(a/2))
        public LSL_Rotation llAxisAngle2Rot(LSL_Vector axis, double angle)
        {
            m_host.AddScriptLPS(1);

            double x, y, z, s, t;

            s = Math.Cos(angle * 0.5);
            t = Math.Sin(angle * 0.5); // temp value to avoid 2 more sin() calcs
            x = axis.x * t;
            y = axis.y * t;
            z = axis.z * t;

            return new LSL_Rotation(x,y,z,s);
        }


        // Xantor 29/apr/2008
        // converts a Quaternion to X,Y,Z axis rotations
        public LSL_Vector llRot2Axis(LSL_Rotation rot)
        {
            m_host.AddScriptLPS(1);
            double x,y,z;

            if (rot.s > 1) // normalization needed
            {
                double length = Math.Sqrt(rot.x * rot.x + rot.y * rot.y +
                        rot.z * rot.z + rot.s * rot.s);

                rot.x /= length;
                rot.y /= length;
                rot.z /= length;
                rot.s /= length;

            }

            // double angle = 2 * Math.Acos(rot.s);
            double s = Math.Sqrt(1 - rot.s * rot.s);
            if (s < 0.001)
            {
                x = 1;
                y = z = 0;
            }
            else
            {
                x = rot.x / s; // normalise axis
                y = rot.y / s;
                z = rot.z / s;
            }

            return new LSL_Vector(x,y,z);
        }


        // Returns the angle of a quaternion (see llRot2Axis for the axis)
        public LSL_Float llRot2Angle(LSL_Rotation rot)
        {
            m_host.AddScriptLPS(1);

            if (rot.s > 1) // normalization needed
            {
                double length = Math.Sqrt(rot.x * rot.x + rot.y * rot.y +
                        rot.z * rot.z + rot.s * rot.s);

                rot.x /= length;
                rot.y /= length;
                rot.z /= length;
                rot.s /= length;
            }

            double angle = 2 * Math.Acos(rot.s);

            return angle;
        }

        public LSL_Float llAcos(double val)
        {
            m_host.AddScriptLPS(1);
            return (double)Math.Acos(val);
        }

        public LSL_Float llAsin(double val)
        {
            m_host.AddScriptLPS(1);
            return (double)Math.Asin(val);
        }

        // jcochran 5/jan/2012
        public LSL_Float llAngleBetween(LSL_Rotation a, LSL_Rotation b)
        {
            m_host.AddScriptLPS(1);

            double aa = (a.x * a.x + a.y * a.y + a.z * a.z + a.s * a.s);
            double bb = (b.x * b.x + b.y * b.y + b.z * b.z + b.s * b.s);
            double aa_bb = aa * bb;
            if (aa_bb == 0) return 0.0;
            double ab = (a.x * b.x + a.y * b.y + a.z * b.z + a.s * b.s);
            double quotient = (ab * ab) / aa_bb;
            if (quotient >= 1.0) return 0.0;
            return Math.Acos(2 * quotient - 1);
        }

        public LSL_String llGetInventoryKey(string name)
        {
            m_host.AddScriptLPS(1);

            m_host.TaskInventory.LockItemsForRead(true);
            foreach (KeyValuePair<UUID, TaskInventoryItem> inv in m_host.TaskInventory)
            {
                if (inv.Value.Name == name)
                {
                    if ((inv.Value.CurrentPermissions & (uint)(PermissionMask.Copy | PermissionMask.Transfer | PermissionMask.Modify)) == (uint)(PermissionMask.Copy | PermissionMask.Transfer | PermissionMask.Modify))
                    {
                        m_host.TaskInventory.LockItemsForRead(false);
                        return inv.Value.AssetID.ToString();
                    }
                    else
                    {
                        m_host.TaskInventory.LockItemsForRead(false);
                        return UUID.Zero.ToString();
                    }
                }
            }
            m_host.TaskInventory.LockItemsForRead(false);

            return UUID.Zero.ToString();
        }

        public void llAllowInventoryDrop(int add)
        {
            m_host.AddScriptLPS(1);

            if (add != 0)
                m_host.ParentGroup.RootPart.AllowedDrop = true;
            else
                m_host.ParentGroup.RootPart.AllowedDrop = false;

            // Update the object flags
            m_host.ParentGroup.RootPart.aggregateScriptEvents();
        }

        public LSL_Vector llGetSunDirection()
        {
            m_host.AddScriptLPS(1);

            LSL_Vector SunDoubleVector3;
            Vector3 SunFloatVector3;

            // sunPosition estate setting is set in OpenSim.Region.CoreModules.SunModule
            // have to convert from Vector3 (float) to LSL_Vector (double)
            SunFloatVector3 = World.RegionInfo.RegionSettings.SunVector;
            SunDoubleVector3.x = (double)SunFloatVector3.X;
            SunDoubleVector3.y = (double)SunFloatVector3.Y;
            SunDoubleVector3.z = (double)SunFloatVector3.Z;

            return SunDoubleVector3;
        }

        public LSL_Vector llGetTextureOffset(int face)
        {
            m_host.AddScriptLPS(1);
            return GetTextureOffset(m_host, face);
        }

        protected LSL_Vector GetTextureOffset(SceneObjectPart part, int face)
        {
            Primitive.TextureEntry tex = part.Shape.Textures;
            LSL_Vector offset = new LSL_Vector();
            if (face == ScriptBaseClass.ALL_SIDES)
            {
                face = 0;
            }
            if (face >= 0 && face < GetNumberOfSides(part))
            {
                offset.x = tex.GetFace((uint)face).OffsetU;
                offset.y = tex.GetFace((uint)face).OffsetV;
                offset.z = 0.0;
                return offset;
            }
            else
            {
                return offset;
            }
        }

        public LSL_Vector llGetTextureScale(int side)
        {
            m_host.AddScriptLPS(1);
            Primitive.TextureEntry tex = m_host.Shape.Textures;
            LSL_Vector scale;
            if (side == -1)
            {
                side = 0;
            }
            scale.x = tex.GetFace((uint)side).RepeatU;
            scale.y = tex.GetFace((uint)side).RepeatV;
            scale.z = 0.0;
            return scale;
        }

        public LSL_Float llGetTextureRot(int face)
        {
            m_host.AddScriptLPS(1);
            return GetTextureRot(m_host, face);
        }

        protected LSL_Float GetTextureRot(SceneObjectPart part, int face)
        {
            Primitive.TextureEntry tex = part.Shape.Textures;
            if (face == -1)
            {
                face = 0;
            }
            if (face >= 0 && face < GetNumberOfSides(part))
            {
                return tex.GetFace((uint)face).Rotation;
            }
            else
            {
                return 0.0;
            }
        }

        public LSL_Integer llSubStringIndex(string source, string pattern)
        {
            m_host.AddScriptLPS(1);
            return source.IndexOf(pattern);
        }

        public LSL_String llGetOwnerKey(string id)
        {
            m_host.AddScriptLPS(1);
            UUID key = new UUID();
            if (UUID.TryParse(id, out key))
            {
                try
                {
                    SceneObjectPart obj = World.GetSceneObjectPart(key);
                    if (obj == null)
                        return id; // the key is for an agent so just return the key
                    else
                        return obj.OwnerID.ToString();
                }
                catch (KeyNotFoundException)
                {
                    return id; // The Object/Agent not in the region so just return the key
                }
            }
            else
            {
                return UUID.Zero.ToString();
            }
        }

        public LSL_Vector llGetCenterOfMass()
        {
            m_host.AddScriptLPS(1);
            Vector3 center = m_host.GetCenterOfMass();
            return new LSL_Vector(center.X,center.Y,center.Z);
        }

        public LSL_List llListSort(LSL_List src, int stride, int ascending)
        {
            m_host.AddScriptLPS(1);

            if (stride <= 0)
            {
                stride = 1;
            }
            return src.Sort(stride, ascending);
        }

        public LSL_Integer llGetListLength(LSL_List src)
        {
            m_host.AddScriptLPS(1);

            return src.Length;
        }

        public LSL_Integer llList2Integer(LSL_List src, int index)
        {
            m_host.AddScriptLPS(1);
            if (index < 0)
            {
                index = src.Length + index;
            }
            if (index >= src.Length || index < 0)
            {
                return 0;
            }
            try
            {
                if (src.Data[index] is LSL_Integer)
                    return (LSL_Integer) src.Data[index];
                else if (src.Data[index] is LSL_Float)
                    return Convert.ToInt32(((LSL_Float) src.Data[index]).value);
                return new LSL_Integer(src.Data[index].ToString());
            }
            catch (FormatException)
            {
                return 0;
            }
        }

        public LSL_Float llList2Float(LSL_List src, int index)
        {
            m_host.AddScriptLPS(1);
            if (index < 0)
            {
                index = src.Length + index;
            }
            if (index >= src.Length || index < 0)
            {
                return 0.0;
            }
            try
            {
                if (src.Data[index] is LSL_Integer)
                    return Convert.ToDouble(((LSL_Integer) src.Data[index]).value);
                else if (src.Data[index] is LSL_Float)
                    return Convert.ToDouble(((LSL_Float) src.Data[index]).value);
                else if (src.Data[index] is LSL_String)
                {
                    string str = ((LSL_String) src.Data[index]).m_string;
                    Match m = Regex.Match(str, "^\\s*(-?\\+?[,0-9]+\\.?[0-9]*)");
                    if (m != Match.Empty)
                    {
                        str = m.Value;
                        double d = 0.0;
                        if (!Double.TryParse(str, out d))
                            return 0.0;

                        return d;
                    }
                    return 0.0;
                }
                return Convert.ToDouble(src.Data[index]);
            }
            catch (FormatException)
            {
                return 0.0;
            }
        }

        public LSL_String llList2String(LSL_List src, int index)
        {
            m_host.AddScriptLPS(1);
            if (index < 0)
            {
                index = src.Length + index;
            }
            if (index >= src.Length || index < 0)
            {
                return String.Empty;
            }
            return src.Data[index].ToString();
        }

        public LSL_String llList2Key(LSL_List src, int index)
        {
            m_host.AddScriptLPS(1);
            if (index < 0)
            {
                index = src.Length + index;
            }
            if (index >= src.Length || index < 0)
            {
                return "";
            }
            return src.Data[index].ToString();
        }

        public LSL_Vector llList2Vector(LSL_List src, int index)
        {
            m_host.AddScriptLPS(1);
            if (index < 0)
            {
                index = src.Length + index;
            }
            if (index >= src.Length || index < 0)
            {
                return new LSL_Vector(0, 0, 0);
            }
            if (src.Data[index].GetType() == typeof(LSL_Vector))
            {
                return (LSL_Vector)src.Data[index];
            }
            else
            {
                return new LSL_Vector(src.Data[index].ToString());
            }
        }

        public LSL_Rotation llList2Rot(LSL_List src, int index)
        {
            m_host.AddScriptLPS(1);
            if (index < 0)
            {
                index = src.Length + index;
            }
            if (index >= src.Length || index < 0)
            {
                return new LSL_Rotation(0, 0, 0, 1);
            }
            if (src.Data[index].GetType() == typeof(LSL_Rotation))
            {
                return (LSL_Rotation)src.Data[index];
            }
            else
            {
                return new LSL_Rotation(src.Data[index].ToString());
            }
        }

        public LSL_List llList2List(LSL_List src, int start, int end)
        {
            m_host.AddScriptLPS(1);
            return src.GetSublist(start, end);
        }

        public LSL_List llDeleteSubList(LSL_List src, int start, int end)
        {
            return src.DeleteSublist(start, end);
        }

        public LSL_Integer llGetListEntryType(LSL_List src, int index)
        {
            m_host.AddScriptLPS(1);
            if (index < 0)
            {
                index = src.Length + index;
            }
            if (index >= src.Length)
            {
                return 0;
            }

            if (src.Data[index] is LSL_Integer || src.Data[index] is Int32)
                return 1;
            if (src.Data[index] is LSL_Float || src.Data[index] is Single || src.Data[index] is Double)
                return 2;
            if (src.Data[index] is LSL_String || src.Data[index] is String)
            {
                UUID tuuid;
                if (UUID.TryParse(src.Data[index].ToString(), out tuuid))
                {
                    return 4;
                }
                else
                {
                    return 3;
                }
            }
            if (src.Data[index] is LSL_Vector)
                return 5;
            if (src.Data[index] is LSL_Rotation)
                return 6;
            if (src.Data[index] is LSL_List)
                return 7;
            return 0;

        }

        /// <summary>
        /// Process the supplied list and return the
        /// content of the list formatted as a comma
        /// separated list. There is a space after
        /// each comma.
        /// </summary>

        public LSL_String llList2CSV(LSL_List src)
        {

            string ret = String.Empty;
            int    x   = 0;

            m_host.AddScriptLPS(1);

            if (src.Data.Length > 0)
            {
                ret = src.Data[x++].ToString();
                for (; x < src.Data.Length; x++)
                {
                    ret += ", "+src.Data[x].ToString();
                }
            }

            return ret;
        }

        /// <summary>
        /// The supplied string is scanned for commas
        /// and converted into a list. Commas are only
        /// effective if they are encountered outside
        /// of '<' '>' delimiters. Any whitespace
        /// before or after an element is trimmed.
        /// </summary>

        public LSL_List llCSV2List(string src)
        {

            LSL_List result = new LSL_List();
            int parens = 0;
            int start  = 0;
            int length = 0;

            m_host.AddScriptLPS(1);

            for (int i = 0; i < src.Length; i++)
            {
                switch (src[i])
                {
                    case '<':
                        parens++;
                        length++;
                        break;
                    case '>':
                        if (parens > 0)
                            parens--;
                        length++;
                        break;
                    case ',':
                        if (parens == 0)
                        {
                            result.Add(new LSL_String(src.Substring(start,length).Trim()));
                            start += length+1;
                            length = 0;
                        }
                        else
                        {
                            length++;
                        }
                        break;
                    default:
                        length++;
                        break;
                }
            }

            result.Add(new LSL_String(src.Substring(start,length).Trim()));

            return result;
        }

        ///  <summary>
        ///  Randomizes the list, be arbitrarily reordering
        ///  sublists of stride elements. As the stride approaches
        ///  the size of the list, the options become very
        ///  limited.
        ///  </summary>
        ///  <remarks>
        ///  This could take a while for very large list
        ///  sizes.
        ///  </remarks>

        public LSL_List llListRandomize(LSL_List src, int stride)
        {
            LSL_List result;
            Random rand           = new Random();

            int   chunkk;
            int[] chunks;

            m_host.AddScriptLPS(1);

            if (stride <= 0)
            {
                stride = 1;
            }

            // Stride MUST be a factor of the list length
            // If not, then return the src list. This also
            // traps those cases where stride > length.

            if (src.Length != stride && src.Length%stride == 0)
            {
                chunkk = src.Length/stride;

                chunks = new int[chunkk];

                for (int i = 0; i < chunkk; i++)
                    chunks[i] = i;

                // Knuth shuffle the chunkk index
                for (int i = chunkk - 1; i >= 1; i--)
                {
                    // Elect an unrandomized chunk to swap
                    int index = rand.Next(i + 1);
                    int tmp;

                    // and swap position with first unrandomized chunk
                    tmp = chunks[i];
                    chunks[i] = chunks[index];
                    chunks[index] = tmp;
                }

                // Construct the randomized list

                result = new LSL_List();

                for (int i = 0; i < chunkk; i++)
                {
                    for (int j = 0; j < stride; j++)
                    {
                        result.Add(src.Data[chunks[i]*stride+j]);
                    }
                }
            }
            else
            {
                object[] array = new object[src.Length];
                Array.Copy(src.Data, 0, array, 0, src.Length);
                result = new LSL_List(array);
            }

            return result;
        }

        /// <summary>
        /// Elements in the source list starting with 0 and then
        /// every i+stride. If the stride is negative then the scan
        /// is backwards producing an inverted result.
        /// Only those elements that are also in the specified
        /// range are included in the result.
        /// </summary>

        public LSL_List llList2ListStrided(LSL_List src, int start, int end, int stride)
        {

            LSL_List result = new LSL_List();
            int[] si = new int[2];
            int[] ei = new int[2];
            bool twopass = false;

            m_host.AddScriptLPS(1);

            //  First step is always to deal with negative indices

            if (start < 0)
                start = src.Length+start;
            if (end   < 0)
                end   = src.Length+end;

            //  Out of bounds indices are OK, just trim them
            //  accordingly

            if (start > src.Length)
                start = src.Length;

            if (end > src.Length)
                end = src.Length;

            if (stride == 0)
                stride = 1;

            //  There may be one or two ranges to be considered

            if (start != end)
            {

                if (start <= end)
                {
                   si[0] = start;
                   ei[0] = end;
                }
                else
                {
                   si[1] = start;
                   ei[1] = src.Length;
                   si[0] = 0;
                   ei[0] = end;
                   twopass = true;
                }

                //  The scan always starts from the beginning of the
                //  source list, but members are only selected if they
                //  fall within the specified sub-range. The specified
                //  range values are inclusive.
                //  A negative stride reverses the direction of the
                //  scan producing an inverted list as a result.

                if (stride > 0)
                {
                    for (int i = 0; i < src.Length; i += stride)
                    {
                        if (i<=ei[0] && i>=si[0])
                            result.Add(src.Data[i]);
                        if (twopass && i>=si[1] && i<=ei[1])
                            result.Add(src.Data[i]);
                    }
                }
                else if (stride < 0)
                {
                    for (int i = src.Length - 1; i >= 0; i += stride)
                    {
                        if (i <= ei[0] && i >= si[0])
                            result.Add(src.Data[i]);
                        if (twopass && i >= si[1] && i <= ei[1])
                            result.Add(src.Data[i]);
                    }
                }
            }
            else
            {
                if (start%stride == 0)
                {
                    result.Add(src.Data[start]);
                }
            }

            return result;
        }

        public LSL_Integer llGetRegionAgentCount()
        {
            m_host.AddScriptLPS(1);

            int count = 0;
            World.ForEachRootScenePresence(delegate(ScenePresence sp) {
                count++;
            });

            return new LSL_Integer(count);
        }

        public LSL_Vector llGetRegionCorner()
        {
            m_host.AddScriptLPS(1);
            return new LSL_Vector(World.RegionInfo.RegionLocX * Constants.RegionSize, World.RegionInfo.RegionLocY * Constants.RegionSize, 0);
        }

        /// <summary>
        /// Insert the list identified by <src> into the
        /// list designated by <dest> such that the first
        /// new element has the index specified by <index>
        /// </summary>

        public LSL_List llListInsertList(LSL_List dest, LSL_List src, int index)
        {

            LSL_List pref = null;
            LSL_List suff = null;

            m_host.AddScriptLPS(1);

            if (index < 0)
            {
                index = index+dest.Length;
                if (index < 0)
                {
                    index = 0;
                }
            }

            if (index != 0)
            {
                pref = dest.GetSublist(0,index-1);
                if (index < dest.Length)
                {
                    suff = dest.GetSublist(index,-1);
                    return pref + src + suff;
                }
                else
                {
                    return pref + src;
                }
            }
            else
            {
                if (index < dest.Length)
                {
                    suff = dest.GetSublist(index,-1);
                    return src + suff;
                }
                else
                {
                    return src;
                }
            }

        }

        /// <summary>
        /// Returns the index of the first occurrence of test
        /// in src.
        /// </summary>

        public LSL_Integer llListFindList(LSL_List src, LSL_List test)
        {

            int index  = -1;
            int length = src.Length - test.Length + 1;

            m_host.AddScriptLPS(1);

            // If either list is empty, do not match

            if (src.Length != 0 && test.Length != 0)
            {
                for (int i = 0; i < length; i++)
                {
                    if (src.Data[i].Equals(test.Data[0]))
                    {
                        int j;
                        for (j = 1; j < test.Length; j++)
                            if (!src.Data[i+j].Equals(test.Data[j]))
                                break;
                        if (j == test.Length)
                        {
                            index = i;
                            break;
                        }
                    }
                }
            }

            return index;

        }

        public LSL_String llGetObjectName()
        {
            m_host.AddScriptLPS(1);
            return m_host.Name!=null?m_host.Name:String.Empty;
        }

        public void llSetObjectName(string name)
        {
            m_host.AddScriptLPS(1);
            m_host.Name = name!=null?name:String.Empty;
        }

        public LSL_String llGetDate()
        {
            m_host.AddScriptLPS(1);
            DateTime date = DateTime.Now.ToUniversalTime();
            string result = date.ToString("yyyy-MM-dd");
            return result;
        }

        public LSL_Integer llEdgeOfWorld(LSL_Vector pos, LSL_Vector dir)
        {
            m_host.AddScriptLPS(1);

            // edge will be used to pass the Region Coordinates offset
            // we want to check for a neighboring sim
            LSL_Vector edge = new LSL_Vector(0, 0, 0);

            if (dir.x == 0)
            {
                if (dir.y == 0)
                {
                    // Direction vector is 0,0 so return
                    // false since we're staying in the sim
                    return 0;
                }
                else
                {
                    // Y is the only valid direction
                    edge.y = dir.y / Math.Abs(dir.y);
                }
            }
            else
            {
                LSL_Float mag;
                if (dir.x > 0)
                {
                    mag = (Constants.RegionSize - pos.x) / dir.x;
                }
                else
                {
                    mag = (pos.x/dir.x);
                }

                mag = Math.Abs(mag);

                edge.y = pos.y + (dir.y * mag);

                if (edge.y > Constants.RegionSize || edge.y < 0)
                {
                    // Y goes out of bounds first
                    edge.y = dir.y / Math.Abs(dir.y);
                }
                else
                {
                    // X goes out of bounds first or its a corner exit
                    edge.y = 0;
                    edge.x = dir.x / Math.Abs(dir.x);
                }
            }

            List<GridRegion> neighbors = World.GridService.GetNeighbours(World.RegionInfo.ScopeID, World.RegionInfo.RegionID);

            uint neighborX = World.RegionInfo.RegionLocX + (uint)dir.x;
            uint neighborY = World.RegionInfo.RegionLocY + (uint)dir.y;

            foreach (GridRegion sri in neighbors)
            {
                if (sri.RegionCoordX == neighborX && sri.RegionCoordY == neighborY)
                    return 0;
            }

            return 1;
        }

        /// <summary>
        /// Not fully implemented yet. Still to do:-
        /// AGENT_BUSY
        /// Remove as they are done
        /// </summary>
        public LSL_Integer llGetAgentInfo(string id)
        {
            m_host.AddScriptLPS(1);

            UUID key = new UUID();
            if (!UUID.TryParse(id, out key))
            {
                return 0;
            }

            int flags = 0;

            ScenePresence agent = World.GetScenePresence(key);
            if (agent == null)
            {
                return 0;
            }

            if (agent.IsChildAgent)
                return 0; // Fail if they are not in the same region

            // note: in OpenSim, sitting seems to cancel AGENT_ALWAYS_RUN, unlike SL
            if (agent.SetAlwaysRun)
            {
                flags |= ScriptBaseClass.AGENT_ALWAYS_RUN;
            }

            if (agent.HasAttachments())
            {
                flags |= ScriptBaseClass.AGENT_ATTACHMENTS;
                if (agent.HasScriptedAttachments())
                    flags |= ScriptBaseClass.AGENT_SCRIPTED;
            }

            if ((agent.AgentControlFlags & (uint)AgentManager.ControlFlags.AGENT_CONTROL_FLY) != 0)
            {
                flags |= ScriptBaseClass.AGENT_FLYING;
                flags |= ScriptBaseClass.AGENT_IN_AIR; // flying always implies in-air, even if colliding with e.g. a wall
            }

            if ((agent.AgentControlFlags & (uint)AgentManager.ControlFlags.AGENT_CONTROL_AWAY) != 0)
            {
                flags |= ScriptBaseClass.AGENT_AWAY;
            }

            // seems to get unset, even if in mouselook, when avatar is sitting on a prim???
            if ((agent.AgentControlFlags & (uint)AgentManager.ControlFlags.AGENT_CONTROL_MOUSELOOK) != 0)
            {
                flags |= ScriptBaseClass.AGENT_MOUSELOOK;
            }

            if ((agent.State & (byte)AgentState.Typing) != (byte)0)
            {
                flags |= ScriptBaseClass.AGENT_TYPING;
            }

            string agentMovementAnimation = agent.Animator.CurrentMovementAnimation;

            if (agentMovementAnimation == "CROUCH")
            {
                flags |= ScriptBaseClass.AGENT_CROUCHING;
            }

            if (agentMovementAnimation == "WALK" || agentMovementAnimation == "CROUCHWALK")
            {
                flags |= ScriptBaseClass.AGENT_WALKING;
            }

            // not colliding implies in air. Note: flying also implies in-air, even if colliding (see above)

            // note: AGENT_IN_AIR and AGENT_WALKING seem to be mutually exclusive states in SL.

            // note: this may need some tweaking when walking downhill. you "fall down" for a brief instant
            // and don't collide when walking downhill, which instantly registers as in-air, briefly. should
            // there be some minimum non-collision threshold time before claiming the avatar is in-air?
            if ((flags & ScriptBaseClass.AGENT_WALKING) == 0 && !agent.IsColliding )
            {
                    flags |= ScriptBaseClass.AGENT_IN_AIR;
            }

             if (agent.ParentPart != null)
             {
                 flags |= ScriptBaseClass.AGENT_ON_OBJECT;
                 flags |= ScriptBaseClass.AGENT_SITTING;
             }

             if (agent.Animator.Animations.DefaultAnimation.AnimID
                == DefaultAvatarAnimations.AnimsUUID["SIT_GROUND_CONSTRAINED"])
             {
                 flags |= ScriptBaseClass.AGENT_SITTING;
             }

             if (agent.Appearance.VisualParams[(int)AvatarAppearance.VPElement.SHAPE_MALE] > 0)
             {
                 flags |= ScriptBaseClass.AGENT_MALE;
             }

            return flags;
        }

        public LSL_String llGetAgentLanguage(string id)
        {
            // This should only return a value if the avatar is in the same region
            //ckrinke 1-30-09 : This needs to parse the XMLRPC language field supplied
            //by the client at login. Currently returning only en-us until our I18N
            //effort gains momentum
            m_host.AddScriptLPS(1);
            return "en-us";
        }
        /// <summary>
        /// http://wiki.secondlife.com/wiki/LlGetAgentList
        /// The list of options is currently not used in SL
        /// scope is one of:-
        /// AGENT_LIST_REGION - all in the region
        /// AGENT_LIST_PARCEL - all in the same parcel as the scripted object
        /// AGENT_LIST_PARCEL_OWNER - all in any parcel owned by the owner of the
        /// current parcel.
        /// </summary>
        public LSL_List llGetAgentList(LSL_Integer scope, LSL_List options)
        {
            m_host.AddScriptLPS(1);

            // the constants are 1, 2 and 4 so bits are being set, but you
            // get an error "INVALID_SCOPE" if it is anything but 1, 2 and 4
            bool regionWide = scope == ScriptBaseClass.AGENT_LIST_REGION;
            bool parcelOwned = scope == ScriptBaseClass.AGENT_LIST_PARCEL_OWNER;
            bool parcel = scope == ScriptBaseClass.AGENT_LIST_PARCEL;

            LSL_List result = new LSL_List();

            if (!regionWide && !parcelOwned && !parcel)
            {
                result.Add("INVALID_SCOPE");
                return result;
            }

            ILandObject land;
            Vector3 pos;
            UUID id = UUID.Zero;
            if (parcel || parcelOwned)
            {
                pos = m_host.ParentGroup.RootPart.GetWorldPosition();
                land = World.LandChannel.GetLandObject(pos.X, pos.Y);
                if (land == null)
                {
                    id = UUID.Zero;
                }
                else
                {
                    if (parcelOwned)
                    {
                        id = land.LandData.OwnerID;
                    }
                    else
                    {
                        id = land.LandData.GlobalID;
                    }
                }
            }
            List<UUID> presenceIds = new List<UUID>();

            World.ForEachRootScenePresence(
                delegate (ScenePresence ssp)
                {
                    // Gods are not listed in SL
                    if (!ssp.IsDeleted && ssp.GodLevel == 0.0 && !ssp.IsChildAgent)
                    {
                        if (!regionWide)
                        {
                            pos = ssp.AbsolutePosition;
                            land = World.LandChannel.GetLandObject(pos.X, pos.Y);
                            if (land != null)
                            {
                                if (parcelOwned && land.LandData.OwnerID == id ||
                                    parcel && land.LandData.GlobalID == id)
                                {
                                    result.Add(ssp.UUID.ToString());
                                }
                            }
                        }
                        else
                        {
                            result.Add(ssp.UUID.ToString());
                        }
                    }
                    // Maximum of 100 results
                    if (result.Length > 99)
                    {
                        return;
                    }
                }
            );
            return result;
        }

        public void llAdjustSoundVolume(double volume)
        {
            m_host.AddScriptLPS(1);
            m_host.AdjustSoundGain(volume);
            ScriptSleep(100);
        }

        public void llSetSoundRadius(double radius)
        {
            m_host.AddScriptLPS(1);
            m_host.SoundRadius = radius;
        }

        public LSL_String llKey2Name(string id)
        {
            m_host.AddScriptLPS(1);
            UUID key = new UUID();
            if (UUID.TryParse(id,out key))
            {
                ScenePresence presence = World.GetScenePresence(key);

                if (presence != null)
                {
                    return presence.ControllingClient.Name;
                    //return presence.Name;
                }

                if (World.GetSceneObjectPart(key) != null)
                {
                    return World.GetSceneObjectPart(key).Name;
                }
            }
            return String.Empty;
        }



        public void llSetTextureAnim(int mode, int face, int sizex, int sizey, double start, double length, double rate)
        {
            m_host.AddScriptLPS(1);

            SetTextureAnim(m_host, mode, face, sizex, sizey, start, length, rate);
        }

        public void llSetLinkTextureAnim(int linknumber, int mode, int face, int sizex, int sizey, double start, double length, double rate)
        {
            m_host.AddScriptLPS(1);

            List<SceneObjectPart> parts = GetLinkParts(linknumber);
            if (parts.Count > 0)
            {
                try
                {
                    parts[0].ParentGroup.areUpdatesSuspended = true;
                    foreach (var part in parts)
                    {
                        SetTextureAnim(part, mode, face, sizex, sizey, start, length, rate);
                    }
                }
                finally
                {
                    parts[0].ParentGroup.areUpdatesSuspended = false;
                }
            }
        }

        private void SetTextureAnim(SceneObjectPart part, int mode, int face, int sizex, int sizey, double start, double length, double rate)
        {

            Primitive.TextureAnimation pTexAnim = new Primitive.TextureAnimation();
            pTexAnim.Flags = (Primitive.TextureAnimMode)mode;

            //ALL_SIDES
            if (face == ScriptBaseClass.ALL_SIDES)
                face = 255;

            pTexAnim.Face = (uint)face;
            pTexAnim.Length = (float)length;
            pTexAnim.Rate = (float)rate;
            pTexAnim.SizeX = (uint)sizex;
            pTexAnim.SizeY = (uint)sizey;
            pTexAnim.Start = (float)start;

            part.AddTextureAnimation(pTexAnim);
            part.SendFullUpdateToAllClients();
            part.ParentGroup.HasGroupChanged = true;
        }

        public void llTriggerSoundLimited(string sound, double volume, LSL_Vector top_north_east,
                                          LSL_Vector bottom_south_west)
        {
            m_host.AddScriptLPS(1);
            float radius1 = (float)llVecDist(llGetPos(), top_north_east);
            float radius2 = (float)llVecDist(llGetPos(), bottom_south_west);
            float radius = Math.Abs(radius1 - radius2);
            m_host.SendSound(KeyOrName(sound).ToString(), volume, true, 0, radius, false, false);
        }

        public void llEjectFromLand(string pest)
        {
            m_host.AddScriptLPS(1);
            UUID agentID = new UUID();
            if (UUID.TryParse(pest, out agentID))
            {
                ScenePresence presence = World.GetScenePresence(agentID);
                if (presence != null)
                {
                    // agent must be over the owners land
                    ILandObject land = World.LandChannel.GetLandObject(presence.AbsolutePosition.X, presence.AbsolutePosition.Y);
                    if (land == null)
                        return;

                    if (m_host.OwnerID == land.LandData.OwnerID)
                    {
                        Vector3 pos = World.GetNearestAllowedPosition(presence, land);
                        presence.TeleportWithMomentum(pos, null);
                        presence.ControllingClient.SendAlertMessage("You have been ejected from this land");
                    }
                }
            }
            ScriptSleep(5000);
        }

        public LSL_List llParseString2List(string str, LSL_List separators, LSL_List in_spacers)
        {
            return ParseString2List(str, separators, in_spacers, false);
        }

        public LSL_Integer llOverMyLand(string id)
        {
            m_host.AddScriptLPS(1);
            UUID key = new UUID();
            if (UUID.TryParse(id, out key))
            {
                ScenePresence presence = World.GetScenePresence(key);
                if (presence != null) // object is an avatar
                {
                    if (m_host.OwnerID
                        == World.LandChannel.GetLandObject(
                            presence.AbsolutePosition.X, presence.AbsolutePosition.Y).LandData.OwnerID)
                        return 1;
                }
                else // object is not an avatar
                {
                    SceneObjectPart obj = World.GetSceneObjectPart(key);
                    if (obj != null)
                        if (m_host.OwnerID
                            == World.LandChannel.GetLandObject(
                                obj.AbsolutePosition.X, obj.AbsolutePosition.Y).LandData.OwnerID)
                            return 1;
                }
            }

            return 0;
        }

        public LSL_String llGetLandOwnerAt(LSL_Vector pos)
        {
            m_host.AddScriptLPS(1);
            ILandObject land = World.LandChannel.GetLandObject((float)pos.x, (float)pos.y);
            if (land == null)
                return UUID.Zero.ToString();
            return land.LandData.OwnerID.ToString();
        }

        /// <summary>
        /// According to http://lslwiki.net/lslwiki/wakka.php?wakka=llGetAgentSize
        /// only the height of avatars vary and that says:
        /// Width (x) and depth (y) are constant. (0.45m and 0.6m respectively).
        /// </summary>
        public LSL_Vector llGetAgentSize(string id)
        {
            m_host.AddScriptLPS(1);
            ScenePresence avatar = World.GetScenePresence((UUID)id);
            LSL_Vector agentSize;
            if (avatar == null || avatar.IsChildAgent) // Fail if not in the same region
            {
                agentSize = ScriptBaseClass.ZERO_VECTOR;
            }
            else
            {
                agentSize = new LSL_Vector(0.45, 0.6, avatar.Appearance.AvatarHeight);
            }
            return agentSize;
        }

        public LSL_Integer llSameGroup(string agent)
        {
            m_host.AddScriptLPS(1);
            UUID agentId = new UUID();
            if (!UUID.TryParse(agent, out agentId))
                return new LSL_Integer(0);
            if (agentId == m_host.GroupID)
                return new LSL_Integer(1);
            ScenePresence presence = World.GetScenePresence(agentId);
            if (presence == null || presence.IsChildAgent) // Return false for child agents
                return new LSL_Integer(0);
            IClientAPI client = presence.ControllingClient;
            if (m_host.GroupID == client.ActiveGroupId)
                return new LSL_Integer(1);
            else
                return new LSL_Integer(0);
        }

        public void llUnSit(string id)
        {
            m_host.AddScriptLPS(1);

            UUID key = new UUID();
            if (UUID.TryParse(id, out key))
            {
                ScenePresence av = World.GetScenePresence(key);

                if (av != null)
                {
                    if (llAvatarOnSitTarget() == id)
                    {
                        // if the avatar is sitting on this object, then
                        // we can unsit them.  We don't want random scripts unsitting random people
                        // Lets avoid the popcorn avatar scenario.
                        av.StandUp();
                    }
                    else
                    {
                        // If the object owner also owns the parcel
                        // or
                        // if the land is group owned and the object is group owned by the same group
                        // or
                        // if the object is owned by a person with estate access.

                        ILandObject parcel = World.LandChannel.GetLandObject(av.AbsolutePosition.X, av.AbsolutePosition.Y);
                        if (parcel != null)
                        {
                            if (m_host.OwnerID == parcel.LandData.OwnerID ||
                                (m_host.OwnerID == m_host.GroupID && m_host.GroupID == parcel.LandData.GroupID
                                && parcel.LandData.IsGroupOwned) || World.Permissions.IsGod(m_host.OwnerID))
                            {
                                av.StandUp();
                            }
                        }
                    }
                }

            }

        }

        public LSL_Vector llGroundSlope(LSL_Vector offset)
        {
            m_host.AddScriptLPS(1);
            //Get the slope normal.  This gives us the equation of the plane tangent to the slope.
            LSL_Vector vsn = llGroundNormal(offset);

            //Plug the x,y coordinates of the slope normal into the equation of the plane to get
            //the height of that point on the plane.  The resulting vector gives the slope.
            Vector3 vsl = new Vector3();
            vsl.X = (float)vsn.x;
            vsl.Y = (float)vsn.y;
            vsl.Z = (float)(((vsn.x * vsn.x) + (vsn.y * vsn.y)) / (-1 * vsn.z));
            vsl.Normalize();
            //Normalization might be overkill here

            return new LSL_Vector(vsl.X, vsl.Y, vsl.Z);
        }

        public LSL_Vector llGroundNormal(LSL_Vector offset)
        {
            m_host.AddScriptLPS(1);
            Vector3 pos = m_host.GetWorldPosition() + new Vector3((float)offset.x,
                                                                (float)offset.y,
                                                                (float)offset.z);
            // Clamp to valid position
            if (pos.X < 0)
                pos.X = 0;
            else if (pos.X >= World.Heightmap.Width)
                pos.X = World.Heightmap.Width - 1;
            if (pos.Y < 0)
                pos.Y = 0;
            else if (pos.Y >= World.Heightmap.Height)
                pos.Y = World.Heightmap.Height - 1;

            //Find two points in addition to the position to define a plane
            Vector3 p0 = new Vector3(pos.X, pos.Y,
                                     (float)World.Heightmap[(int)pos.X, (int)pos.Y]);
            Vector3 p1 = new Vector3();
            Vector3 p2 = new Vector3();
            if ((pos.X + 1.0f) >= World.Heightmap.Width)
                p1 = new Vector3(pos.X + 1.0f, pos.Y,
                            (float)World.Heightmap[(int)pos.X, (int)pos.Y]);
            else
                p1 = new Vector3(pos.X + 1.0f, pos.Y,
                            (float)World.Heightmap[(int)(pos.X + 1.0f), (int)pos.Y]);
            if ((pos.Y + 1.0f) >= World.Heightmap.Height)
                p2 = new Vector3(pos.X, pos.Y + 1.0f,
                            (float)World.Heightmap[(int)pos.X, (int)pos.Y]);
            else
                p2 = new Vector3(pos.X, pos.Y + 1.0f,
                            (float)World.Heightmap[(int)pos.X, (int)(pos.Y + 1.0f)]);

            //Find normalized vectors from p0 to p1 and p0 to p2
            Vector3 v0 = new Vector3(p1.X - p0.X, p1.Y - p0.Y, p1.Z - p0.Z);
            Vector3 v1 = new Vector3(p2.X - p0.X, p2.Y - p0.Y, p2.Z - p0.Z);
            v0.Normalize();
            v1.Normalize();

            //Find the cross product of the vectors (the slope normal).
            Vector3 vsn = new Vector3();
            vsn.X = (v0.Y * v1.Z) - (v0.Z * v1.Y);
            vsn.Y = (v0.Z * v1.X) - (v0.X * v1.Z);
            vsn.Z = (v0.X * v1.Y) - (v0.Y * v1.X);
            vsn.Normalize();
            //I believe the crossproduct of two normalized vectors is a normalized vector so
            //this normalization may be overkill

            return new LSL_Vector(vsn.X, vsn.Y, vsn.Z);
        }

        public LSL_Vector llGroundContour(LSL_Vector offset)
        {
            m_host.AddScriptLPS(1);
            LSL_Vector x = llGroundSlope(offset);
            return new LSL_Vector(-x.y, x.x, 0.0);
        }

        public LSL_Integer llGetAttached()
        {
            m_host.AddScriptLPS(1);
            return m_host.ParentGroup.AttachmentPoint;
        }

        public virtual LSL_Integer llGetFreeMemory()
        {
            m_host.AddScriptLPS(1);
            // Make scripts designed for LSO happy
            return 16384;
        }

        public LSL_Integer llGetFreeURLs()
        {
            m_host.AddScriptLPS(1);
            if (m_UrlModule != null)
                return new LSL_Integer(m_UrlModule.GetFreeUrls());
            return new LSL_Integer(0);
        }


        public LSL_String llGetRegionName()
        {
            m_host.AddScriptLPS(1);
            return World.RegionInfo.RegionName;
        }

        public LSL_Float llGetRegionTimeDilation()
        {
            m_host.AddScriptLPS(1);
            return (double)World.TimeDilation;
        }

        /// <summary>
        /// Returns the value reported in the client Statistics window
        /// </summary>
        public LSL_Float llGetRegionFPS()
        {
            m_host.AddScriptLPS(1);
            return World.StatsReporter.LastReportedSimFPS;
        }


        /* particle system rules should be coming into this routine as doubles, that is
        rule[0] should be an integer from this list and rule[1] should be the arg
        for the same integer. wiki.secondlife.com has most of this mapping, but some
        came from http://www.caligari-designs.com/p4u2

        We iterate through the list for 'Count' elements, incrementing by two for each
        iteration and set the members of Primitive.ParticleSystem, one at a time.
        */

        public enum PrimitiveRule : int
        {
            PSYS_PART_FLAGS = 0,
            PSYS_PART_START_COLOR = 1,
            PSYS_PART_START_ALPHA = 2,
            PSYS_PART_END_COLOR = 3,
            PSYS_PART_END_ALPHA = 4,
            PSYS_PART_START_SCALE = 5,
            PSYS_PART_END_SCALE = 6,
            PSYS_PART_MAX_AGE = 7,
            PSYS_SRC_ACCEL = 8,
            PSYS_SRC_PATTERN = 9,
            PSYS_SRC_INNERANGLE = 10,
            PSYS_SRC_OUTERANGLE = 11,
            PSYS_SRC_TEXTURE = 12,
            PSYS_SRC_BURST_RATE = 13,
            PSYS_SRC_BURST_PART_COUNT = 15,
            PSYS_SRC_BURST_RADIUS = 16,
            PSYS_SRC_BURST_SPEED_MIN = 17,
            PSYS_SRC_BURST_SPEED_MAX = 18,
            PSYS_SRC_MAX_AGE = 19,
            PSYS_SRC_TARGET_KEY = 20,
            PSYS_SRC_OMEGA = 21,
            PSYS_SRC_ANGLE_BEGIN = 22,
            PSYS_SRC_ANGLE_END = 23
        }

        internal Primitive.ParticleSystem.ParticleDataFlags ConvertUINTtoFlags(uint flags)
        {
            Primitive.ParticleSystem.ParticleDataFlags returnval = Primitive.ParticleSystem.ParticleDataFlags.None;

            return returnval;
        }

        protected Primitive.ParticleSystem getNewParticleSystemWithSLDefaultValues()
        {
            Primitive.ParticleSystem ps = new Primitive.ParticleSystem();

            // TODO find out about the other defaults and add them here
            ps.PartStartColor = new Color4(1.0f, 1.0f, 1.0f, 1.0f);
            ps.PartEndColor = new Color4(1.0f, 1.0f, 1.0f, 1.0f);
            ps.PartStartScaleX = 1.0f;
            ps.PartStartScaleY = 1.0f;
            ps.PartEndScaleX = 1.0f;
            ps.PartEndScaleY = 1.0f;
            ps.BurstSpeedMin = 1.0f;
            ps.BurstSpeedMax = 1.0f;
            ps.BurstRate = 0.1f;
            ps.PartMaxAge = 10.0f;
            return ps;
        }

        public void llLinkParticleSystem(int linknumber, LSL_List rules)
        {
            m_host.AddScriptLPS(1);

            List<SceneObjectPart> parts = GetLinkParts(linknumber);

            foreach (var part in parts)
            {
                SetParticleSystem(part, rules);
            }
        }

        public void llParticleSystem(LSL_List rules)
        {
            m_host.AddScriptLPS(1);
            SetParticleSystem(m_host, rules);
        }

        private void SetParticleSystem(SceneObjectPart part, LSL_List rules)
        {


            if (rules.Length == 0)
            {
                part.RemoveParticleSystem();
                part.ParentGroup.HasGroupChanged = true;
            }
            else
            {
                Primitive.ParticleSystem prules = getNewParticleSystemWithSLDefaultValues();
                LSL_Vector tempv = new LSL_Vector();

                float tempf = 0;

                for (int i = 0; i < rules.Length; i += 2)
                {
                    switch (rules.GetLSLIntegerItem(i))
                    {
                        case (int)ScriptBaseClass.PSYS_PART_FLAGS:
                            prules.PartDataFlags = (Primitive.ParticleSystem.ParticleDataFlags)(uint)rules.GetLSLIntegerItem(i + 1);
                            break;

                        case (int)ScriptBaseClass.PSYS_PART_START_COLOR:
                            tempv = rules.GetVector3Item(i + 1);
                            prules.PartStartColor.R = (float)tempv.x;
                            prules.PartStartColor.G = (float)tempv.y;
                            prules.PartStartColor.B = (float)tempv.z;
                            break;

                        case (int)ScriptBaseClass.PSYS_PART_START_ALPHA:
                            tempf = (float)rules.GetLSLFloatItem(i + 1);
                            prules.PartStartColor.A = tempf;
                            break;

                        case (int)ScriptBaseClass.PSYS_PART_END_COLOR:
                            tempv = rules.GetVector3Item(i + 1);
                            prules.PartEndColor.R = (float)tempv.x;
                            prules.PartEndColor.G = (float)tempv.y;
                            prules.PartEndColor.B = (float)tempv.z;
                            break;

                        case (int)ScriptBaseClass.PSYS_PART_END_ALPHA:
                            tempf = (float)rules.GetLSLFloatItem(i + 1);
                            prules.PartEndColor.A = tempf;
                            break;

                        case (int)ScriptBaseClass.PSYS_PART_START_SCALE:
                            tempv = rules.GetVector3Item(i + 1);
                            prules.PartStartScaleX = (float)tempv.x;
                            prules.PartStartScaleY = (float)tempv.y;
                            break;

                        case (int)ScriptBaseClass.PSYS_PART_END_SCALE:
                            tempv = rules.GetVector3Item(i + 1);
                            prules.PartEndScaleX = (float)tempv.x;
                            prules.PartEndScaleY = (float)tempv.y;
                            break;

                        case (int)ScriptBaseClass.PSYS_PART_MAX_AGE:
                            tempf = (float)rules.GetLSLFloatItem(i + 1);
                            prules.PartMaxAge = tempf;
                            break;

                        case (int)ScriptBaseClass.PSYS_SRC_ACCEL:
                            tempv = rules.GetVector3Item(i + 1);
                            prules.PartAcceleration.X = (float)tempv.x;
                            prules.PartAcceleration.Y = (float)tempv.y;
                            prules.PartAcceleration.Z = (float)tempv.z;
                            break;

                        case (int)ScriptBaseClass.PSYS_SRC_PATTERN:
                            int tmpi = (int)rules.GetLSLIntegerItem(i + 1);
                            prules.Pattern = (Primitive.ParticleSystem.SourcePattern)tmpi;
                            break;

                        // PSYS_SRC_INNERANGLE and PSYS_SRC_ANGLE_BEGIN use the same variables. The
                        // PSYS_SRC_OUTERANGLE and PSYS_SRC_ANGLE_END also use the same variable. The
                        // client tells the difference between the two by looking at the 0x02 bit in
                        // the PartFlags variable.
                        case (int)ScriptBaseClass.PSYS_SRC_INNERANGLE:
                            tempf = (float)rules.GetLSLFloatItem(i + 1);
                            prules.InnerAngle = (float)tempf;
                            prules.PartFlags &= 0xFFFFFFFD; // Make sure new angle format is off.
                            break;

                        case (int)ScriptBaseClass.PSYS_SRC_OUTERANGLE:
                            tempf = (float)rules.GetLSLFloatItem(i + 1);
                            prules.OuterAngle = (float)tempf;
                            prules.PartFlags &= 0xFFFFFFFD; // Make sure new angle format is off.
                            break;

                        case (int)ScriptBaseClass.PSYS_SRC_TEXTURE:
                            prules.Texture = KeyOrName(rules.GetLSLStringItem(i + 1));
                            break;

                        case (int)ScriptBaseClass.PSYS_SRC_BURST_RATE:
                            tempf = (float)rules.GetLSLFloatItem(i + 1);
                            prules.BurstRate = (float)tempf;
                            break;

                        case (int)ScriptBaseClass.PSYS_SRC_BURST_PART_COUNT:
                            prules.BurstPartCount = (byte)(int)rules.GetLSLIntegerItem(i + 1);
                            break;

                        case (int)ScriptBaseClass.PSYS_SRC_BURST_RADIUS:
                            tempf = (float)rules.GetLSLFloatItem(i + 1);
                            prules.BurstRadius = (float)tempf;
                            break;

                        case (int)ScriptBaseClass.PSYS_SRC_BURST_SPEED_MIN:
                            tempf = (float)rules.GetLSLFloatItem(i + 1);
                            prules.BurstSpeedMin = (float)tempf;
                            break;

                        case (int)ScriptBaseClass.PSYS_SRC_BURST_SPEED_MAX:
                            tempf = (float)rules.GetLSLFloatItem(i + 1);
                            prules.BurstSpeedMax = (float)tempf;
                            break;

                        case (int)ScriptBaseClass.PSYS_SRC_MAX_AGE:
                            tempf = (float)rules.GetLSLFloatItem(i + 1);
                            prules.MaxAge = (float)tempf;
                            break;

                        case (int)ScriptBaseClass.PSYS_SRC_TARGET_KEY:
                            UUID key = UUID.Zero;
                            if (UUID.TryParse(rules.Data[i + 1].ToString(), out key))
                            {
                                prules.Target = key;
                            }
                            else
                            {
                                prules.Target = part.UUID;
                            }
                            break;

                        case (int)ScriptBaseClass.PSYS_SRC_OMEGA:
                            // AL: This is an assumption, since it is the only thing that would match.
                            tempv = rules.GetVector3Item(i + 1);
                            prules.AngularVelocity.X = (float)tempv.x;
                            prules.AngularVelocity.Y = (float)tempv.y;
                            prules.AngularVelocity.Z = (float)tempv.z;
                            break;

                        case (int)ScriptBaseClass.PSYS_SRC_ANGLE_BEGIN:
                            tempf = (float)rules.GetLSLFloatItem(i + 1);
                            prules.InnerAngle = (float)tempf;
                            prules.PartFlags |= 0x02; // Set new angle format.
                            break;

                        case (int)ScriptBaseClass.PSYS_SRC_ANGLE_END:
                            tempf = (float)rules.GetLSLFloatItem(i + 1);
                            prules.OuterAngle = (float)tempf;
                            prules.PartFlags |= 0x02; // Set new angle format.
                            break;
                    }

                }
                prules.CRC = 1;

                part.AddNewParticleSystem(prules);
                part.ParentGroup.HasGroupChanged = true;
            }
            part.SendFullUpdateToAllClients();
        }

        public void llGroundRepel(double height, int water, double tau)
        {
            m_host.AddScriptLPS(1);
            if (m_host.PhysActor != null)
            {
                float ground = (float)llGround(new LSL_Types.Vector3(0, 0, 0));
                float waterLevel = (float)llWater(new LSL_Types.Vector3(0, 0, 0));
                PIDHoverType hoverType = PIDHoverType.Ground;
                if (water != 0)
                {
                    hoverType = PIDHoverType.GroundAndWater;
                    if (ground < waterLevel)
                        height += waterLevel;
                    else
                        height += ground;
                }
                else
                {
                    height += ground;
                }

                m_host.SetHoverHeight((float)height, hoverType, (float)tau);
            }
        }

        protected UUID GetTaskInventoryItem(string name)
        {
            m_host.TaskInventory.LockItemsForRead(true);
            foreach (KeyValuePair<UUID, TaskInventoryItem> inv in m_host.TaskInventory)
            {
                if (inv.Value.Name == name)
                {
                    m_host.TaskInventory.LockItemsForRead(false);
                    return inv.Key;
                }
            }
            m_host.TaskInventory.LockItemsForRead(false);

            return UUID.Zero;
        }

        public void llGiveInventoryList(string destination, string category, LSL_List inventory)
        {
            m_host.AddScriptLPS(1);

            UUID destID;
            if (!UUID.TryParse(destination, out destID))
                return;

            List<UUID> itemList = new List<UUID>();

            foreach (Object item in inventory.Data)
            {
                UUID itemID;
                if (UUID.TryParse(item.ToString(), out itemID))
                {
                    itemList.Add(itemID);
                }
                else
                {
                    itemID = GetTaskInventoryItem(item.ToString());
                    if (itemID != UUID.Zero)
                        itemList.Add(itemID);
                }
            }

            if (itemList.Count == 0)
                return;

            UUID folderID = m_ScriptEngine.World.MoveTaskInventoryItems(destID, category, m_host, itemList);

            if (folderID == UUID.Zero)
                return;

            byte[] bucket = new byte[1];
            bucket[0] = (byte)AssetType.Folder;
            //byte[] objBytes = folderID.GetBytes();
            //Array.Copy(objBytes, 0, bucket, 1, 16);

            GridInstantMessage msg = new GridInstantMessage(World,
                    m_host.OwnerID, m_host.Name, destID,
                    (byte)InstantMessageDialog.TaskInventoryOffered,
                    false, category+". "+m_host.Name+" is located at "+
                    World.RegionInfo.RegionName+" "+
                    m_host.AbsolutePosition.ToString(),
                    folderID, true, m_host.AbsolutePosition,
                    bucket);

            if (m_TransferModule != null)
                m_TransferModule.SendInstantMessage(msg, delegate(bool success) {});
        }

        public void llSetVehicleType(int type)
        {
            m_host.AddScriptLPS(1);

            if (!m_host.ParentGroup.IsDeleted)
            {
                m_host.ParentGroup.RootPart.SetVehicleType(type);
            }
        }

        //CFK 9/28: Most, but not all of the underlying plumbing between here and the physics modules is in
        //CFK 9/28: so these are not complete yet.
        public void llSetVehicleFloatParam(int param, LSL_Float value)
        {
            m_host.AddScriptLPS(1);

            if (!m_host.ParentGroup.IsDeleted)
            {
                m_host.ParentGroup.RootPart.SetVehicleFloatParam(param, (float)value);
            }
        }

        //CFK 9/28: Most, but not all of the underlying plumbing between here and the physics modules is in
        //CFK 9/28: so these are not complete yet.
        public void llSetVehicleVectorParam(int param, LSL_Vector vec)
        {
            m_host.AddScriptLPS(1);

            if (!m_host.ParentGroup.IsDeleted)
            {
                m_host.ParentGroup.RootPart.SetVehicleVectorParam(param,
                    new Vector3((float)vec.x, (float)vec.y, (float)vec.z));
            }
        }

        //CFK 9/28: Most, but not all of the underlying plumbing between here and the physics modules is in
        //CFK 9/28: so these are not complete yet.
        public void llSetVehicleRotationParam(int param, LSL_Rotation rot)
        {
            m_host.AddScriptLPS(1);

            if (!m_host.ParentGroup.IsDeleted)
            {
                m_host.ParentGroup.RootPart.SetVehicleRotationParam(param, Rot2Quaternion(rot));
            }
        }

        public void llSetVehicleFlags(int flags)
        {
            m_host.AddScriptLPS(1);

            if (!m_host.ParentGroup.IsDeleted)
            {
                m_host.ParentGroup.RootPart.SetVehicleFlags(flags, false);
            }
        }

        public void llRemoveVehicleFlags(int flags)
        {
            m_host.AddScriptLPS(1);

            if (!m_host.ParentGroup.IsDeleted)
            {
                m_host.ParentGroup.RootPart.SetVehicleFlags(flags, true);
            }
        }

        protected void SitTarget(SceneObjectPart part, LSL_Vector offset, LSL_Rotation rot)
        {
            // LSL quaternions can normalize to 0, normal Quaternions can't.
            if (rot.s == 0 && rot.x == 0 && rot.y == 0 && rot.z == 0)
                rot.z = 1; // ZERO_ROTATION = 0,0,0,1

            part.SitTargetPosition = new Vector3((float)offset.x, (float)offset.y, (float)offset.z);
            part.SitTargetOrientation = Rot2Quaternion(rot);
            part.ParentGroup.HasGroupChanged = true;
        }

        public void llSitTarget(LSL_Vector offset, LSL_Rotation rot)
        {
            m_host.AddScriptLPS(1);
            SitTarget(m_host, offset, rot);
        }

        public void llLinkSitTarget(LSL_Integer link, LSL_Vector offset, LSL_Rotation rot)
        {
            m_host.AddScriptLPS(1);
            if (link == ScriptBaseClass.LINK_ROOT)
                SitTarget(m_host.ParentGroup.RootPart, offset, rot);
            else if (link == ScriptBaseClass.LINK_THIS)
                SitTarget(m_host, offset, rot);
            else
            {
                SceneObjectPart part = m_host.ParentGroup.GetLinkNumPart(link);
                if (null != part)
                {
                    SitTarget(part, offset, rot);
                }
            }
        }

        public LSL_String llAvatarOnSitTarget()
        {
            m_host.AddScriptLPS(1);
            return m_host.SitTargetAvatar.ToString();
        }

        // http://wiki.secondlife.com/wiki/LlAvatarOnLinkSitTarget
        public LSL_String llAvatarOnLinkSitTarget(int linknum)
        {
            m_host.AddScriptLPS(1);
            if(linknum == ScriptBaseClass.LINK_SET || 
                linknum == ScriptBaseClass.LINK_ALL_CHILDREN ||
                linknum == ScriptBaseClass.LINK_ALL_OTHERS) return UUID.Zero.ToString();
           
            List<SceneObjectPart> parts = GetLinkParts(linknum);
            if (parts.Count == 0) return UUID.Zero.ToString(); 
            return parts[0].SitTargetAvatar.ToString();
        }


        public void llAddToLandPassList(string avatar, double hours)
        {
            m_host.AddScriptLPS(1);
            UUID key;
            ILandObject land = World.LandChannel.GetLandObject(m_host.AbsolutePosition.X, m_host.AbsolutePosition.Y);
            if (World.Permissions.CanEditParcelProperties(m_host.OwnerID, land, GroupPowers.LandManageBanned))
            {
                int expires = 0;
                if (hours != 0)
                    expires = Util.UnixTimeSinceEpoch() + (int)(3600.0 * hours);

                if (UUID.TryParse(avatar, out key))
                {
                    int idx = land.LandData.ParcelAccessList.FindIndex(
                            delegate(LandAccessEntry e)
                            {
                                if (e.AgentID == key && e.Flags == AccessList.Access)
                                    return true;
                                return false;
                            });

                    if (idx != -1 && (land.LandData.ParcelAccessList[idx].Expires == 0 || (expires != 0 && expires < land.LandData.ParcelAccessList[idx].Expires)))
                        return;

                    if (idx != -1)
                        land.LandData.ParcelAccessList.RemoveAt(idx);

                    LandAccessEntry entry = new LandAccessEntry();

                    entry.AgentID = key;
                    entry.Flags = AccessList.Access;
                    entry.Expires = expires;

                    land.LandData.ParcelAccessList.Add(entry);

                    World.EventManager.TriggerLandObjectUpdated((uint)land.LandData.LocalID, land);
                }
            }
            ScriptSleep(100);
        }

        public void llSetTouchText(string text)
        {
            m_host.AddScriptLPS(1);
            m_host.TouchName = text;
        }

        public void llSetSitText(string text)
        {
            m_host.AddScriptLPS(1);
            m_host.SitName = text;
        }

        public void llSetCameraEyeOffset(LSL_Vector offset)
        {
            m_host.AddScriptLPS(1);
            m_host.SetCameraEyeOffset(new Vector3((float)offset.x, (float)offset.y, (float)offset.z));
        }

        public void llSetCameraAtOffset(LSL_Vector offset)
        {
            m_host.AddScriptLPS(1);
            m_host.SetCameraAtOffset(new Vector3((float)offset.x, (float)offset.y, (float)offset.z));
        }

        public LSL_String llDumpList2String(LSL_List src, string seperator)
        {
            m_host.AddScriptLPS(1);
            if (src.Length == 0)
            {
                return String.Empty;
            }
            string ret = String.Empty;
            foreach (object o in src.Data)
            {
                ret = ret + o.ToString() + seperator;
            }
            ret = ret.Substring(0, ret.Length - seperator.Length);
            return ret;
        }

        public LSL_Integer llScriptDanger(LSL_Vector pos)
        {
            m_host.AddScriptLPS(1);
            bool result = World.ScriptDanger(m_host.LocalId, new Vector3((float)pos.x, (float)pos.y, (float)pos.z));
            if (result)
            {
                return 1;
            }
            else
            {
                return 0;
            }

        }

        public void llDialog(string avatar, string message, LSL_List buttons, int chat_channel)
        {
            IDialogModule dm = World.RequestModuleInterface<IDialogModule>();

            if (dm == null)
                return;

            m_host.AddScriptLPS(1);
            UUID av = new UUID();
            if (!UUID.TryParse(avatar,out av))
            {
                //LSLError("First parameter to llDialog needs to be a key");
                return;
            }
            if (buttons.Length < 1)
            {
                buttons.Add("OK");
            }
            if (buttons.Length > 12)
            {
                LSLError("No more than 12 buttons can be shown");
                return;
            }
            string[] buts = new string[buttons.Length];
            for (int i = 0; i < buttons.Length; i++)
            {
                if (buttons.Data[i].ToString() == String.Empty)
                {
                    LSLError("button label cannot be blank");
                    return;
                }
                if (buttons.Data[i].ToString().Length > 24)
                {
                    llWhisper(ScriptBaseClass.DEBUG_CHANNEL, "button label cannot be longer than 24 characters");
                    return;
                }
                buts[i] = buttons.Data[i].ToString();
            }

            dm.SendDialogToUser(
                av, m_host.Name, m_host.UUID, m_host.OwnerID,
                message, new UUID("00000000-0000-2222-3333-100000001000"), chat_channel, buts);

            ScriptSleep(1000);
        }

        public void llVolumeDetect(int detect)
        {
            m_host.AddScriptLPS(1);

            if (!m_host.ParentGroup.IsDeleted)
                m_host.ParentGroup.ScriptSetVolumeDetect(detect != 0);
        }

        /// <summary>
        /// This is a depecated function so this just replicates the result of
        /// invoking it in SL
        /// </summary>
        public void llRemoteLoadScript(string target, string name, int running, int start_param)
        {
            m_host.AddScriptLPS(1);
            // Report an error as it does in SL
            ShoutError("Deprecated. Please use llRemoteLoadScriptPin instead.");
            ScriptSleep(3000);
        }

        public void llSetRemoteScriptAccessPin(int pin)
        {
            m_host.AddScriptLPS(1);
            m_host.ScriptAccessPin = pin;
        }

        public void llRemoteLoadScriptPin(string target, string name, int pin, int running, int start_param)
        {
            m_host.AddScriptLPS(1);
            bool found = false;
            UUID destId = UUID.Zero;
            UUID srcId = UUID.Zero;

            if (!UUID.TryParse(target, out destId))
            {
                llSay(0, "Could not parse key " + target);
                return;
            }

            // target must be a different prim than the one containing the script
            if (m_host.UUID == destId)
            {
                return;
            }

            // copy the first script found with this inventory name
            TaskInventoryItem scriptItem = null;
            m_host.TaskInventory.LockItemsForRead(true);
            foreach (KeyValuePair<UUID, TaskInventoryItem> inv in m_host.TaskInventory)
            {
                if (inv.Value.Name == name)
                {
                    // make sure the object is a script
                    if (10 == inv.Value.Type)
                    {
                        found = true;
                        srcId = inv.Key;
                        scriptItem = inv.Value;
                        break;
                    }
                }
            }
            m_host.TaskInventory.LockItemsForRead(false);

            if (!found)
            {
                llSay(0, "Could not find script " + name);
                return;
            }

            SceneObjectPart dest = World.GetSceneObjectPart(destId);
            if (dest != null)
            {
                if ((scriptItem.BasePermissions & (uint)PermissionMask.Transfer) != 0 || dest.ParentGroup.RootPart.OwnerID == m_host.ParentGroup.RootPart.OwnerID)
                {
                    // the rest of the permission checks are done in RezScript, so check the pin there as well
                    World.RezScriptFromPrim(srcId, m_host, destId, pin, running, start_param);

                    if ((scriptItem.BasePermissions & (uint)PermissionMask.Copy) == 0)
                        m_host.Inventory.RemoveInventoryItem(srcId);
                }
            }
            // this will cause the delay even if the script pin or permissions were wrong - seems ok
            ScriptSleep(3000);
        }

        public void llOpenRemoteDataChannel()
        {
            m_host.AddScriptLPS(1);
            IXMLRPC xmlrpcMod = m_ScriptEngine.World.RequestModuleInterface<IXMLRPC>();
            if (xmlrpcMod.IsEnabled())
            {
                UUID channelID = xmlrpcMod.OpenXMLRPCChannel(m_host.LocalId, m_item.ItemID, UUID.Zero);
                IXmlRpcRouter xmlRpcRouter = m_ScriptEngine.World.RequestModuleInterface<IXmlRpcRouter>();
                if (xmlRpcRouter != null)
                {
                    string ExternalHostName = m_ScriptEngine.World.RegionInfo.ExternalHostName;

                    xmlRpcRouter.RegisterNewReceiver(m_ScriptEngine.ScriptModule, channelID, m_host.UUID,
                                                     m_item.ItemID, String.Format("http://{0}:{1}/", ExternalHostName,
                                                                             xmlrpcMod.Port.ToString()));
                }
                object[] resobj = new object[]
                    {
                        new LSL_Integer(1),
                        new LSL_String(channelID.ToString()),
                        new LSL_String(UUID.Zero.ToString()),
                        new LSL_String(String.Empty),
                        new LSL_Integer(0),
                        new LSL_String(String.Empty)
                    };
                m_ScriptEngine.PostScriptEvent(m_item.ItemID, new EventParams("remote_data", resobj,
                                                                         new DetectParams[0]));
            }
            ScriptSleep(1000);
        }

        public LSL_String llSendRemoteData(string channel, string dest, int idata, string sdata)
        {
            m_host.AddScriptLPS(1);
            IXMLRPC xmlrpcMod = m_ScriptEngine.World.RequestModuleInterface<IXMLRPC>();
            ScriptSleep(3000);
            return (xmlrpcMod.SendRemoteData(m_host.LocalId, m_item.ItemID, channel, dest, idata, sdata)).ToString();
        }

        public void llRemoteDataReply(string channel, string message_id, string sdata, int idata)
        {
            m_host.AddScriptLPS(1);
            IXMLRPC xmlrpcMod = m_ScriptEngine.World.RequestModuleInterface<IXMLRPC>();
            xmlrpcMod.RemoteDataReply(channel, message_id, sdata, idata);
            ScriptSleep(3000);
        }

        public void llCloseRemoteDataChannel(string channel)
        {
            m_host.AddScriptLPS(1);
            IXMLRPC xmlrpcMod = m_ScriptEngine.World.RequestModuleInterface<IXMLRPC>();
            xmlrpcMod.CloseXMLRPCChannel((UUID)channel);
            ScriptSleep(1000);
        }

        public LSL_String llMD5String(string src, int nonce)
        {
            m_host.AddScriptLPS(1);
            return Util.Md5Hash(String.Format("{0}:{1}", src, nonce.ToString()), Encoding.UTF8);
        }

        public LSL_String llSHA1String(string src)
        {
            m_host.AddScriptLPS(1);
            return Util.SHA1Hash(src, Encoding.UTF8).ToLower();
        }

        protected ObjectShapePacket.ObjectDataBlock SetPrimitiveBlockShapeParams(SceneObjectPart part, int holeshape, LSL_Vector cut, float hollow, LSL_Vector twist, byte profileshape, byte pathcurve)
        {
            float tempFloat;                                    // Use in float expressions below to avoid byte cast precision issues.
            ObjectShapePacket.ObjectDataBlock shapeBlock = new ObjectShapePacket.ObjectDataBlock();
            if (part == null || part.ParentGroup == null || part.ParentGroup.IsDeleted)
                return shapeBlock;

            if (holeshape != (int)ScriptBaseClass.PRIM_HOLE_DEFAULT &&
                holeshape != (int)ScriptBaseClass.PRIM_HOLE_CIRCLE &&
                holeshape != (int)ScriptBaseClass.PRIM_HOLE_SQUARE &&
                holeshape != (int)ScriptBaseClass.PRIM_HOLE_TRIANGLE)
            {
                holeshape = (int)ScriptBaseClass.PRIM_HOLE_DEFAULT;
            }
            shapeBlock.PathCurve = pathcurve;
            shapeBlock.ProfileCurve = (byte)holeshape;          // Set the hole shape.
            shapeBlock.ProfileCurve += profileshape;            // Add in the profile shape.
            if (cut.x < 0f)
            {
                cut.x = 0f;
            }
            if (cut.x > 1f)
            {
                cut.x = 1f;
            }
            if (cut.y < 0f)
            {
                cut.y = 0f;
            }
            if (cut.y > 1f)
            {
                cut.y = 1f;
            }
            if (cut.y - cut.x < 0.05f)
            {
                cut.x = cut.y - 0.05f;
                if (cut.x < 0.0f)
                {
                    cut.x = 0.0f;
                    cut.y = 0.05f;
                }
            }
            shapeBlock.ProfileBegin = (ushort)(50000 * cut.x);
            shapeBlock.ProfileEnd = (ushort)(50000 * (1 - cut.y));
            if (hollow < 0f)
            {
                hollow = 0f;
            }
            // If the prim is a Cylinder, Prism, Sphere, Torus or Ring (or not a
            // Box or Tube) and the hole shape is a square, hollow is limited to
            // a max of 70%. The viewer performs its own check on this value but
            // we need to do it here also so llGetPrimitiveParams can have access
            // to the correct value.
            if (profileshape != (byte)ProfileCurve.Square &&
                holeshape == (int)ScriptBaseClass.PRIM_HOLE_SQUARE)
            {
                if (hollow > 0.70f)
                {
                    hollow = 0.70f;
                }
            }
            // Otherwise, hollow is limited to 95%. 
            else
            {
                if (hollow > 0.95f)
                {
                    hollow = 0.95f;
                }
            }
            shapeBlock.ProfileHollow = (ushort)(50000 * hollow);
            if (twist.x < -1.0f)
            {
                twist.x = -1.0f;
            }
            if (twist.x > 1.0f)
            {
                twist.x = 1.0f;
            }
            if (twist.y < -1.0f)
            {
                twist.y = -1.0f;
            }
            if (twist.y > 1.0f)
            {
                twist.y = 1.0f;
            }
            // A fairly large precision error occurs for some calculations,
            // if a float or double is directly cast to a byte or sbyte
            // variable, in both .Net and Mono. In .Net, coding
            // "(sbyte)(float)(some expression)" corrects the precision
            // errors. But this does not work for Mono. This longer coding
            // form of creating a tempoary float variable from the
            // expression first, then casting that variable to a byte or
            // sbyte, works for both .Net and Mono. These types of
            // assignments occur in SetPrimtiveBlockShapeParams and
            // SetPrimitiveShapeParams in support of llSetPrimitiveParams.
            tempFloat = (float)(100.0d * twist.x);
            shapeBlock.PathTwistBegin = (sbyte)tempFloat;
            tempFloat = (float)(100.0d * twist.y);
            shapeBlock.PathTwist = (sbyte)tempFloat;

            shapeBlock.ObjectLocalID = part.LocalId;

            part.Shape.SculptEntry = false;
            return shapeBlock;
        }

        // Prim type box, cylinder and prism.
        protected void SetPrimitiveShapeParams(SceneObjectPart part, int holeshape, LSL_Vector cut, float hollow, LSL_Vector twist, LSL_Vector taper_b, LSL_Vector topshear, byte profileshape, byte pathcurve)
        {
            if (part == null || part.ParentGroup == null || part.ParentGroup.IsDeleted)
                return;

            float tempFloat;                                    // Use in float expressions below to avoid byte cast precision issues.
            ObjectShapePacket.ObjectDataBlock shapeBlock;

            shapeBlock = SetPrimitiveBlockShapeParams(part, holeshape, cut, hollow, twist, profileshape, pathcurve);

            if (taper_b.x < 0f)
            {
                taper_b.x = 0f;
            }
            if (taper_b.x > 2f)
            {
                taper_b.x = 2f;
            }
            if (taper_b.y < 0f)
            {
                taper_b.y = 0f;
            }
            if (taper_b.y > 2f)
            {
                taper_b.y = 2f;
            }
            tempFloat = (float)(100.0d * (2.0d - taper_b.x));
            shapeBlock.PathScaleX = (byte)tempFloat;
            tempFloat = (float)(100.0d * (2.0d - taper_b.y));
            shapeBlock.PathScaleY = (byte)tempFloat;
            if (topshear.x < -0.5f)
            {
                topshear.x = -0.5f;
            }
            if (topshear.x > 0.5f)
            {
                topshear.x = 0.5f;
            }
            if (topshear.y < -0.5f)
            {
                topshear.y = -0.5f;
            }
            if (topshear.y > 0.5f)
            {
                topshear.y = 0.5f;
            }
            tempFloat = (float)(100.0d * topshear.x);
            shapeBlock.PathShearX = (byte)tempFloat;
            tempFloat = (float)(100.0d * topshear.y);
            shapeBlock.PathShearY = (byte)tempFloat;

            part.Shape.SculptEntry = false;
            part.UpdateShape(shapeBlock);
        }

        // Prim type sphere.
        protected void SetPrimitiveShapeParams(SceneObjectPart part, int holeshape, LSL_Vector cut, float hollow, LSL_Vector twist, LSL_Vector dimple, byte profileshape, byte pathcurve)
        {
            if (part == null || part.ParentGroup == null || part.ParentGroup.IsDeleted)
                return;

            ObjectShapePacket.ObjectDataBlock shapeBlock;

            shapeBlock = SetPrimitiveBlockShapeParams(part, holeshape, cut, hollow, twist, profileshape, pathcurve);

            // profile/path swapped for a sphere
            shapeBlock.PathBegin = shapeBlock.ProfileBegin;
            shapeBlock.PathEnd = shapeBlock.ProfileEnd;

            shapeBlock.PathScaleX = 100;
            shapeBlock.PathScaleY = 100;

            if (dimple.x < 0f)
            {
                dimple.x = 0f;
            }
            if (dimple.x > 1f)
            {
                dimple.x = 1f;
            }
            if (dimple.y < 0f)
            {
                dimple.y = 0f;
            }
            if (dimple.y > 1f)
            {
                dimple.y = 1f;
            }
            if (dimple.y - cut.x < 0.05f)
            {
                dimple.x = cut.y - 0.05f;
            }
            shapeBlock.ProfileBegin = (ushort)(50000 * dimple.x);
            shapeBlock.ProfileEnd   = (ushort)(50000 * (1 - dimple.y));

            part.Shape.SculptEntry = false;
            part.UpdateShape(shapeBlock);
        }

        // Prim type torus, tube and ring.
        protected void SetPrimitiveShapeParams(SceneObjectPart part, int holeshape, LSL_Vector cut, float hollow, LSL_Vector twist, LSL_Vector holesize, LSL_Vector topshear, LSL_Vector profilecut, LSL_Vector taper_a, float revolutions, float radiusoffset, float skew, byte profileshape, byte pathcurve)
        {
            if (part == null || part.ParentGroup == null || part.ParentGroup.IsDeleted)
                return;

            float tempFloat;                                    // Use in float expressions below to avoid byte cast precision issues.
            ObjectShapePacket.ObjectDataBlock shapeBlock;

            shapeBlock = SetPrimitiveBlockShapeParams(part, holeshape, cut, hollow, twist, profileshape, pathcurve);

            // profile/path swapped for a torrus, tube, ring
            shapeBlock.PathBegin = shapeBlock.ProfileBegin;
            shapeBlock.PathEnd = shapeBlock.ProfileEnd;

            if (holesize.x < 0.05f)
            {
                holesize.x = 0.05f;
            }
            if (holesize.x > 1f)
            {
                holesize.x = 1f;
            }
            if (holesize.y < 0.05f)
            {
                holesize.y = 0.05f;
            }
            if (holesize.y > 0.5f)
            {
                holesize.y = 0.5f;
            }
            tempFloat = (float)(100.0d * (2.0d - holesize.x));
            shapeBlock.PathScaleX = (byte)tempFloat;
            tempFloat = (float)(100.0d * (2.0d - holesize.y));
            shapeBlock.PathScaleY = (byte)tempFloat;
            if (topshear.x < -0.5f)
            {
                topshear.x = -0.5f;
            }
            if (topshear.x > 0.5f)
            {
                topshear.x = 0.5f;
            }
            if (topshear.y < -0.5f)
            {
                topshear.y = -0.5f;
            }
            if (topshear.y > 0.5f)
            {
                topshear.y = 0.5f;
            }
            tempFloat = (float)(100.0d * topshear.x);
            shapeBlock.PathShearX = (byte)tempFloat;
            tempFloat = (float)(100.0d * topshear.y);
            shapeBlock.PathShearY = (byte)tempFloat;
            if (profilecut.x < 0f)
            {
                profilecut.x = 0f;
            }
            if (profilecut.x > 1f)
            {
                profilecut.x = 1f;
            }
            if (profilecut.y < 0f)
            {
                profilecut.y = 0f;
            }
            if (profilecut.y > 1f)
            {
                profilecut.y = 1f;
            }
            if (profilecut.y - profilecut.x < 0.05f)
            {
                profilecut.x = profilecut.y - 0.05f;
                if (profilecut.x < 0.0f)
                {
                    profilecut.x = 0.0f;
                    profilecut.y = 0.05f;
                }
            }
            shapeBlock.ProfileBegin = (ushort)(50000 * profilecut.x);
            shapeBlock.ProfileEnd = (ushort)(50000 * (1 - profilecut.y));
            if (taper_a.x < -1f)
            {
                taper_a.x = -1f;
            }
            if (taper_a.x > 1f)
            {
                taper_a.x = 1f;
            }
            if (taper_a.y < -1f)
            {
                taper_a.y = -1f;
            }
            if (taper_a.y > 1f)
            {
                taper_a.y = 1f;
            }
            tempFloat = (float)(100.0d * taper_a.x);
            shapeBlock.PathTaperX = (sbyte)tempFloat;
            tempFloat = (float)(100.0d * taper_a.y);
            shapeBlock.PathTaperY = (sbyte)tempFloat;
            if (revolutions < 1f)
            {
                revolutions = 1f;
            }
            if (revolutions > 4f)
            {
                revolutions = 4f;
            }
            tempFloat = 66.66667f * (revolutions - 1.0f);
            shapeBlock.PathRevolutions = (byte)tempFloat;
            // limits on radiusoffset depend on revolutions and hole size (how?) seems like the maximum range is 0 to 1
            if (radiusoffset < 0f)
            {
                radiusoffset = 0f;
            }
            if (radiusoffset > 1f)
            {
                radiusoffset = 1f;
            }
            tempFloat = 100.0f * radiusoffset;
            shapeBlock.PathRadiusOffset = (sbyte)tempFloat;
            if (skew < -0.95f)
            {
                skew = -0.95f;
            }
            if (skew > 0.95f)
            {
                skew = 0.95f;
            }
            tempFloat = 100.0f * skew;
            shapeBlock.PathSkew = (sbyte)tempFloat;

            part.Shape.SculptEntry = false;
            part.UpdateShape(shapeBlock);
        }

        // Prim type sculpt.
        protected void SetPrimitiveShapeParams(SceneObjectPart part, string map, int type, byte pathcurve)
        {
            if (part == null || part.ParentGroup == null || part.ParentGroup.IsDeleted)
                return;

            ObjectShapePacket.ObjectDataBlock shapeBlock = new ObjectShapePacket.ObjectDataBlock();
            UUID sculptId;

            if (!UUID.TryParse(map, out sculptId))
            {
                sculptId = InventoryKey(map, (int)AssetType.Texture);
            }

            if (sculptId == UUID.Zero)
                return;

            shapeBlock.PathCurve = pathcurve;
            shapeBlock.ObjectLocalID = part.LocalId;
            shapeBlock.PathScaleX = 100;
            shapeBlock.PathScaleY = 150;

            int flag = type & (ScriptBaseClass.PRIM_SCULPT_FLAG_INVERT | ScriptBaseClass.PRIM_SCULPT_FLAG_MIRROR);

            if (type != (ScriptBaseClass.PRIM_SCULPT_TYPE_CYLINDER | flag) &&
                type != (ScriptBaseClass.PRIM_SCULPT_TYPE_PLANE | flag) &&
                type != (ScriptBaseClass.PRIM_SCULPT_TYPE_SPHERE | flag) &&
                type != (ScriptBaseClass.PRIM_SCULPT_TYPE_TORUS | flag))
            {
                // default
                type = type | (int)ScriptBaseClass.PRIM_SCULPT_TYPE_SPHERE;
            }

            part.Shape.SetSculptProperties((byte)type, sculptId);
            part.Shape.SculptEntry = true;
            part.UpdateShape(shapeBlock);
        }

        public void llSetPrimitiveParams(LSL_List rules)
        {
            m_host.AddScriptLPS(1);
            SetPrimParams(m_host, rules);

            ScriptSleep(200);
        }

        public void llSetLinkPrimitiveParamsFast(int linknumber, LSL_List rules)
        {
            m_host.AddScriptLPS(1);

            setLinkPrimParams(linknumber, rules);
        }

        private void setLinkPrimParams(int linknumber, LSL_List rules)
        {
            List<SceneObjectPart> parts = GetLinkParts(linknumber);
            List<ScenePresence> avatars = GetLinkAvatars(linknumber);
            if (parts.Count>0)
            {
                try
                {
                    parts[0].ParentGroup.areUpdatesSuspended = true;
                    foreach (SceneObjectPart part in parts)
                        SetPrimParams(part, rules);
                }
                finally
                {
                    parts[0].ParentGroup.areUpdatesSuspended = false;
                }
            }
            if (avatars.Count > 0)
            {
                foreach (ScenePresence avatar in avatars)
                    SetPrimParams(avatar, rules);
            }
        }

        private void SetPhysicsMaterial(SceneObjectPart part, int material_bits,
                float material_density, float material_friction,
                float material_restitution, float material_gravity_modifier)
        {
            ExtraPhysicsData physdata = new ExtraPhysicsData();
            physdata.PhysShapeType = (PhysShapeType)part.PhysicsShapeType;
            physdata.Density = part.Density;
            physdata.Friction = part.Friction;
            physdata.Bounce = part.Bounciness;
            physdata.GravitationModifier = part.GravityModifier;

            if ((material_bits & (int)ScriptBaseClass.DENSITY) != 0)
                physdata.Density = material_density;
            if ((material_bits & (int)ScriptBaseClass.FRICTION) != 0)
                physdata.Friction = material_friction;
            if ((material_bits & (int)ScriptBaseClass.RESTITUTION) != 0)
                physdata.Bounce = material_restitution;
            if ((material_bits & (int)ScriptBaseClass.GRAVITY_MULTIPLIER) != 0)
                physdata.GravitationModifier = material_gravity_modifier;

            part.UpdateExtraPhysics(physdata);
        }

        public void llSetPhysicsMaterial(int material_bits,
                float material_gravity_modifier, float material_restitution,
                float material_friction, float material_density)
        {
            SetPhysicsMaterial(m_host, material_bits, material_density, material_friction, material_restitution, material_gravity_modifier);
        }

        public void llSetLinkPrimitiveParams(int linknumber, LSL_List rules)
        {
            llSetLinkPrimitiveParamsFast(linknumber, rules);
            ScriptSleep(200);
        }

        protected void SetPrimParams(ScenePresence av, LSL_List rules)
        {
            //This is a special version of SetPrimParams to deal with avatars which are sat on the linkset.
            //We only support PRIM_POSITION and PRIM_ROTATION

            int idx = 0;

            while (idx < rules.Length)
            {
                int code = rules.GetLSLIntegerItem(idx++);

                int remain = rules.Length - idx;

                switch (code)
                {
                    case (int)ScriptBaseClass.PRIM_POSITION:
                        {
                            if (remain < 1)
                                return;
                            LSL_Vector v;
                            v = rules.GetVector3Item(idx++);

                            SceneObjectPart part = World.GetSceneObjectPart(av.ParentID);
                            if (part == null)
                                break;

                            LSL_Rotation localRot = ScriptBaseClass.ZERO_ROTATION;
                            LSL_Vector localPos = ScriptBaseClass.ZERO_VECTOR;
                            if (llGetLinkNumber() > 1)
                            {
                                localRot = llGetLocalRot();
                                localPos = llGetLocalPos();
                            }

                            v -= localPos;
                            v /= localRot;

                            LSL_Vector sitOffset = (llRot2Up(new LSL_Rotation(av.Rotation.X, av.Rotation.Y, av.Rotation.Z, av.Rotation.W)) * av.Appearance.AvatarHeight * 0.02638f);
                            
                            v = v + 2 * sitOffset;

                            av.OffsetPosition = new Vector3((float)v.x, (float)v.y, (float)v.z);
                            av.SendAvatarDataToAllAgents();

                        }
                        break;

                    case (int)ScriptBaseClass.PRIM_ROTATION:
                        {
                            if (remain < 1)
                                return;

                            LSL_Rotation localRot = ScriptBaseClass.ZERO_ROTATION;
                            LSL_Vector localPos = ScriptBaseClass.ZERO_VECTOR;
                            if (llGetLinkNumber() > 1)
                            {
                                localRot = llGetLocalRot();
                                localPos = llGetLocalPos();
                            }

                            LSL_Rotation r;
                            r = rules.GetQuaternionItem(idx++);
                            r = r * llGetRootRotation() / localRot;
                            av.Rotation = new Quaternion((float)r.x, (float)r.y, (float)r.z, (float)r.s);
                            av.SendAvatarDataToAllAgents();
                        }
                        break;
                }
            }
        }

        protected void SetPrimParams(SceneObjectPart part, LSL_List rules)
        {
            if (part == null || part.ParentGroup == null || part.ParentGroup.IsDeleted)
                return;

            int idx = 0;

            bool positionChanged = false;
            LSL_Vector currentPosition = GetPartLocalPos(part);

            try
            {
                while (idx < rules.Length)
                {
                    int code = rules.GetLSLIntegerItem(idx++);

                    int remain = rules.Length - idx;

                    int face;
                    LSL_Vector v;

                    switch (code)
                    {
                        case (int)ScriptBaseClass.PRIM_POSITION:
                        case (int)ScriptBaseClass.PRIM_POS_LOCAL:
                            if (remain < 1)
                                return;

                            v=rules.GetVector3Item(idx++);
                            positionChanged = true;
                            currentPosition = GetSetPosTarget(part, v, currentPosition);

                            break;
                        case (int)ScriptBaseClass.PRIM_SIZE:
                            if (remain < 1)
                                return;

                            v=rules.GetVector3Item(idx++);
                            SetScale(part, v);

                            break;
                        case (int)ScriptBaseClass.PRIM_ROTATION:
                            if (remain < 1)
                                return;

                            LSL_Rotation q = rules.GetQuaternionItem(idx++);
                            // try to let this work as in SL...
                            if (part.ParentID == 0)
                            {
                                // special case: If we are root, rotate complete SOG to new rotation
                                SetRot(part, Rot2Quaternion(q));
                            }
                            else
                            {
                                // we are a child. The rotation values will be set to the one of root modified by rot, as in SL. Don't ask.
                                SceneObjectPart rootPart = part.ParentGroup.RootPart;
                                SetRot(part, rootPart.RotationOffset * Rot2Quaternion(q));
                            }

                            break;

                        case (int)ScriptBaseClass.PRIM_TYPE:
                            if (remain < 3)
                                return;

                            code = (int)rules.GetLSLIntegerItem(idx++);

                            remain = rules.Length - idx;
                            float hollow;
                            LSL_Vector twist;
                            LSL_Vector taper_b;
                            LSL_Vector topshear;
                            float revolutions;
                            float radiusoffset;
                            float skew;
                            LSL_Vector holesize;
                            LSL_Vector profilecut;

                            switch (code)
                            {
                                case (int)ScriptBaseClass.PRIM_TYPE_BOX:
                                    if (remain < 6)
                                        return;

                                    face = (int)rules.GetLSLIntegerItem(idx++);
                                    v = rules.GetVector3Item(idx++); // cut
                                    hollow = (float)rules.GetLSLFloatItem(idx++);
                                    twist = rules.GetVector3Item(idx++);
                                    taper_b = rules.GetVector3Item(idx++);
                                    topshear = rules.GetVector3Item(idx++);

                                    SetPrimitiveShapeParams(part, face, v, hollow, twist, taper_b, topshear,
                                        (byte)ProfileShape.Square, (byte)Extrusion.Straight);
                                    break;

                                case (int)ScriptBaseClass.PRIM_TYPE_CYLINDER:
                                    if (remain < 6)
                                        return;

                                    face = (int)rules.GetLSLIntegerItem(idx++); // holeshape
                                    v = rules.GetVector3Item(idx++); // cut
                                    hollow = (float)rules.GetLSLFloatItem(idx++);
                                    twist = rules.GetVector3Item(idx++);
                                    taper_b = rules.GetVector3Item(idx++);
                                    topshear = rules.GetVector3Item(idx++);
                                    SetPrimitiveShapeParams(part, face, v, hollow, twist, taper_b, topshear,
                                        (byte)ProfileShape.Circle, (byte)Extrusion.Straight);
                                    break;

                                case (int)ScriptBaseClass.PRIM_TYPE_PRISM:
                                    if (remain < 6)
                                        return;

                                    face = (int)rules.GetLSLIntegerItem(idx++); // holeshape
                                    v = rules.GetVector3Item(idx++); //cut
                                    hollow = (float)rules.GetLSLFloatItem(idx++);
                                    twist = rules.GetVector3Item(idx++);
                                    taper_b = rules.GetVector3Item(idx++);
                                    topshear = rules.GetVector3Item(idx++);
                                    SetPrimitiveShapeParams(part, face, v, hollow, twist, taper_b, topshear,
                                        (byte)ProfileShape.EquilateralTriangle, (byte)Extrusion.Straight);
                                    break;

                                case (int)ScriptBaseClass.PRIM_TYPE_SPHERE:
                                    if (remain < 5)
                                        return;

                                    face = (int)rules.GetLSLIntegerItem(idx++); // holeshape
                                    v = rules.GetVector3Item(idx++); // cut
                                    hollow = (float)rules.GetLSLFloatItem(idx++);
                                    twist = rules.GetVector3Item(idx++);
                                    taper_b = rules.GetVector3Item(idx++); // dimple
                                    SetPrimitiveShapeParams(part, face, v, hollow, twist, taper_b,
                                        (byte)ProfileShape.HalfCircle, (byte)Extrusion.Curve1);
                                    break;

                                case (int)ScriptBaseClass.PRIM_TYPE_TORUS:
                                    if (remain < 11)
                                        return;

                                    face = (int)rules.GetLSLIntegerItem(idx++); // holeshape
                                    v = rules.GetVector3Item(idx++); //cut
                                    hollow = (float)rules.GetLSLFloatItem(idx++);
                                    twist = rules.GetVector3Item(idx++);
                                    holesize = rules.GetVector3Item(idx++);
                                    topshear = rules.GetVector3Item(idx++);
                                    profilecut = rules.GetVector3Item(idx++);
                                    taper_b = rules.GetVector3Item(idx++); // taper_a
                                    revolutions = (float)rules.GetLSLFloatItem(idx++);
                                    radiusoffset = (float)rules.GetLSLFloatItem(idx++);
                                    skew = (float)rules.GetLSLFloatItem(idx++);
                                    SetPrimitiveShapeParams(part, face, v, hollow, twist, holesize, topshear, profilecut, taper_b,
                                        revolutions, radiusoffset, skew, (byte)ProfileShape.Circle, (byte)Extrusion.Curve1);
                                    break;

                                case (int)ScriptBaseClass.PRIM_TYPE_TUBE:
                                    if (remain < 11)
                                        return;

                                    face = (int)rules.GetLSLIntegerItem(idx++); // holeshape
                                    v = rules.GetVector3Item(idx++); //cut
                                    hollow = (float)rules.GetLSLFloatItem(idx++);
                                    twist = rules.GetVector3Item(idx++);
                                    holesize = rules.GetVector3Item(idx++);
                                    topshear = rules.GetVector3Item(idx++);
                                    profilecut = rules.GetVector3Item(idx++);
                                    taper_b = rules.GetVector3Item(idx++); // taper_a
                                    revolutions = (float)rules.GetLSLFloatItem(idx++);
                                    radiusoffset = (float)rules.GetLSLFloatItem(idx++);
                                    skew = (float)rules.GetLSLFloatItem(idx++);
                                    SetPrimitiveShapeParams(part, face, v, hollow, twist, holesize, topshear, profilecut, taper_b,
                                        revolutions, radiusoffset, skew, (byte)ProfileShape.Square, (byte)Extrusion.Curve1);
                                    break;

                                case (int)ScriptBaseClass.PRIM_TYPE_RING:
                                    if (remain < 11)
                                        return;

                                    face = (int)rules.GetLSLIntegerItem(idx++); // holeshape
                                    v = rules.GetVector3Item(idx++); //cut
                                    hollow = (float)rules.GetLSLFloatItem(idx++);
                                    twist = rules.GetVector3Item(idx++);
                                    holesize = rules.GetVector3Item(idx++);
                                    topshear = rules.GetVector3Item(idx++);
                                    profilecut = rules.GetVector3Item(idx++);
                                    taper_b = rules.GetVector3Item(idx++); // taper_a
                                    revolutions = (float)rules.GetLSLFloatItem(idx++);
                                    radiusoffset = (float)rules.GetLSLFloatItem(idx++);
                                    skew = (float)rules.GetLSLFloatItem(idx++);
                                    SetPrimitiveShapeParams(part, face, v, hollow, twist, holesize, topshear, profilecut, taper_b,
                                        revolutions, radiusoffset, skew, (byte)ProfileShape.EquilateralTriangle, (byte)Extrusion.Curve1);
                                    break;

                                case (int)ScriptBaseClass.PRIM_TYPE_SCULPT:
                                    if (remain < 2)
                                        return;

                                    string map = rules.Data[idx++].ToString();
                                    face = (int)rules.GetLSLIntegerItem(idx++); // type
                                    SetPrimitiveShapeParams(part, map, face, (byte)Extrusion.Curve1);
                                    break;
                            }

                            break;

                        case (int)ScriptBaseClass.PRIM_TEXTURE:
                            if (remain < 5)
                                return;

                            face=(int)rules.GetLSLIntegerItem(idx++);
                            string tex=rules.Data[idx++].ToString();
                            LSL_Vector repeats=rules.GetVector3Item(idx++);
                            LSL_Vector offsets=rules.GetVector3Item(idx++);
                            double rotation=(double)rules.GetLSLFloatItem(idx++);

                            SetTexture(part, tex, face);
                            ScaleTexture(part, repeats.x, repeats.y, face);
                            OffsetTexture(part, offsets.x, offsets.y, face);
                            RotateTexture(part, rotation, face);

                            break;

                        case (int)ScriptBaseClass.PRIM_COLOR:
                            if (remain < 3)
                                return;

                            face=(int)rules.GetLSLIntegerItem(idx++);
                            LSL_Vector color=rules.GetVector3Item(idx++);
                            double alpha=(double)rules.GetLSLFloatItem(idx++);

                            part.SetFaceColor(new Vector3((float)color.x, (float)color.y, (float)color.z), face);
                            SetAlpha(part, alpha, face);

                            break;

                        case (int)ScriptBaseClass.PRIM_FLEXIBLE:
                            if (remain < 7)
                                return;

                            bool flexi = rules.GetLSLIntegerItem(idx++);
                            int softness = rules.GetLSLIntegerItem(idx++);
                            float gravity = (float)rules.GetLSLFloatItem(idx++);
                            float friction = (float)rules.GetLSLFloatItem(idx++);
                            float wind = (float)rules.GetLSLFloatItem(idx++);
                            float tension = (float)rules.GetLSLFloatItem(idx++);
                            LSL_Vector force = rules.GetVector3Item(idx++);

                            SetFlexi(part, flexi, softness, gravity, friction, wind, tension, force);

                            break;

                        case (int)ScriptBaseClass.PRIM_POINT_LIGHT:
                            if (remain < 5)
                                return;
                            bool light = rules.GetLSLIntegerItem(idx++);
                            LSL_Vector lightcolor = rules.GetVector3Item(idx++);
                            float intensity = (float)rules.GetLSLFloatItem(idx++);
                            float radius = (float)rules.GetLSLFloatItem(idx++);
                            float falloff = (float)rules.GetLSLFloatItem(idx++);

                            SetPointLight(part, light, lightcolor, intensity, radius, falloff);

                            break;

                        case (int)ScriptBaseClass.PRIM_GLOW:
                            if (remain < 2)
                                return;
                            face = rules.GetLSLIntegerItem(idx++);
                            float glow = (float)rules.GetLSLFloatItem(idx++);

                            SetGlow(part, face, glow);

                            break;

                        case (int)ScriptBaseClass.PRIM_BUMP_SHINY:
                            if (remain < 3)
                                return;
                            face = (int)rules.GetLSLIntegerItem(idx++);
                            int shiny = (int)rules.GetLSLIntegerItem(idx++);
                            Bumpiness bump = (Bumpiness)(int)rules.GetLSLIntegerItem(idx++);

                            SetShiny(part, face, shiny, bump);

                            break;

                         case (int)ScriptBaseClass.PRIM_FULLBRIGHT:
                             if (remain < 2)
                                 return;
                             face = rules.GetLSLIntegerItem(idx++);
                             bool st = rules.GetLSLIntegerItem(idx++);
                             SetFullBright(part, face , st);
                             break;

                         case (int)ScriptBaseClass.PRIM_MATERIAL:
                             if (remain < 1)
                                 return;
                             int mat = rules.GetLSLIntegerItem(idx++);
                             if (mat < 0 || mat > 7)
                                 return;

                             part.Material = Convert.ToByte(mat);
                             break;

                         case (int)ScriptBaseClass.PRIM_PHANTOM:
                             if (remain < 1)
                                 return;

                             string ph = rules.Data[idx++].ToString();
                             m_host.ParentGroup.ScriptSetPhantomStatus(ph.Equals("1"));

                             break;

                         case (int)ScriptBaseClass.PRIM_PHYSICS:
                            if (remain < 1)
                                 return;
                             string phy = rules.Data[idx++].ToString();
                             bool physics;

                             if (phy.Equals("1"))
                                 physics = true;
                             else
                                 physics = false;

                             part.ScriptSetPhysicsStatus(physics);
                             break;

                        case (int)ScriptBaseClass.PRIM_PHYSICS_SHAPE_TYPE:
                            if (remain < 1)
                                return;

                            int shape_type = rules.GetLSLIntegerItem(idx++);

                            ExtraPhysicsData physdata = new ExtraPhysicsData();
                            physdata.Density = part.Density;
                            physdata.Bounce = part.Bounciness;
                            physdata.GravitationModifier = part.GravityModifier;
                            physdata.PhysShapeType = (PhysShapeType)shape_type;

                            part.UpdateExtraPhysics(physdata);

                            break;

                        case (int)ScriptBaseClass.PRIM_PHYSICS_MATERIAL:
                            if (remain < 5)
                                return;

                            int material_bits = rules.GetLSLIntegerItem(idx++);
                            float material_density = (float)rules.GetLSLFloatItem(idx++);
                            float material_friction = (float)rules.GetLSLFloatItem(idx++);
                            float material_restitution = (float)rules.GetLSLFloatItem(idx++);
                            float material_gravity_modifier = (float)rules.GetLSLFloatItem(idx++);

                            SetPhysicsMaterial(part, material_bits, material_density, material_friction, material_restitution, material_gravity_modifier);

                            break;

                        case (int)ScriptBaseClass.PRIM_TEMP_ON_REZ:
                            if (remain < 1)
                                return;
                            string temp = rules.Data[idx++].ToString();

                            m_host.ParentGroup.ScriptSetTemporaryStatus(temp.Equals("1"));

                            break;

                        case (int)ScriptBaseClass.PRIM_TEXGEN:
                            if (remain < 2)
                                return;
                                //face,type
                            face = rules.GetLSLIntegerItem(idx++);
                            int style = rules.GetLSLIntegerItem(idx++);
                            SetTexGen(part, face, style);
                            break;
                        case (int)ScriptBaseClass.PRIM_TEXT:
                            if (remain < 3)
                                return;
                            string primText = rules.GetLSLStringItem(idx++);
                            LSL_Vector primTextColor = rules.GetVector3Item(idx++);
                            LSL_Float primTextAlpha = rules.GetLSLFloatItem(idx++);
                            Vector3 av3 = new Vector3(Util.Clip((float)primTextColor.x, 0.0f, 1.0f),
                                          Util.Clip((float)primTextColor.y, 0.0f, 1.0f),
                                          Util.Clip((float)primTextColor.z, 0.0f, 1.0f));
                            part.SetText(primText, av3, Util.Clip((float)primTextAlpha, 0.0f, 1.0f));

                            break;
                        case (int)ScriptBaseClass.PRIM_NAME:
                            if (remain < 1)
                                return;
                            string primName = rules.GetLSLStringItem(idx++);
                            part.Name = primName;
                            break;
                        case (int)ScriptBaseClass.PRIM_DESC:
                            if (remain < 1)
                                return;
                            string primDesc = rules.GetLSLStringItem(idx++);
                            part.Description = primDesc;
                            break;
                        case (int)ScriptBaseClass.PRIM_ROT_LOCAL:
                            if (remain < 1)
                                return;
                            LSL_Rotation lr = rules.GetQuaternionItem(idx++);
                            SetRot(part, Rot2Quaternion(lr));
                            break;
                        case (int)ScriptBaseClass.PRIM_OMEGA:
                            if (remain < 3)
                                return;
                            LSL_Vector axis = rules.GetVector3Item(idx++);
                            LSL_Float spinrate = rules.GetLSLFloatItem(idx++);
                            LSL_Float gain = rules.GetLSLFloatItem(idx++);
                            TargetOmega(part, axis, (double)spinrate, (double)gain);
                            break;
                        case (int)ScriptBaseClass.PRIM_LINK_TARGET:
                            if (remain < 3) // setting to 3 on the basis that parsing any usage of PRIM_LINK_TARGET that has nothing following it is pointless.
                                return;
                            LSL_Integer new_linknumber = rules.GetLSLIntegerItem(idx++);
                            LSL_List new_rules = rules.GetSublist(idx, -1);
                            setLinkPrimParams((int)new_linknumber, new_rules);

                            return;
                    }
                }
            }
            finally
            {
                if (positionChanged)
                {
                    if (part.ParentGroup.RootPart == part)
                    {
                        SceneObjectGroup parent = part.ParentGroup;
                        Util.FireAndForget(delegate(object x) {
                            parent.UpdateGroupPosition(new Vector3((float)currentPosition.x, (float)currentPosition.y, (float)currentPosition.z));
                        });
                    }
                    else
                    {
                        part.OffsetPosition = new Vector3((float)currentPosition.x, (float)currentPosition.y, (float)currentPosition.z);
                        SceneObjectGroup parent = part.ParentGroup;
                        parent.HasGroupChanged = true;
                        parent.ScheduleGroupForTerseUpdate();
                    }
                }
            }

            if (positionChanged)
            {
                if (part.ParentGroup.RootPart == part)
                {
                    SceneObjectGroup parent = part.ParentGroup;
                    Util.FireAndForget(delegate(object x) {
                        parent.UpdateGroupPosition(new Vector3((float)currentPosition.x, (float)currentPosition.y, (float)currentPosition.z));
                    });
                }
                else
                {
                    part.OffsetPosition = new Vector3((float)currentPosition.x, (float)currentPosition.y, (float)currentPosition.z);
                    SceneObjectGroup parent = part.ParentGroup;
                    parent.HasGroupChanged = true;
                    parent.ScheduleGroupForTerseUpdate();
                }    
            }
        }

        public LSL_String llStringToBase64(string str)
        {
            m_host.AddScriptLPS(1);
            try
            {
                byte[] encData_byte = new byte[str.Length];
                encData_byte = Util.UTF8.GetBytes(str);
                string encodedData = Convert.ToBase64String(encData_byte);
                return encodedData;
            }
            catch (Exception e)
            {
                throw new Exception("Error in base64Encode" + e.Message);
            }
        }

        public LSL_String llBase64ToString(string str)
        {
            m_host.AddScriptLPS(1);
            try
            {
                return Util.Base64ToString(str);
            }
            catch (Exception e)
            {
                throw new Exception("Error in base64Decode" + e.Message);
            }
        }

        public LSL_String llXorBase64Strings(string str1, string str2)
        {
            m_host.AddScriptLPS(1);
            Deprecated("llXorBase64Strings");
            ScriptSleep(300);
            return String.Empty;
        }

        public void llRemoteDataSetRegion()
        {
            m_host.AddScriptLPS(1);
            Deprecated("llRemoteDataSetRegion");
        }

        public LSL_Float llLog10(double val)
        {
            m_host.AddScriptLPS(1);
            return (double)Math.Log10(val);
        }

        public LSL_Float llLog(double val)
        {
            m_host.AddScriptLPS(1);
            return (double)Math.Log(val);
        }

        public LSL_List llGetAnimationList(string id)
        {
            m_host.AddScriptLPS(1);

            LSL_List l = new LSL_List();
            ScenePresence av = World.GetScenePresence((UUID)id);
            if (av == null || av.IsChildAgent) // only if in the region
                return l;
            UUID[] anims;
            anims = av.Animator.GetAnimationArray();
            foreach (UUID foo in anims)
                l.Add(new LSL_Key(foo.ToString()));
            return l;
        }

        public void llSetParcelMusicURL(string url)
        {
            m_host.AddScriptLPS(1);

            ILandObject land = World.LandChannel.GetLandObject(m_host.AbsolutePosition.X, m_host.AbsolutePosition.Y);

            if (land.LandData.OwnerID != m_host.OwnerID)
                return;

            land.SetMusicUrl(url);

            ScriptSleep(2000);
        }

        public LSL_String llGetParcelMusicURL()
        {
            m_host.AddScriptLPS(1);

            ILandObject land = World.LandChannel.GetLandObject(m_host.AbsolutePosition.X, m_host.AbsolutePosition.Y);

            if (land.LandData.OwnerID != m_host.OwnerID)
                return String.Empty;

            return land.GetMusicUrl();
        }

        public LSL_Vector llGetRootPosition()
        {
            m_host.AddScriptLPS(1);
            return new LSL_Vector(m_host.ParentGroup.AbsolutePosition.X, m_host.ParentGroup.AbsolutePosition.Y,
                                  m_host.ParentGroup.AbsolutePosition.Z);
        }

        /// <summary>
        /// http://lslwiki.net/lslwiki/wakka.php?wakka=llGetRot
        /// http://lslwiki.net/lslwiki/wakka.php?wakka=ChildRotation
        /// Also tested in sl in regards to the behaviour in attachments/mouselook
        /// In the root prim:-
        ///     Returns the object rotation if not attached
        ///     Returns the avatars rotation if attached
        ///     Returns the camera rotation if attached and the avatar is in mouselook
        /// </summary>
        public LSL_Rotation llGetRootRotation()
        {
            m_host.AddScriptLPS(1);
            Quaternion q;
            if (m_host.ParentGroup.AttachmentPoint != 0)
            {
                ScenePresence avatar = World.GetScenePresence(m_host.ParentGroup.AttachedAvatar);
                if (avatar != null)
                    if ((avatar.AgentControlFlags & (uint)AgentManager.ControlFlags.AGENT_CONTROL_MOUSELOOK) != 0)
                        q = avatar.CameraRotation; // Mouselook
                    else
                        q = avatar.Rotation; // Currently infrequently updated so may be inaccurate
                else
                    q = m_host.ParentGroup.GroupRotation; // Likely never get here but just in case
            }
            else
                q = m_host.ParentGroup.GroupRotation; // just the group rotation
            return new LSL_Rotation(q.X, q.Y, q.Z, q.W);
        }

        public LSL_String llGetObjectDesc()
        {
            return m_host.Description!=null?m_host.Description:String.Empty;
        }

        public void llSetObjectDesc(string desc)
        {
            m_host.AddScriptLPS(1);
            m_host.Description = desc!=null?desc:String.Empty;
        }

        public LSL_String llGetCreator()
        {
            m_host.AddScriptLPS(1);
            return m_host.CreatorID.ToString();
        }

        public LSL_String llGetTimestamp()
        {
            m_host.AddScriptLPS(1);
            return DateTime.Now.ToUniversalTime().ToString("yyyy-MM-ddTHH:mm:ss.fffffffZ");
        }

        public LSL_Integer llGetNumberOfPrims()
        {
            m_host.AddScriptLPS(1);
            int avatarCount = m_host.ParentGroup.GetLinkedAvatars().Count;
            
            return m_host.ParentGroup.PrimCount + avatarCount;
        }

        /// <summary>
        /// A partial implementation.
        /// http://lslwiki.net/lslwiki/wakka.php?wakka=llGetBoundingBox
        /// So far only valid for standing/flying/ground sitting avatars and single prim objects.
        /// If the object has multiple prims and/or a sitting avatar then the bounding
        /// box is for the root prim only.
        /// </summary>
        public LSL_List llGetBoundingBox(string obj)
        {
            m_host.AddScriptLPS(1);
            UUID objID = UUID.Zero;
            LSL_List result = new LSL_List();

            // If the ID is not valid, return null result
            if (!UUID.TryParse(obj, out objID))
            {
                result.Add(new LSL_Vector());
                result.Add(new LSL_Vector());
                return result;
            }

            // Check if this is an attached prim. If so, replace
            // the UUID with the avatar UUID and report it's bounding box
            SceneObjectPart part = World.GetSceneObjectPart(objID);
            if (part != null && part.ParentGroup.IsAttachment)
                objID = part.ParentGroup.AttachedAvatar;

            // Find out if this is an avatar ID. If so, return it's box
            ScenePresence presence = World.GetScenePresence(objID);
            if (presence != null)
            {
                // As per LSL Wiki, there is no difference between sitting
                // and standing avatar since server 1.36
                LSL_Vector lower;
                LSL_Vector upper;
                if (presence.Animator.Animations.DefaultAnimation.AnimID 
                    == DefaultAvatarAnimations.AnimsUUID["SIT_GROUND_CONSTRAINED"])
                {
                    // This is for ground sitting avatars
                    float height = presence.Appearance.AvatarHeight / 2.66666667f;
                    lower = new LSL_Vector(-0.3375f, -0.45f, height * -1.0f);
                    upper = new LSL_Vector(0.3375f, 0.45f, 0.0f);
                }
                else
                {
                    // This is for standing/flying avatars
                    float height = presence.Appearance.AvatarHeight / 2.0f;
                    lower = new LSL_Vector(-0.225f, -0.3f, height * -1.0f);
                    upper = new LSL_Vector(0.225f, 0.3f, height + 0.05f);
                }

                // Adjust to the documented error offsets (see LSL Wiki)
                lower += new LSL_Vector(0.05f, 0.05f, 0.05f);
                upper -= new LSL_Vector(0.05f, 0.05f, 0.05f);

                if (lower.x > upper.x)
                    lower.x = upper.x;
                if (lower.y > upper.y)
                    lower.y = upper.y;
                if (lower.z > upper.z)
                    lower.z = upper.z;

                result.Add(lower);
                result.Add(upper);
                return result;
            }

            part = World.GetSceneObjectPart(objID);
            // Currently only works for single prims without a sitting avatar
            if (part != null)
            {
                float minX;
                float maxX;
                float minY;
                float maxY;
                float minZ;
                float maxZ;

                // This BBox is in sim coordinates, with the offset being
                // a contained point.
                Vector3[] offsets = Scene.GetCombinedBoundingBox(new List<SceneObjectGroup> { part.ParentGroup },
                        out minX, out maxX, out minY, out maxY, out minZ, out maxZ);

                minX -= offsets[0].X;
                maxX -= offsets[0].X;
                minY -= offsets[0].Y;
                maxY -= offsets[0].Y;
                minZ -= offsets[0].Z;
                maxZ -= offsets[0].Z;

                LSL_Vector lower;
                LSL_Vector upper;

                // Adjust to the documented error offsets (see LSL Wiki)
                lower = new LSL_Vector(minX + 0.05f, minY + 0.05f, minZ + 0.05f);
                upper = new LSL_Vector(maxX - 0.05f, maxY - 0.05f, maxZ - 0.05f);

                if (lower.x > upper.x)
                    lower.x = upper.x;
                if (lower.y > upper.y)
                    lower.y = upper.y;
                if (lower.z > upper.z)
                    lower.z = upper.z;

                result.Add(lower);
                result.Add(upper);
                return result;
            }

            // Not found so return empty values
            result.Add(new LSL_Vector());
            result.Add(new LSL_Vector());
            return result;
        }

        public LSL_Vector llGetGeometricCenter()
        {
            Vector3 tmp = m_host.GetGeometricCenter();
            return new LSL_Vector(tmp.X, tmp.Y, tmp.Z);
        }

        public LSL_List llGetPrimitiveParams(LSL_List rules)
        {
            m_host.AddScriptLPS(1);
            return GetLinkPrimitiveParams(m_host, rules);
        }

        public LSL_List llGetLinkPrimitiveParams(int linknumber, LSL_List rules)
        {
            m_host.AddScriptLPS(1);

            List<SceneObjectPart> parts = GetLinkParts(linknumber);

            LSL_List res = new LSL_List();

            foreach (var part in parts)
            {
                LSL_List partRes = GetLinkPrimitiveParams(part, rules);
                res += partRes;
            }

            return res;
        }

        public LSL_List GetLinkPrimitiveParams(SceneObjectPart part, LSL_List rules)
        {
            LSL_List res = new LSL_List();
            int idx=0;
            while (idx < rules.Length)
            {
                int code=(int)rules.GetLSLIntegerItem(idx++);
                int remain=rules.Length-idx;

                switch (code)
                {
                    case (int)ScriptBaseClass.PRIM_MATERIAL:
                        res.Add(new LSL_Integer(part.Material));
                        break;

                    case (int)ScriptBaseClass.PRIM_PHYSICS:
                        if ((part.GetEffectiveObjectFlags() & (uint)PrimFlags.Physics) != 0)
                            res.Add(new LSL_Integer(1));
                        else
                            res.Add(new LSL_Integer(0));
                        break;

                    case (int)ScriptBaseClass.PRIM_TEMP_ON_REZ:
                        if ((part.GetEffectiveObjectFlags() & (uint)PrimFlags.TemporaryOnRez) != 0)
                            res.Add(new LSL_Integer(1));
                        else
                            res.Add(new LSL_Integer(0));
                        break;

                    case (int)ScriptBaseClass.PRIM_PHANTOM:
                        if ((part.GetEffectiveObjectFlags() & (uint)PrimFlags.Phantom) != 0)
                            res.Add(new LSL_Integer(1));
                        else
                            res.Add(new LSL_Integer(0));
                        break;

                    case (int)ScriptBaseClass.PRIM_POSITION:
                        LSL_Vector v = new LSL_Vector(part.AbsolutePosition.X,
                                                      part.AbsolutePosition.Y,
                                                      part.AbsolutePosition.Z);
                        res.Add(v);
                        break;

                    case (int)ScriptBaseClass.PRIM_SIZE:
                        res.Add(new LSL_Vector(part.Scale.X,
                                                      part.Scale.Y,
                                                      part.Scale.Z));
                        break;

                    case (int)ScriptBaseClass.PRIM_ROTATION:
                        res.Add(GetPartRot(part));
                        break;

                    case (int)ScriptBaseClass.PRIM_TYPE:
                        // implementing box
                        PrimitiveBaseShape Shape = part.Shape;
                        int primType = (int)part.GetPrimType();
                        res.Add(new LSL_Integer(primType));
                        double topshearx = (double)(sbyte)Shape.PathShearX / 100.0; // Fix negative values for PathShearX
                        double topsheary = (double)(sbyte)Shape.PathShearY / 100.0; // and PathShearY.
                        switch (primType)
                        {
                            case ScriptBaseClass.PRIM_TYPE_BOX:
                            case ScriptBaseClass.PRIM_TYPE_CYLINDER:
                            case ScriptBaseClass.PRIM_TYPE_PRISM:
                                res.Add(new LSL_Integer(Shape.ProfileCurve) & 0xf0);    // Isolate hole shape nibble.
                                res.Add(new LSL_Vector(Shape.ProfileBegin / 50000.0, 1 - Shape.ProfileEnd / 50000.0, 0));
                                res.Add(new LSL_Float(Shape.ProfileHollow / 50000.0));
                                res.Add(new LSL_Vector(Shape.PathTwistBegin / 100.0, Shape.PathTwist / 100.0, 0));
                                res.Add(new LSL_Vector(1 - (Shape.PathScaleX / 100.0 - 1), 1 - (Shape.PathScaleY / 100.0 - 1), 0));
                                res.Add(new LSL_Vector(topshearx, topsheary, 0));
                                break;

                            case ScriptBaseClass.PRIM_TYPE_SPHERE:
                                res.Add(new LSL_Integer(Shape.ProfileCurve) & 0xf0);    // Isolate hole shape nibble.
                                res.Add(new LSL_Vector(Shape.PathBegin / 50000.0, 1 - Shape.PathEnd / 50000.0, 0));
                                res.Add(new LSL_Float(Shape.ProfileHollow / 50000.0));
                                res.Add(new LSL_Vector(Shape.PathTwistBegin / 100.0, Shape.PathTwist / 100.0, 0));
                                res.Add(new LSL_Vector(Shape.ProfileBegin / 50000.0, 1 - Shape.ProfileEnd / 50000.0, 0));
                                break;

                            case ScriptBaseClass.PRIM_TYPE_SCULPT:
                                res.Add(Shape.SculptTexture.ToString());
                                res.Add(new LSL_Integer(Shape.SculptType));
                                break;

                            case ScriptBaseClass.PRIM_TYPE_RING:
                            case ScriptBaseClass.PRIM_TYPE_TUBE:
                            case ScriptBaseClass.PRIM_TYPE_TORUS:
                                // holeshape
                                res.Add(new LSL_Integer(Shape.ProfileCurve) & 0xf0);    // Isolate hole shape nibble.

                                // cut
                                res.Add(new LSL_Vector(Shape.PathBegin / 50000.0, 1 - Shape.PathEnd / 50000.0, 0));

                                // hollow
                                res.Add(new LSL_Float(Shape.ProfileHollow / 50000.0));

                                // twist
                                res.Add(new LSL_Vector(Shape.PathTwistBegin / 100.0, Shape.PathTwist / 100.0, 0));

                                // vector holesize
                                res.Add(new LSL_Vector(1 - (Shape.PathScaleX / 100.0 - 1), 1 - (Shape.PathScaleY / 100.0 - 1), 0));

                                // vector topshear
                                res.Add(new LSL_Vector(topshearx, topsheary, 0));

                                // vector profilecut
                                res.Add(new LSL_Vector(Shape.ProfileBegin / 50000.0, 1 - Shape.ProfileEnd / 50000.0, 0));

                                // vector tapera
                                res.Add(new LSL_Vector(Shape.PathTaperX / 100.0, Shape.PathTaperY / 100.0, 0));

                                // float revolutions
                                res.Add(new LSL_Float(Math.Round(Shape.PathRevolutions * 0.015d, 2, MidpointRounding.AwayFromZero)) + 1.0d); 
                                // Slightly inaccurate, because an unsigned byte is being used to represent
                                // the entire range of floating-point values from 1.0 through 4.0 (which is how 
                                // SL does it).
                                //
                                // Using these formulas to store and retrieve PathRevolutions, it is not 
                                // possible to use all values between 1.00 and 4.00. For instance, you can't 
                                // represent 1.10. You can represent 1.09 and 1.11, but not 1.10. So, if you
                                // use llSetPrimitiveParams to set revolutions to 1.10 and then retreive them
                                // with llGetPrimitiveParams, you'll retrieve 1.09. You can also see a similar 
                                // behavior in the viewer as you cannot set 1.10. The viewer jumps to 1.11.
                                // In SL, llSetPrimitveParams and llGetPrimitiveParams can set and get a value
                                // such as 1.10. So, SL must store and retreive the actual user input rather
                                // than only storing the encoded value.

                                // float radiusoffset
                                res.Add(new LSL_Float(Shape.PathRadiusOffset / 100.0));

                                // float skew
                                res.Add(new LSL_Float(Shape.PathSkew / 100.0));
                                break;
                        }
                        break;

                    case (int)ScriptBaseClass.PRIM_TEXTURE:
                        if (remain < 1)
                            return res;

                        int face = (int)rules.GetLSLIntegerItem(idx++);
                        Primitive.TextureEntry tex = part.Shape.Textures;
                        if (face == ScriptBaseClass.ALL_SIDES)
                        {
                            for (face = 0 ; face < GetNumberOfSides(part); face++)
                            {
                                Primitive.TextureEntryFace texface = tex.GetFace((uint)face);

                                res.Add(new LSL_String(texface.TextureID.ToString()));
                                res.Add(new LSL_Vector(texface.RepeatU,
                                                       texface.RepeatV,
                                                       0));
                                res.Add(new LSL_Vector(texface.OffsetU,
                                                       texface.OffsetV,
                                                       0));
                                res.Add(new LSL_Float(texface.Rotation));
                            }
                        }
                        else
                        {
                            if (face >= 0 && face < GetNumberOfSides(part))
                            {
                                Primitive.TextureEntryFace texface = tex.GetFace((uint)face);

                                res.Add(new LSL_String(texface.TextureID.ToString()));
                                res.Add(new LSL_Vector(texface.RepeatU,
                                                       texface.RepeatV,
                                                       0));
                                res.Add(new LSL_Vector(texface.OffsetU,
                                                       texface.OffsetV,
                                                       0));
                                res.Add(new LSL_Float(texface.Rotation));
                            }
                        }
                        break;

                    case (int)ScriptBaseClass.PRIM_COLOR:
                        if (remain < 1)
                            return res;

                        face=(int)rules.GetLSLIntegerItem(idx++);

                        tex = part.Shape.Textures;
                        Color4 texcolor;
                        if (face == ScriptBaseClass.ALL_SIDES)
                        {
                            for (face = 0 ; face < GetNumberOfSides(part); face++)
                            {
                                texcolor = tex.GetFace((uint)face).RGBA;
                                res.Add(new LSL_Vector(texcolor.R,
                                                       texcolor.G,
                                                       texcolor.B));
                                res.Add(new LSL_Float(texcolor.A));
                            }
                        }
                        else
                        {
                            texcolor = tex.GetFace((uint)face).RGBA;
                            res.Add(new LSL_Vector(texcolor.R,
                                                   texcolor.G,
                                                   texcolor.B));
                            res.Add(new LSL_Float(texcolor.A));
                        }
                        break;

                    case (int)ScriptBaseClass.PRIM_BUMP_SHINY:
                        if (remain < 1)
                            return res;
                        face = (int)rules.GetLSLIntegerItem(idx++);

                        tex = part.Shape.Textures;
                        int shiny;
                        if (face == ScriptBaseClass.ALL_SIDES)
                        {
                            for (face = 0; face < GetNumberOfSides(part); face++)
                            {
                                Shininess shinyness = tex.GetFace((uint)face).Shiny;
                                if (shinyness == Shininess.High)
                                {
                                    shiny = ScriptBaseClass.PRIM_SHINY_HIGH;
                                }
                                else if (shinyness == Shininess.Medium)
                                {
                                    shiny = ScriptBaseClass.PRIM_SHINY_MEDIUM;
                                }
                                else if (shinyness == Shininess.Low)
                                {
                                    shiny = ScriptBaseClass.PRIM_SHINY_LOW;
                                }
                                else
                                {
                                    shiny = ScriptBaseClass.PRIM_SHINY_NONE;
                                }
                                res.Add(new LSL_Integer(shiny));
                                res.Add(new LSL_Integer((int)tex.GetFace((uint)face).Bump));
                            }
                        }
                        else
                        {
                            Shininess shinyness = tex.GetFace((uint)face).Shiny;
                            if (shinyness == Shininess.High)
                            {
                                shiny = ScriptBaseClass.PRIM_SHINY_HIGH; 
                            }
                            else if (shinyness == Shininess.Medium)
                            {
                                shiny = ScriptBaseClass.PRIM_SHINY_MEDIUM;
                            }
                            else if (shinyness == Shininess.Low)
                            {
                                shiny = ScriptBaseClass.PRIM_SHINY_LOW;
                            }
                            else
                            {
                                shiny = ScriptBaseClass.PRIM_SHINY_NONE;
                            }
                            res.Add(new LSL_Integer(shiny));
                            res.Add(new LSL_Integer((int)tex.GetFace((uint)face).Bump));
                        }
                        break;

                    case (int)ScriptBaseClass.PRIM_FULLBRIGHT:
                        if (remain < 1)
                            return res;
                        face = (int)rules.GetLSLIntegerItem(idx++);

                        tex = part.Shape.Textures;
                        int fullbright;
                        if (face == ScriptBaseClass.ALL_SIDES)
                        {
                            for (face = 0; face < GetNumberOfSides(part); face++)
                            {
                                if (tex.GetFace((uint)face).Fullbright == true)
                                {
                                    fullbright = ScriptBaseClass.TRUE;
                                }
                                else
                                {
                                    fullbright = ScriptBaseClass.FALSE;
                                }
                                res.Add(new LSL_Integer(fullbright));
                            }
                        }
                        else
                        {
                            if (tex.GetFace((uint)face).Fullbright == true)
                            {
                                fullbright = ScriptBaseClass.TRUE;
                            }
                            else
                            {
                                fullbright = ScriptBaseClass.FALSE;
                            }
                            res.Add(new LSL_Integer(fullbright));
                        }
                        break;

                    case (int)ScriptBaseClass.PRIM_FLEXIBLE:
                        PrimitiveBaseShape shape = part.Shape;

                        if (shape.FlexiEntry)
                            res.Add(new LSL_Integer(1));              // active
                        else
                            res.Add(new LSL_Integer(0));
                        res.Add(new LSL_Integer(shape.FlexiSoftness));// softness
                        res.Add(new LSL_Float(shape.FlexiGravity));   // gravity
                        res.Add(new LSL_Float(shape.FlexiDrag));      // friction
                        res.Add(new LSL_Float(shape.FlexiWind));      // wind
                        res.Add(new LSL_Float(shape.FlexiTension));   // tension
                        res.Add(new LSL_Vector(shape.FlexiForceX,       // force
                                               shape.FlexiForceY,
                                               shape.FlexiForceZ));
                        break;

                    case (int)ScriptBaseClass.PRIM_TEXGEN:
                        // (PRIM_TEXGEN_DEFAULT, PRIM_TEXGEN_PLANAR)
                        if (remain < 1)
                            return res;
                        face = (int)rules.GetLSLIntegerItem(idx++);

                        tex = part.Shape.Textures;
                        if (face == ScriptBaseClass.ALL_SIDES)
                        {
                            for (face = 0; face < GetNumberOfSides(part); face++)
                            {
                                if (tex.GetFace((uint)face).TexMapType == MappingType.Planar)
                                {
                                    res.Add(new LSL_Integer(ScriptBaseClass.PRIM_TEXGEN_PLANAR));
                                }
                                else
                                {
                                    res.Add(new LSL_Integer(ScriptBaseClass.PRIM_TEXGEN_DEFAULT));
                                }
                            }
                        }
                        else
                        {
                            if (tex.GetFace((uint)face).TexMapType == MappingType.Planar)
                            {
                                res.Add(new LSL_Integer(ScriptBaseClass.PRIM_TEXGEN_PLANAR));
                            }
                            else
                            {
                                res.Add(new LSL_Integer(ScriptBaseClass.PRIM_TEXGEN_DEFAULT));
                            }
                        }
                        break;

                    case (int)ScriptBaseClass.PRIM_POINT_LIGHT:
                        shape = part.Shape;

                        if (shape.LightEntry)
                            res.Add(new LSL_Integer(1));              // active
                        else
                            res.Add(new LSL_Integer(0));
                        res.Add(new LSL_Vector(shape.LightColorR,       // color
                                               shape.LightColorG,
                                               shape.LightColorB));
                        res.Add(new LSL_Float(shape.LightIntensity)); // intensity
                        res.Add(new LSL_Float(shape.LightRadius));    // radius
                        res.Add(new LSL_Float(shape.LightFalloff));   // falloff
                        break;

                    case (int)ScriptBaseClass.PRIM_GLOW:
                        if (remain < 1)
                            return res;
                        face = (int)rules.GetLSLIntegerItem(idx++);

                        tex = part.Shape.Textures;
                        float primglow;
                        if (face == ScriptBaseClass.ALL_SIDES)
                        {
                            for (face = 0; face < GetNumberOfSides(part); face++)
                            {
                                primglow = tex.GetFace((uint)face).Glow;
                                res.Add(new LSL_Float(primglow));
                            }
                        }
                        else
                        {
                            primglow = tex.GetFace((uint)face).Glow;
                            res.Add(new LSL_Float(primglow));
                        }
                        break;
                    case (int)ScriptBaseClass.PRIM_TEXT:
                        Color4 textColor = part.GetTextColor();
                        res.Add(new LSL_String(part.Text));
                        res.Add(new LSL_Vector(textColor.R,
                                               textColor.G,
                                               textColor.B));
                        res.Add(new LSL_Float(textColor.A));
                        break;
                    case (int)ScriptBaseClass.PRIM_NAME:
                        res.Add(new LSL_String(part.Name));
                        break;
                    case (int)ScriptBaseClass.PRIM_DESC:
                        res.Add(new LSL_String(part.Description));
                        break;
                    case (int)ScriptBaseClass.PRIM_ROT_LOCAL:
                        res.Add(new LSL_Rotation(part.RotationOffset.X, part.RotationOffset.Y, part.RotationOffset.Z, part.RotationOffset.W));
                        break;
                    case (int)ScriptBaseClass.PRIM_POS_LOCAL:
                        res.Add(new LSL_Vector(GetPartLocalPos(part)));
                        break;
                }
            }
            return res;
        }

        public LSL_List llGetPrimMediaParams(int face, LSL_List rules)
        {
            m_host.AddScriptLPS(1);
            ScriptSleep(1000);
            return GetPrimMediaParams(m_host, face, rules);
        }

        public LSL_List llGetLinkMedia(LSL_Integer link, LSL_Integer face, LSL_List rules)
        {
            m_host.AddScriptLPS(1);
            ScriptSleep(1000);
            if (link == ScriptBaseClass.LINK_ROOT)
                return GetPrimMediaParams(m_host.ParentGroup.RootPart, face, rules);
            else if (link == ScriptBaseClass.LINK_THIS)
                return GetPrimMediaParams(m_host, face, rules);
            else
            {
                SceneObjectPart part = m_host.ParentGroup.GetLinkNumPart(link);
                if (null != part)
                    return GetPrimMediaParams(part, face, rules);
            }

            return new LSL_List();
        }

        private LSL_List GetPrimMediaParams(SceneObjectPart part, int face, LSL_List rules)
        {
            // LSL Spec http://wiki.secondlife.com/wiki/LlGetPrimMediaParams says to fail silently if face is invalid
            // TODO: Need to correctly handle case where a face has no media (which gives back an empty list).
            // Assuming silently fail means give back an empty list.  Ideally, need to check this.
            if (face < 0 || face > part.GetNumberOfSides() - 1)
                return new LSL_List();

            IMoapModule module = m_ScriptEngine.World.RequestModuleInterface<IMoapModule>();
            if (null == module)
                return new LSL_List();

            MediaEntry me = module.GetMediaEntry(part, face);

            // As per http://wiki.secondlife.com/wiki/LlGetPrimMediaParams
            if (null == me)
                return new LSL_List();

            LSL_List res = new LSL_List();

            for (int i = 0; i < rules.Length; i++)
            {
                int code = (int)rules.GetLSLIntegerItem(i);

                switch (code)
                {
                    case ScriptBaseClass.PRIM_MEDIA_ALT_IMAGE_ENABLE:
                        // Not implemented
                        res.Add(new LSL_Integer(0));
                        break;

                    case ScriptBaseClass.PRIM_MEDIA_CONTROLS:
                        if (me.Controls == MediaControls.Standard)
                            res.Add(new LSL_Integer(ScriptBaseClass.PRIM_MEDIA_CONTROLS_STANDARD));
                        else
                            res.Add(new LSL_Integer(ScriptBaseClass.PRIM_MEDIA_CONTROLS_MINI));
                        break;

                    case ScriptBaseClass.PRIM_MEDIA_CURRENT_URL:
                        res.Add(new LSL_String(me.CurrentURL));
                        break;

                    case ScriptBaseClass.PRIM_MEDIA_HOME_URL:
                        res.Add(new LSL_String(me.HomeURL));
                        break;

                    case ScriptBaseClass.PRIM_MEDIA_AUTO_LOOP:
                        res.Add(me.AutoLoop ? ScriptBaseClass.TRUE : ScriptBaseClass.FALSE);
                        break;

                    case ScriptBaseClass.PRIM_MEDIA_AUTO_PLAY:
                        res.Add(me.AutoPlay ? ScriptBaseClass.TRUE : ScriptBaseClass.FALSE);
                        break;

                    case ScriptBaseClass.PRIM_MEDIA_AUTO_SCALE:
                        res.Add(me.AutoScale ? ScriptBaseClass.TRUE : ScriptBaseClass.FALSE);
                        break;

                    case ScriptBaseClass.PRIM_MEDIA_AUTO_ZOOM:
                        res.Add(me.AutoZoom ? ScriptBaseClass.TRUE : ScriptBaseClass.FALSE);
                        break;

                    case ScriptBaseClass.PRIM_MEDIA_FIRST_CLICK_INTERACT:
                        res.Add(me.InteractOnFirstClick ? ScriptBaseClass.TRUE : ScriptBaseClass.FALSE);
                        break;

                    case ScriptBaseClass.PRIM_MEDIA_WIDTH_PIXELS:
                        res.Add(new LSL_Integer(me.Width));
                        break;

                    case ScriptBaseClass.PRIM_MEDIA_HEIGHT_PIXELS:
                        res.Add(new LSL_Integer(me.Height));
                        break;

                    case ScriptBaseClass.PRIM_MEDIA_WHITELIST_ENABLE:
                        res.Add(me.EnableWhiteList ? ScriptBaseClass.TRUE : ScriptBaseClass.FALSE);
                        break;

                    case ScriptBaseClass.PRIM_MEDIA_WHITELIST:
                        string[] urls = (string[])me.WhiteList.Clone();

                        for (int j = 0; j < urls.Length; j++)
                            urls[j] = Uri.EscapeDataString(urls[j]);

                        res.Add(new LSL_String(string.Join(", ", urls)));
                        break;

                    case ScriptBaseClass.PRIM_MEDIA_PERMS_INTERACT:
                        res.Add(new LSL_Integer((int)me.InteractPermissions));
                        break;

                    case ScriptBaseClass.PRIM_MEDIA_PERMS_CONTROL:
                        res.Add(new LSL_Integer((int)me.ControlPermissions));
                        break;

                    default: return ScriptBaseClass.LSL_STATUS_MALFORMED_PARAMS;
                }
            }

            return res;
        }

        public LSL_Integer llSetPrimMediaParams(LSL_Integer face, LSL_List rules)
        {
            m_host.AddScriptLPS(1);
            ScriptSleep(1000);
            return SetPrimMediaParams(m_host, face, rules);
        }

        public LSL_Integer llSetLinkMedia(LSL_Integer link, LSL_Integer face, LSL_List rules)
        {
            m_host.AddScriptLPS(1);
            ScriptSleep(1000);
            if (link == ScriptBaseClass.LINK_ROOT)
                return SetPrimMediaParams(m_host.ParentGroup.RootPart, face, rules);
            else if (link == ScriptBaseClass.LINK_THIS)
                return SetPrimMediaParams(m_host, face, rules);
            else
            {
                SceneObjectPart part = m_host.ParentGroup.GetLinkNumPart(link);
                if (null != part)
                    return SetPrimMediaParams(part, face, rules);
            }

            return ScriptBaseClass.LSL_STATUS_NOT_FOUND;
        }

        private LSL_Integer SetPrimMediaParams(SceneObjectPart part, LSL_Integer face, LSL_List rules)
        {
            // LSL Spec http://wiki.secondlife.com/wiki/LlSetPrimMediaParams says to fail silently if face is invalid
            // Assuming silently fail means sending back LSL_STATUS_OK.  Ideally, need to check this.
            // Don't perform the media check directly
            if (face < 0 || face > part.GetNumberOfSides() - 1)
                return ScriptBaseClass.LSL_STATUS_NOT_FOUND;

            IMoapModule module = m_ScriptEngine.World.RequestModuleInterface<IMoapModule>();
            if (null == module)
                return ScriptBaseClass.LSL_STATUS_NOT_SUPPORTED;

            MediaEntry me = module.GetMediaEntry(part, face);
            if (null == me)
                me = new MediaEntry();

            int i = 0;

            while (i < rules.Length - 1)
            {
                int code = rules.GetLSLIntegerItem(i++);

                switch (code)
                {
                    case ScriptBaseClass.PRIM_MEDIA_ALT_IMAGE_ENABLE:
                        me.EnableAlterntiveImage = (rules.GetLSLIntegerItem(i++) != 0 ? true : false);
                        break;

                    case ScriptBaseClass.PRIM_MEDIA_CONTROLS:
                        int v = rules.GetLSLIntegerItem(i++);
                        if (ScriptBaseClass.PRIM_MEDIA_CONTROLS_STANDARD == v)
                            me.Controls = MediaControls.Standard;
                        else
                            me.Controls = MediaControls.Mini;
                        break;

                    case ScriptBaseClass.PRIM_MEDIA_CURRENT_URL:
                        me.CurrentURL = rules.GetLSLStringItem(i++);
                        break;

                    case ScriptBaseClass.PRIM_MEDIA_HOME_URL:
                        me.HomeURL = rules.GetLSLStringItem(i++);
                        break;

                    case ScriptBaseClass.PRIM_MEDIA_AUTO_LOOP:
                        me.AutoLoop = (ScriptBaseClass.TRUE == rules.GetLSLIntegerItem(i++) ? true : false);
                        break;

                    case ScriptBaseClass.PRIM_MEDIA_AUTO_PLAY:
                        me.AutoPlay = (ScriptBaseClass.TRUE == rules.GetLSLIntegerItem(i++) ? true : false);
                        break;

                    case ScriptBaseClass.PRIM_MEDIA_AUTO_SCALE:
                        me.AutoScale = (ScriptBaseClass.TRUE == rules.GetLSLIntegerItem(i++) ? true : false);
                        break;

                    case ScriptBaseClass.PRIM_MEDIA_AUTO_ZOOM:
                        me.AutoZoom = (ScriptBaseClass.TRUE == rules.GetLSLIntegerItem(i++) ? true : false);
                        break;

                    case ScriptBaseClass.PRIM_MEDIA_FIRST_CLICK_INTERACT:
                        me.InteractOnFirstClick = (ScriptBaseClass.TRUE == rules.GetLSLIntegerItem(i++) ? true : false);
                        break;

                    case ScriptBaseClass.PRIM_MEDIA_WIDTH_PIXELS:
                        me.Width = (int)rules.GetLSLIntegerItem(i++);
                        break;

                    case ScriptBaseClass.PRIM_MEDIA_HEIGHT_PIXELS:
                        me.Height = (int)rules.GetLSLIntegerItem(i++);
                        break;

                    case ScriptBaseClass.PRIM_MEDIA_WHITELIST_ENABLE:
                        me.EnableWhiteList = (ScriptBaseClass.TRUE == rules.GetLSLIntegerItem(i++) ? true : false);
                        break;

                    case ScriptBaseClass.PRIM_MEDIA_WHITELIST:
                        string[] rawWhiteListUrls = rules.GetLSLStringItem(i++).ToString().Split(new char[] { ',' });
                        List<string> whiteListUrls = new List<string>();
                        Array.ForEach(
                            rawWhiteListUrls, delegate(string rawUrl) { whiteListUrls.Add(rawUrl.Trim()); });
                        me.WhiteList = whiteListUrls.ToArray();
                        break;

                    case ScriptBaseClass.PRIM_MEDIA_PERMS_INTERACT:
                        me.InteractPermissions = (MediaPermission)(byte)(int)rules.GetLSLIntegerItem(i++);
                        break;

                    case ScriptBaseClass.PRIM_MEDIA_PERMS_CONTROL:
                        me.ControlPermissions = (MediaPermission)(byte)(int)rules.GetLSLIntegerItem(i++);
                        break;

                    default: return ScriptBaseClass.LSL_STATUS_MALFORMED_PARAMS;
                }
            }

            module.SetMediaEntry(part, face, me);

            return ScriptBaseClass.LSL_STATUS_OK;
        }

        public LSL_Integer llClearPrimMedia(LSL_Integer face)
        {
            m_host.AddScriptLPS(1);
            ScriptSleep(1000);
            return ClearPrimMedia(m_host, face);
        }

        public LSL_Integer llClearLinkMedia(LSL_Integer link, LSL_Integer face)
        {
            m_host.AddScriptLPS(1);
            ScriptSleep(1000);
            if (link == ScriptBaseClass.LINK_ROOT)
                return ClearPrimMedia(m_host.ParentGroup.RootPart, face);
            else if (link == ScriptBaseClass.LINK_THIS)
                return ClearPrimMedia(m_host, face);
            else
            {
                SceneObjectPart part = m_host.ParentGroup.GetLinkNumPart(link);
                if (null != part)
                    return ClearPrimMedia(part, face);
            }

            return ScriptBaseClass.LSL_STATUS_NOT_FOUND;
        }

        private LSL_Integer ClearPrimMedia(SceneObjectPart part, LSL_Integer face)
        {
            // LSL Spec http://wiki.secondlife.com/wiki/LlClearPrimMedia says to fail silently if face is invalid
            // Assuming silently fail means sending back LSL_STATUS_OK.  Ideally, need to check this.
            // FIXME: Don't perform the media check directly
            if (face < 0 || face > part.GetNumberOfSides() - 1)
                return ScriptBaseClass.LSL_STATUS_NOT_FOUND;

            IMoapModule module = m_ScriptEngine.World.RequestModuleInterface<IMoapModule>();
            if (null == module)
                return ScriptBaseClass.LSL_STATUS_NOT_SUPPORTED;

            module.ClearMediaEntry(part, face);

            return ScriptBaseClass.LSL_STATUS_OK;
        }

        //  <remarks>
        //  <para>
        //  The .NET definition of base 64 is:
        //  <list>
        //  <item>
        //  Significant: A-Z a-z 0-9 + -
        //  </item>
        //  <item>
        //  Whitespace: \t \n \r ' '
        //  </item>
        //  <item>
        //  Valueless: =
        //  </item>
        //  <item>
        //  End-of-string: \0 or '=='
        //  </item>
        //  </list>
        //  </para>
        //  <para>
        //  Each point in a base-64 string represents
        //  a 6 bit value. A 32-bit integer can be
        //  represented using 6 characters (with some
        //  redundancy).
        //  </para>
        //  <para>
        //  LSL requires a base64 string to be 8
        //  characters in length. LSL also uses '/'
        //  rather than '-' (MIME compliant).
        //  </para>
        //  <para>
        //  RFC 1341 used as a reference (as specified
        //  by the SecondLife Wiki).
        //  </para>
        //  <para>
        //  SL do not record any kind of exception for
        //  these functions, so the string to integer
        //  conversion returns '0' if an invalid
        //  character is encountered during conversion.
        //  </para>
        //  <para>
        //  References
        //  <list>
        //  <item>
        //  http://lslwiki.net/lslwiki/wakka.php?wakka=Base64
        //  </item>
        //  <item>
        //  </item>
        //  </list>
        //  </para>
        //  </remarks>

        //  <summary>
        //  Table for converting 6-bit integers into
        //  base-64 characters
        //  </summary>

        protected static readonly char[] i2ctable =
        {
            'A','B','C','D','E','F','G','H',
            'I','J','K','L','M','N','O','P',
            'Q','R','S','T','U','V','W','X',
            'Y','Z',
            'a','b','c','d','e','f','g','h',
            'i','j','k','l','m','n','o','p',
            'q','r','s','t','u','v','w','x',
            'y','z',
            '0','1','2','3','4','5','6','7',
            '8','9',
            '+','/'
        };

        //  <summary>
        //  Table for converting base-64 characters
        //  into 6-bit integers.
        //  </summary>

        protected static readonly int[] c2itable =
        {
            -1,-1,-1,-1,-1,-1,-1,-1,    // 0x
            -1,-1,-1,-1,-1,-1,-1,-1,
            -1,-1,-1,-1,-1,-1,-1,-1,    // 1x
            -1,-1,-1,-1,-1,-1,-1,-1,
            -1,-1,-1,-1,-1,-1,-1,-1,    // 2x
            -1,-1,-1,63,-1,-1,-1,64,
            53,54,55,56,57,58,59,60,    // 3x
            61,62,-1,-1,-1,0,-1,-1,
            -1,1,2,3,4,5,6,7,           // 4x
            8,9,10,11,12,13,14,15,
            16,17,18,19,20,21,22,23,    // 5x
            24,25,26,-1,-1,-1,-1,-1,
            -1,27,28,29,30,31,32,33,    // 6x
            34,35,36,37,38,39,40,41,
            42,43,44,45,46,47,48,49,    // 7x
            50,51,52,-1,-1,-1,-1,-1,
            -1,-1,-1,-1,-1,-1,-1,-1,    // 8x
            -1,-1,-1,-1,-1,-1,-1,-1,
            -1,-1,-1,-1,-1,-1,-1,-1,    // 9x
            -1,-1,-1,-1,-1,-1,-1,-1,
            -1,-1,-1,-1,-1,-1,-1,-1,    // Ax
            -1,-1,-1,-1,-1,-1,-1,-1,
            -1,-1,-1,-1,-1,-1,-1,-1,    // Bx
            -1,-1,-1,-1,-1,-1,-1,-1,
            -1,-1,-1,-1,-1,-1,-1,-1,    // Cx
            -1,-1,-1,-1,-1,-1,-1,-1,
            -1,-1,-1,-1,-1,-1,-1,-1,    // Dx
            -1,-1,-1,-1,-1,-1,-1,-1,
            -1,-1,-1,-1,-1,-1,-1,-1,    // Ex
            -1,-1,-1,-1,-1,-1,-1,-1,
            -1,-1,-1,-1,-1,-1,-1,-1,    // Fx
            -1,-1,-1,-1,-1,-1,-1,-1
        };

        //  <summary>
        //  Converts a 32-bit integer into a Base64
        //  character string. Base64 character strings
        //  are always 8 characters long. All iinteger
        //  values are acceptable.
        //  </summary>
        //  <param name="number">
        //  32-bit integer to be converted.
        //  </param>
        //  <returns>
        //  8 character string. The 1st six characters
        //  contain the encoded number, the last two
        //  characters are padded with "=".
        //  </returns>

        public LSL_String llIntegerToBase64(int number)
        {
            // uninitialized string

            char[] imdt = new char[8];

            m_host.AddScriptLPS(1);

            // Manually unroll the loop

            imdt[7] = '=';
            imdt[6] = '=';
            imdt[5] = i2ctable[number<<4  & 0x3F];
            imdt[4] = i2ctable[number>>2  & 0x3F];
            imdt[3] = i2ctable[number>>8  & 0x3F];
            imdt[2] = i2ctable[number>>14 & 0x3F];
            imdt[1] = i2ctable[number>>20 & 0x3F];
            imdt[0] = i2ctable[number>>26 & 0x3F];

            return new string(imdt);
        }

        //  <summary>
        //  Converts an eight character base-64 string
        //  into a 32-bit integer.
        //  </summary>
        //  <param name="str">
        //  8 characters string to be converted. Other
        //  length strings return zero.
        //  </param>
        //  <returns>
        //  Returns an integer representing the
        //  encoded value providedint he 1st 6
        //  characters of the string.
        //  </returns>
        //  <remarks>
        //  This is coded to behave like LSL's
        //  implementation (I think), based upon the
        //  information available at the Wiki.
        //  If more than 8 characters are supplied,
        //  zero is returned.
        //  If a NULL string is supplied, zero will
        //  be returned.
        //  If fewer than 6 characters are supplied, then
        //  the answer will reflect a partial
        //  accumulation.
        //  <para>
        //  The 6-bit segments are
        //  extracted left-to-right in big-endian mode,
        //  which means that segment 6 only contains the
        //  two low-order bits of the 32 bit integer as
        //  its high order 2 bits. A short string therefore
        //  means loss of low-order information. E.g.
        //
        //  |<---------------------- 32-bit integer ----------------------->|<-Pad->|
        //  |<--Byte 0----->|<--Byte 1----->|<--Byte 2----->|<--Byte 3----->|<-Pad->|
        //  |3|3|2|2|2|2|2|2|2|2|2|2|1|1|1|1|1|1|1|1|1|1| | | | | | | | | | |P|P|P|P|
        //  |1|0|9|8|7|6|5|4|3|2|1|0|9|8|7|6|5|4|3|2|1|0|9|8|7|6|5|4|3|2|1|0|P|P|P|P|
        //  |  str[0]   |  str[1]   |  str[2]   |  str[3]   |  str[4]   |  str[6]   |
        //
        //  </para>
        //  </remarks>

        public LSL_Integer llBase64ToInteger(string str)
        {
            int number = 0;
            int digit;

            m_host.AddScriptLPS(1);

            //    Require a well-fromed base64 string

            if (str.Length > 8)
                return 0;

            //    The loop is unrolled in the interests
            //    of performance and simple necessity.
            //
            //    MUST find 6 digits to be well formed
            //      -1 == invalid
            //       0 == padding

            if ((digit = c2itable[str[0]]) <= 0)
            {
                return digit < 0 ? (int)0 : number;
            }
            number += --digit<<26;

            if ((digit = c2itable[str[1]]) <= 0)
            {
                return digit < 0 ? (int)0 : number;
            }
            number += --digit<<20;

            if ((digit = c2itable[str[2]]) <= 0)
            {
                return digit < 0 ? (int)0 : number;
            }
            number += --digit<<14;

            if ((digit = c2itable[str[3]]) <= 0)
            {
                return digit < 0 ? (int)0 : number;
            }
            number += --digit<<8;

            if ((digit = c2itable[str[4]]) <= 0)
            {
                return digit < 0 ? (int)0 : number;
            }
            number += --digit<<2;

            if ((digit = c2itable[str[5]]) <= 0)
            {
                return digit < 0 ? (int)0 : number;
            }
            number += --digit>>4;

            // ignore trailing padding

            return number;
        }

        public LSL_Float llGetGMTclock()
        {
            m_host.AddScriptLPS(1);
            return DateTime.UtcNow.TimeOfDay.TotalSeconds;
        }

        public LSL_String llGetHTTPHeader(LSL_Key request_id, string header)
        {
            m_host.AddScriptLPS(1);

           if (m_UrlModule != null)
               return m_UrlModule.GetHttpHeader(new UUID(request_id), header);
           return String.Empty;
        }


        public LSL_String llGetSimulatorHostname()
        {
            m_host.AddScriptLPS(1);
            IUrlModule UrlModule = World.RequestModuleInterface<IUrlModule>();
            return UrlModule.ExternalHostNameForLSL;
        }

        //  <summary>
        //  Scan the string supplied in 'src' and
        //  tokenize it based upon two sets of
        //  tokenizers provided in two lists,
        //  separators and spacers.
        //  </summary>
        //
        //  <remarks>
        //  Separators demarcate tokens and are
        //  elided as they are encountered. Spacers
        //  also demarcate tokens, but are themselves
        //  retained as tokens.
        //
        //  Both separators and spacers may be arbitrarily
        //  long strings. i.e. ":::".
        //
        //  The function returns an ordered list
        //  representing the tokens found in the supplied
        //  sources string. If two successive tokenizers
        //  are encountered, then a null-string entry is
        //  added to the list.
        //
        //  It is a precondition that the source and
        //  toekizer lisst are non-null. If they are null,
        //  then a null pointer exception will be thrown
        //  while their lengths are being determined.
        //
        //  A small amount of working memoryis required
        //  of approximately 8*#tokenizers + 8*srcstrlen.
        //
        //  There are many ways in which this function
        //  can be implemented, this implementation is
        //  fairly naive and assumes that when the
        //  function is invooked with a short source
        //  string and/or short lists of tokenizers, then
        //  performance will not be an issue.
        //
        //  In order to minimize the perofrmance
        //  effects of long strings, or large numbers
        //  of tokeizers, the function skips as far as
        //  possible whenever a toekenizer is found,
        //  and eliminates redundant tokenizers as soon
        //  as is possible.
        //
        //  The implementation tries to minimize temporary
        //  garbage generation.
        //  </remarks>

        public LSL_List llParseStringKeepNulls(string src, LSL_List separators, LSL_List spacers)
        {
            return ParseString2List(src, separators, spacers, true);
        }

        private LSL_List ParseString2List(string src, LSL_List separators, LSL_List spacers, bool keepNulls)
        {
            int          srclen    = src.Length;
            int          seplen    = separators.Length;
            object[]     separray  = separators.Data;
            int          spclen    = spacers.Length;
            object[]     spcarray  = spacers.Data;
            int          dellen    = 0;
            string[]     delarray  = new string[seplen+spclen];

            int          outlen    = 0;
            string[]     outarray  = new string[srclen*2+1];

            int          i, j;
            string       d;

            m_host.AddScriptLPS(1);

            /*
             * Convert separator and spacer lists to C# strings.
             * Also filter out null strings so we don't hang.
             */
            for (i = 0; i < seplen; i ++)
            {
                d = separray[i].ToString();
                if (d.Length > 0)
                {
                    delarray[dellen++] = d;
                }
            }
            seplen = dellen;

            for (i = 0; i < spclen; i ++)
            {
                d = spcarray[i].ToString();
                if (d.Length > 0)
                {
                    delarray[dellen++] = d;
                }
            }

            /*
             * Scan through source string from beginning to end.
             */
            for (i = 0;;)
            {

                /*
                 * Find earliest delimeter in src starting at i (if any).
                 */
                int    earliestDel = -1;
                int    earliestSrc = srclen;
                string earliestStr = null;
                for (j = 0; j < dellen; j ++)
                {
                    d = delarray[j];
                    if (d != null)
                    {
                        int index = src.IndexOf(d, i);
                        if (index < 0)
                        {
                            delarray[j] = null;     // delim nowhere in src, don't check it anymore
                        }
                        else if (index < earliestSrc)
                        {
                            earliestSrc = index;    // where delimeter starts in source string
                            earliestDel = j;        // where delimeter is in delarray[]
                            earliestStr = d;        // the delimeter string from delarray[]
                            if (index == i) break;  // can't do any better than found at beg of string
                        }
                    }
                }

                /*
                 * Output source string starting at i through start of earliest delimeter.
                 */
                if (keepNulls || (earliestSrc > i))
                {
                    outarray[outlen++] = src.Substring(i, earliestSrc - i);
                }

                /*
                 * If no delimeter found at or after i, we're done scanning.
                 */
                if (earliestDel < 0) break;

                /*
                 * If delimeter was a spacer, output the spacer.
                 */
                if (earliestDel >= seplen)
                {
                    outarray[outlen++] = earliestStr;
                }

                /*
                 * Look at rest of src string following delimeter.
                 */
                i = earliestSrc + earliestStr.Length;
            }

            /*
             * Make up an exact-sized output array suitable for an LSL_List object.
             */
            object[] outlist = new object[outlen];
            for (i = 0; i < outlen; i ++)
            {
                outlist[i] = new LSL_String(outarray[i]);
            }
            return new LSL_List(outlist);
        }

        public LSL_Integer llGetObjectPermMask(int mask)
        {
            m_host.AddScriptLPS(1);

            int permmask = 0;

            if (mask == ScriptBaseClass.MASK_BASE)//0
            {
                permmask = (int)m_host.BaseMask;
            }

            else if (mask == ScriptBaseClass.MASK_OWNER)//1
            {
                permmask = (int)m_host.OwnerMask;
            }

            else if (mask == ScriptBaseClass.MASK_GROUP)//2
            {
                permmask = (int)m_host.GroupMask;
            }

            else if (mask == ScriptBaseClass.MASK_EVERYONE)//3
            {
                permmask = (int)m_host.EveryoneMask;
            }

            else if (mask == ScriptBaseClass.MASK_NEXT)//4
            {
                permmask = (int)m_host.NextOwnerMask;
            }

            return permmask;
        }

        public void llSetObjectPermMask(int mask, int value)
        {
            m_host.AddScriptLPS(1);

            if (m_ScriptEngine.Config.GetBoolean("AllowGodFunctions", false))
            {
                if (World.Permissions.CanRunConsoleCommand(m_host.OwnerID))
                {
                    if (mask == ScriptBaseClass.MASK_BASE)//0
                    {
                        m_host.BaseMask = (uint)value;
                    }

                    else if (mask == ScriptBaseClass.MASK_OWNER)//1
                    {
                        m_host.OwnerMask = (uint)value;
                    }

                    else if (mask == ScriptBaseClass.MASK_GROUP)//2
                    {
                        m_host.GroupMask = (uint)value;
                    }

                    else if (mask == ScriptBaseClass.MASK_EVERYONE)//3
                    {
                        m_host.EveryoneMask = (uint)value;
                    }

                    else if (mask == ScriptBaseClass.MASK_NEXT)//4
                    {
                        m_host.NextOwnerMask = (uint)value;
                    }
                }
            }
        }

        public LSL_Integer llGetInventoryPermMask(string item, int mask)
        {
            m_host.AddScriptLPS(1);

            m_host.TaskInventory.LockItemsForRead(true);
            foreach (KeyValuePair<UUID, TaskInventoryItem> inv in m_host.TaskInventory)
            {
                if (inv.Value.Name == item)
                {
                    m_host.TaskInventory.LockItemsForRead(false);
                    switch (mask)
                    {
                        case 0:
                            return (int)inv.Value.BasePermissions;
                        case 1:
                            return (int)inv.Value.CurrentPermissions;
                        case 2:
                            return (int)inv.Value.GroupPermissions;
                        case 3:
                            return (int)inv.Value.EveryonePermissions;
                        case 4:
                            return (int)inv.Value.NextPermissions;
                    }
                }
            }
            m_host.TaskInventory.LockItemsForRead(false);

            return -1;
        }

        public void llSetInventoryPermMask(string item, int mask, int value)
        {
            m_host.AddScriptLPS(1);
            if (m_ScriptEngine.Config.GetBoolean("AllowGodFunctions", false))
            {
                if (World.Permissions.CanRunConsoleCommand(m_host.OwnerID))
                {
                    lock (m_host.TaskInventory)
                    {
                        foreach (KeyValuePair<UUID, TaskInventoryItem> inv in m_host.TaskInventory)
                        {
                            if (inv.Value.Name == item)
                            {
                                switch (mask)
                                {
                                    case 0:
                                        inv.Value.BasePermissions = (uint)value;
                                        break;
                                    case 1:
                                        inv.Value.CurrentPermissions = (uint)value;
                                        break;
                                    case 2:
                                        inv.Value.GroupPermissions = (uint)value;
                                        break;
                                    case 3:
                                        inv.Value.EveryonePermissions = (uint)value;
                                        break;
                                    case 4:
                                        inv.Value.NextPermissions = (uint)value;
                                        break;
                                }
                            }
                        }
                    }
                }
            }
        }

        public LSL_String llGetInventoryCreator(string item)
        {
            m_host.AddScriptLPS(1);

            m_host.TaskInventory.LockItemsForRead(true);
            foreach (KeyValuePair<UUID, TaskInventoryItem> inv in m_host.TaskInventory)
            {
                if (inv.Value.Name == item)
                {
                    m_host.TaskInventory.LockItemsForRead(false);
                    return inv.Value.CreatorID.ToString();
                }
            }
            m_host.TaskInventory.LockItemsForRead(false);

            llSay(0, "No item name '" + item + "'");

            return String.Empty;
        }

        public void llOwnerSay(string msg)
        {
            m_host.AddScriptLPS(1);

            World.SimChatBroadcast(Utils.StringToBytes(msg), ChatTypeEnum.Owner, 0,
                                   m_host.AbsolutePosition, m_host.Name, m_host.UUID, false);
//            IWorldComm wComm = m_ScriptEngine.World.RequestModuleInterface<IWorldComm>();
//            wComm.DeliverMessage(ChatTypeEnum.Owner, 0, m_host.Name, m_host.UUID, msg);
        }

        public LSL_String llRequestSecureURL()
        {
            m_host.AddScriptLPS(1);
            if (m_UrlModule != null)
                return m_UrlModule.RequestSecureURL(m_ScriptEngine.ScriptModule, m_host, m_item.ItemID).ToString();
            return UUID.Zero.ToString();
        }

        public LSL_String llRequestSimulatorData(string simulator, int data)
        {
            IOSSL_Api ossl = (IOSSL_Api)m_ScriptEngine.GetApi(m_item.ItemID, "OSSL");

            try
            {
                m_host.AddScriptLPS(1);

                string reply = String.Empty;

                GridRegion info;

                if (m_ScriptEngine.World.RegionInfo.RegionName == simulator) //Det data for this simulator?

                    info = new GridRegion(m_ScriptEngine.World.RegionInfo);
                else
                    info = m_ScriptEngine.World.GridService.GetRegionByName(m_ScriptEngine.World.RegionInfo.ScopeID, simulator);

                switch (data)
                {
                    case ScriptBaseClass.DATA_SIM_POS:
                        if (info == null)
                        {
                            ScriptSleep(1000);
                            return UUID.Zero.ToString();
                        }
                        if (m_ScriptEngine.World.RegionInfo.RegionName != simulator)
                        {
                            //Hypergrid Region co-ordinates
                            uint rx = 0, ry = 0;
                            Utils.LongToUInts(Convert.ToUInt64(info.RegionSecret), out rx, out ry);

                            reply = new LSL_Vector(
                                rx,
                                ry,
                                0).ToString();
                        }
                        else
                        {
                            //Local-cooridnates
                            reply = new LSL_Vector(
                                info.RegionLocX,
                                info.RegionLocY,
                                0).ToString();
                        }
                        break;
                    case ScriptBaseClass.DATA_SIM_STATUS:
                        if (info != null)
                            reply = "up"; // Duh!
                        else
                            reply = "unknown";
                        break;
                    case ScriptBaseClass.DATA_SIM_RATING:
                        if (info == null)
                        {
                            ScriptSleep(1000);
                            return UUID.Zero.ToString();
                        }
                        int access = info.Maturity;
                        if (access == 0)
                            reply = "PG";
                        else if (access == 1)
                            reply = "MATURE";
                        else if (access == 2)
                            reply = "ADULT";
                        else
                            reply = "UNKNOWN";
                        break;
                    case ScriptBaseClass.DATA_SIM_RELEASE:
                        if (ossl != null)
                            ossl.CheckThreatLevel(ThreatLevel.High, "llRequestSimulatorData");
                        reply = "OpenSim";
                        break;
                    default:
                        ScriptSleep(1000);
                        return UUID.Zero.ToString(); // Raise no event
                }
                UUID rq = UUID.Random();

                UUID tid = AsyncCommands.
                    DataserverPlugin.RegisterRequest(m_host.LocalId, m_item.ItemID, rq.ToString());

                AsyncCommands.
                    DataserverPlugin.DataserverReply(rq.ToString(), reply);

                ScriptSleep(1000);
                return tid.ToString();
            }
            catch(Exception)
            {
                //m_log.Error("[LSL_API]: llRequestSimulatorData" + e.ToString());
                return UUID.Zero.ToString();
            }
        }
        public LSL_String llRequestURL()
        {
            m_host.AddScriptLPS(1);

            if (m_UrlModule != null)
                return m_UrlModule.RequestURL(m_ScriptEngine.ScriptModule, m_host, m_item.ItemID).ToString();
            return UUID.Zero.ToString();
        }

        public void llForceMouselook(int mouselook)
        {
            m_host.AddScriptLPS(1);
            m_host.SetForceMouselook(mouselook != 0);
        }

        public LSL_Float llGetObjectMass(string id)
        {
            m_host.AddScriptLPS(1);
            UUID key = new UUID();
            if (UUID.TryParse(id, out key))
            {
                try
                {
                    /*
                    SceneObjectPart obj = World.GetSceneObjectPart(World.Entities[key].LocalId);
                    if (obj != null)
                        return (double)obj.GetMass();
                     */
                    // return total object mass
                    SceneObjectGroup obj = World.GetGroupByPrim(World.Entities[key].LocalId);
                    if (obj != null)
                        return obj.GetMass();

                    // the object is null so the key is for an avatar
                    ScenePresence avatar = World.GetScenePresence(key);
                    if (avatar != null)
                        if (avatar.IsChildAgent)
                            // reference http://www.lslwiki.net/lslwiki/wakka.php?wakka=llGetObjectMass
                            // child agents have a mass of 1.0
                            return 1;
                        else
                            return (double)avatar.GetMass();
                }
                catch (KeyNotFoundException)
                {
                    return 0; // The Object/Agent not in the region so just return zero
                }
            }
            return 0;
        }

        /// <summary>
        /// llListReplaceList removes the sub-list defined by the inclusive indices
        /// start and end and inserts the src list in its place. The inclusive
        /// nature of the indices means that at least one element must be deleted
        /// if the indices are within the bounds of the existing list. I.e. 2,2
        /// will remove the element at index 2 and replace it with the source
        /// list. Both indices may be negative, with the usual interpretation. An
        /// interesting case is where end is lower than start. As these indices
        /// bound the list to be removed, then 0->end, and start->lim are removed
        /// and the source list is added as a suffix.
        /// </summary>

        public LSL_List llListReplaceList(LSL_List dest, LSL_List src, int start, int end)
        {
            LSL_List pref = null;

            m_host.AddScriptLPS(1);

            // Note that although we have normalized, both
            // indices could still be negative.
            if (start < 0)
            {
                start = start+dest.Length;
            }

            if (end < 0)
            {
                end = end+dest.Length;
            }
            // The comventional case, remove a sequence starting with
            // start and ending with end. And then insert the source
            // list.
            if (start <= end)
            {
                // If greater than zero, then there is going to be a
                // surviving prefix. Otherwise the inclusive nature
                // of the indices mean that we're going to add the
                // source list as a prefix.
                if (start > 0)
                {
                    pref = dest.GetSublist(0,start-1);
                    // Only add a suffix if there is something
                    // beyond the end index (it's inclusive too).
                    if (end + 1 < dest.Length)
                    {
                        return pref + src + dest.GetSublist(end + 1, -1);
                    }
                    else
                    {
                        return pref + src;
                    }
                }
                // If start is less than or equal to zero, then
                // the new list is simply a prefix. We still need to
                // figure out any necessary surgery to the destination
                // based upon end. Note that if end exceeds the upper
                // bound in this case, the entire destination list
                // is removed.
                else if (start == 0)
                {
                    if (end + 1 < dest.Length)
                        return src + dest.GetSublist(end + 1, -1);
                    else
                        return src;
                }
                else // Start < 0
                {
                    if (end + 1 < dest.Length)
                        return dest.GetSublist(end + 1, -1);
                    else
                        return new LSL_List();
                }
            }
            // Finally, if start > end, we strip away a prefix and
            // a suffix, to leave the list that sits <between> ens
            // and start, and then tag on the src list. AT least
            // that's my interpretation. We can get sublist to do
            // this for us. Note that one, or both of the indices
            // might have been negative.
            else
            {
                return dest.GetSublist(end + 1, start - 1) + src;
            }
        }

        public void llLoadURL(string avatar_id, string message, string url)
        {
            m_host.AddScriptLPS(1);

            IDialogModule dm = World.RequestModuleInterface<IDialogModule>();
            if (null != dm)
                dm.SendUrlToUser(
                    new UUID(avatar_id), m_host.Name, m_host.UUID, m_host.OwnerID, false, message, url);

            ScriptSleep(10000);
        }

        public void llParcelMediaCommandList(LSL_List commandList)
        {
            // TODO: Not implemented yet (missing in libomv?):
            //  PARCEL_MEDIA_COMMAND_LOOP_SET    float loop      Use this to get or set the parcel's media loop duration. (1.19.1 RC0 or later)

            m_host.AddScriptLPS(1);

            // according to the docs, this command only works if script owner and land owner are the same
            // lets add estate owners and gods, too, and use the generic permission check.
            ILandObject landObject = World.LandChannel.GetLandObject(m_host.AbsolutePosition.X, m_host.AbsolutePosition.Y);
            if (!World.Permissions.CanEditParcelProperties(m_host.OwnerID, landObject, GroupPowers.ChangeMedia)) return;

            bool update = false; // send a ParcelMediaUpdate (and possibly change the land's media URL)?
            byte loop = 0;

            LandData landData = landObject.LandData;
            string url = landData.MediaURL;
            string texture = landData.MediaID.ToString();
            bool autoAlign = landData.MediaAutoScale != 0;
            string mediaType = ""; // TODO these have to be added as soon as LandData supports it
            string description = "";
            int width = 0;
            int height = 0;

            uint commandToSend = 0;
            float time = 0.0f; // default is from start

            ScenePresence presence = null;

            for (int i = 0; i < commandList.Data.Length; i++)
            {
                uint command = (uint)(commandList.GetLSLIntegerItem(i));
                switch (command)
                {
                    case (uint)ParcelMediaCommandEnum.Agent:
                        // we send only to one agent
                        if ((i + 1) < commandList.Length)
                        {
                            if (commandList.Data[i + 1] is LSL_String)
                            {
                                UUID agentID;
                                if (UUID.TryParse((LSL_String)commandList.Data[i + 1], out agentID))
                                {
                                    presence = World.GetScenePresence(agentID);
                                }
                            }
                            else ShoutError("The argument of PARCEL_MEDIA_COMMAND_AGENT must be a key");
                            ++i;
                        }
                        break;

                    case (uint)ParcelMediaCommandEnum.Loop:
                        loop = 1;
                        commandToSend = command;
                        update = true; //need to send the media update packet to set looping
                        break;

                    case (uint)ParcelMediaCommandEnum.Play:
                        loop = 0;
                        commandToSend = command;
                        update = true; //need to send the media update packet to make sure it doesn't loop
                        break;

                    case (uint)ParcelMediaCommandEnum.Pause:
                    case (uint)ParcelMediaCommandEnum.Stop:
                    case (uint)ParcelMediaCommandEnum.Unload:
                        commandToSend = command;
                        break;

                    case (uint)ParcelMediaCommandEnum.Url:
                        if ((i + 1) < commandList.Length)
                        {
                            if (commandList.Data[i + 1] is LSL_String)
                            {
                                url = (LSL_String)commandList.Data[i + 1];
                                update = true;
                            }
                            else ShoutError("The argument of PARCEL_MEDIA_COMMAND_URL must be a string.");
                            ++i;
                        }
                        break;

                    case (uint)ParcelMediaCommandEnum.Texture:
                        if ((i + 1) < commandList.Length)
                        {
                            if (commandList.Data[i + 1] is LSL_String)
                            {
                                texture = (LSL_String)commandList.Data[i + 1];
                                update = true;
                            }
                            else ShoutError("The argument of PARCEL_MEDIA_COMMAND_TEXTURE must be a string or key.");
                            ++i;
                        }
                        break;

                    case (uint)ParcelMediaCommandEnum.Time:
                        if ((i + 1) < commandList.Length)
                        {
                            if (commandList.Data[i + 1] is LSL_Float)
                            {
                                time = (float)(LSL_Float)commandList.Data[i + 1];
                            }
                            else ShoutError("The argument of PARCEL_MEDIA_COMMAND_TIME must be a float.");
                            ++i;
                        }
                        break;

                    case (uint)ParcelMediaCommandEnum.AutoAlign:
                        if ((i + 1) < commandList.Length)
                        {
                            if (commandList.Data[i + 1] is LSL_Integer)
                            {
                                autoAlign = (LSL_Integer)commandList.Data[i + 1];
                                update = true;
                            }

                            else ShoutError("The argument of PARCEL_MEDIA_COMMAND_AUTO_ALIGN must be an integer.");
                            ++i;
                        }
                        break;

                    case (uint)ParcelMediaCommandEnum.Type:
                        if ((i + 1) < commandList.Length)
                        {
                            if (commandList.Data[i + 1] is LSL_String)
                            {
                                mediaType = (LSL_String)commandList.Data[i + 1];
                                update = true;
                            }
                            else ShoutError("The argument of PARCEL_MEDIA_COMMAND_TYPE must be a string.");
                            ++i;
                        }
                        break;

                    case (uint)ParcelMediaCommandEnum.Desc:
                        if ((i + 1) < commandList.Length)
                        {
                            if (commandList.Data[i + 1] is LSL_String)
                            {
                                description = (LSL_String)commandList.Data[i + 1];
                                update = true;
                            }
                            else ShoutError("The argument of PARCEL_MEDIA_COMMAND_DESC must be a string.");
                            ++i;
                        }
                        break;

                    case (uint)ParcelMediaCommandEnum.Size:
                        if ((i + 2) < commandList.Length)
                        {
                            if (commandList.Data[i + 1] is LSL_Integer)
                            {
                                if (commandList.Data[i + 2] is LSL_Integer)
                                {
                                    width = (LSL_Integer)commandList.Data[i + 1];
                                    height = (LSL_Integer)commandList.Data[i + 2];
                                    update = true;
                                }
                                else ShoutError("The second argument of PARCEL_MEDIA_COMMAND_SIZE must be an integer.");
                            }
                            else ShoutError("The first argument of PARCEL_MEDIA_COMMAND_SIZE must be an integer.");
                            i += 2;
                        }
                        break;

                    default:
                        NotImplemented("llParcelMediaCommandList parameter not supported yet: " + Enum.Parse(typeof(ParcelMediaCommandEnum), commandList.Data[i].ToString()).ToString());
                        break;
                }//end switch
            }//end for

            // if we didn't get a presence, we send to all and change the url
            // if we did get a presence, we only send to the agent specified, and *don't change the land settings*!

            // did something important change or do we only start/stop/pause?
            if (update)
            {
                if (presence == null)
                {
                    // we send to all
                    landData.MediaID = new UUID(texture);
                    landData.MediaAutoScale = autoAlign ? (byte)1 : (byte)0;
                    landData.MediaWidth = width;
                    landData.MediaHeight = height;
                    landData.MediaType = mediaType;

                    // do that one last, it will cause a ParcelPropertiesUpdate
                    landObject.SetMediaUrl(url);

                    // now send to all (non-child) agents in the parcel
                    World.ForEachRootScenePresence(delegate(ScenePresence sp)
                    {
                        if (sp.currentParcelUUID == landData.GlobalID)
                        {
                            sp.ControllingClient.SendParcelMediaUpdate(landData.MediaURL,
                                                                          landData.MediaID,
                                                                          landData.MediaAutoScale,
                                                                          mediaType,
                                                                          description,
                                                                          width, height,
                                                                          loop);
                        }
                    });
                }
                else if (!presence.IsChildAgent)
                {
                    // we only send to one (root) agent
                    presence.ControllingClient.SendParcelMediaUpdate(url,
                                                                     new UUID(texture),
                                                                     autoAlign ? (byte)1 : (byte)0,
                                                                     mediaType,
                                                                     description,
                                                                     width, height,
                                                                     loop);
                }
            }

            if (commandToSend != 0)
            {
                // the commandList contained a start/stop/... command, too
                if (presence == null)
                {
                    // send to all (non-child) agents in the parcel
                    World.ForEachRootScenePresence(delegate(ScenePresence sp)
                    {
                        if (sp.currentParcelUUID == landData.GlobalID)
                        {
                            sp.ControllingClient.SendParcelMediaCommand(0x4, // TODO what is this?
                                                                           (ParcelMediaCommandEnum)commandToSend,
                                                                           time);
                        }
                    });
                }
                else if (!presence.IsChildAgent)
                {
                    presence.ControllingClient.SendParcelMediaCommand(0x4, // TODO what is this?
                                                                      (ParcelMediaCommandEnum)commandToSend,
                                                                      time);
                }
            }
            ScriptSleep(2000);
        }

        public LSL_List llParcelMediaQuery(LSL_List aList)
        {
            m_host.AddScriptLPS(1);
            LSL_List list = new LSL_List();
            //TO DO: make the implementation for the missing commands
            //PARCEL_MEDIA_COMMAND_LOOP_SET    float loop      Use this to get or set the parcel's media loop duration. (1.19.1 RC0 or later)
            for (int i = 0; i < aList.Data.Length; i++)
            {

                if (aList.Data[i] != null)
                {
                    switch ((ParcelMediaCommandEnum) Convert.ToInt32(aList.Data[i].ToString()))
                    {
                        case ParcelMediaCommandEnum.Url:
                            list.Add(new LSL_String(World.GetLandData(m_host.AbsolutePosition.X, m_host.AbsolutePosition.Y).MediaURL));
                            break;
                        case ParcelMediaCommandEnum.Desc:
                            list.Add(new LSL_String(World.GetLandData(m_host.AbsolutePosition.X, m_host.AbsolutePosition.Y).Description));
                            break;
                        case ParcelMediaCommandEnum.Texture:
                            list.Add(new LSL_String(World.GetLandData(m_host.AbsolutePosition.X, m_host.AbsolutePosition.Y).MediaID.ToString()));
                            break;
                        case ParcelMediaCommandEnum.Type:
                            list.Add(new LSL_String(World.GetLandData(m_host.AbsolutePosition.X, m_host.AbsolutePosition.Y).MediaType));
                            break;
                        case ParcelMediaCommandEnum.Size:
                            list.Add(new LSL_String(World.GetLandData(m_host.AbsolutePosition.X, m_host.AbsolutePosition.Y).MediaWidth));
                            list.Add(new LSL_String(World.GetLandData(m_host.AbsolutePosition.X, m_host.AbsolutePosition.Y).MediaHeight));
                            break;
                        default:
                            ParcelMediaCommandEnum mediaCommandEnum = ParcelMediaCommandEnum.Url;
                            NotImplemented("llParcelMediaQuery parameter do not supported yet: " + Enum.Parse(mediaCommandEnum.GetType() , aList.Data[i].ToString()).ToString());
                            break;
                    }

                }
            }
            ScriptSleep(2000);
            return list;
        }

        public LSL_Integer llModPow(int a, int b, int c)
        {
            m_host.AddScriptLPS(1);
            Int64 tmp = 0;
            Math.DivRem(Convert.ToInt64(Math.Pow(a, b)), c, out tmp);
            ScriptSleep(1000);
            return Convert.ToInt32(tmp);
        }

        public LSL_Integer llGetInventoryType(string name)
        {
            m_host.AddScriptLPS(1);

            m_host.TaskInventory.LockItemsForRead(true);
            foreach (KeyValuePair<UUID, TaskInventoryItem> inv in m_host.TaskInventory)
            {
                if (inv.Value.Name == name)
                {
                    m_host.TaskInventory.LockItemsForRead(false);
                    return inv.Value.Type;
                }
            }
            m_host.TaskInventory.LockItemsForRead(false);

            return -1;
        }

        public void llSetPayPrice(int price, LSL_List quick_pay_buttons)
        {
            m_host.AddScriptLPS(1);

            if (quick_pay_buttons.Data.Length < 4)
            {
                int x;
                for (x=quick_pay_buttons.Data.Length; x<= 4; x++)
                {
                    quick_pay_buttons.Add(ScriptBaseClass.PAY_HIDE);
                }
            }
            int[] nPrice = new int[5];
            nPrice[0] = price;
            nPrice[1] = quick_pay_buttons.GetLSLIntegerItem(0);
            nPrice[2] = quick_pay_buttons.GetLSLIntegerItem(1);
            nPrice[3] = quick_pay_buttons.GetLSLIntegerItem(2);
            nPrice[4] = quick_pay_buttons.GetLSLIntegerItem(3);
            m_host.ParentGroup.RootPart.PayPrice = nPrice;
            m_host.ParentGroup.HasGroupChanged = true;
        }

        public LSL_Vector llGetCameraPos()
        {
            m_host.AddScriptLPS(1);

            if (m_item.PermsGranter == UUID.Zero)
               return new LSL_Vector();

            if ((m_item.PermsMask & ScriptBaseClass.PERMISSION_TRACK_CAMERA) == 0)
            {
                ShoutError("No permissions to track the camera");
                return new LSL_Vector();
            }
            m_host.TaskInventory.LockItemsForRead(false);

//            ScenePresence presence = World.GetScenePresence(m_host.OwnerID);
            ScenePresence presence = World.GetScenePresence(m_item.PermsGranter);
            if (presence != null)
            {
                LSL_Vector pos = new LSL_Vector(presence.CameraPosition.X, presence.CameraPosition.Y, presence.CameraPosition.Z);
                return pos;
            }
            return new LSL_Vector();
        }

        public LSL_Rotation llGetCameraRot()
        {
            m_host.AddScriptLPS(1);

            if (m_item.PermsGranter == UUID.Zero)
               return new LSL_Rotation();

            if ((m_item.PermsMask & ScriptBaseClass.PERMISSION_TRACK_CAMERA) == 0)
            {
                ShoutError("No permissions to track the camera");
                return new LSL_Rotation();
            }
            m_host.TaskInventory.LockItemsForRead(false);

//            ScenePresence presence = World.GetScenePresence(m_host.OwnerID);
            ScenePresence presence = World.GetScenePresence(m_item.PermsGranter);
            if (presence != null)
            {
                return new LSL_Rotation(presence.CameraRotation.X, presence.CameraRotation.Y, presence.CameraRotation.Z, presence.CameraRotation.W);
            }

            return new LSL_Rotation();
        }

        /// <summary>
        /// The SL implementation does nothing, it is deprecated
        /// This duplicates SL
        /// </summary>
        public void llSetPrimURL(string url)
        {
            m_host.AddScriptLPS(1);
            ScriptSleep(2000);
        }

        /// <summary>
        /// The SL implementation shouts an error, it is deprecated
        /// This duplicates SL
        /// </summary>
        public void llRefreshPrimURL()
        {
            m_host.AddScriptLPS(1);
            ShoutError("llRefreshPrimURL - not yet supported");
            ScriptSleep(20000);
        }

        public LSL_String llEscapeURL(string url)
        {
            m_host.AddScriptLPS(1);
            try
            {
                return Uri.EscapeDataString(url);
            }
            catch (Exception ex)
            {
                return "llEscapeURL: " + ex.ToString();
            }
        }

        public LSL_String llUnescapeURL(string url)
        {
            m_host.AddScriptLPS(1);
            try
            {
                return Uri.UnescapeDataString(url);
            }
            catch (Exception ex)
            {
                return "llUnescapeURL: " + ex.ToString();
            }
        }

        public void llMapDestination(string simname, LSL_Vector pos, LSL_Vector lookAt)
        {
            m_host.AddScriptLPS(1);
            DetectParams detectedParams = m_ScriptEngine.GetDetectParams(m_item.ItemID, 0);
            if (detectedParams == null)
            {
                if (m_host.ParentGroup.IsAttachment == true)
                {
                    detectedParams = new DetectParams();
                    detectedParams.Key = m_host.OwnerID;
                }
                else
                {
                    return;
                }
            }
           
            ScenePresence avatar = World.GetScenePresence(detectedParams.Key);
            if (avatar != null)
            {
                avatar.ControllingClient.SendScriptTeleportRequest(m_host.Name, simname,
                                                                   new Vector3((float)pos.x, (float)pos.y, (float)pos.z),
                                                                   new Vector3((float)lookAt.x, (float)lookAt.y, (float)lookAt.z));
            }
            
            ScriptSleep(1000);
        }

        public void llAddToLandBanList(string avatar, double hours)
        {
            m_host.AddScriptLPS(1);
            UUID key;
            ILandObject land = World.LandChannel.GetLandObject(m_host.AbsolutePosition.X, m_host.AbsolutePosition.Y);
            if (World.Permissions.CanEditParcelProperties(m_host.OwnerID, land, GroupPowers.LandManageBanned))
            {
                int expires = 0;
                if (hours != 0)
                    expires = Util.UnixTimeSinceEpoch() + (int)(3600.0 * hours);

                if (UUID.TryParse(avatar, out key))
                {
                    int idx = land.LandData.ParcelAccessList.FindIndex(
                            delegate(LandAccessEntry e)
                            {
                                if (e.AgentID == key && e.Flags == AccessList.Ban)
                                    return true;
                                return false;
                            });

                    if (idx != -1 && (land.LandData.ParcelAccessList[idx].Expires == 0 || (expires != 0 && expires < land.LandData.ParcelAccessList[idx].Expires)))
                        return;

                    if (idx != -1)
                        land.LandData.ParcelAccessList.RemoveAt(idx);

                    LandAccessEntry entry = new LandAccessEntry();

                    entry.AgentID = key;
                    entry.Flags = AccessList.Ban;
                    entry.Expires = expires;

                    land.LandData.ParcelAccessList.Add(entry);

                    World.EventManager.TriggerLandObjectUpdated((uint)land.LandData.LocalID, land);
                }
            }
            ScriptSleep(100);
        }

        public void llRemoveFromLandPassList(string avatar)
        {
            m_host.AddScriptLPS(1);
            UUID key;
            ILandObject land = World.LandChannel.GetLandObject(m_host.AbsolutePosition.X, m_host.AbsolutePosition.Y);
            if (World.Permissions.CanEditParcelProperties(m_host.OwnerID, land, GroupPowers.LandManageAllowed))
            {
                if (UUID.TryParse(avatar, out key))
                {
                    int idx = land.LandData.ParcelAccessList.FindIndex(
                            delegate(LandAccessEntry e)
                            {
                                if (e.AgentID == key && e.Flags == AccessList.Access)
                                    return true;
                                return false;
                            });

                    if (idx != -1)
                    {
                        land.LandData.ParcelAccessList.RemoveAt(idx);
                        World.EventManager.TriggerLandObjectUpdated((uint)land.LandData.LocalID, land);
                    }
                }
            }
            ScriptSleep(100);
        }

        public void llRemoveFromLandBanList(string avatar)
        {
            m_host.AddScriptLPS(1);
            UUID key;
            ILandObject land = World.LandChannel.GetLandObject(m_host.AbsolutePosition.X, m_host.AbsolutePosition.Y);
            if (World.Permissions.CanEditParcelProperties(m_host.OwnerID, land, GroupPowers.LandManageBanned))
            {
                if (UUID.TryParse(avatar, out key))
                {
                    int idx = land.LandData.ParcelAccessList.FindIndex(
                            delegate(LandAccessEntry e)
                            {
                                if (e.AgentID == key && e.Flags == AccessList.Ban)
                                    return true;
                                return false;
                            });

                    if (idx != -1)
                    {
                        land.LandData.ParcelAccessList.RemoveAt(idx);
                        World.EventManager.TriggerLandObjectUpdated((uint)land.LandData.LocalID, land);
                    }
                }
            }
            ScriptSleep(100);
        }

        public void llSetCameraParams(LSL_List rules)
        {
            m_host.AddScriptLPS(1);

            // the object we are in
            UUID objectID = m_host.ParentUUID;
            if (objectID == UUID.Zero)
                return;

            // we need the permission first, to know which avatar we want to set the camera for
            UUID agentID = m_item.PermsGranter;

            if (agentID == UUID.Zero)
                return;

            if ((m_item.PermsMask & ScriptBaseClass.PERMISSION_CONTROL_CAMERA) == 0)
                return;

            ScenePresence presence = World.GetScenePresence(agentID);

            // we are not interested in child-agents
            if (presence.IsChildAgent) return;

            SortedDictionary<int, float> parameters = new SortedDictionary<int, float>();
            object[] data = rules.Data;
            for (int i = 0; i < data.Length; ++i)
            {
                int type = Convert.ToInt32(data[i++].ToString());
                if (i >= data.Length) break; // odd number of entries => ignore the last

                // some special cases: Vector parameters are split into 3 float parameters (with type+1, type+2, type+3)
                switch (type)
                {
                case ScriptBaseClass.CAMERA_FOCUS:
                case ScriptBaseClass.CAMERA_FOCUS_OFFSET:
                case ScriptBaseClass.CAMERA_POSITION:
                    LSL_Vector v = (LSL_Vector)data[i];
                    parameters.Add(type + 1, (float)v.x);
                    parameters.Add(type + 2, (float)v.y);
                    parameters.Add(type + 3, (float)v.z);
                    break;
                default:
                    // TODO: clean that up as soon as the implicit casts are in
                    if (data[i] is LSL_Float)
                        parameters.Add(type, (float)((LSL_Float)data[i]).value);
                    else if (data[i] is LSL_Integer)
                        parameters.Add(type, (float)((LSL_Integer)data[i]).value);
                    else parameters.Add(type, Convert.ToSingle(data[i]));
                    break;
                }
            }
            if (parameters.Count > 0) presence.ControllingClient.SendSetFollowCamProperties(objectID, parameters);
        }

        public void llClearCameraParams()
        {
            m_host.AddScriptLPS(1);

            // the object we are in
            UUID objectID = m_host.ParentUUID;
            if (objectID == UUID.Zero)
                return;

            // we need the permission first, to know which avatar we want to clear the camera for
            UUID agentID = m_item.PermsGranter;

            if (agentID == UUID.Zero)
                return;

            if ((m_item.PermsMask & ScriptBaseClass.PERMISSION_CONTROL_CAMERA) == 0)
                return;

            ScenePresence presence = World.GetScenePresence(agentID);

            // we are not interested in child-agents
            if (presence.IsChildAgent)
                return;

            presence.ControllingClient.SendClearFollowCamProperties(objectID);
        }

        public LSL_Float llListStatistics(int operation, LSL_List src)
        {
            m_host.AddScriptLPS(1);
            LSL_List nums = LSL_List.ToDoubleList(src);
            switch (operation)
            {
                case ScriptBaseClass.LIST_STAT_RANGE:
                    return nums.Range();
                case ScriptBaseClass.LIST_STAT_MIN:
                    return nums.Min();
                case ScriptBaseClass.LIST_STAT_MAX:
                    return nums.Max();
                case ScriptBaseClass.LIST_STAT_MEAN:
                    return nums.Mean();
                case ScriptBaseClass.LIST_STAT_MEDIAN:
                    return nums.Median();
                case ScriptBaseClass.LIST_STAT_NUM_COUNT:
                    return nums.NumericLength();
                case ScriptBaseClass.LIST_STAT_STD_DEV:
                    return nums.StdDev();
                case ScriptBaseClass.LIST_STAT_SUM:
                    return nums.Sum();
                case ScriptBaseClass.LIST_STAT_SUM_SQUARES:
                    return nums.SumSqrs();
                case ScriptBaseClass.LIST_STAT_GEOMETRIC_MEAN:
                    return nums.GeometricMean();
                case ScriptBaseClass.LIST_STAT_HARMONIC_MEAN:
                    return nums.HarmonicMean();
                default:
                    return 0.0;
            }
        }

        public LSL_Integer llGetUnixTime()
        {
            m_host.AddScriptLPS(1);
            return Util.UnixTimeSinceEpoch();
        }

        public LSL_Integer llGetParcelFlags(LSL_Vector pos)
        {
            m_host.AddScriptLPS(1);
            return (int)World.LandChannel.GetLandObject((float)pos.x, (float)pos.y).LandData.Flags;
        }

        public LSL_Integer llGetRegionFlags()
        {
            m_host.AddScriptLPS(1);
            IEstateModule estate = World.RequestModuleInterface<IEstateModule>();
            if (estate == null)
                return 67108864;
            return (int)estate.GetRegionFlags();
        }

        public LSL_String llXorBase64StringsCorrect(string str1, string str2)
        {
            m_host.AddScriptLPS(1);

            if (str1 == String.Empty)
                return String.Empty;
            if (str2 == String.Empty)
                return str1;

            int len = str2.Length;
            if ((len % 4) != 0) // LL is EVIL!!!!
            {
                while (str2.EndsWith("="))
                    str2 = str2.Substring(0, str2.Length - 1);

                len = str2.Length;
                int mod = len % 4;

                if (mod == 1)
                    str2 = str2.Substring(0, str2.Length - 1);
                else if (mod == 2)
                    str2 += "==";
                else if (mod == 3)
                    str2 += "=";
            }

            byte[] data1;
            byte[] data2;
            try
            {
                data1 = Convert.FromBase64String(str1);
                data2 = Convert.FromBase64String(str2);
            }
            catch (Exception)
            {
                return new LSL_String(String.Empty);
            }

            byte[] d2 = new Byte[data1.Length];
            int pos = 0;
            
            if (data1.Length <= data2.Length)
            {
                Array.Copy(data2, 0, d2, 0, data1.Length);
            }
            else
            {
                while (pos < data1.Length)
                {
                    len = data1.Length - pos;
                    if (len > data2.Length)
                        len = data2.Length;

                    Array.Copy(data2, 0, d2, pos, len);
                    pos += len;
                }
            }

            for (pos = 0 ; pos < data1.Length ; pos++ )
                data1[pos] ^= d2[pos];

            return Convert.ToBase64String(data1);
        }

        public LSL_String llHTTPRequest(string url, LSL_List parameters, string body)
        {
            // Partial implementation: support for parameter flags needed
            //   see http://wiki.secondlife.com/wiki/LlHTTPRequest
            // parameter flags support are implemented in ScriptsHttpRequests.cs
            //   in StartHttpRequest

            m_host.AddScriptLPS(1);
            IHttpRequestModule httpScriptMod =
                m_ScriptEngine.World.RequestModuleInterface<IHttpRequestModule>();
            List<string> param = new List<string>();
            foreach (object o in parameters.Data)
            {
                param.Add(o.ToString());
            }

            Vector3 position = m_host.AbsolutePosition;
            Vector3 velocity = m_host.Velocity;
            Quaternion rotation = m_host.RotationOffset;
            string ownerName = String.Empty;
            ScenePresence scenePresence = World.GetScenePresence(m_host.OwnerID);
            if (scenePresence == null)
                ownerName = resolveName(m_host.OwnerID);
            else
                ownerName = scenePresence.Name;

            RegionInfo regionInfo = World.RegionInfo;

            Dictionary<string, string> httpHeaders = new Dictionary<string, string>();

            string shard = "OpenSim";
            IConfigSource config = m_ScriptEngine.ConfigSource;
            if (config.Configs["Network"] != null)
            {
                shard = config.Configs["Network"].GetString("shard", shard);
            }

            httpHeaders["X-SecondLife-Shard"] = shard;
            httpHeaders["X-SecondLife-Object-Name"] = m_host.Name;
            httpHeaders["X-SecondLife-Object-Key"] = m_host.UUID.ToString();
            httpHeaders["X-SecondLife-Region"] = string.Format("{0} ({1}, {2})", regionInfo.RegionName, regionInfo.RegionLocX, regionInfo.RegionLocY);
            httpHeaders["X-SecondLife-Local-Position"] = string.Format("({0:0.000000}, {1:0.000000}, {2:0.000000})", position.X, position.Y, position.Z);
            httpHeaders["X-SecondLife-Local-Velocity"] = string.Format("({0:0.000000}, {1:0.000000}, {2:0.000000})", velocity.X, velocity.Y, velocity.Z);
            httpHeaders["X-SecondLife-Local-Rotation"] = string.Format("({0:0.000000}, {1:0.000000}, {2:0.000000}, {3:0.000000})", rotation.X, rotation.Y, rotation.Z, rotation.W);
            httpHeaders["X-SecondLife-Owner-Name"] = ownerName;
            httpHeaders["X-SecondLife-Owner-Key"] = m_host.OwnerID.ToString();
            string userAgent = config.Configs["Network"].GetString("user_agent", null);
            if (userAgent != null)
                httpHeaders["User-Agent"] = userAgent;

            string authregex = @"^(https?:\/\/)(\w+):(\w+)@(.*)$";
            Regex r = new Regex(authregex);
            int[] gnums = r.GetGroupNumbers();
            Match m = r.Match(url);
            if (m.Success)
            {
                for (int i = 1; i < gnums.Length; i++)
                {
                    //System.Text.RegularExpressions.Group g = m.Groups[gnums[i]];
                    //CaptureCollection cc = g.Captures;
                }
                if (m.Groups.Count == 5)
                {
                    httpHeaders["Authorization"] = String.Format("Basic {0}", Convert.ToBase64String(System.Text.ASCIIEncoding.ASCII.GetBytes(m.Groups[2].ToString() + ":" + m.Groups[3].ToString())));
                    url = m.Groups[1].ToString() + m.Groups[4].ToString();
                }
            }

            UUID reqID
                = httpScriptMod.StartHttpRequest(m_host.LocalId, m_item.ItemID, url, param, httpHeaders, body);

            if (reqID != UUID.Zero)
                return reqID.ToString();
            else
                return null;
        }


        public void llHTTPResponse(LSL_Key id, int status, string body)
        {
            // Partial implementation: support for parameter flags needed
            //   see http://wiki.secondlife.com/wiki/llHTTPResponse

            m_host.AddScriptLPS(1);

            if (m_UrlModule != null)
                m_UrlModule.HttpResponse(new UUID(id), status,body);
        }

        public void llResetLandBanList()
        {
            m_host.AddScriptLPS(1);
            LandData land = World.LandChannel.GetLandObject(m_host.AbsolutePosition.X, m_host.AbsolutePosition.Y).LandData;
            if (land.OwnerID == m_host.OwnerID)
            {
                foreach (LandAccessEntry entry in land.ParcelAccessList)
                {
                    if (entry.Flags == AccessList.Ban)
                    {
                        land.ParcelAccessList.Remove(entry);
                    }
                }
            }
            ScriptSleep(100);
        }

        public void llResetLandPassList()
        {
            m_host.AddScriptLPS(1);
            LandData land = World.LandChannel.GetLandObject(m_host.AbsolutePosition.X, m_host.AbsolutePosition.Y).LandData;
            if (land.OwnerID == m_host.OwnerID)
            {
                foreach (LandAccessEntry entry in land.ParcelAccessList)
                {
                    if (entry.Flags == AccessList.Access)
                    {
                        land.ParcelAccessList.Remove(entry);
                    }
                }
            }
            ScriptSleep(100);
        }

        public LSL_Integer llGetParcelPrimCount(LSL_Vector pos, int category, int sim_wide)
        {
            m_host.AddScriptLPS(1);
            
            ILandObject lo = World.LandChannel.GetLandObject((float)pos.x, (float)pos.y);

            if (lo == null)
                return 0;
            
            IPrimCounts pc = lo.PrimCounts;

            if (sim_wide != ScriptBaseClass.FALSE)
            {
                if (category == ScriptBaseClass.PARCEL_COUNT_TOTAL)
                {
                    return pc.Simulator;
                }
                else
                {
                    // counts not implemented yet
                    return 0;
                }
            }
            else
            {
                if (category == ScriptBaseClass.PARCEL_COUNT_TOTAL)
                    return pc.Total;
                else if (category == ScriptBaseClass.PARCEL_COUNT_OWNER)
                    return pc.Owner;
                else if (category == ScriptBaseClass.PARCEL_COUNT_GROUP)
                    return pc.Group;
                else if (category == ScriptBaseClass.PARCEL_COUNT_OTHER)
                    return pc.Others;
                else if (category == ScriptBaseClass.PARCEL_COUNT_SELECTED)
                    return pc.Selected;
                else if (category == ScriptBaseClass.PARCEL_COUNT_TEMP)
                    return 0; // counts not implemented yet
            }
            
            return 0;
        }

        public LSL_List llGetParcelPrimOwners(LSL_Vector pos)
        {
            m_host.AddScriptLPS(1);
            LandObject land = (LandObject)World.LandChannel.GetLandObject((float)pos.x, (float)pos.y);
            LSL_List ret = new LSL_List();
            if (land != null)
            {
                foreach (KeyValuePair<UUID, int> detectedParams in land.GetLandObjectOwners())
                {
                    ret.Add(new LSL_String(detectedParams.Key.ToString()));
                    ret.Add(new LSL_Integer(detectedParams.Value));
                }
            }
            ScriptSleep(2000);
            return ret;
        }

        public LSL_Integer llGetObjectPrimCount(string object_id)
        {
            m_host.AddScriptLPS(1);
            SceneObjectPart part = World.GetSceneObjectPart(new UUID(object_id));
            if (part == null)
            {
                return 0;
            }
            else
            {
                return part.ParentGroup.PrimCount;
            }
        }

        public LSL_Integer llGetParcelMaxPrims(LSL_Vector pos, int sim_wide)
        {
            m_host.AddScriptLPS(1);

            ILandObject lo = World.LandChannel.GetLandObject((float)pos.x, (float)pos.y);

            if (lo == null)
                return 0;

            if (sim_wide != 0)
                return lo.GetSimulatorMaxPrimCount();
            else
                return lo.GetParcelMaxPrimCount();
        }

        public LSL_List llGetParcelDetails(LSL_Vector pos, LSL_List param)
        {
            m_host.AddScriptLPS(1);
            LandData land = World.GetLandData((float)pos.x, (float)pos.y);
            if (land == null)
            {
                return new LSL_List(0);
            }
            LSL_List ret = new LSL_List();
            foreach (object o in param.Data)
            {
                switch (o.ToString())
                {
                    case "0":
                        ret.Add(new LSL_String(land.Name));
                        break;
                    case "1":
                        ret.Add(new LSL_String(land.Description));
                        break;
                    case "2":
                        ret.Add(new LSL_Key(land.OwnerID.ToString()));
                        break;
                    case "3":
                        ret.Add(new LSL_Key(land.GroupID.ToString()));
                        break;
                    case "4":
                        ret.Add(new LSL_Integer(land.Area));
                        break;
                    case "5":
                        ret.Add(new LSL_Key(land.GlobalID.ToString()));
                        break;
                    default:
                        ret.Add(new LSL_Integer(0));
                        break;
                }
            }
            return ret;
        }

        public LSL_String llStringTrim(string src, int type)
        {
            m_host.AddScriptLPS(1);
            if (type == (int)ScriptBaseClass.STRING_TRIM_HEAD) { return src.TrimStart(); }
            if (type == (int)ScriptBaseClass.STRING_TRIM_TAIL) { return src.TrimEnd(); }
            if (type == (int)ScriptBaseClass.STRING_TRIM) { return src.Trim(); }
            return src;
        }

        public LSL_List llGetObjectDetails(string id, LSL_List args)
        {
            m_host.AddScriptLPS(1);

            LSL_List ret = new LSL_List();
            UUID key = new UUID();
            if (UUID.TryParse(id, out key))
            {
                ScenePresence av = World.GetScenePresence(key);

                if (av != null)
                {
                    foreach (object o in args.Data)
                    {
                        switch (int.Parse(o.ToString()))
                        {
                            case ScriptBaseClass.OBJECT_NAME:
                                ret.Add(new LSL_String(av.Firstname + " " + av.Lastname));
                                break;
                            case ScriptBaseClass.OBJECT_DESC:
                                ret.Add(new LSL_String(""));
                                break;
                            case ScriptBaseClass.OBJECT_POS:
                                ret.Add(new LSL_Vector((double)av.AbsolutePosition.X, (double)av.AbsolutePosition.Y, (double)av.AbsolutePosition.Z));
                                break;
                            case ScriptBaseClass.OBJECT_ROT:
                                ret.Add(new LSL_Rotation((double)av.Rotation.X, (double)av.Rotation.Y, (double)av.Rotation.Z, (double)av.Rotation.W));
                                break;
                            case ScriptBaseClass.OBJECT_VELOCITY:
                                ret.Add(new LSL_Vector(av.Velocity.X, av.Velocity.Y, av.Velocity.Z));
                                break;
                            case ScriptBaseClass.OBJECT_OWNER:
                                ret.Add(new LSL_String(id));
                                break;
                            case ScriptBaseClass.OBJECT_GROUP:
                                ret.Add(new LSL_String(UUID.Zero.ToString()));
                                break;
                            case ScriptBaseClass.OBJECT_CREATOR:
                                ret.Add(new LSL_String(UUID.Zero.ToString()));
                                break;
                            // For the following 8 see the Object version below
                            case ScriptBaseClass.OBJECT_RUNNING_SCRIPT_COUNT:
                                ret.Add(new LSL_Integer(av.RunningScriptCount()));
                                break;
                            case ScriptBaseClass.OBJECT_TOTAL_SCRIPT_COUNT:
                                ret.Add(new LSL_Integer(av.ScriptCount()));
                                break;
                            case ScriptBaseClass.OBJECT_SCRIPT_MEMORY:
                                ret.Add(new LSL_Integer(av.RunningScriptCount() * 16384));
                                break;
                            case ScriptBaseClass.OBJECT_SCRIPT_TIME:
                                ret.Add(new LSL_Float(av.ScriptExecutionTime() / 1000.0f));
                                break;
                            case ScriptBaseClass.OBJECT_PRIM_EQUIVALENCE:
                                ret.Add(new LSL_Integer(1));
                                break;
                            case ScriptBaseClass.OBJECT_SERVER_COST:
                                ret.Add(new LSL_Float(0));
                                break;
                            case ScriptBaseClass.OBJECT_STREAMING_COST:
                                ret.Add(new LSL_Float(0));
                                break;
                            case ScriptBaseClass.OBJECT_PHYSICS_COST:
                                ret.Add(new LSL_Float(0));
                                break;
                            default:
                                // Invalid or unhandled constant.
                                ret.Add(new LSL_Integer(ScriptBaseClass.OBJECT_UNKNOWN_DETAIL));
                                break;
                        }
                    }

                    return ret;
                }

                SceneObjectPart obj = World.GetSceneObjectPart(key);
                if (obj != null)
                {
                    foreach (object o in args.Data)
                    {
                        switch (int.Parse(o.ToString()))
                        {
                            case ScriptBaseClass.OBJECT_NAME:
                                ret.Add(new LSL_String(obj.Name));
                                break;
                            case ScriptBaseClass.OBJECT_DESC:
                                ret.Add(new LSL_String(obj.Description));
                                break;
                            case ScriptBaseClass.OBJECT_POS:
                                ret.Add(new LSL_Vector(obj.AbsolutePosition.X, obj.AbsolutePosition.Y, obj.AbsolutePosition.Z));
                                break;
                            case ScriptBaseClass.OBJECT_ROT:
                                ret.Add(new LSL_Rotation(obj.RotationOffset.X, obj.RotationOffset.Y, obj.RotationOffset.Z, obj.RotationOffset.W));
                                break;
                            case ScriptBaseClass.OBJECT_VELOCITY:
                                ret.Add(new LSL_Vector(obj.Velocity.X, obj.Velocity.Y, obj.Velocity.Z));
                                break;
                            case ScriptBaseClass.OBJECT_OWNER:
                                ret.Add(new LSL_String(obj.OwnerID.ToString()));
                                break;
                            case ScriptBaseClass.OBJECT_GROUP:
                                ret.Add(new LSL_String(obj.GroupID.ToString()));
                                break;
                            case ScriptBaseClass.OBJECT_CREATOR:
                                ret.Add(new LSL_String(obj.CreatorID.ToString()));
                                break;
                            case ScriptBaseClass.OBJECT_RUNNING_SCRIPT_COUNT:
                                ret.Add(new LSL_Integer(obj.ParentGroup.RunningScriptCount()));
                                break;
                            case ScriptBaseClass.OBJECT_TOTAL_SCRIPT_COUNT:
                                ret.Add(new LSL_Integer(obj.ParentGroup.ScriptCount()));
                                break;
                            case ScriptBaseClass.OBJECT_SCRIPT_MEMORY:
                                // The value returned in SL for mono scripts is 65536 * number of active scripts
                                // and 16384 * number of active scripts for LSO. since llGetFreememory
                                // is coded to give the LSO value use it here
                                ret.Add(new LSL_Integer(obj.ParentGroup.RunningScriptCount() * 16384));
                                break;
                            case ScriptBaseClass.OBJECT_SCRIPT_TIME:
                                // Average cpu time in seconds per simulator frame expended on all scripts in the object
                                ret.Add(new LSL_Float(obj.ParentGroup.ScriptExecutionTime() / 1000.0f));
                                break;
                            case ScriptBaseClass.OBJECT_PRIM_EQUIVALENCE:
                                // according to the SL wiki A prim or linkset will have prim
                                // equivalent of the number of prims in a linkset if it does not
                                // contain a mesh anywhere in the link set or is not a normal prim
                                // The value returned in SL for normal prims is prim count
                                ret.Add(new LSL_Integer(obj.ParentGroup.PrimCount));
                                break;
                            // The following 3 costs I have intentionaly coded to return zero. They are part of
                            // "Land Impact" calculations. These calculations are probably not applicable
                            // to OpenSim and are not yet complete in SL
                            case ScriptBaseClass.OBJECT_SERVER_COST:
                                // The linden calculation is here
                                // http://wiki.secondlife.com/wiki/Mesh/Mesh_Server_Weight
                                // The value returned in SL for normal prims looks like the prim count
                                ret.Add(new LSL_Float(0));
                                break;
                            case ScriptBaseClass.OBJECT_STREAMING_COST:
                                // The linden calculation is here
                                // http://wiki.secondlife.com/wiki/Mesh/Mesh_Streaming_Cost
                                // The value returned in SL for normal prims looks like the prim count * 0.06
                                ret.Add(new LSL_Float(0));
                                break;
                            case ScriptBaseClass.OBJECT_PHYSICS_COST:
                                // The linden calculation is here
                                // http://wiki.secondlife.com/wiki/Mesh/Mesh_physics
                                // The value returned in SL for normal prims looks like the prim count
                                ret.Add(new LSL_Float(0));
                                break;
                            default:
                                // Invalid or unhandled constant.
                                ret.Add(new LSL_Integer(ScriptBaseClass.OBJECT_UNKNOWN_DETAIL));
                                break;
                        }
                    }

                    return ret;
                }
            }
            
            return new LSL_List();
        }

        internal UUID ScriptByName(string name)
        {
            m_host.TaskInventory.LockItemsForRead(true);

            foreach (TaskInventoryItem item in m_host.TaskInventory.Values)
            {
                if (item.Type == 10 && item.Name == name)
                {
                    m_host.TaskInventory.LockItemsForRead(false);
                    return item.ItemID;
                }
            }

            m_host.TaskInventory.LockItemsForRead(false);

            return UUID.Zero;
        }

        internal void ShoutError(string msg)
        {
            llShout(ScriptBaseClass.DEBUG_CHANNEL, msg);
        }

        internal void NotImplemented(string command)
        {
            if (throwErrorOnNotImplemented)
                throw new NotImplementedException("Command not implemented: " + command);
        }

        internal void Deprecated(string command)
        {
            throw new Exception("Command deprecated: " + command);
        }

        internal void LSLError(string msg)
        {
            throw new Exception("LSL Runtime Error: " + msg);
        }

        public delegate void AssetRequestCallback(UUID assetID, AssetBase asset);
        protected void WithNotecard(UUID assetID, AssetRequestCallback cb)
        {
            World.AssetService.Get(assetID.ToString(), this,
                delegate(string i, object sender, AssetBase a)
                {
                    UUID uuid = UUID.Zero;
                    UUID.TryParse(i, out uuid);
                    cb(uuid, a);
                });
        }

        public LSL_String llGetNumberOfNotecardLines(string name)
        {
            m_host.AddScriptLPS(1);

            //Clone is thread safe
            TaskInventoryDictionary itemsDictionary = (TaskInventoryDictionary)m_host.TaskInventory.Clone();

            UUID assetID = UUID.Zero;

            if (!UUID.TryParse(name, out assetID))
            {
                foreach (TaskInventoryItem item in itemsDictionary.Values)
                {
                    if (item.Type == 7 && item.Name == name)
                    {
                        assetID = item.AssetID;
                        break;
                    }
                }
            }

            if (assetID == UUID.Zero)
            {
                // => complain loudly, as specified by the LSL docs
                ShoutError("Notecard '" + name + "' could not be found.");

                return UUID.Zero.ToString();
            }

            // was: UUID tid = tid = AsyncCommands.
            UUID tid = AsyncCommands.DataserverPlugin.RegisterRequest(m_host.LocalId, m_item.ItemID, assetID.ToString());

            if (NotecardCache.IsCached(assetID))
            {
                AsyncCommands.
                DataserverPlugin.DataserverReply(assetID.ToString(),
                NotecardCache.GetLines(assetID).ToString());
                ScriptSleep(100);
                return tid.ToString();
            }

            WithNotecard(assetID, delegate (UUID id, AssetBase a)
            {
                if (a == null || a.Type != 7)
                {
                    ShoutError("Notecard '" + name + "' could not be found.");
                    return;
                }

                System.Text.UTF8Encoding enc =
                    new System.Text.UTF8Encoding();
                string data = enc.GetString(a.Data);
                //m_log.Debug(data);
                NotecardCache.Cache(id, data);
                AsyncCommands.
                        DataserverPlugin.DataserverReply(id.ToString(),
                        NotecardCache.GetLines(id).ToString());
            });

            ScriptSleep(100);
            return tid.ToString();
        }

        public LSL_String llGetNotecardLine(string name, int line)
        {
            m_host.AddScriptLPS(1);

            //Clone is thread safe
            TaskInventoryDictionary itemsDictionary = (TaskInventoryDictionary)m_host.TaskInventory.Clone();

            UUID assetID = UUID.Zero;

            if (!UUID.TryParse(name, out assetID))
            {
                foreach (TaskInventoryItem item in itemsDictionary.Values)
                {
                    if (item.Type == 7 && item.Name == name)
                    {
                        assetID = item.AssetID;
                        break;
                    }
                }
            }

            if (assetID == UUID.Zero)
            {
                // => complain loudly, as specified by the LSL docs
                ShoutError("Notecard '" + name + "' could not be found.");

                return UUID.Zero.ToString();
            }

            // was: UUID tid = tid = AsyncCommands.
            UUID tid = AsyncCommands.DataserverPlugin.RegisterRequest(m_host.LocalId, m_item.ItemID, assetID.ToString());

            if (NotecardCache.IsCached(assetID))
            {
                AsyncCommands.DataserverPlugin.DataserverReply(assetID.ToString(),
                                                               NotecardCache.GetLine(assetID, line, m_notecardLineReadCharsMax));
                ScriptSleep(100);
                return tid.ToString();
            }

            WithNotecard(assetID, delegate (UUID id, AssetBase a)
                         {
                             if (a == null || a.Type != 7)
                             {
                                 ShoutError("Notecard '" + name + "' could not be found.");
                                 return;
                             }

                             System.Text.UTF8Encoding enc =
                                 new System.Text.UTF8Encoding();
                             string data = enc.GetString(a.Data);
                             //m_log.Debug(data);
                             NotecardCache.Cache(id, data);
                             AsyncCommands.DataserverPlugin.DataserverReply(id.ToString(),
                                                                            NotecardCache.GetLine(id, line, m_notecardLineReadCharsMax));
                         });

            ScriptSleep(100);
            return tid.ToString();
        }

        public void SetPrimitiveParamsEx(LSL_Key prim, LSL_List rules)
        {
            SceneObjectPart obj = World.GetSceneObjectPart(new UUID(prim));
            if (obj == null)
                return;

            if (obj.OwnerID != m_host.OwnerID)
                return;

            SetPrimParams(obj, rules);
        }

        public LSL_List GetLinkPrimitiveParamsEx(LSL_Key prim, LSL_List rules)
        {
            SceneObjectPart obj = World.GetSceneObjectPart(new UUID(prim));
            if (obj == null)
                return new LSL_List();

            if (obj.OwnerID != m_host.OwnerID)
                return new LSL_List();

            return GetLinkPrimitiveParams(obj, rules);
        }

        public LSL_Integer llGetLinkNumberOfSides(LSL_Integer link)
        {
            List<SceneObjectPart> parts = GetLinkParts(link);
            if (parts.Count < 1)
                return 0;

            return GetNumberOfSides(parts[0]);
        }

        private string Name2Username(string name)
        {
            string[] parts = name.Split(new char[] {' '});
            if (parts.Length < 2)
                return name.ToLower();
            if (parts[1] == "Resident")
                return parts[0].ToLower();

            return name.Replace(" ", ".").ToLower();
        }

        public LSL_String llGetUsername(string id)
        {
            return Name2Username(llKey2Name(id));
        }

        public LSL_String llRequestUsername(string id)
        {
            UUID rq = UUID.Random();

            AsyncCommands.DataserverPlugin.RegisterRequest(m_host.LocalId, m_item.ItemID, rq.ToString());

            AsyncCommands.DataserverPlugin.DataserverReply(rq.ToString(), Name2Username(llKey2Name(id)));

            return rq.ToString();
        }

        public LSL_String llGetDisplayName(string id)
        {
            return llKey2Name(id);
        }

        public LSL_String llRequestDisplayName(string id)
        {
            UUID rq = UUID.Random();

            AsyncCommands.DataserverPlugin.RegisterRequest(m_host.LocalId, m_item.ItemID, rq.ToString());

            AsyncCommands.DataserverPlugin.DataserverReply(rq.ToString(), llKey2Name(id));

            return rq.ToString();
        }

        private void SayShoutTimerElapsed(Object sender, ElapsedEventArgs args)
        {
            m_SayShoutCount = 0;
        }

        private struct Tri
        {
            public Vector3 p1;
            public Vector3 p2;
            public Vector3 p3;
        }

        private bool InBoundingBox(ScenePresence avatar, Vector3 point)
        {
            float height = avatar.Appearance.AvatarHeight;
            Vector3 b1 = avatar.AbsolutePosition + new Vector3(-0.22f, -0.22f, -height/2);
            Vector3 b2 = avatar.AbsolutePosition + new Vector3(0.22f, 0.22f, height/2);

            if (point.X > b1.X && point.X < b2.X &&
                point.Y > b1.Y && point.Y < b2.Y &&
                point.Z > b1.Z && point.Z < b2.Z)
                return true;
            return false;
        }

        private ContactResult[] AvatarIntersection(Vector3 rayStart, Vector3 rayEnd)
        {
            List<ContactResult> contacts = new List<ContactResult>();

            Vector3 ab = rayEnd - rayStart;

            World.ForEachScenePresence(delegate(ScenePresence sp)
            {
                Vector3 ac = sp.AbsolutePosition - rayStart;
                Vector3 bc = sp.AbsolutePosition - rayEnd;

                double d = Math.Abs(Vector3.Mag(Vector3.Cross(ab, ac)) / Vector3.Distance(rayStart, rayEnd));

                if (d > 1.5)
                    return;

                double d2 = Vector3.Dot(Vector3.Negate(ab), ac);

                if (d2 > 0)
                    return;

                double dp = Math.Sqrt(Vector3.Mag(ac) * Vector3.Mag(ac) - d * d);
                Vector3 p = rayStart + Vector3.Divide(Vector3.Multiply(ab, (float)dp), (float)Vector3.Mag(ab));

                if (!InBoundingBox(sp, p))
                    return;

                ContactResult result = new ContactResult ();
                result.ConsumerID = sp.LocalId;
                result.Depth = Vector3.Distance(rayStart, p);
                result.Normal = Vector3.Zero;
                result.Pos = p;

                contacts.Add(result);
            });

            return contacts.ToArray();
        }

        private ContactResult[] ObjectIntersection(Vector3 rayStart, Vector3 rayEnd, bool includePhysical, bool includeNonPhysical, bool includePhantom)
        {
            Ray ray = new Ray(rayStart, Vector3.Normalize(rayEnd - rayStart));
            List<ContactResult> contacts = new List<ContactResult>();

            Vector3 ab = rayEnd - rayStart;

            World.ForEachSOG(delegate(SceneObjectGroup group)
            {
                if (m_host.ParentGroup == group)
                    return;

                if (group.IsAttachment)
                    return;

                if (group.RootPart.PhysActor == null)
                {
                    if (!includePhantom)
                        return;
                }
                else
                {
                    if (group.RootPart.PhysActor.IsPhysical)
                    {
                        if (!includePhysical)
                            return;
                    }
                    else
                    {
                        if (!includeNonPhysical)
                            return;
                    }
                }

                // Find the radius ouside of which we don't even need to hit test
                float minX;
                float maxX;
                float minY;
                float maxY;
                float minZ;
                float maxZ;

                float radius = 0.0f;

                group.GetAxisAlignedBoundingBoxRaw(out minX, out maxX, out minY, out maxY, out minZ, out maxZ);

                if (Math.Abs(minX) > radius)
                    radius = Math.Abs(minX);
                if (Math.Abs(minY) > radius)
                    radius = Math.Abs(minY);
                if (Math.Abs(minZ) > radius)
                    radius = Math.Abs(minZ);
                if (Math.Abs(maxX) > radius)
                    radius = Math.Abs(maxX);
                if (Math.Abs(maxY) > radius)
                    radius = Math.Abs(maxY);
                if (Math.Abs(maxZ) > radius)
                    radius = Math.Abs(maxZ);

                Vector3 ac = group.AbsolutePosition - rayStart;
                Vector3 bc = group.AbsolutePosition - rayEnd;

                double d = Math.Abs(Vector3.Mag(Vector3.Cross(ab, ac)) / Vector3.Distance(rayStart, rayEnd));

                // Too far off ray, don't bother
                if (d > radius)
                    return;

                // Behind ray, drop
                double d2 = Vector3.Dot(Vector3.Negate(ab), ac);
                if (d2 > 0)
                    return;

                EntityIntersection intersection = group.TestIntersection(ray, true, false);
                // Miss.
                if (!intersection.HitTF)
                    return;

                ContactResult result = new ContactResult ();
                result.ConsumerID = group.LocalId;
                result.Depth = intersection.distance;
                result.Normal = intersection.normal;
                result.Pos = intersection.ipoint;

                contacts.Add(result);
            });

            return contacts.ToArray();
        }

        private ContactResult? GroundIntersection(Vector3 rayStart, Vector3 rayEnd)
        {
            double[,] heightfield = World.Heightmap.GetDoubles();
            List<ContactResult> contacts = new List<ContactResult>();

            double min = 2048.0;
            double max = 0.0;

            // Find the min and max of the heightfield
            for (int x = 0 ; x < World.Heightmap.Width ; x++)
            {
                for (int y = 0 ; y < World.Heightmap.Height ; y++)
                {
                    if (heightfield[x, y] > max)
                        max = heightfield[x, y];
                    if (heightfield[x, y] < min)
                        min = heightfield[x, y];
                }
            }


            // A ray extends past rayEnd, but doesn't go back before
            // rayStart. If the start is above the highest point of the ground
            // and the ray goes up, we can't hit the ground. Ever.
            if (rayStart.Z > max && rayEnd.Z >= rayStart.Z)
                return null;

            // Same for going down
            if (rayStart.Z < min && rayEnd.Z <= rayStart.Z)
                return null;

            List<Tri> trilist = new List<Tri>();

            // Create our triangle list
            for (int x = 1 ; x < World.Heightmap.Width ; x++)
            {
                for (int y = 1 ; y < World.Heightmap.Height ; y++)
                {
                    Tri t1 = new Tri();
                    Tri t2 = new Tri();
                    
                    Vector3 p1 = new Vector3(x-1, y-1, (float)heightfield[x-1, y-1]);
                    Vector3 p2 = new Vector3(x, y-1, (float)heightfield[x, y-1]);
                    Vector3 p3 = new Vector3(x, y, (float)heightfield[x, y]);
                    Vector3 p4 = new Vector3(x-1, y, (float)heightfield[x-1, y]);

                    t1.p1 = p1;
                    t1.p2 = p2;
                    t1.p3 = p3;

                    t2.p1 = p3;
                    t2.p2 = p4;
                    t2.p3 = p1;

                    trilist.Add(t1);
                    trilist.Add(t2);
                }
            }

            // Ray direction
            Vector3 rayDirection = rayEnd - rayStart;

            foreach (Tri t in trilist)
            {
                // Compute triangle plane normal and edges
                Vector3 u = t.p2 - t.p1;
                Vector3 v = t.p3 - t.p1;
                Vector3 n = Vector3.Cross(u, v);

                if (n == Vector3.Zero)
                    continue;

                Vector3 w0 = rayStart - t.p1;
                double a = -Vector3.Dot(n, w0);
                double b = Vector3.Dot(n, rayDirection);

                // Not intersecting the plane, or in plane (same thing)
                // Ignoring this MAY cause the ground to not be detected
                // sometimes
                if (Math.Abs(b) < 0.000001)
                    continue;
                
                double r = a / b;

                // ray points away from plane
                if (r < 0.0)
                    continue;

                Vector3 ip = rayStart + Vector3.Multiply(rayDirection, (float)r);

                float uu = Vector3.Dot(u, u);
                float uv = Vector3.Dot(u, v);
                float vv = Vector3.Dot(v, v);
                Vector3 w = ip - t.p1;
                float wu = Vector3.Dot(w, u);
                float wv = Vector3.Dot(w, v);
                float d = uv * uv - uu * vv;

                float cs = (uv * wv - vv * wu) / d;
                if (cs < 0 || cs > 1.0)
                    continue;
                float ct = (uv * wu - uu * wv) / d;
                if (ct < 0 || (cs + ct) > 1.0)
                    continue;

                // Add contact point
                ContactResult result = new ContactResult ();
                result.ConsumerID = 0;
                result.Depth = Vector3.Distance(rayStart, ip);
                result.Normal = n;
                result.Pos = ip;

                contacts.Add(result);
            }

            if (contacts.Count == 0)
                return null;

            contacts.Sort(delegate(ContactResult a, ContactResult b)
            {
                return (int)(a.Depth - b.Depth);
            });

            return contacts[0];
        }
/*
        // not done:
        private ContactResult[] testRay2NonPhysicalPhantom(Vector3 rayStart, Vector3 raydir, float raylenght)
        {
            ContactResult[] contacts = null;
            World.ForEachSOG(delegate(SceneObjectGroup group)
            {
                if (m_host.ParentGroup == group)
                    return;

                if (group.IsAttachment)
                    return;

                if(group.RootPart.PhysActor != null)
                    return;

                contacts = group.RayCastGroupPartsOBBNonPhysicalPhantom(rayStart, raydir, raylenght);
            });
            return contacts;
        }
*/

        public LSL_List llCastRay(LSL_Vector start, LSL_Vector end, LSL_List options)
        {
            LSL_List list = new LSL_List();

            m_host.AddScriptLPS(1);

            Vector3 rayStart = new Vector3((float)start.x, (float)start.y, (float)start.z);
            Vector3 rayEnd = new Vector3((float)end.x, (float)end.y, (float)end.z);
            Vector3 dir = rayEnd - rayStart;

            float dist = Vector3.Mag(dir);

            int count = 1;
            bool detectPhantom = false;
            int dataFlags = 0;
            int rejectTypes = 0;

            for (int i = 0; i < options.Length; i += 2)
            {
                if (options.GetLSLIntegerItem(i) == ScriptBaseClass.RC_MAX_HITS)
                    count = options.GetLSLIntegerItem(i + 1);
                else if (options.GetLSLIntegerItem(i) == ScriptBaseClass.RC_DETECT_PHANTOM)
                    detectPhantom = (options.GetLSLIntegerItem(i + 1) > 0);
                else if (options.GetLSLIntegerItem(i) == ScriptBaseClass.RC_DATA_FLAGS)
                    dataFlags = options.GetLSLIntegerItem(i + 1);
                else if (options.GetLSLIntegerItem(i) == ScriptBaseClass.RC_REJECT_TYPES)
                    rejectTypes = options.GetLSLIntegerItem(i + 1);
            }

            if (count > 16)
                count = 16;

            List<ContactResult> results = new List<ContactResult>();

            bool checkTerrain = !((rejectTypes & ScriptBaseClass.RC_REJECT_LAND) == ScriptBaseClass.RC_REJECT_LAND);
            bool checkAgents = !((rejectTypes & ScriptBaseClass.RC_REJECT_AGENTS) == ScriptBaseClass.RC_REJECT_AGENTS);
            bool checkNonPhysical = !((rejectTypes & ScriptBaseClass.RC_REJECT_NONPHYSICAL) == ScriptBaseClass.RC_REJECT_NONPHYSICAL);
            bool checkPhysical = !((rejectTypes & ScriptBaseClass.RC_REJECT_PHYSICAL) == ScriptBaseClass.RC_REJECT_PHYSICAL);


            if (World.SuportsRayCastFiltered())
            {
                if (dist == 0)
                    return list;

                RayFilterFlags rayfilter = RayFilterFlags.ClosestAndBackCull;
                if (checkTerrain)
                    rayfilter |= RayFilterFlags.land;
//                if (checkAgents)
//                    rayfilter |= RayFilterFlags.agent;
                if (checkPhysical)
                    rayfilter |= RayFilterFlags.physical;
                if (checkNonPhysical)
                    rayfilter |= RayFilterFlags.nonphysical;
                if (detectPhantom)
                    rayfilter |= RayFilterFlags.LSLPhanton;

                Vector3 direction = dir * ( 1/dist);

                if(rayfilter == 0)
                {
                    list.Add(new LSL_Integer(0));
                    return list;
                }

                // get some more contacts to sort ???
                int physcount = 4 * count;
                if (physcount > 20)
                    physcount = 20;

                object physresults;
                physresults = World.RayCastFiltered(rayStart, direction, dist, physcount, rayfilter);

                if (physresults == null)
                {
                    list.Add(new LSL_Integer(-3)); // timeout error
                    return list;
                }

                results = (List<ContactResult>)physresults;

                // for now physics doesn't detect sitted avatars so do it outside physics
                if (checkAgents)
                {
                    ContactResult[] agentHits = AvatarIntersection(rayStart, rayEnd);
                    foreach (ContactResult r in agentHits)
                        results.Add(r);
                }

            // bug: will not detect phantom unless they are physical
            // don't use ObjectIntersection because its also bad

            }
            else
            {
                if (checkTerrain)
                {
                    ContactResult? groundContact = GroundIntersection(rayStart, rayEnd);
                    if (groundContact != null)
                        results.Add((ContactResult)groundContact);
                }

                if (checkAgents)
                {
                    ContactResult[] agentHits = AvatarIntersection(rayStart, rayEnd);
                    foreach (ContactResult r in agentHits)
                        results.Add(r);
                }

                if (checkPhysical || checkNonPhysical || detectPhantom)
                {
                    ContactResult[] objectHits = ObjectIntersection(rayStart, rayEnd, checkPhysical, checkNonPhysical, detectPhantom);
                    foreach (ContactResult r in objectHits)
                        results.Add(r);
                }
            }

            results.Sort(delegate(ContactResult a, ContactResult b)
            {
                return a.Depth.CompareTo(b.Depth);
            });
            
            int values = 0;
            SceneObjectGroup thisgrp = m_host.ParentGroup;

            foreach (ContactResult result in results)
            {
                if (result.Depth > dist)
                    continue;

                // physics ray can return colisions with host prim
                if (m_host.LocalId == result.ConsumerID)
                    continue;

                UUID itemID = UUID.Zero;
                int linkNum = 0;

                SceneObjectPart part = World.GetSceneObjectPart(result.ConsumerID);
                // It's a prim!
                if (part != null)
                {
                    // dont detect members of same object ???
                    if (part.ParentGroup == thisgrp)
                        continue;

                    if ((dataFlags & ScriptBaseClass.RC_GET_ROOT_KEY) == ScriptBaseClass.RC_GET_ROOT_KEY)
                        itemID = part.ParentGroup.UUID;
                    else
                        itemID = part.UUID;

                    linkNum = part.LinkNum;
                }
                else
                {
                    ScenePresence sp = World.GetScenePresence(result.ConsumerID);
                    /// It it a boy? a girl? 
                    if (sp != null)
                        itemID = sp.UUID;
                }

                list.Add(new LSL_String(itemID.ToString()));
                list.Add(new LSL_String(result.Pos.ToString()));

                if ((dataFlags & ScriptBaseClass.RC_GET_LINK_NUM) == ScriptBaseClass.RC_GET_LINK_NUM)
                    list.Add(new LSL_Integer(linkNum));

                if ((dataFlags & ScriptBaseClass.RC_GET_NORMAL) == ScriptBaseClass.RC_GET_NORMAL)
                    list.Add(new LSL_Vector(result.Normal.X, result.Normal.Y, result.Normal.Z));

                values++;
                if (values >= count)
                    break;
            }

            list.Add(new LSL_Integer(values));

            return list;
        }

        public LSL_Integer llManageEstateAccess(int action, string avatar)
        {
            m_host.AddScriptLPS(1);
            EstateSettings estate = World.RegionInfo.EstateSettings;
            bool isAccount = false;
            bool isGroup = false;

            if (!estate.IsEstateOwner(m_host.OwnerID) || !estate.IsEstateManagerOrOwner(m_host.OwnerID))
                return 0;

            UUID id = new UUID();
            if (!UUID.TryParse(avatar, out id))
                return 0;

            UserAccount account = World.UserAccountService.GetUserAccount(World.RegionInfo.ScopeID, id);
            isAccount = account != null ? true : false;
            if (!isAccount)
            {
                IGroupsModule groups = World.RequestModuleInterface<IGroupsModule>();
                if (groups != null)
                {
                    GroupRecord group = groups.GetGroupRecord(id);
                    isGroup = group != null ? true : false;
                    if (!isGroup)
                        return 0;
                }
                else
                    return 0;
            }

            switch (action)
            {
                case ScriptBaseClass.ESTATE_ACCESS_ALLOWED_AGENT_ADD:
                    if (!isAccount) return 0;
                    if (estate.HasAccess(id)) return 1;
                    if (estate.IsBanned(id, World.GetUserFlags(id)))
                        estate.RemoveBan(id);
                    estate.AddEstateUser(id);
                    break;
                case ScriptBaseClass.ESTATE_ACCESS_ALLOWED_AGENT_REMOVE:
                    if (!isAccount || !estate.HasAccess(id)) return 0;
                    estate.RemoveEstateUser(id);
                    break;
                case ScriptBaseClass.ESTATE_ACCESS_ALLOWED_GROUP_ADD:
                    if (!isGroup) return 0;
                    if (estate.GroupAccess(id)) return 1;
                    estate.AddEstateGroup(id);
                    break;
                case ScriptBaseClass.ESTATE_ACCESS_ALLOWED_GROUP_REMOVE:
                    if (!isGroup || !estate.GroupAccess(id)) return 0;
                    estate.RemoveEstateGroup(id);
                    break;
                case ScriptBaseClass.ESTATE_ACCESS_BANNED_AGENT_ADD:
                    if (!isAccount) return 0;
                    if (estate.IsBanned(id, World.GetUserFlags(id))) return 1;
                    EstateBan ban = new EstateBan();
                    ban.EstateID = estate.EstateID;
                    ban.BannedUserID = id;
                    estate.AddBan(ban);
                    break;
                case ScriptBaseClass.ESTATE_ACCESS_BANNED_AGENT_REMOVE:
                    if (!isAccount || !estate.IsBanned(id, World.GetUserFlags(id))) return 0;
                    estate.RemoveBan(id);
                    break;
                default: return 0;
            }
            return 1;
        }

        public LSL_Integer llGetMemoryLimit()
        {
            m_host.AddScriptLPS(1);
            // The value returned for LSO scripts in SL
            return 16384;
        }

        public LSL_Integer llSetMemoryLimit(LSL_Integer limit)
        {
            m_host.AddScriptLPS(1);
            // Treat as an LSO script
            return ScriptBaseClass.FALSE;
        }

        public LSL_Integer llGetSPMaxMemory()
        {
            m_host.AddScriptLPS(1);
            // The value returned for LSO scripts in SL
            return 16384;
        }

        public virtual LSL_Integer llGetUsedMemory()
        {
            m_host.AddScriptLPS(1);
            // The value returned for LSO scripts in SL
            return 16384;
        }

        public void llScriptProfiler(LSL_Integer flags)
        {
            m_host.AddScriptLPS(1);
            // This does nothing for LSO scripts in SL
        }

        #region Not Implemented
        //
        // Listing the unimplemented lsl functions here, please move
        // them from this region as they are completed
        //

        public void llGetEnv(LSL_String name)
        {
            m_host.AddScriptLPS(1);
            NotImplemented("llGetEnv");
        }

        public void llSetSoundQueueing(int queue)
        {
            m_host.AddScriptLPS(1);
        }

        public void llCollisionSprite(string impact_sprite)
        {
            m_host.AddScriptLPS(1);
            NotImplemented("llCollisionSprite");
        }

        public void llGodLikeRezObject(string inventory, LSL_Vector pos)
        {
            m_host.AddScriptLPS(1);

            if (!World.Permissions.IsGod(m_host.OwnerID))
                NotImplemented("llGodLikeRezObject");

            AssetBase rezAsset = World.AssetService.Get(inventory);
            if (rezAsset == null)
            {
                llSay(0, "Asset not found");
                return;
            }

            SceneObjectGroup group = null;

            try
            {
                string xmlData = Utils.BytesToString(rezAsset.Data);
                group = SceneObjectSerializer.FromOriginalXmlFormat(xmlData);
            }
            catch
            {
                llSay(0, "Asset not found");
                return;
            }

            if (group == null)
            {
                llSay(0, "Asset not found");
                return;
            }

            group.RootPart.AttachPoint = group.RootPart.Shape.State;
            group.RootPart.AttachOffset = group.AbsolutePosition;

            group.ResetIDs();

            Vector3 llpos = new Vector3((float)pos.x, (float)pos.y, (float)pos.z);
            World.AddNewSceneObject(group, true, llpos, Quaternion.Identity, Vector3.Zero);
            group.CreateScriptInstances(0, true, World.DefaultScriptEngine, 3);
            group.ScheduleGroupForFullUpdate();

            // objects rezzed with this method are die_at_edge by default.
            group.RootPart.SetDieAtEdge(true);

            group.ResumeScripts();

            m_ScriptEngine.PostObjectEvent(m_host.LocalId, new EventParams(
                    "object_rez", new Object[] {
                    new LSL_String(
                    group.RootPart.UUID.ToString()) },
                    new DetectParams[0]));
        }

        public LSL_String llTransferLindenDollars(string destination, int amount)
        {
            UUID txn = UUID.Random();

            Util.FireAndForget(delegate(object x)
            {
                int replycode = 0;
                string replydata = destination + "," + amount.ToString();

                try
                {
                    TaskInventoryItem item = m_item;
                    if (item == null)
                    {
                        replydata = "SERVICE_ERROR";
                        return;
                    }

                    m_host.AddScriptLPS(1);

                    if (item.PermsGranter == UUID.Zero)
                    {
                        replydata = "MISSING_PERMISSION_DEBIT";
                        return;
                    }

                    if ((item.PermsMask & ScriptBaseClass.PERMISSION_DEBIT) == 0)
                    {
                        replydata = "MISSING_PERMISSION_DEBIT";
                        return;
                    }

                    UUID toID = new UUID();

                    if (!UUID.TryParse(destination, out toID))
                    {
                        replydata = "INVALID_AGENT";
                        return;
                    }

                    IMoneyModule money = World.RequestModuleInterface<IMoneyModule>();

                    if (money == null)
                    {
                        replydata = "TRANSFERS_DISABLED";
                        return;
                    }

                    bool result = money.ObjectGiveMoney(
                        m_host.ParentGroup.RootPart.UUID, m_host.ParentGroup.RootPart.OwnerID, toID, amount);

                    if (result)
                    {
                        replycode = 1;
                        return;
                    }

                    replydata = "LINDENDOLLAR_INSUFFICIENTFUNDS";
                }
                finally
                {
                    m_ScriptEngine.PostScriptEvent(m_item.ItemID, new EventParams(
                            "transaction_result", new Object[] {
                            new LSL_String(txn.ToString()),
                            new LSL_Integer(replycode),
                            new LSL_String(replydata) },
                            new DetectParams[0]));
                }
            });

            return txn.ToString();
        }

        #endregion

        public void llSetKeyframedMotion(LSL_List frames, LSL_List options)
        {
            SceneObjectGroup group = m_host.ParentGroup;

            if (group.RootPart.PhysActor != null && group.RootPart.PhysActor.IsPhysical)
                return;
            if (group.IsAttachment)
                return;

            if (frames.Data.Length > 0) // We are getting a new motion
            {
                if (group.RootPart.KeyframeMotion != null)
                    group.RootPart.KeyframeMotion.Stop();
                group.RootPart.KeyframeMotion = null;

                int idx = 0;

                KeyframeMotion.PlayMode mode = KeyframeMotion.PlayMode.Forward;
                KeyframeMotion.DataFormat data = KeyframeMotion.DataFormat.Translation | KeyframeMotion.DataFormat.Rotation;

                while (idx < options.Data.Length)
                {
                    int option = (int)options.GetLSLIntegerItem(idx++);
                    int remain = options.Data.Length - idx;

                    switch (option)
                    {
                        case ScriptBaseClass.KFM_MODE:
                            if (remain < 1)
                                break;
                            int modeval = (int)options.GetLSLIntegerItem(idx++);
                            switch(modeval)
                            {
                                case ScriptBaseClass.KFM_FORWARD:
                                    mode = KeyframeMotion.PlayMode.Forward;
                                    break;
                                case ScriptBaseClass.KFM_REVERSE:
                                    mode = KeyframeMotion.PlayMode.Reverse;
                                    break;
                                case ScriptBaseClass.KFM_LOOP:
                                    mode = KeyframeMotion.PlayMode.Loop;
                                    break;
                                case ScriptBaseClass.KFM_PING_PONG:
                                    mode = KeyframeMotion.PlayMode.PingPong;
                                    break;
                            }
                            break;
                        case ScriptBaseClass.KFM_DATA:
                            if (remain < 1)
                                break;
                            int dataval = (int)options.GetLSLIntegerItem(idx++);
                            data = (KeyframeMotion.DataFormat)dataval;
                            break;
                    }
                }

                group.RootPart.KeyframeMotion = new KeyframeMotion(group, mode, data);

                idx = 0;

                int elemLength = 2;
                if (data == (KeyframeMotion.DataFormat.Translation | KeyframeMotion.DataFormat.Rotation))
                    elemLength = 3;

                List<KeyframeMotion.Keyframe> keyframes = new List<KeyframeMotion.Keyframe>();
                while (idx < frames.Data.Length)
                {
                    int remain = frames.Data.Length - idx;

                    if (remain < elemLength)
                        break;

                    KeyframeMotion.Keyframe frame = new KeyframeMotion.Keyframe();
                    frame.Position = null;
                    frame.Rotation = null;

                    if ((data & KeyframeMotion.DataFormat.Translation) != 0)
                    {
                        LSL_Types.Vector3 tempv = frames.GetVector3Item(idx++);
                        frame.Position = new Vector3((float)tempv.x, (float)tempv.y, (float)tempv.z);
                    }
                    if ((data & KeyframeMotion.DataFormat.Rotation) != 0)
                    {
                        LSL_Types.Quaternion tempq = frames.GetQuaternionItem(idx++);
                        frame.Rotation = new Quaternion((float)tempq.x, (float)tempq.y, (float)tempq.z, (float)tempq.s);
                    }

                    float tempf = (float)frames.GetLSLFloatItem(idx++);
                    frame.TimeMS = (int)(tempf * 1000.0f);

                    keyframes.Add(frame);
                }

                group.RootPart.KeyframeMotion.SetKeyframes(keyframes.ToArray());
                group.RootPart.KeyframeMotion.Start();
            }
            else
            {
                if (group.RootPart.KeyframeMotion == null)
                    return;

                if (options.Data.Length == 0)
                {
                    group.RootPart.KeyframeMotion.Stop();
                    return;
                }
                    
                int code = (int)options.GetLSLIntegerItem(0);

                int idx = 0;

                while (idx < options.Data.Length)
                {
                    int option = (int)options.GetLSLIntegerItem(idx++);
                    int remain = options.Data.Length - idx;

                    switch (option)
                    {
                        case ScriptBaseClass.KFM_COMMAND:
                            int cmd = (int)options.GetLSLIntegerItem(idx++);
                            switch (cmd)
                            {
                                case ScriptBaseClass.KFM_CMD_PLAY:
                                    group.RootPart.KeyframeMotion.Start();
                                    break;
                                case ScriptBaseClass.KFM_CMD_STOP:
                                    group.RootPart.KeyframeMotion.Stop();
                                    break;
                                case ScriptBaseClass.KFM_CMD_PAUSE:
                                    group.RootPart.KeyframeMotion.Pause();
                                    break;
                            }
                            break;
                    }
                }
            }
        }
    }

    public class NotecardCache
    {
        protected class Notecard
        {
            public string[] text;
            public DateTime lastRef;
        }

        protected static Dictionary<UUID, Notecard> m_Notecards =
            new Dictionary<UUID, Notecard>();

        public static void Cache(UUID assetID, string text)
        {
            CacheCheck();

            lock (m_Notecards)
            {
                if (m_Notecards.ContainsKey(assetID))
                    return;

                Notecard nc = new Notecard();
                nc.lastRef = DateTime.Now;
                nc.text = SLUtil.ParseNotecardToList(text).ToArray();
                m_Notecards[assetID] = nc;
            }
        }

        public static bool IsCached(UUID assetID)
        {
            lock (m_Notecards)
            {
                return m_Notecards.ContainsKey(assetID);
            }
        }

        public static int GetLines(UUID assetID)
        {
            if (!IsCached(assetID))
                return -1;

            lock (m_Notecards)
            {
                m_Notecards[assetID].lastRef = DateTime.Now;
                return m_Notecards[assetID].text.Length;
            }
        }

        /// <summary>
        /// Get a notecard line.
        /// </summary>
        /// <param name="assetID"></param>
        /// <param name="line">Lines start at index 0</param>
        /// <returns></returns>
        public static string GetLine(UUID assetID, int lineNumber)
        {
            if (lineNumber < 0)
                return "";

            string data;

            if (!IsCached(assetID))
                return "";

            lock (m_Notecards)
            {
                m_Notecards[assetID].lastRef = DateTime.Now;

                if (lineNumber >= m_Notecards[assetID].text.Length)
                    return "\n\n\n";

                data = m_Notecards[assetID].text[lineNumber];

                return data;
            }
        }

        /// <summary>
        /// Get a notecard line.
        /// </summary>
        /// <param name="assetID"></param>
        /// <param name="line">Lines start at index 0</param>
        /// <param name="maxLength">Maximum length of the returned line.  Longer lines will be truncated</para>
        /// <returns></returns>
        public static string GetLine(UUID assetID, int lineNumber, int maxLength)
        {
            string line = GetLine(assetID, lineNumber);

            if (line.Length > maxLength)
                line = line.Substring(0, maxLength);

            return line;
        }

        public static void CacheCheck()
        {
            foreach (UUID key in new List<UUID>(m_Notecards.Keys))
            {
                Notecard nc = m_Notecards[key];
                if (nc.lastRef.AddSeconds(30) < DateTime.Now)
                    m_Notecards.Remove(key);
            }
        }
    }
}<|MERGE_RESOLUTION|>--- conflicted
+++ resolved
@@ -116,9 +116,6 @@
         protected Timer m_ShoutSayTimer;
         protected int m_SayShoutCount = 0;
 
-<<<<<<< HEAD
-        public void Initialize(IScriptEngine ScriptEngine, SceneObjectPart host, TaskInventoryItem item)
-=======
         private Dictionary<string, string> MovementAnimationsForLSL =
                 new Dictionary<string, string> {
                         {"FLY", "Flying"},
@@ -141,8 +138,7 @@
                         {"TURNRIGHT", "Turning Right"}
                 };
 
-        public void Initialize(IScriptEngine ScriptEngine, SceneObjectPart host, uint localID, UUID itemID)
->>>>>>> 928e3e9e
+        public void Initialize(IScriptEngine ScriptEngine, SceneObjectPart host, TaskInventoryItem item)
         {
             m_ShoutSayTimer = new Timer(1000);
             m_ShoutSayTimer.Elapsed += SayShoutTimerElapsed;
