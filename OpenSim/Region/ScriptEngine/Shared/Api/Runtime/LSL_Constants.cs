--- conflicted
+++ resolved
@@ -727,7 +727,6 @@
 
         public static readonly LSLInteger RCERR_UNKNOWN = -1;        
         public static readonly LSLInteger RCERR_SIM_PERF_LOW = -2;
-<<<<<<< HEAD
         public static readonly LSLInteger RCERR_CAST_TIME_EXCEEDED = -3;
 
         public const int KFM_MODE = 1;
@@ -742,8 +741,6 @@
         public const int KFM_CMD_PLAY = 0;
         public const int KFM_CMD_STOP = 1;
         public const int KFM_CMD_PAUSE = 2;
-=======
-        public static readonly LSLInteger RCERR_CAST_TIME_EXCEEDED = 3;
 
         /// <summary>
         /// process name parameter as regex
@@ -754,6 +751,5 @@
         /// process message parameter as regex
         /// </summary>
         public const int OS_LISTEN_REGEX_MESSAGE = 0x2;
->>>>>>> 16809bd0
     }
 }