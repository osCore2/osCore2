--- conflicted
+++ resolved
@@ -581,15 +581,14 @@
             return m_LSL_Functions.llGetMass();
         }
 
-<<<<<<< HEAD
         public LSL_Float llGetMassMKS()
         {
             return m_LSL_Functions.llGetMassMKS();
-=======
+        }
+
         public LSL_Integer llGetMemoryLimit()
         {
             return m_LSL_Functions.llGetMemoryLimit();
->>>>>>> e8898710
         }
 
         public void llGetNextEmail(string address, string subject)
@@ -850,11 +849,6 @@
         public LSL_Integer llGetUnixTime()
         {
             return m_LSL_Functions.llGetUnixTime();
-        }
-
-        public LSL_Integer llGetUsedMemory()
-        {
-            return m_LSL_Functions.llGetUsedMemory();
         }
 
         public LSL_Vector llGetVel()
