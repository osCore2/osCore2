--- conflicted
+++ resolved
@@ -648,16 +648,11 @@
         /// <returns></returns>
         public object EventProcessor()
         {
-<<<<<<< HEAD
             EventParams data = null;
-=======
-            if (Suspended)
-                return 0;
->>>>>>> 116fbe82
 
             lock (m_EventQueue)
             {
-                if (m_Suspended)
+                if (Suspended)
                     return 0;
 
                 lock (m_Script)
