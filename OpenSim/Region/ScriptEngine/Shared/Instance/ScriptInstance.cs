/*
 * Copyright (c) Contributors, http://opensimulator.org/
 * See CONTRIBUTORS.TXT for a full list of copyright holders.
 *
 * Redistribution and use in source and binary forms, with or without
 * modification, are permitted provided that the following conditions are met:
 *     * Redistributions of source code must retain the above copyright
 *       notice, this list of conditions and the following disclaimer.
 *     * Redistributions in binary form must reproduce the above copyright
 *       notice, this list of conditions and the following disclaimer in the
 *       documentation and/or other materials provided with the distribution.
 *     * Neither the name of the OpenSimulator Project nor the
 *       names of its contributors may be used to endorse or promote products
 *       derived from this software without specific prior written permission.
 *
 * THIS SOFTWARE IS PROVIDED BY THE DEVELOPERS ``AS IS'' AND ANY
 * EXPRESS OR IMPLIED WARRANTIES, INCLUDING, BUT NOT LIMITED TO, THE IMPLIED
 * WARRANTIES OF MERCHANTABILITY AND FITNESS FOR A PARTICULAR PURPOSE ARE
 * DISCLAIMED. IN NO EVENT SHALL THE CONTRIBUTORS BE LIABLE FOR ANY
 * DIRECT, INDIRECT, INCIDENTAL, SPECIAL, EXEMPLARY, OR CONSEQUENTIAL DAMAGES
 * (INCLUDING, BUT NOT LIMITED TO, PROCUREMENT OF SUBSTITUTE GOODS OR SERVICES;
 * LOSS OF USE, DATA, OR PROFITS; OR BUSINESS INTERRUPTION) HOWEVER CAUSED AND
 * ON ANY THEORY OF LIABILITY, WHETHER IN CONTRACT, STRICT LIABILITY, OR TORT
 * (INCLUDING NEGLIGENCE OR OTHERWISE) ARISING IN ANY WAY OUT OF THE USE OF THIS
 * SOFTWARE, EVEN IF ADVISED OF THE POSSIBILITY OF SUCH DAMAGE.
 */

using System;
using System.IO;
using System.Diagnostics; //for [DebuggerNonUserCode]
using System.Runtime.Remoting;
using System.Runtime.Remoting.Lifetime;
using System.Threading;
using System.Collections;
using System.Collections.Generic;
using System.Security.Policy;
using System.Reflection;
using System.Globalization;
using System.Xml;
using OpenMetaverse;
using log4net;
using Nini.Config;
using Amib.Threading;
using OpenSim.Framework;
using OpenSim.Region.CoreModules;
using OpenSim.Region.Framework.Scenes;
using OpenSim.Region.Framework.Interfaces;
using OpenSim.Region.ScriptEngine.Shared;
using OpenSim.Region.ScriptEngine.Shared.Api;
using OpenSim.Region.ScriptEngine.Shared.Api.Runtime;
using OpenSim.Region.ScriptEngine.Shared.ScriptBase;
using OpenSim.Region.ScriptEngine.Shared.CodeTools;
using OpenSim.Region.ScriptEngine.Interfaces;

namespace OpenSim.Region.ScriptEngine.Shared.Instance
{
    public class ScriptInstance : MarshalByRefObject, IScriptInstance
    {
        private static readonly ILog m_log = LogManager.GetLogger(MethodBase.GetCurrentMethod().DeclaringType);
        
        private IScriptEngine m_Engine;

        /// <summary>
        /// The current work item if an event for this script is running or waiting to run,
        /// </summary>
        /// <remarks>
        /// Null if there is no running or waiting to run event.  Must be changed only under an m_EventQueue lock.
        /// </remarks>
        private IScriptWorkItem m_CurrentWorkItem;

        private Queue m_EventQueue = new Queue(32);
        private bool m_RunEvents = false;
        private UUID m_ItemID;
        private uint m_LocalID;
        private UUID m_ObjectID;
        private UUID m_AssetID;
        private IScript m_Script;
        private UUID m_AppDomain;
        private DetectParams[] m_DetectParams;
        private bool m_TimerQueued;
        private DateTime m_EventStart;
        private bool m_InEvent;
        private string m_PrimName;
        private string m_ScriptName;
        private string m_Assembly;
        private int m_StartParam;
        private string m_CurrentEvent = String.Empty;
        private bool m_InSelfDelete;
        private int m_MaxScriptQueue;
        private bool m_SaveState = true;
        private bool m_ShuttingDown;
        private int m_ControlEventsInQueue;
        private int m_LastControlLevel;
        private bool m_CollisionInQueue;
        private TaskInventoryItem m_thisScriptTask;
        // The following is for setting a minimum delay between events
        private double m_minEventDelay;
        private long m_eventDelayTicks;
        private long m_nextEventTimeTicks;
        private bool m_startOnInit = true;
        private UUID m_AttachedAvatar;
        private StateSource m_stateSource;
        private bool m_postOnRez;
        private bool m_startedFromSavedState;
        private UUID m_CurrentStateHash;
        private UUID m_RegionID;

        private Dictionary<KeyValuePair<int, int>, KeyValuePair<int, int>>
                m_LineMap;

        public Dictionary<KeyValuePair<int, int>, KeyValuePair<int, int>>
                LineMap
        {
            get { return m_LineMap; }
            set { m_LineMap = value; }
        }

        private Dictionary<string,IScriptApi> m_Apis = new Dictionary<string,IScriptApi>();

        // Script state
        private string m_State = "default";

        public Object[] PluginData = new Object[0];

        /// <summary>
        /// Used by llMinEventDelay to suppress events happening any faster than this speed.
        /// This currently restricts all events in one go. Not sure if each event type has
        /// its own check so take the simple route first.
        /// </summary>
        public double MinEventDelay
        {
            get { return m_minEventDelay; }
            set
            {
                if (value > 0.001)
                    m_minEventDelay = value;
                else 
                    m_minEventDelay = 0.0;

                m_eventDelayTicks = (long)(m_minEventDelay * 10000000L);
                m_nextEventTimeTicks = DateTime.Now.Ticks;
            }
        }

        public bool Running
        {
            get { return m_RunEvents; }
            set { m_RunEvents = value; }
        }

        public bool Suspended
        {
            get { return m_Suspended; }

            set
            {
                // Need to do this inside a lock in order to avoid races with EventProcessor()
                lock (m_Script)
                {
                    bool wasSuspended = m_Suspended;
                    m_Suspended = value;
    
                    if (wasSuspended && !m_Suspended)
                    {
                        lock (m_EventQueue)
                        {
                            // Need to place ourselves back in a work item if there are events to process
                            if ((m_EventQueue.Count > 0) && m_RunEvents && (!m_ShuttingDown))
                                m_CurrentWorkItem = m_Engine.QueueEventHandler(this);
                        }
                    }
                }
            }
        }
        private bool m_Suspended;

        public bool ShuttingDown
        {
            get { return m_ShuttingDown; }
            set { m_ShuttingDown = value; }
        }

        public string State
        {
            get { return m_State; }
            set { m_State = value; }
        }

        public IScriptEngine Engine
        {
            get { return m_Engine; }
        }

        public UUID AppDomain
        {
            get { return m_AppDomain; }
            set { m_AppDomain = value; }
        }

        public string PrimName
        {
            get { return m_PrimName; }
        }

        public string ScriptName
        {
            get { return m_ScriptName; }
        }

        public UUID ItemID
        {
            get { return m_ItemID; }
        }

        public UUID ObjectID
        {
            get { return m_ObjectID; }
        }

        public uint LocalID
        {
            get { return m_LocalID; }
        }

        public UUID AssetID
        {
            get { return m_AssetID; }
        }

        public Queue EventQueue
        {
            get { return m_EventQueue; }
        }

        public void ClearQueue()
        {
            m_TimerQueued = false;
            m_EventQueue.Clear();
        }

        public int StartParam
        {
            get { return m_StartParam; }
            set { m_StartParam = value; }
        }

        public TaskInventoryItem ScriptTask
        {
            get { return m_thisScriptTask; }
        }

        public ScriptInstance(IScriptEngine engine, SceneObjectPart part,
                UUID itemID, UUID assetID, string assembly,
                AppDomain dom, string primName, string scriptName,
                int startParam, bool postOnRez, StateSource stateSource,
                int maxScriptQueue)
        {
            m_Engine = engine;

            m_LocalID = part.LocalId;
            m_ObjectID = part.UUID;
            m_ItemID = itemID;
            m_AssetID = assetID;
            m_PrimName = primName;
            m_ScriptName = scriptName;
            m_Assembly = assembly;
            m_StartParam = startParam;
            m_MaxScriptQueue = maxScriptQueue;
            m_stateSource = stateSource;
            m_postOnRez = postOnRez;
            m_AttachedAvatar = part.ParentGroup.AttachedAvatar;
            m_RegionID = part.ParentGroup.Scene.RegionInfo.RegionID;

            if (part != null)
            {
                part.TaskInventory.LockItemsForRead(true);
                if (part.TaskInventory.ContainsKey(m_ItemID))
                {
                    m_thisScriptTask = part.TaskInventory[m_ItemID];
                }
                part.TaskInventory.LockItemsForRead(false);
            }

            ApiManager am = new ApiManager();

            foreach (string api in am.GetApis())
            {
                m_Apis[api] = am.CreateApi(api);
                m_Apis[api].Initialize(engine, part, m_LocalID, itemID);
        }

        try
        {
            if (dom != System.AppDomain.CurrentDomain)
                m_Script = (IScript)dom.CreateInstanceAndUnwrap(
                        Path.GetFileNameWithoutExtension(assembly),
                        "SecondLife.Script");
            else
                m_Script = (IScript)Assembly.Load(
                        Path.GetFileNameWithoutExtension(assembly)).CreateInstance(
                        "SecondLife.Script");


                //ILease lease = (ILease)RemotingServices.GetLifetimeService(m_Script as ScriptBaseClass);
                //RemotingServices.GetLifetimeService(m_Script as ScriptBaseClass);
//                lease.Register(this);
            }
            catch (Exception e)
            {
                m_log.ErrorFormat(
                    "[SCRIPT INSTANCE]: Error loading assembly {0}.  Exception {1}{2}",
                    assembly, e.Message, e.StackTrace);
            }

            try
            {
                foreach (KeyValuePair<string,IScriptApi> kv in m_Apis)
                {
                    m_Script.InitApi(kv.Key, kv.Value);
                }

//                // m_log.Debug("[Script] Script instance created");

                part.SetScriptEvents(m_ItemID,
                                     (int)m_Script.GetStateEventFlags(State));
            }
            catch (Exception e)
            {
                m_log.ErrorFormat(
                    "[SCRIPT INSTANCE]: Error loading script instance from assembly {0}.  Exception {1}{2}",
                    assembly, e.Message, e.StackTrace);

                return;
            }

            m_SaveState = true;

            string savedState = Path.Combine(Path.GetDirectoryName(assembly),
                    m_ItemID.ToString() + ".state");
            if (File.Exists(savedState))
            {
                string xml = String.Empty;

                try
                {
                    FileInfo fi = new FileInfo(savedState);
                    int size = (int)fi.Length;
                    if (size < 512000)
                    {
                        using (FileStream fs = File.Open(savedState,
                                                         FileMode.Open, FileAccess.Read, FileShare.None))
                        {
                            System.Text.UTF8Encoding enc =
                                new System.Text.UTF8Encoding();

                            Byte[] data = new Byte[size];
                            fs.Read(data, 0, size);

                            xml = enc.GetString(data);

                            ScriptSerializer.Deserialize(xml, this);

                            AsyncCommandManager.CreateFromData(m_Engine,
                                m_LocalID, m_ItemID, m_ObjectID,
                                PluginData);

//                            m_log.DebugFormat("[Script] Successfully retrieved state for script {0}.{1}", m_PrimName, m_ScriptName);

                            part.SetScriptEvents(m_ItemID,
                                    (int)m_Script.GetStateEventFlags(State));

                            if (m_RunEvents && (!m_ShuttingDown))
                            {
                                m_RunEvents = false;
                            } 
                            else 
                            {
                                m_RunEvents = false;
                                m_startOnInit = false;
                            }

                            // we get new rez events on sim restart, too
                            // but if there is state, then we fire the change
                            // event

                            // We loaded state, don't force a re-save
                            m_SaveState = false;
                            m_startedFromSavedState = true;

                        }
                    }
                    else
                    {
                        m_log.ErrorFormat(
                            "[SCRIPT INSTANCE]: Unable to load script state from assembly {0}: Memory limit exceeded",
                            assembly);
                    }
                }
                catch (Exception e)
                {
                     m_log.ErrorFormat(
                         "[SCRIPT INSTANCE]: Unable to load script state from assembly {0}.  XML is {1}.  Exception {2}{3}",
                         assembly, xml, e.Message, e.StackTrace);
                }
            }
//            else
//            {
//                ScenePresence presence = m_Engine.World.GetScenePresence(part.OwnerID);

//                if (presence != null && (!postOnRez))
//                    presence.ControllingClient.SendAgentAlertMessage("Compile successful", false);

//            }
        }

        public void Init()
        {
            if (!m_startOnInit) return;

            if (m_startedFromSavedState) 
            {
                Start();
                if (m_postOnRez) 
                {
                    PostEvent(new EventParams("on_rez",
                        new Object[] {new LSL_Types.LSLInteger(m_StartParam)}, new DetectParams[0]));
                }

                if (m_stateSource == StateSource.AttachedRez)
                {
                    PostEvent(new EventParams("attach",
                        new object[] { new LSL_Types.LSLString(m_AttachedAvatar.ToString()) }, new DetectParams[0]));
                }
                else if (m_stateSource == StateSource.RegionStart)
                {
                    //m_log.Debug("[Script] Posted changed(CHANGED_REGION_RESTART) to script");
                    PostEvent(new EventParams("changed",
                        new Object[] { new LSL_Types.LSLInteger((int)Changed.REGION_RESTART) }, new DetectParams[0]));
                }
                else if (m_stateSource == StateSource.PrimCrossing || m_stateSource == StateSource.Teleporting)
                {
                    // CHANGED_REGION
                    PostEvent(new EventParams("changed",
                        new Object[] { new LSL_Types.LSLInteger((int)Changed.REGION) }, new DetectParams[0]));

                    // CHANGED_TELEPORT
                    if (m_stateSource == StateSource.Teleporting)
                        PostEvent(new EventParams("changed",
                            new Object[] { new LSL_Types.LSLInteger((int)Changed.TELEPORT) }, new DetectParams[0]));
                }
            }
            else 
            {
                Start();
                PostEvent(new EventParams("state_entry",
                                          new Object[0], new DetectParams[0]));
                if (m_postOnRez) 
                {
                    PostEvent(new EventParams("on_rez",
                        new Object[] {new LSL_Types.LSLInteger(m_StartParam)}, new DetectParams[0]));
                }

                if (m_stateSource == StateSource.AttachedRez)
                {
                    PostEvent(new EventParams("attach",
                        new object[] { new LSL_Types.LSLString(m_AttachedAvatar.ToString()) }, new DetectParams[0]));
                }

            }
        }

        private void ReleaseControls()
        {
            SceneObjectPart part = m_Engine.World.GetSceneObjectPart(m_LocalID);
            
            if (part != null)
            {
                int permsMask;
                UUID permsGranter;
                part.TaskInventory.LockItemsForRead(true);
                if (!part.TaskInventory.ContainsKey(m_ItemID))
                {
                    part.TaskInventory.LockItemsForRead(false);
                    return;
                }
                permsGranter = part.TaskInventory[m_ItemID].PermsGranter;
                permsMask = part.TaskInventory[m_ItemID].PermsMask;
                part.TaskInventory.LockItemsForRead(false);

                if ((permsMask & ScriptBaseClass.PERMISSION_TAKE_CONTROLS) != 0)
                {
                    ScenePresence presence = m_Engine.World.GetScenePresence(permsGranter);
                    if (presence != null)
                        presence.UnRegisterControlEventsToScript(m_LocalID, m_ItemID);
                }
            }
        }

        public void DestroyScriptInstance()
        {
            ReleaseControls();
            AsyncCommandManager.RemoveScript(m_Engine, m_LocalID, m_ItemID);
        }

        public void RemoveState()
        {
            string savedState = Path.Combine(Path.GetDirectoryName(m_Assembly),
                    m_ItemID.ToString() + ".state");

            try
            {
                File.Delete(savedState);
            }
            catch(Exception)
            {
            }
        }

        public void VarDump(Dictionary<string, object> vars)
        {
            // m_log.Info("Variable dump for script "+ m_ItemID.ToString());
            // foreach (KeyValuePair<string, object> v in vars)
            // {
                // m_log.Info("Variable: "+v.Key+" = "+v.Value.ToString());
            // }
        }

        public void Start()
        {
            lock (m_EventQueue)
            {
                if (Running)
                    return;

                m_RunEvents = true;

                if (m_EventQueue.Count > 0)
                {
                    if (m_CurrentWorkItem == null)
                        m_CurrentWorkItem = m_Engine.QueueEventHandler(this);
                    // else
                        // m_log.Error("[Script] Tried to start a script that was already queued");
                }
            }
        }

        public bool Stop(int timeout)
        {
//            m_log.DebugFormat(
//                "[SCRIPT INSTANCE]: Stopping script {0} {1} with timeout {2}", ScriptName, ItemID, timeout);

            IScriptWorkItem workItem;

            lock (m_EventQueue)
            {
                if (!Running)
                    return true;

                // If we're not running or waiting to run an event then we can safely stop.
                if (m_CurrentWorkItem == null)
                {
                    m_RunEvents = false;
                    return true;
                }

                // If we are waiting to run an event then we can try to cancel it.
                if (m_CurrentWorkItem.Cancel())
                {
                    m_CurrentWorkItem = null;
                    m_RunEvents = false;
                    return true;
                }

                workItem = m_CurrentWorkItem;
                m_RunEvents = false;
            }

            // Wait for the current event to complete.
            if (workItem.Wait(new TimeSpan((long)timeout * 100000)))
            {
                return true;
            }

            lock (m_EventQueue)
            {
                workItem = m_CurrentWorkItem;
            }

            if (workItem == null)
                return true;

            // If the event still hasn't stopped and we the stop isn't the result of script or object removal, then
            // forcibly abort the work item (this aborts the underlying thread).
            if (!m_InSelfDelete)
            {
//                m_log.ErrorFormat("[SCRIPT INSTANCE]: Aborting script {0} {1}", ScriptName, ItemID);

                workItem.Abort();
            }

            lock (m_EventQueue)
            {
                m_CurrentWorkItem = null;
            }

            return true;
        }

        [DebuggerNonUserCode] //Prevents the debugger from farting in this function
        public void SetState(string state)
        {
            if (state == State)
                return;

            PostEvent(new EventParams("state_exit", new Object[0],
                                       new DetectParams[0]));
            PostEvent(new EventParams("state", new Object[] { state },
                                       new DetectParams[0]));
            PostEvent(new EventParams("state_entry", new Object[0],
                                       new DetectParams[0]));
            
            throw new EventAbortException();
        }

        /// <summary>
        /// Post an event to this script instance.
        /// </summary>
        /// <remarks>
        /// The request to run the event is sent
        /// </remarks>
        /// <param name="data"></param>
        public void PostEvent(EventParams data)
        {
//            m_log.DebugFormat("[Script] Posted event {2} in state {3} to {0}.{1}",
//                        m_PrimName, m_ScriptName, data.EventName, m_State);

            if (!Running)
                return;

            // If min event delay is set then ignore any events untill the time has expired
            // This currently only allows 1 event of any type in the given time period.
            // This may need extending to allow for a time for each individual event type.
            if (m_eventDelayTicks != 0)
            {
                if (DateTime.Now.Ticks < m_nextEventTimeTicks)
                    return;
                m_nextEventTimeTicks = DateTime.Now.Ticks + m_eventDelayTicks;
            }

            lock (m_EventQueue)
            {
                if (m_EventQueue.Count >= m_MaxScriptQueue)
                    return;

                if (data.EventName == "timer")
                {
                    if (m_TimerQueued)
                        return;
                    m_TimerQueued = true;
                }

                if (data.EventName == "control")
                {
                    int held = ((LSL_Types.LSLInteger)data.Params[1]).value;
                    // int changed = ((LSL_Types.LSLInteger)data.Params[2]).value;

                    // If the last message was a 0 (nothing held)
                    // and this one is also nothing held, drop it
                    //
                    if (m_LastControlLevel == held && held == 0)
                        return;

                    // If there is one or more queued, then queue
                    // only changed ones, else queue unconditionally
                    //
                    if (m_ControlEventsInQueue > 0)
                    {
                        if (m_LastControlLevel == held)
                            return;
                    }

                    m_LastControlLevel = held;
                    m_ControlEventsInQueue++;
                }

                if (data.EventName == "collision")
                {
                    if (m_CollisionInQueue)
                        return;
                    if (data.DetectParams == null)
                        return;

                    m_CollisionInQueue = true;
                }

                m_EventQueue.Enqueue(data);

                if (m_CurrentWorkItem == null)
                {
                    m_CurrentWorkItem = m_Engine.QueueEventHandler(this);
                }
            }
        }

        /// <summary>
        /// Process the next event queued for this script
        /// </summary>
        /// <returns></returns>
        public object EventProcessor()
        {
            EventParams data = null;

//                m_log.DebugFormat("[XEngine]: EventProcessor() invoked for {0}.{1}", PrimName, ScriptName);

            if (Suspended)
                return 0;

            lock (m_EventQueue)
            {
                data = (EventParams) m_EventQueue.Dequeue();
                if (data == null) // Shouldn't happen
                {
                    if ((m_EventQueue.Count > 0) && m_RunEvents && (!m_ShuttingDown))
                    {
<<<<<<< HEAD
                        m_CurrentResult = m_Engine.QueueEventHandler(this);
=======
                        if ((m_EventQueue.Count > 0) && m_RunEvents && (!m_ShuttingDown))
                        {
                            m_CurrentWorkItem = m_Engine.QueueEventHandler(this);
                        }
                        else
                        {
                            m_CurrentWorkItem = null;
                        }
                        return 0;
>>>>>>> d6dd3c42
                    }
                    else
                    {
                        m_CurrentResult = null;
                    }
                    return 0;
                }

                if (data.EventName == "timer")
                    m_TimerQueued = false;
                if (data.EventName == "control")
                {
                    if (m_ControlEventsInQueue > 0)
                        m_ControlEventsInQueue--;
                }
                if (data.EventName == "collision")
                    m_CollisionInQueue = false;
            }

            lock(m_Script)
            {
                
//                m_log.DebugFormat("[XEngine]: Processing event {0} for {1}", data.EventName, this);

                m_DetectParams = data.DetectParams;

                if (data.EventName == "state") // Hardcoded state change
                {
    //                m_log.DebugFormat("[Script] Script {0}.{1} state set to {2}",
    //                        m_PrimName, m_ScriptName, data.Params[0].ToString());
                    m_State = data.Params[0].ToString();
                    AsyncCommandManager.RemoveScript(m_Engine,
                        m_LocalID, m_ItemID);

                    SceneObjectPart part = m_Engine.World.GetSceneObjectPart(
                        m_LocalID);
                    if (part != null)
                    {
                        part.SetScriptEvents(m_ItemID,
                                             (int)m_Script.GetStateEventFlags(State));
                    }
                }
                else
                {
                    if (m_Engine.World.PipeEventsForScript(m_LocalID) ||
                        data.EventName == "control") // Don't freeze avies!
                    {
                        SceneObjectPart part = m_Engine.World.GetSceneObjectPart(
                            m_LocalID);
        //                m_log.DebugFormat("[Script] Delivered event {2} in state {3} to {0}.{1}",
        //                        m_PrimName, m_ScriptName, data.EventName, m_State);

                        try
                        {
                            m_CurrentEvent = data.EventName;
                            m_EventStart = DateTime.Now;
                            m_InEvent = true;

                            m_Script.ExecuteEvent(State, data.EventName, data.Params);

                            m_InEvent = false;
                            m_CurrentEvent = String.Empty;

                            if (m_SaveState)
                            {
                                // This will be the very first event we deliver
                                // (state_entry) in default state
                                //

                                SaveState(m_Assembly);

                                m_SaveState = false;
                            }
                        }
                        catch (Exception e)
                        {
//                            m_log.DebugFormat(
//                                "[SCRIPT] Exception in script {0} {1}: {2}{3}",
//                                ScriptName, ItemID, e.Message, e.StackTrace);

                            m_InEvent = false;
                            m_CurrentEvent = String.Empty;

                            if ((!(e is TargetInvocationException) || (!(e.InnerException is SelfDeleteException) && !(e.InnerException is ScriptDeleteException))) && !(e is ThreadAbortException))
                            {
                                try
                                {
                                    // DISPLAY ERROR INWORLD
                                    string text = FormatException(e);

                                    if (text.Length > 1000)
                                        text = text.Substring(0, 1000);
                                    m_Engine.World.SimChat(Utils.StringToBytes(text),
                                                           ChatTypeEnum.DebugChannel, 2147483647,
                                                           part.AbsolutePosition,
                                                           part.Name, part.UUID, false);
                                }
                                catch (Exception)
                                {
                                }
                                // catch (Exception e2) // LEGIT: User Scripting
                                // {
                                    // m_log.Error("[SCRIPT]: "+
                                      //           "Error displaying error in-world: " +
                                        //         e2.ToString());
                                 //    m_log.Error("[SCRIPT]: " +
                                   //              "Errormessage: Error compiling script:\r\n" +
                                     //            e.ToString());
                                // }
                            }
                            else if ((e is TargetInvocationException) && (e.InnerException is SelfDeleteException))
                            {
                                m_InSelfDelete = true;
                                if (part != null)
                                    m_Engine.World.DeleteSceneObject(part.ParentGroup, false);
                            }
                            else if ((e is TargetInvocationException) && (e.InnerException is ScriptDeleteException))
                            {
                                m_InSelfDelete = true;
                                if (part != null)
                                    part.Inventory.RemoveInventoryItem(m_ItemID);
                            }
                        }
                    }
                }


                // If there are more events and we are currently running and not shutting down, then ask the
                // script engine to run the next event.
                lock (m_EventQueue)
                {
                    if ((m_EventQueue.Count > 0) && m_RunEvents && (!m_ShuttingDown))
                    {
                        m_CurrentWorkItem = m_Engine.QueueEventHandler(this);
                    }
                    else
                    {
                        m_CurrentWorkItem = null;
                    }
                }

                m_DetectParams = null;

                return 0;
            }
        }

        public int EventTime()
        {
            if (!m_InEvent)
                return 0;

            return (DateTime.Now - m_EventStart).Seconds;
        }

        public void ResetScript()
        {
            if (m_Script == null)
                return;

            bool running = Running;

            RemoveState();
            ReleaseControls();

            Stop(0);
            SceneObjectPart part=m_Engine.World.GetSceneObjectPart(m_LocalID);
            part.Inventory.GetInventoryItem(m_ItemID).PermsMask = 0;
            part.Inventory.GetInventoryItem(m_ItemID).PermsGranter = UUID.Zero;
            AsyncCommandManager.RemoveScript(m_Engine, m_LocalID, m_ItemID);
            m_EventQueue.Clear();
            m_Script.ResetVars();
            m_State = "default";

            part.SetScriptEvents(m_ItemID,
                                 (int)m_Script.GetStateEventFlags(State));
            if (running)
                Start();
            m_SaveState = true;
            PostEvent(new EventParams("state_entry",
                    new Object[0], new DetectParams[0]));
        }

        [DebuggerNonUserCode] //Stops the VS debugger from farting in this function
        public void ApiResetScript()
        {
            // bool running = Running;

            RemoveState();
            ReleaseControls();

            m_Script.ResetVars();
            SceneObjectPart part=m_Engine.World.GetSceneObjectPart(m_LocalID);
            part.Inventory.GetInventoryItem(m_ItemID).PermsMask = 0;
            part.Inventory.GetInventoryItem(m_ItemID).PermsGranter = UUID.Zero;
            AsyncCommandManager.RemoveScript(m_Engine, m_LocalID, m_ItemID);

            m_EventQueue.Clear();
            m_Script.ResetVars();
            m_State = "default";

            part.SetScriptEvents(m_ItemID,
                                 (int)m_Script.GetStateEventFlags(State));

            if (m_CurrentEvent != "state_entry")
            {
                m_SaveState = true;
                PostEvent(new EventParams("state_entry",
                        new Object[0], new DetectParams[0]));
                throw new EventAbortException();
            }
        }

        public Dictionary<string, object> GetVars()
        {
            return m_Script.GetVars();
        }

        public void SetVars(Dictionary<string, object> vars)
        {
            m_Script.SetVars(vars);
        }

        public DetectParams GetDetectParams(int idx)
        {
            if (m_DetectParams == null)
                return null;
            if (idx < 0 || idx >= m_DetectParams.Length)
                return null;

            return m_DetectParams[idx];
        }

        public UUID GetDetectID(int idx)
        {
            if (m_DetectParams == null)
                return UUID.Zero;
            if (idx < 0 || idx >= m_DetectParams.Length)
                return UUID.Zero;

            return m_DetectParams[idx].Key;
        }

        public void SaveState(string assembly)
        {
            // If we're currently in an event, just tell it to save upon return
            //
            if (m_InEvent)
            {
                m_SaveState = true;
                return;
            }

            PluginData = AsyncCommandManager.GetSerializationData(m_Engine, m_ItemID);

            string xml = ScriptSerializer.Serialize(this);

            // Compare hash of the state we just just created with the state last written to disk
            // If the state is different, update the disk file.
            UUID hash = UUID.Parse(Utils.MD5String(xml));

            if (hash != m_CurrentStateHash)
            {
                try
                {
                    FileStream fs = File.Create(Path.Combine(Path.GetDirectoryName(assembly), m_ItemID.ToString() + ".state"));
                    System.Text.UTF8Encoding enc = new System.Text.UTF8Encoding();
                    Byte[] buf = enc.GetBytes(xml);
                    fs.Write(buf, 0, buf.Length);
                    fs.Close();
                }
                catch(Exception)
                {
                    // m_log.Error("Unable to save xml\n"+e.ToString());
                }
                //if (!File.Exists(Path.Combine(Path.GetDirectoryName(assembly), m_ItemID.ToString() + ".state")))
                //{
                //    throw new Exception("Completed persistence save, but no file was created");
                //}
                m_CurrentStateHash = hash;
            }
        }

        public IScriptApi GetApi(string name)
        {
            if (m_Apis.ContainsKey(name))
                return m_Apis[name];
            return null;
        }
        
        public override string ToString()
        {
            return String.Format("{0} {1} on {2}", m_ScriptName, m_ItemID, m_PrimName);
        }

        string FormatException(Exception e)
        {
            if (e.InnerException == null) // Not a normal runtime error
                return e.ToString();

            string message = "Runtime error:\n" + e.InnerException.StackTrace;
            string[] lines = message.Split(new char[] {'\n'});

            foreach (string line in lines)
            {
                if (line.Contains("SecondLife.Script"))
                {
                    int idx = line.IndexOf(':');
                    if (idx != -1)
                    {
                        string val = line.Substring(idx+1);
                        int lineNum = 0;
                        if (int.TryParse(val, out lineNum))
                        {
                            KeyValuePair<int, int> pos =
                                    Compiler.FindErrorPosition(
                                    lineNum, 0, LineMap);

                            int scriptLine = pos.Key;
                            int col = pos.Value;
                            if (scriptLine == 0)
                                scriptLine++;
                            if (col == 0)
                                col++;
                            message = string.Format("Runtime error:\n" +
                                    "({0}): {1}", scriptLine - 1,
                                    e.InnerException.Message);

                            System.Console.WriteLine(e.ToString()+"\n");
                            return message;
                        }
                    }
                }
            }

            // m_log.ErrorFormat("Scripting exception:");
            // m_log.ErrorFormat(e.ToString());

            return e.ToString();
        }

        public string GetAssemblyName()
        {
            return m_Assembly;
        }

        public string GetXMLState()
        {
            bool run = Running;
            Stop(100);
            Running = run;

            // We should not be doing this, but since we are about to
            // dispose this, it really doesn't make a difference
            // This is meant to work around a Windows only race
            //
            m_InEvent = false;

            // Force an update of the in-memory plugin data
            //
            PluginData = AsyncCommandManager.GetSerializationData(m_Engine, m_ItemID);

            return ScriptSerializer.Serialize(this);
        }

        public UUID RegionID
        {
            get { return m_RegionID; }
        }

        public void Suspend()
        {
            Suspended = true;
        }

        public void Resume()
        {
            Suspended = false;
        }
    }
}<|MERGE_RESOLUTION|>--- conflicted
+++ resolved
@@ -722,9 +722,6 @@
                 {
                     if ((m_EventQueue.Count > 0) && m_RunEvents && (!m_ShuttingDown))
                     {
-<<<<<<< HEAD
-                        m_CurrentResult = m_Engine.QueueEventHandler(this);
-=======
                         if ((m_EventQueue.Count > 0) && m_RunEvents && (!m_ShuttingDown))
                         {
                             m_CurrentWorkItem = m_Engine.QueueEventHandler(this);
@@ -734,11 +731,10 @@
                             m_CurrentWorkItem = null;
                         }
                         return 0;
->>>>>>> d6dd3c42
                     }
                     else
                     {
-                        m_CurrentResult = null;
+                        m_CurrentWorkItem = null;
                     }
                     return 0;
                 }
