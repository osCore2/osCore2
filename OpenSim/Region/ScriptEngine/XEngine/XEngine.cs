--- conflicted
+++ resolved
@@ -1254,7 +1254,6 @@
             if (instance == null)
                 return "";
             string xml = instance.GetXMLState();
-<<<<<<< HEAD
 
             XmlDocument sdoc = new XmlDocument();
             sdoc.LoadXml(xml);
@@ -1329,94 +1328,6 @@
                 }
             }
 
-            XmlElement assemblyData = doc.CreateElement("", "Assembly", "");
-            XmlAttribute assemblyName = doc.CreateAttribute("", "Filename", "");
-
-            assemblyName.Value = fn;
-            assemblyData.Attributes.Append(assemblyName);
-
-            assemblyData.InnerText = assem;
-
-            stateData.AppendChild(assemblyData);
-
-            return doc.InnerXml;
-        }
-=======
->>>>>>> c6bfeccc
-
-            XmlDocument sdoc = new XmlDocument();
-            sdoc.LoadXml(xml);
-            XmlNodeList rootL = sdoc.GetElementsByTagName("ScriptState");
-            XmlNode rootNode = rootL[0];
-
-            // Create <State UUID="xxxxxxxx-xxxx-xxxx-xxxx-xxxxxxxxxxxx">
-            XmlDocument doc = new XmlDocument();
-            XmlElement stateData = doc.CreateElement("", "State", "");
-            XmlAttribute stateID = doc.CreateAttribute("", "UUID", "");
-            stateID.Value = itemID.ToString();
-            stateData.Attributes.Append(stateID);
-            XmlAttribute assetID = doc.CreateAttribute("", "Asset", "");
-            assetID.Value = instance.AssetID.ToString();
-            stateData.Attributes.Append(assetID);
-            doc.AppendChild(stateData);
-
-            // Add <ScriptState>...</ScriptState>
-            XmlNode xmlstate = doc.ImportNode(rootNode, true);
-            stateData.AppendChild(xmlstate);
-
-            string assemName = instance.GetAssemblyName();
-
-            string fn = Path.GetFileName(assemName);
-
-            string assem = String.Empty;
-
-            if (File.Exists(assemName + ".text"))
-            {
-                FileInfo tfi = new FileInfo(assemName + ".text");
-
-                if (tfi != null)
-                {
-                    Byte[] tdata = new Byte[tfi.Length];
-
-                    try
-                    {
-                        FileStream tfs = File.Open(assemName + ".text",
-                                FileMode.Open, FileAccess.Read);
-                        tfs.Read(tdata, 0, tdata.Length);
-                        tfs.Close();
-
-                        assem = new System.Text.ASCIIEncoding().GetString(tdata);
-                    }
-                    catch (Exception e)
-                    {
-                         m_log.DebugFormat("[XEngine]: Unable to open script textfile {0}, reason: {1}", assemName+".text", e.Message);
-                    }
-                }
-            }
-            else
-            {
-                FileInfo fi = new FileInfo(assemName);
-
-                if (fi != null)
-                {
-                    Byte[] data = new Byte[fi.Length];
-
-                    try
-                    {
-                        FileStream fs = File.Open(assemName, FileMode.Open, FileAccess.Read);
-                        fs.Read(data, 0, data.Length);
-                        fs.Close();
-
-                        assem = System.Convert.ToBase64String(data);
-                    }
-                    catch (Exception e)
-                    {
-                        m_log.DebugFormat("[XEngine]: Unable to open script assembly {0}, reason: {1}", assemName, e.Message);
-                    }
-
-                }
-            }
-
             string map = String.Empty;
 
             if (File.Exists(fn + ".map"))
