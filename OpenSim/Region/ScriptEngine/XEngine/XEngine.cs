--- conflicted
+++ resolved
@@ -885,11 +885,6 @@
 
         public void OnRemoveScript(uint localID, UUID itemID)
         {
-<<<<<<< HEAD
-            lockScriptsForRead(true);
-            // Do we even have it?
-            if (!m_Scripts.ContainsKey(itemID))
-=======
             // If it's not yet been compiled, make sure we don't try
             lock (m_CompileDict)
             {
@@ -898,7 +893,6 @@
             }
 
             lock (m_Scripts)
->>>>>>> 95d9c773
             {
                 lockScriptsForRead(false);
                 return;
