/*
 * Copyright (c) Contributors, http://opensimulator.org/
 * See CONTRIBUTORS.TXT for a full list of copyright holders.
 *
 * Redistribution and use in source and binary forms, with or without
 * modification, are permitted provided that the following conditions are met:
 *     * Redistributions of source code must retain the above copyright
 *       notice, this list of conditions and the following disclaimer.
 *     * Redistributions in binary form must reproduce the above copyright
 *       notice, this list of conditions and the following disclaimer in the
 *       documentation and/or other materials provided with the distribution.
 *     * Neither the name of the OpenSimulator Project nor the
 *       names of its contributors may be used to endorse or promote products
 *       derived from this software without specific prior written permission.
 *
 * THIS SOFTWARE IS PROVIDED BY THE DEVELOPERS ``AS IS'' AND ANY
 * EXPRESS OR IMPLIED WARRANTIES, INCLUDING, BUT NOT LIMITED TO, THE IMPLIED
 * WARRANTIES OF MERCHANTABILITY AND FITNESS FOR A PARTICULAR PURPOSE ARE
 * DISCLAIMED. IN NO EVENT SHALL THE CONTRIBUTORS BE LIABLE FOR ANY
 * DIRECT, INDIRECT, INCIDENTAL, SPECIAL, EXEMPLARY, OR CONSEQUENTIAL DAMAGES
 * (INCLUDING, BUT NOT LIMITED TO, PROCUREMENT OF SUBSTITUTE GOODS OR SERVICES;
 * LOSS OF USE, DATA, OR PROFITS; OR BUSINESS INTERRUPTION) HOWEVER CAUSED AND
 * ON ANY THEORY OF LIABILITY, WHETHER IN CONTRACT, STRICT LIABILITY, OR TORT
 * (INCLUDING NEGLIGENCE OR OTHERWISE) ARISING IN ANY WAY OUT OF THE USE OF THIS
 * SOFTWARE, EVEN IF ADVISED OF THE POSSIBILITY OF SUCH DAMAGE.
 */

using System;
using System.Collections;
using System.Collections.Generic;
using System.Diagnostics; //for [DebuggerNonUserCode]
using System.Globalization;
using System.IO;
using System.Reflection;
using System.Security;
using System.Security.Policy;
using System.Text;
using System.Threading;
using System.Xml;
using OpenMetaverse;
using OpenMetaverse.StructuredData;
using log4net;
using Nini.Config;
using Amib.Threading;
using OpenSim.Framework;
using OpenSim.Framework.Console;
using OpenSim.Region.Framework.Scenes;
using OpenSim.Region.Framework.Interfaces;
using OpenSim.Region.ScriptEngine.Shared;
using OpenSim.Region.ScriptEngine.Shared.ScriptBase;
using OpenSim.Region.ScriptEngine.Shared.CodeTools;
using OpenSim.Region.ScriptEngine.Shared.Instance;
using OpenSim.Region.ScriptEngine.Shared.Api;
using OpenSim.Region.ScriptEngine.Shared.Api.Plugins;
using OpenSim.Region.ScriptEngine.Interfaces;
using Timer = OpenSim.Region.ScriptEngine.Shared.Api.Plugins.Timer;

using ScriptCompileQueue = OpenSim.Framework.LocklessQueue<object[]>;

namespace OpenSim.Region.ScriptEngine.XEngine
{
    public class XEngine : INonSharedRegionModule, IScriptModule, IScriptEngine
    {
        private static readonly ILog m_log = LogManager.GetLogger(MethodBase.GetCurrentMethod().DeclaringType);

        private SmartThreadPool m_ThreadPool;
        private int m_MaxScriptQueue;
        private Scene m_Scene;
        private IConfig m_ScriptConfig = null;
        private IConfigSource m_ConfigSource = null;
        private ICompiler m_Compiler;
        private int m_MinThreads;
        private int m_MaxThreads ;
        private int m_IdleTimeout;
        private int m_StackSize;
        private int m_SleepTime;
        private int m_SaveTime;
        private ThreadPriority m_Prio;
        private bool m_Enabled = false;
        private bool m_InitialStartup = true;
        private int m_ScriptFailCount; // Number of script fails since compile queue was last empty
        private string m_ScriptErrorMessage;
        private Dictionary<string, string> m_uniqueScripts = new Dictionary<string, string>();
        private bool m_AppDomainLoading;
        private Dictionary<UUID,ArrayList> m_ScriptErrors =
                new Dictionary<UUID,ArrayList>();

        // disable warning: need to keep a reference to XEngine.EventManager
        // alive to avoid it being garbage collected
#pragma warning disable 414
        private EventManager m_EventManager;
#pragma warning restore 414
        private IXmlRpcRouter m_XmlRpcRouter;
        private int m_EventLimit;
        private bool m_KillTimedOutScripts;
        private string m_ScriptEnginesPath = null;

        /// <summary>
        /// Is the entire simulator in the process of shutting down?
        /// </summary>
        private bool m_SimulatorShuttingDown;

        private static List<XEngine> m_ScriptEngines =
                new List<XEngine>();

        // Maps the local id to the script inventory items in it

        private Dictionary<uint, List<UUID> > m_PrimObjects =
                new Dictionary<uint, List<UUID> >();

        // Maps the UUID above to the script instance

        private Dictionary<UUID, IScriptInstance> m_Scripts =
                new Dictionary<UUID, IScriptInstance>();

        private OpenMetaverse.ReaderWriterLockSlim m_scriptsLock = new OpenMetaverse.ReaderWriterLockSlim();

        // Maps the asset ID to the assembly

        private Dictionary<UUID, string> m_Assemblies =
                new Dictionary<UUID, string>();

        private Dictionary<string, int> m_AddingAssemblies =
                new Dictionary<string, int>();

        // This will list AppDomains by script asset

        private Dictionary<UUID, AppDomain> m_AppDomains =
                new Dictionary<UUID, AppDomain>();

        // List the scripts running in each appdomain

        private Dictionary<UUID, List<UUID> > m_DomainScripts =
                new Dictionary<UUID, List<UUID> >();

        private ScriptCompileQueue m_CompileQueue = new ScriptCompileQueue();
        IWorkItemResult m_CurrentCompile = null;
        private Dictionary<UUID, int> m_CompileDict = new Dictionary<UUID, int>();

        private void lockScriptsForRead(bool locked)
        {
            if (locked)
            {
                if (m_scriptsLock.RecursiveReadCount > 0)
                {
                    m_log.Error("[XEngine.m_Scripts] Recursive read lock requested. This should not happen and means something needs to be fixed. For now though, it's safe to continue.");
                    m_scriptsLock.ExitReadLock();
                }
                if (m_scriptsLock.RecursiveWriteCount > 0)
                {
                    m_log.Error("[XEngine.m_Scripts] Recursive write lock requested. This should not happen and means something needs to be fixed.");
                    m_scriptsLock.ExitWriteLock();
                }

                while (!m_scriptsLock.TryEnterReadLock(60000))
                {
                    m_log.Error("[XEngine.m_Scripts] Thread lock detected while trying to aquire READ lock of m_scripts in XEngine. I'm going to try to solve the thread lock automatically to preserve region stability, but this needs to be fixed.");
                    if (m_scriptsLock.IsWriteLockHeld)
                    {
                        m_scriptsLock = new OpenMetaverse.ReaderWriterLockSlim();
                    }
                }
            }
            else
            {
                if (m_scriptsLock.RecursiveReadCount > 0)
                {
                    m_scriptsLock.ExitReadLock();
                }
            }
        }
        private void lockScriptsForWrite(bool locked)
        {
            if (locked)
            {
                if (m_scriptsLock.RecursiveReadCount > 0)
                {
                    m_log.Error("[XEngine.m_Scripts] Recursive read lock requested. This should not happen and means something needs to be fixed. For now though, it's safe to continue.");
                    m_scriptsLock.ExitReadLock();
                }
                if (m_scriptsLock.RecursiveWriteCount > 0)
                {
                    m_log.Error("[XEngine.m_Scripts] Recursive write lock requested. This should not happen and means something needs to be fixed.");
                    m_scriptsLock.ExitWriteLock();
                }

                while (!m_scriptsLock.TryEnterWriteLock(60000))
                {
                    m_log.Error("[XEngine.m_Scripts] Thread lock detected while trying to aquire WRITE lock of m_scripts in XEngine. I'm going to try to solve the thread lock automatically to preserve region stability, but this needs to be fixed.");
                    if (m_scriptsLock.IsWriteLockHeld)
                    {
                        m_scriptsLock = new OpenMetaverse.ReaderWriterLockSlim();
                    }
                }
            }
            else
            {
                if (m_scriptsLock.RecursiveWriteCount > 0)
                {
                    m_scriptsLock.ExitWriteLock();
                }
            }
        }

        public string ScriptEngineName
        {
            get { return "XEngine"; }
        }

        public Scene World
        {
            get { return m_Scene; }
        }

        public static List<XEngine> ScriptEngines
        {
            get { return m_ScriptEngines; }
        }

        public IScriptModule ScriptModule
        {
            get { return this; }
        }

        // private struct RezScriptParms
        // {
        //     uint LocalID;
        //     UUID ItemID;
        //     string Script;
        // }

        public IConfig Config
        {
            get { return m_ScriptConfig; }
        }

        public string ScriptEnginePath
        {
            get { return m_ScriptEnginesPath; }
        }

        public IConfigSource ConfigSource
        {
            get { return m_ConfigSource; }
        }

        public event ScriptRemoved OnScriptRemoved;
        public event ObjectRemoved OnObjectRemoved;

        //
        // IRegionModule functions
        //
        public void Initialise(IConfigSource configSource)
        {
            if (configSource.Configs["XEngine"] == null)
                return;

            m_ScriptConfig = configSource.Configs["XEngine"];
            m_ConfigSource = configSource;
        }

        public void AddRegion(Scene scene)
        {
            if (m_ScriptConfig == null)
                return;
            m_ScriptFailCount = 0;
            m_ScriptErrorMessage = String.Empty;

            if (m_ScriptConfig == null)
            {
//                m_log.ErrorFormat("[XEngine] No script configuration found. Scripts disabled");
                return;
            }

            m_Enabled = m_ScriptConfig.GetBoolean("Enabled", true);

            if (!m_Enabled)
                return;

            AppDomain.CurrentDomain.AssemblyResolve +=
                OnAssemblyResolve;

            m_log.InfoFormat("[XEngine] Initializing scripts in region {0}",
                             scene.RegionInfo.RegionName);
            m_Scene = scene;

            m_MinThreads = m_ScriptConfig.GetInt("MinThreads", 2);
            m_MaxThreads = m_ScriptConfig.GetInt("MaxThreads", 100);
            m_IdleTimeout = m_ScriptConfig.GetInt("IdleTimeout", 60);
            string priority = m_ScriptConfig.GetString("Priority", "BelowNormal");
            m_MaxScriptQueue = m_ScriptConfig.GetInt("MaxScriptEventQueue",300);
            m_StackSize = m_ScriptConfig.GetInt("ThreadStackSize", 262144);
            m_SleepTime = m_ScriptConfig.GetInt("MaintenanceInterval", 10) * 1000;
            m_AppDomainLoading = m_ScriptConfig.GetBoolean("AppDomainLoading", true);

            m_EventLimit = m_ScriptConfig.GetInt("EventLimit", 30);
            m_KillTimedOutScripts = m_ScriptConfig.GetBoolean("KillTimedOutScripts", false);
            m_SaveTime = m_ScriptConfig.GetInt("SaveInterval", 120) * 1000;
            m_ScriptEnginesPath = m_ScriptConfig.GetString("ScriptEnginesPath", "ScriptEngines");

            m_Prio = ThreadPriority.BelowNormal;
            switch (priority)
            {
                case "Lowest":
                    m_Prio = ThreadPriority.Lowest;
                    break;
                case "BelowNormal":
                    m_Prio = ThreadPriority.BelowNormal;
                    break;
                case "Normal":
                    m_Prio = ThreadPriority.Normal;
                    break;
                case "AboveNormal":
                    m_Prio = ThreadPriority.AboveNormal;
                    break;
                case "Highest":
                    m_Prio = ThreadPriority.Highest;
                    break;
                default:
                    m_log.ErrorFormat("[XEngine] Invalid thread priority: '{0}'. Assuming BelowNormal", priority);
                    break;
            }

            lock (m_ScriptEngines)
            {
                m_ScriptEngines.Add(this);
            }

            // Needs to be here so we can queue the scripts that need starting
            //
            m_Scene.EventManager.OnRezScript += OnRezScript;

            // Complete basic setup of the thread pool
            //
            SetupEngine(m_MinThreads, m_MaxThreads, m_IdleTimeout, m_Prio,
                        m_MaxScriptQueue, m_StackSize);

            m_Scene.StackModuleInterface<IScriptModule>(this);

            m_XmlRpcRouter = m_Scene.RequestModuleInterface<IXmlRpcRouter>();
            if (m_XmlRpcRouter != null)
            {
                OnScriptRemoved += m_XmlRpcRouter.ScriptRemoved;
                OnObjectRemoved += m_XmlRpcRouter.ObjectRemoved;
            }

            MainConsole.Instance.Commands.AddCommand(
                "Scripts", false, "xengine status", "xengine status", "Show status information",
                "Show status information on the script engine.",
                HandleShowStatus);

            MainConsole.Instance.Commands.AddCommand(
                "Scripts", false, "scripts show", "scripts show [<script-item-uuid>]", "Show script information",
                "Show information on all scripts known to the script engine."
                    + "If a <script-item-uuid> is given then only information on that script will be shown.",
                HandleShowScripts);

            MainConsole.Instance.Commands.AddCommand(
                "Scripts", false, "show scripts", "show scripts [<script-item-uuid>]", "Show script information",
                "Synonym for scripts show command", HandleShowScripts);

            MainConsole.Instance.Commands.AddCommand(
                "Scripts", false, "scripts suspend", "scripts suspend [<script-item-uuid>]", "Suspends all running scripts",
                "Suspends all currently running scripts.  This only suspends event delivery, it will not suspend a"
                    + " script that is currently processing an event.\n"
                    + "Suspended scripts will continue to accumulate events but won't process them.\n"
                    + "If a <script-item-uuid> is given then only that script will be suspended.  Otherwise, all suitable scripts are suspended.",
                 (module, cmdparams) => HandleScriptsAction(cmdparams, HandleSuspendScript));

            MainConsole.Instance.Commands.AddCommand(
                "Scripts", false, "scripts resume", "scripts resume [<script-item-uuid>]", "Resumes all suspended scripts",
                "Resumes all currently suspended scripts.\n"
                    + "Resumed scripts will process all events accumulated whilst suspended."
                    + "If a <script-item-uuid> is given then only that script will be resumed.  Otherwise, all suitable scripts are resumed.",
                (module, cmdparams) => HandleScriptsAction(cmdparams, HandleResumeScript));

            MainConsole.Instance.Commands.AddCommand(
                "Scripts", false, "scripts stop", "scripts stop [<script-item-uuid>]", "Stops all running scripts",
                "Stops all running scripts."
                    + "If a <script-item-uuid> is given then only that script will be stopped.  Otherwise, all suitable scripts are stopped.",
                (module, cmdparams) => HandleScriptsAction(cmdparams, HandleStopScript));

            MainConsole.Instance.Commands.AddCommand(
                "Scripts", false, "scripts start", "scripts start [<script-item-uuid>]", "Starts all stopped scripts",
                "Starts all stopped scripts."
                    + "If a <script-item-uuid> is given then only that script will be started.  Otherwise, all suitable scripts are started.",
                (module, cmdparams) => HandleScriptsAction(cmdparams, HandleStartScript));
        }

        /// <summary>
        /// Parse the raw item id into a script instance from the command params if it's present.
        /// </summary>
        /// <param name="cmdparams"></param>
        /// <param name="instance"></param>
        /// <returns>true if we're okay to proceed, false if not.</returns>
        private void HandleScriptsAction(string[] cmdparams, Action<IScriptInstance> action)
        {
            if (!(MainConsole.Instance.ConsoleScene == null || MainConsole.Instance.ConsoleScene == m_Scene))
                return;

            lock (m_Scripts)
            {
                string rawItemId;
                UUID itemId = UUID.Zero;
    
                if (cmdparams.Length == 2)
                {
                    foreach (IScriptInstance instance in m_Scripts.Values)
                        action(instance);

                    return;
                }
    
                rawItemId = cmdparams[2];
    
                if (!UUID.TryParse(rawItemId, out itemId))
                {
                    MainConsole.Instance.OutputFormat("Error - {0} is not a valid UUID", rawItemId);
                    return;
                }
    
                if (itemId != UUID.Zero)
                {
                    IScriptInstance instance = GetInstance(itemId);
                    if (instance == null)
                    {
                        // Commented out for now since this will cause false reports on simulators with more than
                        // one scene where the current command line set region is 'root' (which causes commands to
                        // go to both regions... (sigh)
//                        MainConsole.Instance.OutputFormat("Error - No item found with id {0}", itemId);
                        return;
                    }
                    else
                    {
                        action(instance);
                        return;
                    }
                }
            }
        }

        private void HandleShowStatus(string module, string[] cmdparams)
        {
            if (!(MainConsole.Instance.ConsoleScene == null || MainConsole.Instance.ConsoleScene == m_Scene))
                return;

            StringBuilder sb = new StringBuilder();
            sb.AppendFormat("Status of XEngine instance for {0}\n", m_Scene.RegionInfo.RegionName);

            lock (m_Scripts)
                sb.AppendFormat("Scripts loaded             : {0}\n", m_Scripts.Count);

            sb.AppendFormat("Unique scripts             : {0}\n", m_uniqueScripts.Count);
            sb.AppendFormat("Scripts waiting for load   : {0}\n", m_CompileQueue.Count);
            sb.AppendFormat("Max threads                : {0}\n", m_ThreadPool.MaxThreads);
            sb.AppendFormat("Min threads                : {0}\n", m_ThreadPool.MinThreads);
            sb.AppendFormat("Allocated threads          : {0}\n", m_ThreadPool.ActiveThreads);
            sb.AppendFormat("In use threads             : {0}\n", m_ThreadPool.InUseThreads);
            sb.AppendFormat("Work items waiting         : {0}\n", m_ThreadPool.WaitingCallbacks);
//            sb.AppendFormat("Assemblies loaded          : {0}\n", m_Assemblies.Count);

            SensorRepeat sr = AsyncCommandManager.GetSensorRepeatPlugin(this);
            sb.AppendFormat("Sensors                    : {0}\n", sr.SensorsCount);

            Dataserver ds = AsyncCommandManager.GetDataserverPlugin(this);
            sb.AppendFormat("Dataserver requests        : {0}\n", ds.DataserverRequestsCount);

            Timer t = AsyncCommandManager.GetTimerPlugin(this);
            sb.AppendFormat("Timers                     : {0}\n", t.TimersCount);

            Listener l = AsyncCommandManager.GetListenerPlugin(this);
            sb.AppendFormat("Listeners                  : {0}\n", l.ListenerCount);

            MainConsole.Instance.OutputFormat(sb.ToString());
        }

        public void HandleShowScripts(string module, string[] cmdparams)
        {
            if (!(MainConsole.Instance.ConsoleScene == null || MainConsole.Instance.ConsoleScene == m_Scene))
                return;

            if (cmdparams.Length == 2)
            {
                lock (m_Scripts)
                {
                    MainConsole.Instance.OutputFormat(
                        "Showing {0} scripts in {1}", m_Scripts.Count, m_Scene.RegionInfo.RegionName);
                }
            }

            HandleScriptsAction(cmdparams, HandleShowScript);
        }

        private void HandleShowScript(IScriptInstance instance)
        {
            SceneObjectPart sop = m_Scene.GetSceneObjectPart(instance.ObjectID);
            string status;

            if (instance.ShuttingDown)
            {
                status = "shutting down";
            }
            else if (instance.Suspended)
            {
                status = "suspended";
            }
            else if (!instance.Running)
            {
                status = "stopped";
            }
            else
            {
                status = "running";
            }

            StringBuilder sb = new StringBuilder();
            Queue eq = instance.EventQueue;

            sb.AppendFormat("Script name         : {0}\n", instance.ScriptName);
            sb.AppendFormat("Status              : {0}\n", status);

            lock (eq)
                sb.AppendFormat("Queued events       : {0}\n", eq.Count);

            sb.AppendFormat("Item UUID           : {0}\n", instance.ItemID);
            sb.AppendFormat("Containing part name: {0}\n", instance.PrimName);
            sb.AppendFormat("Containing part UUID: {0}\n", instance.ObjectID);
            sb.AppendFormat("Position            : {0}\n", sop.AbsolutePosition);

            MainConsole.Instance.OutputFormat(sb.ToString());
        }

        private void HandleSuspendScript(IScriptInstance instance)
        {
            if (!instance.Suspended)
            {
                instance.Suspend();

                SceneObjectPart sop = m_Scene.GetSceneObjectPart(instance.ObjectID);
                MainConsole.Instance.OutputFormat(
                    "Suspended {0}.{1}, item UUID {2}, prim UUID {3} @ {4}",
                    instance.PrimName, instance.ScriptName, instance.ItemID, instance.ObjectID, sop.AbsolutePosition);
            }
        }

        private void HandleResumeScript(IScriptInstance instance)
        {
            if (instance.Suspended)
            {
                instance.Resume();

                SceneObjectPart sop = m_Scene.GetSceneObjectPart(instance.ObjectID);
                MainConsole.Instance.OutputFormat(
                    "Resumed {0}.{1}, item UUID {2}, prim UUID {3} @ {4}",
                    instance.PrimName, instance.ScriptName, instance.ItemID, instance.ObjectID, sop.AbsolutePosition);
            }
        }

        private void HandleStartScript(IScriptInstance instance)
        {
            if (!instance.Running)
            {
                instance.Start();

                SceneObjectPart sop = m_Scene.GetSceneObjectPart(instance.ObjectID);
                MainConsole.Instance.OutputFormat(
                    "Started {0}.{1}, item UUID {2}, prim UUID {3} @ {4}",
                    instance.PrimName, instance.ScriptName, instance.ItemID, instance.ObjectID, sop.AbsolutePosition);
            }
        }

        private void HandleStopScript(IScriptInstance instance)
        {
            if (instance.Running)
            {
                instance.Stop(0);

                SceneObjectPart sop = m_Scene.GetSceneObjectPart(instance.ObjectID);
                MainConsole.Instance.OutputFormat(
                    "Stopped {0}.{1}, item UUID {2}, prim UUID {3} @ {4}",
                    instance.PrimName, instance.ScriptName, instance.ItemID, instance.ObjectID, sop.AbsolutePosition);
            }
        }

        public void RemoveRegion(Scene scene)
        {
            if (!m_Enabled)
                return;
            lockScriptsForRead(true);
            foreach (IScriptInstance instance in m_Scripts.Values)
            {
                // Force a final state save
                //
                if (m_Assemblies.ContainsKey(instance.AssetID))
                {
                    string assembly = m_Assemblies[instance.AssetID];
                    instance.SaveState(assembly);
                }

                // Clear the event queue and abort the instance thread
                //
                instance.ClearQueue();
                instance.Stop(0);

                // Release events, timer, etc
                //
                instance.DestroyScriptInstance();

                // Unload scripts and app domains
                // Must be done explicitly because they have infinite
                // lifetime
                //
                if (!m_SimulatorShuttingDown)
                {
                    m_DomainScripts[instance.AppDomain].Remove(instance.ItemID);
                    if (m_DomainScripts[instance.AppDomain].Count == 0)
                    {
                        m_DomainScripts.Remove(instance.AppDomain);
                        UnloadAppDomain(instance.AppDomain);
                    }
                }

                m_Scripts.Clear();
                m_PrimObjects.Clear();
                m_Assemblies.Clear();
                m_DomainScripts.Clear();
            }
            lockScriptsForRead(false);
            lockScriptsForWrite(true);
            m_Scripts.Clear();
            lockScriptsForWrite(false);
            m_PrimObjects.Clear();
            m_Assemblies.Clear();
            m_DomainScripts.Clear();
           
            lock (m_ScriptEngines)
            {
                m_ScriptEngines.Remove(this);
            }
        }

        public void RegionLoaded(Scene scene)
        {
            if (!m_Enabled)
                return;

            m_EventManager = new EventManager(this);

            m_Compiler = new Compiler(this);

            m_Scene.EventManager.OnRemoveScript += OnRemoveScript;
            m_Scene.EventManager.OnScriptReset += OnScriptReset;
            m_Scene.EventManager.OnStartScript += OnStartScript;
            m_Scene.EventManager.OnStopScript += OnStopScript;
            m_Scene.EventManager.OnGetScriptRunning += OnGetScriptRunning;
            m_Scene.EventManager.OnShutdown += OnShutdown;

            if (m_SleepTime > 0)
            {
                m_ThreadPool.QueueWorkItem(new WorkItemCallback(this.DoMaintenance),
                                           new Object[]{ m_SleepTime });
            }

            if (m_SaveTime > 0)
            {
                m_ThreadPool.QueueWorkItem(new WorkItemCallback(this.DoBackup),
                                           new Object[] { m_SaveTime });
            }
        }

        public void StartProcessing()
        {
            m_ThreadPool.Start();
        }

        public void Close()
        {
            if (!m_Enabled)
                return;
            
            lock (m_ScriptEngines)
            {
                if (m_ScriptEngines.Contains(this))
                    m_ScriptEngines.Remove(this);
            }
        }

        public object DoBackup(object o)
        {
            Object[] p = (Object[])o;
            int saveTime = (int)p[0];

            if (saveTime > 0)
                System.Threading.Thread.Sleep(saveTime);

//            m_log.Debug("[XEngine] Backing up script states");

            List<IScriptInstance> instances = new List<IScriptInstance>();

            lockScriptsForRead(true);
                 foreach (IScriptInstance instance in m_Scripts.Values)
                    instances.Add(instance);
            lockScriptsForRead(false);

            foreach (IScriptInstance i in instances)
            {
                string assembly = String.Empty;

                
                    if (!m_Assemblies.ContainsKey(i.AssetID))
                        continue;
                    assembly = m_Assemblies[i.AssetID];
                

                i.SaveState(assembly);
            }

            instances.Clear();

            if (saveTime > 0)
                m_ThreadPool.QueueWorkItem(new WorkItemCallback(this.DoBackup),
                                           new Object[] { saveTime });

            return 0;
        }

        public void SaveAllState()
        {
            foreach (IScriptInstance inst in m_Scripts.Values)
            {
                if (inst.EventTime() > m_EventLimit)
                {
                    inst.Stop(100);
                    if (!m_KillTimedOutScripts)
                        inst.Start();
                }
            }
        }

        public object DoMaintenance(object p)
        {
            object[] parms = (object[])p;
            int sleepTime = (int)parms[0];

            SaveAllState();

            System.Threading.Thread.Sleep(sleepTime);

            m_ThreadPool.QueueWorkItem(new WorkItemCallback(this.DoMaintenance),
                                       new Object[]{ sleepTime });

            return 0;
        }

        public Type ReplaceableInterface
        {
            get { return null; }
        }

        public string Name
        {
            get { return "XEngine"; }
        }

        public void OnRezScript(uint localID, UUID itemID, string script, int startParam, bool postOnRez, string engine, int stateSource)
        {
//            m_log.DebugFormat(
//                "[XEngine]: OnRezScript event triggered for script {0}, startParam {1}, postOnRez {2}, engine {3}, stateSource {4}, script\n{5}",
//                 itemID, startParam, postOnRez, engine, stateSource, script);

            if (script.StartsWith("//MRM:"))
                return;

            List<IScriptModule> engines = new List<IScriptModule>(m_Scene.RequestModuleInterfaces<IScriptModule>());

            List<string> names = new List<string>();
            foreach (IScriptModule m in engines)
                names.Add(m.ScriptEngineName);

            int lineEnd = script.IndexOf('\n');

            if (lineEnd > 1)
            {
                string firstline = script.Substring(0, lineEnd).Trim();

                int colon = firstline.IndexOf(':');
                if (firstline.Length > 2 && firstline.Substring(0, 2) == "//" && colon != -1)
                {
                    string engineName = firstline.Substring(2, colon-2);

                    if (names.Contains(engineName))
                    {
                        engine = engineName;
                        script = "//" + script.Substring(script.IndexOf(':')+1);
                    }
                    else
                    {
                        if (engine == ScriptEngineName)
                        {
                            SceneObjectPart part =
                                    m_Scene.GetSceneObjectPart(
                                    localID);
                         
                            TaskInventoryItem item =
                                    part.Inventory.GetInventoryItem(itemID);

                            ScenePresence presence = 
                                    m_Scene.GetScenePresence(
                                    item.OwnerID);

                            if (presence != null)
                            {
                               presence.ControllingClient.SendAgentAlertMessage(
                                        "Selected engine unavailable. "+
                                        "Running script on "+
                                        ScriptEngineName,
                                        false);
                            }
                        }
                    }
                }
            }

            if (engine != ScriptEngineName)
                return;

            // If we've seen this exact script text before, use that reference instead
            if (m_uniqueScripts.ContainsKey(script))
                script = m_uniqueScripts[script];
            else
                m_uniqueScripts[script] = script;

            Object[] parms = new Object[]{localID, itemID, script, startParam, postOnRez, (StateSource)stateSource};

            if (stateSource == (int)StateSource.ScriptedRez)
            {
                lock (m_CompileDict)
                {
                    m_CompileDict[itemID] = 0;
                }

                DoOnRezScript(parms);
            }
            else
            {
                m_CompileQueue.Enqueue(parms);
                lock (m_CompileDict)
                {
                    m_CompileDict[itemID] = 0;
                }

//                m_log.DebugFormat("[XEngine]: Added script {0} to compile queue", itemID);

                if (m_CurrentCompile == null)
                {
                    // NOTE: Although we use a lockless queue, the lock here
                    // is required. It ensures that there are never two
                    // compile threads running, which, due to a race
                    // conndition, might otherwise happen
                    //
                    lock (m_CompileQueue)
                    {
                        if (m_CurrentCompile == null)
                            m_CurrentCompile = m_ThreadPool.QueueWorkItem(DoOnRezScriptQueue, null);
                    }
                }
            }
        }

        public Object DoOnRezScriptQueue(Object dummy)
        {
            if (m_InitialStartup)
            {
                m_InitialStartup = false;
                System.Threading.Thread.Sleep(15000);

                if (m_CompileQueue.Count == 0)
                {
                    // No scripts on region, so won't get triggered later
                    // by the queue becoming empty so we trigger it here
                    m_Scene.EventManager.TriggerEmptyScriptCompileQueue(0, String.Empty);
                }
            }

            object[] o;
            while (m_CompileQueue.Dequeue(out o))
                DoOnRezScript(o);

            // NOTE: Despite having a lockless queue, this lock is required
            // to make sure there is never no compile thread while there
            // are still scripts to compile. This could otherwise happen
            // due to a race condition
            //
            lock (m_CompileQueue)
            {
                m_CurrentCompile = null;
            }
            m_Scene.EventManager.TriggerEmptyScriptCompileQueue(m_ScriptFailCount,
                                                                m_ScriptErrorMessage);
            m_ScriptFailCount = 0;

            return null;
        }

        private bool DoOnRezScript(object[] parms)
        {
            Object[] p = parms;
            uint localID = (uint)p[0];
            UUID itemID = (UUID)p[1];
            string script =(string)p[2];
            int startParam = (int)p[3];
            bool postOnRez = (bool)p[4];
            StateSource stateSource = (StateSource)p[5];

//            m_log.DebugFormat("[XEngine]: DoOnRezScript called for script {0}", itemID);

            lock (m_CompileDict)
            {
                if (!m_CompileDict.ContainsKey(itemID))
                    return false;
                m_CompileDict.Remove(itemID);
            }

            // Get the asset ID of the script, so we can check if we
            // already have it.

            // We must look for the part outside the m_Scripts lock because GetSceneObjectPart later triggers the
            // m_parts lock on SOG.  At the same time, a scene object that is being deleted will take the m_parts lock
            // and then later on try to take the m_scripts lock in this class when it calls OnRemoveScript()
            SceneObjectPart part = m_Scene.GetSceneObjectPart(localID);
            if (part == null)
            {
                m_log.ErrorFormat("[Script]: SceneObjectPart with localID {0} unavailable. Script NOT started.", localID);
                m_ScriptErrorMessage += "SceneObjectPart unavailable. Script NOT started.\n";
                m_ScriptFailCount++;
                return false;
            }

            TaskInventoryItem item = part.Inventory.GetInventoryItem(itemID);
            if (item == null)
            {
                m_ScriptErrorMessage += "Can't find script inventory item.\n";
                m_ScriptFailCount++;
                return false;
            }

            UUID assetID = item.AssetID;

            //m_log.DebugFormat("[XEngine] Compiling script {0} ({1} on object {2})",
            //        item.Name, itemID.ToString(), part.ParentGroup.RootPart.Name);

            ScenePresence presence = m_Scene.GetScenePresence(item.OwnerID);

            string assembly = "";

            CultureInfo USCulture = new CultureInfo("en-US");
            Thread.CurrentThread.CurrentCulture = USCulture;

            Dictionary<KeyValuePair<int, int>, KeyValuePair<int, int>> linemap;

            lock (m_ScriptErrors)
            {
                try
                {
                    lock (m_AddingAssemblies)
                    {
                        m_Compiler.PerformScriptCompile(script, assetID.ToString(), item.OwnerID, out assembly, out linemap);
                        if (!m_AddingAssemblies.ContainsKey(assembly)) {
                            m_AddingAssemblies[assembly] = 1;
                        } else {
                            m_AddingAssemblies[assembly]++;
                        }
                    }

                    string[] warnings = m_Compiler.GetWarnings();

                    if (warnings != null && warnings.Length != 0)
                    {
                        foreach (string warning in warnings)
                        {
                            if (!m_ScriptErrors.ContainsKey(itemID))
                                m_ScriptErrors[itemID] = new ArrayList();

                            m_ScriptErrors[itemID].Add(warning);
    //                        try
    //                        {
    //                            // DISPLAY WARNING INWORLD
    //                            string text = "Warning:\n" + warning;
    //                            if (text.Length > 1000)
    //                                text = text.Substring(0, 1000);
    //                            if (!ShowScriptSaveResponse(item.OwnerID,
    //                                    assetID, text, true))
    //                            {
    //                                if (presence != null && (!postOnRez))
    //                                    presence.ControllingClient.SendAgentAlertMessage("Script saved with warnings, check debug window!", false);
    //
    //                                World.SimChat(Utils.StringToBytes(text),
    //                                              ChatTypeEnum.DebugChannel, 2147483647,
    //                                              part.AbsolutePosition,
    //                                              part.Name, part.UUID, false);
    //                            }
    //                        }
    //                        catch (Exception e2) // LEGIT: User Scripting
    //                        {
    //                            m_log.Error("[XEngine]: " +
    //                                    "Error displaying warning in-world: " +
    //                                    e2.ToString());
    //                            m_log.Error("[XEngine]: " +
    //                                    "Warning:\r\n" +
    //                                    warning);
    //                        }
                        }
                    }
                }
                catch (Exception e)
                {
//                    m_log.ErrorFormat("[XEngine]: Exception when rezzing script {0}{1}", e.Message, e.StackTrace);

    //                try
    //                {
                        if (!m_ScriptErrors.ContainsKey(itemID))
                            m_ScriptErrors[itemID] = new ArrayList();
                        // DISPLAY ERROR INWORLD
    //                    m_ScriptErrorMessage += "Failed to compile script in object: '" + part.ParentGroup.RootPart.Name + "' Script name: '" + item.Name + "' Error message: " + e.Message.ToString();
    //
                        m_ScriptFailCount++;
                        m_ScriptErrors[itemID].Add(e.Message.ToString());
    //                    string text = "Error compiling script '" + item.Name + "':\n" + e.Message.ToString();
    //                    if (text.Length > 1000)
    //                        text = text.Substring(0, 1000);
    //                    if (!ShowScriptSaveResponse(item.OwnerID,
    //                            assetID, text, false))
    //                    {
    //                        if (presence != null && (!postOnRez))
    //                            presence.ControllingClient.SendAgentAlertMessage("Script saved with errors, check debug window!", false);
    //                        World.SimChat(Utils.StringToBytes(text),
    //                                      ChatTypeEnum.DebugChannel, 2147483647,
    //                                      part.AbsolutePosition,
    //                                      part.Name, part.UUID, false);
    //                    }
    //                }
    //                catch (Exception e2) // LEGIT: User Scripting
    //                {
    //                    m_log.Error("[XEngine]: "+
    //                            "Error displaying error in-world: " +
    //                            e2.ToString());
    //                    m_log.Error("[XEngine]: " +
    //                            "Errormessage: Error compiling script:\r\n" +
    //                            e.Message.ToString());
    //                }

                    return false;
                }
            }

            ScriptInstance instance = null;
            // Create the object record
            lockScriptsForRead(true);
            if ((!m_Scripts.ContainsKey(itemID)) ||
                (m_Scripts[itemID].AssetID != assetID))
            {
<<<<<<< HEAD
                lockScriptsForRead(false);

                UUID appDomain = assetID;
=======
                // Create the object record
                if ((!m_Scripts.ContainsKey(itemID)) ||
                    (m_Scripts[itemID].AssetID != assetID))
                {
                    UUID appDomain = assetID;
>>>>>>> d6dd3c42

                if (part.ParentGroup.IsAttachment)
                    appDomain = part.ParentGroup.RootPart.UUID;

                if (!m_AppDomains.ContainsKey(appDomain))
                {
                    try
                    {
                        AppDomainSetup appSetup = new AppDomainSetup();
                        appSetup.PrivateBinPath = Path.Combine(
                                m_ScriptEnginesPath,
                                m_Scene.RegionInfo.RegionID.ToString());

                        Evidence baseEvidence = AppDomain.CurrentDomain.Evidence;
                        Evidence evidence = new Evidence(baseEvidence);

                        AppDomain sandbox;
                        if (m_AppDomainLoading)
                            sandbox = AppDomain.CreateDomain(
                                            m_Scene.RegionInfo.RegionID.ToString(),
                                            evidence, appSetup);
                        else
                            sandbox = AppDomain.CurrentDomain;

                        //PolicyLevel sandboxPolicy = PolicyLevel.CreateAppDomainLevel();
                        //AllMembershipCondition sandboxMembershipCondition = new AllMembershipCondition();
                        //PermissionSet sandboxPermissionSet = sandboxPolicy.GetNamedPermissionSet("Internet");
                        //PolicyStatement sandboxPolicyStatement = new PolicyStatement(sandboxPermissionSet);
                        //CodeGroup sandboxCodeGroup = new UnionCodeGroup(sandboxMembershipCondition, sandboxPolicyStatement);
                        //sandboxPolicy.RootCodeGroup = sandboxCodeGroup;
                        //sandbox.SetAppDomainPolicy(sandboxPolicy);

                        m_AppDomains[appDomain] = sandbox;

                        m_AppDomains[appDomain].AssemblyResolve +=
                            new ResolveEventHandler(
                                AssemblyResolver.OnAssemblyResolve);
                        m_DomainScripts[appDomain] = new List<UUID>();
                    }
                    catch (Exception e)
                    {
                        m_log.ErrorFormat("[XEngine] Exception creating app domain:\n {0}", e.ToString());
                        m_ScriptErrorMessage += "Exception creating app domain:\n";
                        m_ScriptFailCount++;
                        lock (m_AddingAssemblies)
                        {
                            m_AddingAssemblies[assembly]--;
                        }
                        return false;
                    }
                }
                m_DomainScripts[appDomain].Add(itemID);

                instance = new ScriptInstance(this, part,
                                              itemID, assetID, assembly,
                                              m_AppDomains[appDomain],
                                              part.ParentGroup.RootPart.Name,
                                              item.Name, startParam, postOnRez,
                                              stateSource, m_MaxScriptQueue);

                m_log.DebugFormat(
                        "[XEngine] Loaded script {0}.{1}, script UUID {2}, prim UUID {3} @ {4}.{5}",
                        part.ParentGroup.RootPart.Name, item.Name, assetID, part.UUID, 
                        part.ParentGroup.RootPart.AbsolutePosition, part.ParentGroup.Scene.RegionInfo.RegionName);

                if (presence != null)
                {
                    ShowScriptSaveResponse(item.OwnerID,
                            assetID, "Compile successful", true);
                }

                instance.AppDomain = appDomain;
                instance.LineMap = linemap;
                lockScriptsForWrite(true);
                m_Scripts[itemID] = instance;
                lockScriptsForWrite(false);
            }
            else
            {
                lockScriptsForRead(false);
            }
            lock (m_PrimObjects)
            {
                if (!m_PrimObjects.ContainsKey(localID))
                    m_PrimObjects[localID] = new List<UUID>();

                if (!m_PrimObjects[localID].Contains(itemID))
                    m_PrimObjects[localID].Add(itemID);

            }

            if (!m_Assemblies.ContainsKey(assetID))
                m_Assemblies[assetID] = assembly;

            lock (m_AddingAssemblies) 
            {
                m_AddingAssemblies[assembly]--;
            }

            if (instance!=null) 
                instance.Init();
            
            return true;
        }

        public void OnRemoveScript(uint localID, UUID itemID)
        {
            // If it's not yet been compiled, make sure we don't try
            lock (m_CompileDict)
            {
                if (m_CompileDict.ContainsKey(itemID))
                    m_CompileDict.Remove(itemID);
            }

            lockScriptsForRead(true);
            // Do we even have it?
            if (!m_Scripts.ContainsKey(itemID))
            {
                // Do we even have it?
                if (!m_Scripts.ContainsKey(itemID))
                    return;

                lockScriptsForRead(false);
                lockScriptsForWrite(true);
                m_Scripts.Remove(itemID);
                lockScriptsForWrite(false);

                return;
            }
             

            IScriptInstance instance=m_Scripts[itemID];
            lockScriptsForRead(false);
            lockScriptsForWrite(true);
            m_Scripts.Remove(itemID);
            lockScriptsForWrite(false);
            instance.ClearQueue();
            instance.Stop(0);

//                bool objectRemoved = false;

            lock (m_PrimObjects)
            {
                // Remove the script from it's prim
                if (m_PrimObjects.ContainsKey(localID))
                {
                    // Remove inventory item record
                    if (m_PrimObjects[localID].Contains(itemID))
                        m_PrimObjects[localID].Remove(itemID);

                    // If there are no more scripts, remove prim
                    if (m_PrimObjects[localID].Count == 0)
                    {
                        m_PrimObjects.Remove(localID);
//                            objectRemoved = true;
                    }
                }
            }

            instance.RemoveState();
            instance.DestroyScriptInstance();

            m_DomainScripts[instance.AppDomain].Remove(instance.ItemID);
            if (m_DomainScripts[instance.AppDomain].Count == 0)
            {
                m_DomainScripts.Remove(instance.AppDomain);
                UnloadAppDomain(instance.AppDomain);
            }

            instance = null;

            ObjectRemoved handlerObjectRemoved = OnObjectRemoved;
            if (handlerObjectRemoved != null)
            {
                SceneObjectPart part = m_Scene.GetSceneObjectPart(localID);                    
                handlerObjectRemoved(part.UUID);
            }

            CleanAssemblies();
            
            ScriptRemoved handlerScriptRemoved = OnScriptRemoved;
            if (handlerScriptRemoved != null)
                handlerScriptRemoved(itemID);
        }

        public void OnScriptReset(uint localID, UUID itemID)
        {
            ResetScript(itemID);
        }

        public void OnStartScript(uint localID, UUID itemID)
        {
            StartScript(itemID);
        }

        public void OnStopScript(uint localID, UUID itemID)
        {
            StopScript(itemID);
        }

        private void CleanAssemblies()
        {
            List<UUID> assetIDList = new List<UUID>(m_Assemblies.Keys);

            foreach (IScriptInstance i in m_Scripts.Values)
            {
                if (assetIDList.Contains(i.AssetID))
                    assetIDList.Remove(i.AssetID);
            }

            lock (m_AddingAssemblies)
            {
                foreach (UUID assetID in assetIDList)
                {
                    // Do not remove assembly files if another instance of the script
                    // is currently initialising
                    if (!m_AddingAssemblies.ContainsKey(m_Assemblies[assetID])
                        || m_AddingAssemblies[m_Assemblies[assetID]] == 0) 
                    {
//                        m_log.DebugFormat("[XEngine] Removing unreferenced assembly {0}", m_Assemblies[assetID]);
                        try
                        {
                            if (File.Exists(m_Assemblies[assetID]))
                                File.Delete(m_Assemblies[assetID]);
                            
                            if (File.Exists(m_Assemblies[assetID]+".text"))
                                File.Delete(m_Assemblies[assetID]+".text");
                            
                            if (File.Exists(m_Assemblies[assetID]+".mdb"))
                                File.Delete(m_Assemblies[assetID]+".mdb");
                            
                            if (File.Exists(m_Assemblies[assetID]+".map"))
                                File.Delete(m_Assemblies[assetID]+".map");
                        }
                        catch (Exception)
                        {
                        }
                        m_Assemblies.Remove(assetID);
                    }
                }
            }
        }

        private void UnloadAppDomain(UUID id)
        {
            if (m_AppDomains.ContainsKey(id))
            {
                AppDomain domain = m_AppDomains[id];
                m_AppDomains.Remove(id);

                if (domain != AppDomain.CurrentDomain)
                    AppDomain.Unload(domain);
                domain = null;
                // m_log.DebugFormat("[XEngine] Unloaded app domain {0}", id.ToString());
            }
        }

        //
        // Start processing
        //
        private void SetupEngine(int minThreads, int maxThreads,
                                 int idleTimeout, ThreadPriority threadPriority,
                                 int maxScriptQueue, int stackSize)
        {
            m_MaxScriptQueue = maxScriptQueue;

            STPStartInfo startInfo = new STPStartInfo();
            startInfo.IdleTimeout = idleTimeout*1000; // convert to seconds as stated in .ini
            startInfo.MaxWorkerThreads = maxThreads;
            startInfo.MinWorkerThreads = minThreads;
            startInfo.ThreadPriority = threadPriority;;
            startInfo.StackSize = stackSize;
            startInfo.StartSuspended = true;

            m_ThreadPool = new SmartThreadPool(startInfo);
        }

        //
        // Used by script instances to queue event handler jobs
        //
        public IScriptWorkItem QueueEventHandler(object parms)
        {
            return new XWorkItem(m_ThreadPool.QueueWorkItem(
                                     new WorkItemCallback(this.ProcessEventHandler),
                                     parms));
        }
        
        /// <summary>
        /// Process a previously posted script event.
        /// </summary>
        /// <param name="parms"></param>
        /// <returns></returns>
        private object ProcessEventHandler(object parms)
        {
            CultureInfo USCulture = new CultureInfo("en-US");
            Thread.CurrentThread.CurrentCulture = USCulture;

            IScriptInstance instance = (ScriptInstance) parms;
            
            //m_log.DebugFormat("[XEngine]: Processing event for {0}", instance);

            return instance.EventProcessor();
        }

        /// <summary>
        /// Post event to an entire prim
        /// </summary>
        /// <param name="localID"></param>
        /// <param name="p"></param>
        /// <returns></returns>
        public bool PostObjectEvent(uint localID, EventParams p)
        {
            bool result = false;
            List<UUID> uuids = null;

            lock (m_PrimObjects)
            {
                if (!m_PrimObjects.ContainsKey(localID))
                    return false;

                uuids = m_PrimObjects[localID];
            

            foreach (UUID itemID in uuids)
            {
                IScriptInstance instance = null;
                try
                {
                    if (m_Scripts.ContainsKey(itemID))
                        instance = m_Scripts[itemID];
                }
                catch { /* ignore race conditions */ }

                if (instance != null)
                {
                    instance.PostEvent(p);
                    result = true;
                }
            }
            }
            
            return result;
        }

        /// <summary>
        /// Post an event to a single script
        /// </summary>
        /// <param name="itemID"></param>
        /// <param name="p"></param>
        /// <returns></returns>
        public bool PostScriptEvent(UUID itemID, EventParams p)
        {
            if (m_Scripts.ContainsKey(itemID))
            {
                IScriptInstance instance = m_Scripts[itemID];
                if (instance != null)
                    instance.PostEvent(p);
                return true;
            }
            return false;
        }

        public bool PostScriptEvent(UUID itemID, string name, Object[] p)
        {
            Object[] lsl_p = new Object[p.Length];
            for (int i = 0; i < p.Length ; i++)
            {
                if (p[i] is int)
                    lsl_p[i] = new LSL_Types.LSLInteger((int)p[i]);
                else if (p[i] is string)
                    lsl_p[i] = new LSL_Types.LSLString((string)p[i]);
                else if (p[i] is Vector3)
                    lsl_p[i] = new LSL_Types.Vector3(((Vector3)p[i]).X, ((Vector3)p[i]).Y, ((Vector3)p[i]).Z);
                else if (p[i] is Quaternion)
                    lsl_p[i] = new LSL_Types.Quaternion(((Quaternion)p[i]).X, ((Quaternion)p[i]).Y, ((Quaternion)p[i]).Z, ((Quaternion)p[i]).W);
                else if (p[i] is float)
                    lsl_p[i] = new LSL_Types.LSLFloat((float)p[i]);
                else
                    lsl_p[i] = p[i];
            }

            return PostScriptEvent(itemID, new EventParams(name, lsl_p, new DetectParams[0]));
        }

        public bool PostObjectEvent(UUID itemID, string name, Object[] p)
        {
            SceneObjectPart part = m_Scene.GetSceneObjectPart(itemID);
            if (part == null)
                return false;

            Object[] lsl_p = new Object[p.Length];
            for (int i = 0; i < p.Length ; i++)
            {
                if (p[i] is int)
                    lsl_p[i] = new LSL_Types.LSLInteger((int)p[i]);
                else if (p[i] is string)
                    lsl_p[i] = new LSL_Types.LSLString((string)p[i]);
                else if (p[i] is Vector3)
                    lsl_p[i] = new LSL_Types.Vector3(((Vector3)p[i]).X, ((Vector3)p[i]).Y, ((Vector3)p[i]).Z);
                else if (p[i] is Quaternion)
                    lsl_p[i] = new LSL_Types.Quaternion(((Quaternion)p[i]).X, ((Quaternion)p[i]).Y, ((Quaternion)p[i]).Z, ((Quaternion)p[i]).W);
                else if (p[i] is float)
                    lsl_p[i] = new LSL_Types.LSLFloat((float)p[i]);
                else
                    lsl_p[i] = p[i];
            }

            return PostObjectEvent(part.LocalId, new EventParams(name, lsl_p, new DetectParams[0]));
        }

        public Assembly OnAssemblyResolve(object sender,
                                          ResolveEventArgs args)
        {
            if (!(sender is System.AppDomain))
                return null;

            string[] pathList = new string[] {"bin", m_ScriptEnginesPath,
                                              Path.Combine(m_ScriptEnginesPath,
                                                           m_Scene.RegionInfo.RegionID.ToString())};

            string assemblyName = args.Name;
            if (assemblyName.IndexOf(",") != -1)
                assemblyName = args.Name.Substring(0, args.Name.IndexOf(","));

            foreach (string s in pathList)
            {
                string path = Path.Combine(Directory.GetCurrentDirectory(),
                                           Path.Combine(s, assemblyName))+".dll";

//                Console.WriteLine("[XEngine]: Trying to resolve {0}", path);

                if (File.Exists(path))
                    return Assembly.LoadFrom(path);
            }

            return null;
        }

        private IScriptInstance GetInstance(UUID itemID)
        {
            IScriptInstance instance;
            lockScriptsForRead(true);
            if (!m_Scripts.ContainsKey(itemID))
            {
                lockScriptsForRead(false);
                return null;
            }
            instance = m_Scripts[itemID];
            lockScriptsForRead(false);
            return instance;
        }

        public void SetScriptState(UUID itemID, bool running)
        {
            IScriptInstance instance = GetInstance(itemID);
            if (instance != null)
            {
                if (running)
                    instance.Start();
                else
                    instance.Stop(100);
            }
        }

        public bool GetScriptState(UUID itemID)
        {
            IScriptInstance instance = GetInstance(itemID);
            if (instance != null)
                return instance.Running;
            return false;
        }

        [DebuggerNonUserCode]
        public void ApiResetScript(UUID itemID)
        {
            IScriptInstance instance = GetInstance(itemID);
            if (instance != null)
                instance.ApiResetScript();
        }

        public void ResetScript(UUID itemID)
        {
            IScriptInstance instance = GetInstance(itemID);
            if (instance != null)
                instance.ResetScript();
        }

        public void StartScript(UUID itemID)
        {
            IScriptInstance instance = GetInstance(itemID);
            if (instance != null)
                instance.Start();
        }

        public void StopScript(UUID itemID)
        {
            IScriptInstance instance = GetInstance(itemID);
            if (instance != null)
                instance.Stop(0);
        }

        public DetectParams GetDetectParams(UUID itemID, int idx)
        {
            IScriptInstance instance = GetInstance(itemID);
            if (instance != null)
                return instance.GetDetectParams(idx);
            return null;
        }

        public void SetMinEventDelay(UUID itemID, double delay)
        {
            IScriptInstance instance = GetInstance(itemID);
            if (instance != null)
                instance.MinEventDelay = delay;
        }

        public UUID GetDetectID(UUID itemID, int idx)
        {
            IScriptInstance instance = GetInstance(itemID);
            if (instance != null)
                return instance.GetDetectID(idx);
            return UUID.Zero;
        }

        [DebuggerNonUserCode]
        public void SetState(UUID itemID, string newState)
        {
            IScriptInstance instance = GetInstance(itemID);
            if (instance == null)
                return;
            instance.SetState(newState);
        }

        public int GetStartParameter(UUID itemID)
        {
            IScriptInstance instance = GetInstance(itemID);
            if (instance == null)
                return 0;
            return instance.StartParam;
        }

        public void OnShutdown()
        {
            m_SimulatorShuttingDown = true;

            List<IScriptInstance> instances = new List<IScriptInstance>();

            lockScriptsForRead(true);
            foreach (IScriptInstance instance in m_Scripts.Values)
                    instances.Add(instance);
            lockScriptsForRead(false);

            foreach (IScriptInstance i in instances)
            {
                // Stop the script, even forcibly if needed. Then flag
                // it as shutting down and restore the previous run state
                // for serialization, so the scripts don't come back
                // dead after region restart
                //
                bool prevRunning = i.Running;
                i.Stop(50);
                i.ShuttingDown = true;
                i.Running = prevRunning;
            }

            DoBackup(new Object[] {0});
        }

        public IScriptApi GetApi(UUID itemID, string name)
        {
            IScriptInstance instance = GetInstance(itemID);
            if (instance == null)
                return null;
            return instance.GetApi(name);
        }

        public void OnGetScriptRunning(IClientAPI controllingClient, UUID objectID, UUID itemID)
        {
            IScriptInstance instance = GetInstance(itemID);
            if (instance == null)
                return;
            IEventQueue eq = World.RequestModuleInterface<IEventQueue>();
            if (eq == null)
            {
                controllingClient.SendScriptRunningReply(objectID, itemID,
                        GetScriptState(itemID));
            }
            else
            {
                eq.Enqueue(eq.ScriptRunningEvent(objectID, itemID, GetScriptState(itemID), true),
                           controllingClient.AgentId);
            }
        }

        public string GetXMLState(UUID itemID)
        {
//            m_log.DebugFormat("[XEngine]: Getting XML state for {0}", itemID);

            IScriptInstance instance = GetInstance(itemID);
            if (instance == null)
            {
//                m_log.DebugFormat("[XEngine]: Found no script for {0}, returning empty string", itemID);
                return "";
            }

            string xml = instance.GetXMLState();

            XmlDocument sdoc = new XmlDocument();
            bool loadedState = true;
            try
            {
                sdoc.LoadXml(xml);
            }
            catch (System.Xml.XmlException)
            {
                loadedState = false;
            }

            XmlNodeList rootL = null;
            XmlNode rootNode = null;
            if (loadedState)
            {
                rootL = sdoc.GetElementsByTagName("ScriptState");
                rootNode = rootL[0];
            }

            // Create <State UUID="xxxxxxxx-xxxx-xxxx-xxxx-xxxxxxxxxxxx">
            XmlDocument doc = new XmlDocument();
            XmlElement stateData = doc.CreateElement("", "State", "");
            XmlAttribute stateID = doc.CreateAttribute("", "UUID", "");
            stateID.Value = itemID.ToString();
            stateData.Attributes.Append(stateID);
            XmlAttribute assetID = doc.CreateAttribute("", "Asset", "");
            assetID.Value = instance.AssetID.ToString();
            stateData.Attributes.Append(assetID);
            XmlAttribute engineName = doc.CreateAttribute("", "Engine", "");
            engineName.Value = ScriptEngineName;
            stateData.Attributes.Append(engineName);
            doc.AppendChild(stateData);

            XmlNode xmlstate = null;

            // Add <ScriptState>...</ScriptState>
            if (loadedState)
            {
                xmlstate = doc.ImportNode(rootNode, true);
            }
            else
            {
                xmlstate = doc.CreateElement("", "ScriptState", "");
            }

            stateData.AppendChild(xmlstate);

            string assemName = instance.GetAssemblyName();

            string fn = Path.GetFileName(assemName);

            string assem = String.Empty;

            if (File.Exists(assemName + ".text"))
            {
                FileInfo tfi = new FileInfo(assemName + ".text");

                if (tfi != null)
                {
                    Byte[] tdata = new Byte[tfi.Length];

                    try
                    {
                        using (FileStream tfs = File.Open(assemName + ".text",
                                FileMode.Open, FileAccess.Read))
                        {
                            tfs.Read(tdata, 0, tdata.Length);
                            tfs.Close();
                        }

                        assem = new System.Text.ASCIIEncoding().GetString(tdata);
                    }
                    catch (Exception e)
                    {
                         m_log.DebugFormat("[XEngine]: Unable to open script textfile {0}, reason: {1}", assemName+".text", e.Message);
                    }
                }
            }
            else
            {
                FileInfo fi = new FileInfo(assemName);

                if (fi != null)
                {
                    Byte[] data = new Byte[fi.Length];

                    try
                    {
                        using (FileStream fs = File.Open(assemName, FileMode.Open, FileAccess.Read))
                        {
                            fs.Read(data, 0, data.Length);
                            fs.Close();
                        }

                        assem = System.Convert.ToBase64String(data);
                    }
                    catch (Exception e)
                    {
                        m_log.DebugFormat("[XEngine]: Unable to open script assembly {0}, reason: {1}", assemName, e.Message);
                    }

                }
            }

            string map = String.Empty;

            if (File.Exists(fn + ".map"))
            {
                using (FileStream mfs = File.Open(fn + ".map", FileMode.Open, FileAccess.Read))
                {
                    using (StreamReader msr = new StreamReader(mfs))
                    {
                        map = msr.ReadToEnd();
                        msr.Close();
                    }
                    mfs.Close();
                }
            }

            XmlElement assemblyData = doc.CreateElement("", "Assembly", "");
            XmlAttribute assemblyName = doc.CreateAttribute("", "Filename", "");

            assemblyName.Value = fn;
            assemblyData.Attributes.Append(assemblyName);

            assemblyData.InnerText = assem;

            stateData.AppendChild(assemblyData);

            XmlElement mapData = doc.CreateElement("", "LineMap", "");
            XmlAttribute mapName = doc.CreateAttribute("", "Filename", "");

            mapName.Value = fn + ".map";
            mapData.Attributes.Append(mapName);

            mapData.InnerText = map;

            stateData.AppendChild(mapData);

//            m_log.DebugFormat("[XEngine]: Got XML state for {0}", itemID);

            return doc.InnerXml;
        }

        private bool ShowScriptSaveResponse(UUID ownerID, UUID assetID, string text, bool compiled)
        {
            return false;
        }

        public bool SetXMLState(UUID itemID, string xml)
        {
            if (xml == String.Empty)
                return false;

            XmlDocument doc = new XmlDocument();

            try
            {
                doc.LoadXml(xml);
            }
            catch (Exception)
            {
                m_log.Error("[XEngine]: Exception decoding XML data from region transfer");
                return false;
            }

            XmlNodeList rootL = doc.GetElementsByTagName("State");
            if (rootL.Count < 1)
                return false;

            XmlElement rootE = (XmlElement)rootL[0];

            if (rootE.GetAttribute("Engine") != ScriptEngineName)
                return false;

//          On rez from inventory, that ID will have changed. It was only
//          advisory anyway. So we don't check it anymore.
//
//            if (rootE.GetAttribute("UUID") != itemID.ToString())
//                return;

            XmlNodeList stateL = rootE.GetElementsByTagName("ScriptState");

            if (stateL.Count != 1)
                return false;

            XmlElement stateE = (XmlElement)stateL[0];

            if (World.m_trustBinaries)
            {
                XmlNodeList assemL = rootE.GetElementsByTagName("Assembly");

                if (assemL.Count != 1)
                    return false;

                XmlElement assemE = (XmlElement)assemL[0];

                string fn = assemE.GetAttribute("Filename");
                string base64 = assemE.InnerText;

                string path = Path.Combine(m_ScriptEnginesPath, World.RegionInfo.RegionID.ToString());
                path = Path.Combine(path, fn);

                if (!File.Exists(path))
                {
                    Byte[] filedata = Convert.FromBase64String(base64);

                    try
                    {
                        using (FileStream fs = File.Create(path))
                        {
                            fs.Write(filedata, 0, filedata.Length);
                            fs.Close();
                        }
                    }
                    catch (IOException ex)
                    {
                        // if there already exists a file at that location, it may be locked.
                        m_log.ErrorFormat("[XEngine]: File {0} already exists! {1}", path, ex.Message);
                    }
                    try
                    {
                        using (FileStream fs = File.Create(path + ".text"))
                        {
                            using (StreamWriter sw = new StreamWriter(fs))
                            {
                                sw.Write(base64);
                                sw.Close();
                            }
                            fs.Close();
                        }
                    }
                    catch (IOException ex)
                    {
                        // if there already exists a file at that location, it may be locked.
                        m_log.ErrorFormat("[XEngine]: File {0} already exists! {1}", path, ex.Message);
                    }
                }
            }

            string statepath = Path.Combine(m_ScriptEnginesPath, World.RegionInfo.RegionID.ToString());
            statepath = Path.Combine(statepath, itemID.ToString() + ".state");

            try
            {
                using (FileStream sfs = File.Create(statepath))
                {
                    using (StreamWriter ssw = new StreamWriter(sfs))
                    {
                        ssw.Write(stateE.OuterXml);
                        ssw.Close();
                    }
                    sfs.Close();
                }
            }
            catch (IOException ex)
            {
                // if there already exists a file at that location, it may be locked.
                m_log.ErrorFormat("[XEngine]: File {0} already exists! {1}", statepath, ex.Message);
            }

            XmlNodeList mapL = rootE.GetElementsByTagName("LineMap");
            if (mapL.Count > 0)
            {
                XmlElement mapE = (XmlElement)mapL[0];

                string mappath = Path.Combine(m_ScriptEnginesPath, World.RegionInfo.RegionID.ToString());
                mappath = Path.Combine(mappath, mapE.GetAttribute("Filename"));

                try
                {
                    using (FileStream mfs = File.Create(mappath))
                    {
                        using (StreamWriter msw = new StreamWriter(mfs))
                        {
                            msw.Write(mapE.InnerText);
                            msw.Close();
                        }
                        mfs.Close();
                    }
                }
                catch (IOException ex)
                {
                    // if there already exists a file at that location, it may be locked.
                    m_log.ErrorFormat("[XEngine]: File {0} already exists! {1}", statepath, ex.Message);
                }
            }

            return true;
        }

        public ArrayList GetScriptErrors(UUID itemID)
        {
            System.Threading.Thread.Sleep(1000);

            lock (m_ScriptErrors)
            {
                if (m_ScriptErrors.ContainsKey(itemID))
                {
                    ArrayList ret = m_ScriptErrors[itemID];
                    m_ScriptErrors.Remove(itemID);
                    return ret;
                }
                return new ArrayList();
            }
        }

        public void SuspendScript(UUID itemID)
        {
//            m_log.DebugFormat("[XEngine]: Received request to suspend script with ID {0}", itemID);

            IScriptInstance instance = GetInstance(itemID);
            if (instance != null)
                instance.Suspend();
//            else
//                m_log.DebugFormat("[XEngine]: Could not find script with ID {0} to resume", itemID);
        }

        public void ResumeScript(UUID itemID)
        {
//            m_log.DebugFormat("[XEngine]: Received request to resume script with ID {0}", itemID);

            IScriptInstance instance = GetInstance(itemID);
            if (instance != null)
                instance.Resume();
//            else
//                m_log.DebugFormat("[XEngine]: Could not find script with ID {0} to resume", itemID);
        }

        public bool HasScript(UUID itemID, out bool running)
        {
            running = true;

            IScriptInstance instance = GetInstance(itemID);
            if (instance == null)
                return false;

            running = instance.Running;
            return true;
        }
    }
}<|MERGE_RESOLUTION|>--- conflicted
+++ resolved
@@ -1059,17 +1059,9 @@
             if ((!m_Scripts.ContainsKey(itemID)) ||
                 (m_Scripts[itemID].AssetID != assetID))
             {
-<<<<<<< HEAD
                 lockScriptsForRead(false);
 
                 UUID appDomain = assetID;
-=======
-                // Create the object record
-                if ((!m_Scripts.ContainsKey(itemID)) ||
-                    (m_Scripts[itemID].AssetID != assetID))
-                {
-                    UUID appDomain = assetID;
->>>>>>> d6dd3c42
 
                 if (part.ParentGroup.IsAttachment)
                     appDomain = part.ParentGroup.RootPart.UUID;
