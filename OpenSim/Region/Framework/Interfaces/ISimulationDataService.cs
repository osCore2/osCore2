﻿/*
 * Copyright (c) Contributors, http://opensimulator.org/
 * See CONTRIBUTORS.TXT for a full list of copyright holders.
 *
 * Redistribution and use in source and binary forms, with or without
 * modification, are permitted provided that the following conditions are met:
 *     * Redistributions of source code must retain the above copyright
 *       notice, this list of conditions and the following disclaimer.
 *     * Redistributions in binary form must reproduce the above copyright
 *       notice, this list of conditions and the following disclaimer in the
 *       documentation and/or other materials provided with the distribution.
 *     * Neither the name of the OpenSimulator Project nor the
 *       names of its contributors may be used to endorse or promote products
 *       derived from this software without specific prior written permission.
 *
 * THIS SOFTWARE IS PROVIDED BY THE DEVELOPERS ``AS IS'' AND ANY
 * EXPRESS OR IMPLIED WARRANTIES, INCLUDING, BUT NOT LIMITED TO, THE IMPLIED
 * WARRANTIES OF MERCHANTABILITY AND FITNESS FOR A PARTICULAR PURPOSE ARE
 * DISCLAIMED. IN NO EVENT SHALL THE CONTRIBUTORS BE LIABLE FOR ANY
 * DIRECT, INDIRECT, INCIDENTAL, SPECIAL, EXEMPLARY, OR CONSEQUENTIAL DAMAGES
 * (INCLUDING, BUT NOT LIMITED TO, PROCUREMENT OF SUBSTITUTE GOODS OR SERVICES;
 * LOSS OF USE, DATA, OR PROFITS; OR BUSINESS INTERRUPTION) HOWEVER CAUSED AND
 * ON ANY THEORY OF LIABILITY, WHETHER IN CONTRACT, STRICT LIABILITY, OR TORT
 * (INCLUDING NEGLIGENCE OR OTHERWISE) ARISING IN ANY WAY OUT OF THE USE OF THIS
 * SOFTWARE, EVEN IF ADVISED OF THE POSSIBILITY OF SUCH DAMAGE.
 */

using System;
using System.Collections.Generic;
using OpenMetaverse;
using OpenSim.Framework;
using OpenSim.Region.Framework.Scenes;

namespace OpenSim.Region.Framework.Interfaces
{
    public interface ISimulationDataService
    {
        /// <summary>
        /// Stores all object's details apart from inventory
        /// </summary>
        /// <param name="obj"></param>
        /// <param name="regionUUID"></param>
        void StoreObject(SceneObjectGroup obj, UUID regionUUID);

        /// <summary>
        /// Entirely removes the object, including inventory
        /// </summary>
        /// <param name="uuid"></param>
        /// <param name="regionUUID"></param>
        /// <returns></returns>
        void RemoveObject(UUID uuid, UUID regionUUID);

        /// <summary>
        /// Store a prim's inventory
        /// </summary>
        /// <returns></returns>
        void StorePrimInventory(UUID primID, ICollection<TaskInventoryItem> items);

        /// <summary>
        /// Load persisted objects from region storage.
        /// </summary>
        /// <param name="regionUUID">the Region UUID</param>
        /// <returns>List of loaded groups</returns>
        List<SceneObjectGroup> LoadObjects(UUID regionUUID);

        /// <summary>
        /// Store a terrain revision in region storage
        /// </summary>
        /// <param name="ter">HeightField data</param>
        /// <param name="regionID">region UUID</param>
        void StoreTerrain(double[,] terrain, UUID regionID);

        /// <summary>
        /// Load the latest terrain revision from region storage
        /// </summary>
        /// <param name="regionID">the region UUID</param>
        /// <returns>Heightfield data</returns>
        double[,] LoadTerrain(UUID regionID);

        void StoreLandObject(ILandObject Parcel);

        /// <summary>
        /// <list type="bullet">
        /// <item>delete from land where UUID=globalID</item>
        /// <item>delete from landaccesslist where LandUUID=globalID</item>
        /// </list>
        /// </summary>
        /// <param name="globalID"></param>
        void RemoveLandObject(UUID globalID);

        List<LandData> LoadLandObjects(UUID regionUUID);

        void StoreRegionSettings(RegionSettings rs);
        RegionSettings LoadRegionSettings(UUID regionUUID);
        RegionLightShareData LoadRegionWindlightSettings(UUID regionUUID);
        void StoreRegionWindlightSettings(RegionLightShareData wl);
        void RemoveRegionWindlightSettings(UUID regionID);

<<<<<<< HEAD
        /// <summary>
        /// Load Environment settings from region storage
        /// </summary>
        /// <param name="regionUUID">the region UUID</param>
        /// <returns>LLSD string for viewer</returns>
        string LoadRegionEnvironmentSettings(UUID regionUUID);

        /// <summary>
        /// Store Environment settings into region storage
        /// </summary>
        /// <param name="regionUUID">the region UUID</param>
        /// <param name="settings">LLSD string from viewer</param>
        void StoreRegionEnvironmentSettings(UUID regionUUID, string settings);

        /// <summary>
        /// Delete Environment settings from region storage
        /// </summary>
        /// <param name="regionUUID">the region UUID</param>
        void RemoveRegionEnvironmentSettings(UUID regionUUID);

=======
        UUID[] GetObjectIDs(UUID regionID);
>>>>>>> 853449d5
    }
}<|MERGE_RESOLUTION|>--- conflicted
+++ resolved
@@ -96,7 +96,6 @@
         void StoreRegionWindlightSettings(RegionLightShareData wl);
         void RemoveRegionWindlightSettings(UUID regionID);
 
-<<<<<<< HEAD
         /// <summary>
         /// Load Environment settings from region storage
         /// </summary>
@@ -117,8 +116,6 @@
         /// <param name="regionUUID">the region UUID</param>
         void RemoveRegionEnvironmentSettings(UUID regionUUID);
 
-=======
         UUID[] GetObjectIDs(UUID regionID);
->>>>>>> 853449d5
     }
 }