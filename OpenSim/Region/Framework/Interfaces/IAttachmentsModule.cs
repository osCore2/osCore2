--- conflicted
+++ resolved
@@ -84,11 +84,7 @@
         /// <param name="AttachmentPt"></param>
         /// <param name="silent"></param>
         /// <returns>true if the object was successfully attached, false otherwise</returns>
-<<<<<<< HEAD
-        bool AttachObject(IScenePresence sp, SceneObjectGroup grp, uint AttachmentPt, bool silent, bool useAttachmentInfo);
-=======
-        bool AttachObject(IScenePresence sp, SceneObjectGroup grp, uint AttachmentPt, bool silent, bool temp);
->>>>>>> 4bbdcfb5
+        bool AttachObject(IScenePresence sp, SceneObjectGroup grp, uint AttachmentPt, bool silent, bool useAttachmentInfo, bool temp);
 
         /// <summary>
         /// Rez an attachment from user inventory and change inventory status to match.
