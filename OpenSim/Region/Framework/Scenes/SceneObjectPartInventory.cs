--- conflicted
+++ resolved
@@ -47,13 +47,9 @@
 
         private string m_inventoryFileName = String.Empty;
         private byte[] m_inventoryFileData = new byte[0];
-<<<<<<< HEAD
-        private int m_inventoryFileNameSerial = 0;
+        private uint m_inventoryFileNameSerial = 0;
 
         private Dictionary<UUID, ArrayList> m_scriptErrors = new Dictionary<UUID, ArrayList>();
-=======
-        private uint m_inventoryFileNameSerial = 0;
->>>>>>> 1c3e77b7
         
         /// <value>
         /// The part to which the inventory belongs.
