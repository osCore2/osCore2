/*
 * Copyright (c) Contributors, http://opensimulator.org/
 * See CONTRIBUTORS.TXT for a full list of copyright holders.
 *
 * Redistribution and use in source and binary forms, with or without
 * modification, are permitted provided that the following conditions are met:
 *     * Redistributions of source code must retain the above copyright
 *       notice, this list of conditions and the following disclaimer.
 *     * Redistributions in binary form must reproduce the above copyright
 *       notice, this list of conditions and the following disclaimer in the
 *       documentation and/or other materials provided with the distribution.
 *     * Neither the name of the OpenSimulator Project nor the
 *       names of its contributors may be used to endorse or promote products
 *       derived from this software without specific prior written permission.
 *
 * THIS SOFTWARE IS PROVIDED BY THE DEVELOPERS ``AS IS'' AND ANY
 * EXPRESS OR IMPLIED WARRANTIES, INCLUDING, BUT NOT LIMITED TO, THE IMPLIED
 * WARRANTIES OF MERCHANTABILITY AND FITNESS FOR A PARTICULAR PURPOSE ARE
 * DISCLAIMED. IN NO EVENT SHALL THE CONTRIBUTORS BE LIABLE FOR ANY
 * DIRECT, INDIRECT, INCIDENTAL, SPECIAL, EXEMPLARY, OR CONSEQUENTIAL DAMAGES
 * (INCLUDING, BUT NOT LIMITED TO, PROCUREMENT OF SUBSTITUTE GOODS OR SERVICES;
 * LOSS OF USE, DATA, OR PROFITS; OR BUSINESS INTERRUPTION) HOWEVER CAUSED AND
 * ON ANY THEORY OF LIABILITY, WHETHER IN CONTRACT, STRICT LIABILITY, OR TORT
 * (INCLUDING NEGLIGENCE OR OTHERWISE) ARISING IN ANY WAY OUT OF THE USE OF THIS
 * SOFTWARE, EVEN IF ADVISED OF THE POSSIBILITY OF SUCH DAMAGE.
 */

using System;
using System.Xml;
using System.IO;
using System.Collections.Generic;
using System.Collections;
using System.Reflection;
using System.Threading;
using OpenMetaverse;
using log4net;
using OpenSim.Framework;
using OpenSim.Region.Framework.Interfaces;
using OpenSim.Region.Framework.Scenes.Scripting;
using OpenSim.Region.Framework.Scenes.Serialization;

namespace OpenSim.Region.Framework.Scenes
{
    public class SceneObjectPartInventory : IEntityInventory
    {
        private static readonly ILog m_log = LogManager.GetLogger(MethodBase.GetCurrentMethod().DeclaringType);

        private string m_inventoryFileName = String.Empty;
        private byte[] m_inventoryFileData = new byte[0];
        private uint m_inventoryFileNameSerial = 0;
        private bool m_inventoryPrivileged = false;

        private Dictionary<UUID, ArrayList> m_scriptErrors = new Dictionary<UUID, ArrayList>();
        
        /// <value>
        /// The part to which the inventory belongs.
        /// </value>
        private SceneObjectPart m_part;

        /// <summary>
        /// Serial count for inventory file , used to tell if inventory has changed
        /// no need for this to be part of Database backup
        /// </summary>
        protected uint m_inventorySerial = 0;

        /// <summary>
        /// Holds in memory prim inventory
        /// </summary>
        protected TaskInventoryDictionary m_items = new TaskInventoryDictionary();

        /// <summary>
        /// Tracks whether inventory has changed since the last persistent backup
        /// </summary>
        internal bool HasInventoryChanged;
        
        /// <value>
        /// Inventory serial number
        /// </value>
        protected internal uint Serial
        {
            get { return m_inventorySerial; }
            set { m_inventorySerial = value; }
        }

        /// <value>
        /// Raw inventory data
        /// </value>
        protected internal TaskInventoryDictionary Items
        {
            get { 
                return m_items; 
            }
            set
            {
                m_items = value;
                m_inventorySerial++;
                QueryScriptStates();
            }
        }
        
        /// <summary>
        /// Constructor
        /// </summary>
        /// <param name="part">
        /// A <see cref="SceneObjectPart"/>
        /// </param>
        public SceneObjectPartInventory(SceneObjectPart part)
        {
            m_part = part;
        }

        /// <summary>
        /// Force the task inventory of this prim to persist at the next update sweep
        /// </summary>
        public void ForceInventoryPersistence()
        {
            HasInventoryChanged = true;
        }

        /// <summary>
        /// Reset UUIDs for all the items in the prim's inventory.
        /// </summary>
        /// <remarks>
        /// This involves either generating
        /// new ones or setting existing UUIDs to the correct parent UUIDs.
        ///
        /// If this method is called and there are inventory items, then we regard the inventory as having changed.
        /// </remarks>
        public void ResetInventoryIDs()
        {
            if (null == m_part)
            m_items.LockItemsForWrite(true);

            if (Items.Count == 0)
            {
                m_items.LockItemsForWrite(false);
                return;
            }

            IList<TaskInventoryItem> items = new List<TaskInventoryItem>(Items.Values);
            Items.Clear();

            foreach (TaskInventoryItem item in items)
            {
                item.ResetIDs(m_part.UUID);
                Items.Add(item.ItemID, item);
            }
            m_items.LockItemsForWrite(false);
        }

        public void ResetObjectID()
        {
            m_items.LockItemsForWrite(true);

            if (Items.Count == 0)
            {
                m_items.LockItemsForWrite(false);
                return;
            }

            IList<TaskInventoryItem> items = new List<TaskInventoryItem>(Items.Values);
            Items.Clear();

            foreach (TaskInventoryItem item in items)
            {
                item.ParentPartID = m_part.UUID;
                item.ParentID = m_part.UUID;
                Items.Add(item.ItemID, item);
            }
            m_items.LockItemsForWrite(false);
        }

        /// <summary>
        /// Change every item in this inventory to a new owner.
        /// </summary>
        /// <param name="ownerId"></param>
        public void ChangeInventoryOwner(UUID ownerId)
        {
            m_items.LockItemsForWrite(true);
            if (0 == Items.Count)
            {
                m_items.LockItemsForWrite(false);
                return;
            }

            HasInventoryChanged = true;
            m_part.ParentGroup.HasGroupChanged = true;
            List<TaskInventoryItem> items = GetInventoryItems();
            foreach (TaskInventoryItem item in items)
            {
                if (ownerId != item.OwnerID)
                    item.LastOwnerID = item.OwnerID;

                item.OwnerID = ownerId;
                item.PermsMask = 0;
                item.PermsGranter = UUID.Zero;
                item.OwnerChanged = true;
            }
            m_items.LockItemsForWrite(false);
        }

        /// <summary>
        /// Change every item in this inventory to a new group.
        /// </summary>
        /// <param name="groupID"></param>
        public void ChangeInventoryGroup(UUID groupID)
        {
            m_items.LockItemsForWrite(true);
            if (0 == Items.Count)
            {
                m_items.LockItemsForWrite(false);
                return;
            }

            // Don't let this set the HasGroupChanged flag for attachments
            // as this happens during rez and we don't want a new asset
            // for each attachment each time
            if (!m_part.ParentGroup.IsAttachment)
            {
                HasInventoryChanged = true;
                m_part.ParentGroup.HasGroupChanged = true;
            }

            IList<TaskInventoryItem> items = new List<TaskInventoryItem>(Items.Values);
            foreach (TaskInventoryItem item in items)
            {
                if (groupID != item.GroupID)
                {
                    item.GroupID = groupID;
                }
            }
            m_items.LockItemsForWrite(false);
        }

        private void QueryScriptStates()
        {
            if (m_part == null || m_part.ParentGroup == null)
                return;

            IScriptModule[] engines = m_part.ParentGroup.Scene.RequestModuleInterfaces<IScriptModule>();
            if (engines == null) // No engine at all
                return;

            Items.LockItemsForRead(true);
            foreach (TaskInventoryItem item in Items.Values)
            {
                if (item.InvType == (int)InventoryType.LSL)
                {
                    foreach (IScriptModule e in engines)
                    {
                        bool running;

                        if (e.HasScript(item.ItemID, out running))
                        {
                            item.ScriptRunning = running;
                            break;
                        }
                    }
                }
            }

            Items.LockItemsForRead(false);
        }

        /// <summary>
        /// Start all the scripts contained in this prim's inventory
        /// </summary>
        public void CreateScriptInstances(int startParam, bool postOnRez, string engine, int stateSource)
        {
            Items.LockItemsForRead(true);
            IList<TaskInventoryItem> items = new List<TaskInventoryItem>(Items.Values);
            Items.LockItemsForRead(false);
            foreach (TaskInventoryItem item in items)
            {
                if ((int)InventoryType.LSL == item.InvType)
                    CreateScriptInstance(item, startParam, postOnRez, engine, stateSource);
            }
        }

        public ArrayList GetScriptErrors(UUID itemID)
        {
            ArrayList ret = new ArrayList();

            IScriptModule[] engines = m_part.ParentGroup.Scene.RequestModuleInterfaces<IScriptModule>();

            foreach (IScriptModule e in engines)
            {
                if (e != null)
                {
                    ArrayList errors = e.GetScriptErrors(itemID);
                    foreach (Object line in errors)
                        ret.Add(line);
                }
            }

            return ret;
        }

        /// <summary>
        /// Stop all the scripts in this prim.
        /// </summary>
        /// <param name="sceneObjectBeingDeleted">
        /// Should be true if these scripts are being removed because the scene
        /// object is being deleted.  This will prevent spurious updates to the client.
        /// </param>
        public void RemoveScriptInstances(bool sceneObjectBeingDeleted)
        {
            Items.LockItemsForRead(true);
            IList<TaskInventoryItem> items = new List<TaskInventoryItem>(Items.Values);
            Items.LockItemsForRead(false);

            foreach (TaskInventoryItem item in items)
            {
                if ((int)InventoryType.LSL == item.InvType)
                {
                    RemoveScriptInstance(item.ItemID, sceneObjectBeingDeleted);
                    m_part.RemoveScriptEvents(item.ItemID);
                }
            }
        }

        /// <summary>
        /// Start a script which is in this prim's inventory.
        /// </summary>
        /// <param name="item"></param>
        /// <returns></returns>
        public void CreateScriptInstance(TaskInventoryItem item, int startParam, bool postOnRez, string engine, int stateSource)
        {
//             m_log.DebugFormat("[PRIM INVENTORY]: Starting script {0} {1} in prim {2} {3} in {4}",
//                 item.Name, item.ItemID, m_part.Name, m_part.UUID, m_part.ParentGroup.Scene.RegionInfo.RegionName);

            if (!m_part.ParentGroup.Scene.Permissions.CanRunScript(item.ItemID, m_part.UUID, item.OwnerID))
            {
                StoreScriptError(item.ItemID, "no permission");
                return;
            }

            m_part.AddFlag(PrimFlags.Scripted);

            if (!m_part.ParentGroup.Scene.RegionInfo.RegionSettings.DisableScripts)
            {
                if (stateSource == 2 && // Prim crossing
                        m_part.ParentGroup.Scene.m_trustBinaries)
                {
                    m_items.LockItemsForWrite(true);
                    m_items[item.ItemID].PermsMask = 0;
                    m_items[item.ItemID].PermsGranter = UUID.Zero;
                    m_items.LockItemsForWrite(false);
                    m_part.ParentGroup.Scene.EventManager.TriggerRezScript(
                        m_part.LocalId, item.ItemID, String.Empty, startParam, postOnRez, engine, stateSource);
                    StoreScriptErrors(item.ItemID, null);
                    m_part.ParentGroup.AddActiveScriptCount(1);
                    m_part.ScheduleFullUpdate();
                    return;
                }

                AssetBase asset = m_part.ParentGroup.Scene.AssetService.Get(item.AssetID.ToString());
                if (null == asset)
                {
                    string msg = String.Format("asset ID {0} could not be found", item.AssetID);
                    StoreScriptError(item.ItemID, msg);
                    m_log.ErrorFormat(
                        "[PRIM INVENTORY]: Couldn't start script {0}, {1} at {2} in {3} since asset ID {4} could not be found",
                        item.Name, item.ItemID, m_part.AbsolutePosition, 
                        m_part.ParentGroup.Scene.RegionInfo.RegionName, item.AssetID);
                }
                else
                {
                    if (m_part.ParentGroup.m_savedScriptState != null)
                        item.OldItemID = RestoreSavedScriptState(item.LoadedItemID, item.OldItemID, item.ItemID);

                    m_items.LockItemsForWrite(true);

                    m_items[item.ItemID].OldItemID = item.OldItemID;
                    m_items[item.ItemID].PermsMask = 0;
                    m_items[item.ItemID].PermsGranter = UUID.Zero;

                    m_items.LockItemsForWrite(false);
                
                    string script = Utils.BytesToString(asset.Data);
                    m_part.ParentGroup.Scene.EventManager.TriggerRezScript(
                        m_part.LocalId, item.ItemID, script, startParam, postOnRez, engine, stateSource);
                    StoreScriptErrors(item.ItemID, null);
                    if (!item.ScriptRunning)
                        m_part.ParentGroup.Scene.EventManager.TriggerStopScript(
                            m_part.LocalId, item.ItemID);
                    m_part.ParentGroup.AddActiveScriptCount(1);
                    m_part.ScheduleFullUpdate();
                }
            }
        }

        private UUID RestoreSavedScriptState(UUID loadedID, UUID oldID, UUID newID)
        {
            IScriptModule[] engines = m_part.ParentGroup.Scene.RequestModuleInterfaces<IScriptModule>();
            if (engines.Length == 0) // No engine at all
                return oldID;

            UUID stateID = oldID;
            if (!m_part.ParentGroup.m_savedScriptState.ContainsKey(oldID))
                stateID = loadedID;
            if (m_part.ParentGroup.m_savedScriptState.ContainsKey(stateID))
            {
                XmlDocument doc = new XmlDocument();

                doc.LoadXml(m_part.ParentGroup.m_savedScriptState[stateID]);
                
                ////////// CRUFT WARNING ///////////////////////////////////
                //
                // Old objects will have <ScriptState><State> ...
                // This format is XEngine ONLY
                //
                // New objects have <State Engine="...." ...><ScriptState>...
                // This can be passed to any engine
                //
                XmlNode n = doc.SelectSingleNode("ScriptState");
                if (n != null) // Old format data
                {
                    XmlDocument newDoc = new XmlDocument();

                    XmlElement rootN = newDoc.CreateElement("", "State", "");
                    XmlAttribute uuidA = newDoc.CreateAttribute("", "UUID", "");
                    uuidA.Value = stateID.ToString();
                    rootN.Attributes.Append(uuidA);
                    XmlAttribute engineA = newDoc.CreateAttribute("", "Engine", "");
                    engineA.Value = "XEngine";
                    rootN.Attributes.Append(engineA);

                    newDoc.AppendChild(rootN);

                    XmlNode stateN = newDoc.ImportNode(n, true);
                    rootN.AppendChild(stateN);

                    // This created document has only the minimun data
                    // necessary for XEngine to parse it successfully

                    m_part.ParentGroup.m_savedScriptState[stateID] = newDoc.OuterXml;
                }
                
                foreach (IScriptModule e in engines)
                {
                    if (e != null)
                    {
                        if (e.SetXMLState(newID, m_part.ParentGroup.m_savedScriptState[stateID]))
                            break;
                    }
                }

                m_part.ParentGroup.m_savedScriptState.Remove(stateID);
            }

            return stateID;
        }

        /// <summary>
        /// Start a script which is in this prim's inventory.
        /// Some processing may occur in the background, but this routine returns asap.
        /// </summary>
        /// <param name="itemId">
        /// A <see cref="UUID"/>
        /// </param>
        public void CreateScriptInstance(UUID itemId, int startParam, bool postOnRez, string engine, int stateSource)
        {
            lock (m_scriptErrors)
            {
                // Indicate to CreateScriptInstanceInternal() we don't want it to wait for completion
                m_scriptErrors.Remove(itemId);
            }
            CreateScriptInstanceInternal(itemId, startParam, postOnRez, engine, stateSource);
        }

        private void CreateScriptInstanceInternal(UUID itemId, int startParam, bool postOnRez, string engine, int stateSource)
        {
            m_items.LockItemsForRead(true);
            if (m_items.ContainsKey(itemId))
            {
                if (m_items.ContainsKey(itemId))
                {
                    m_items.LockItemsForRead(false);
                    CreateScriptInstance(m_items[itemId], startParam, postOnRez, engine, stateSource);
                }
                else
                {
                    m_items.LockItemsForRead(false);
                    string msg = String.Format("couldn't be found for prim {0}, {1} at {2} in {3}", m_part.Name, m_part.UUID,
                        m_part.AbsolutePosition, m_part.ParentGroup.Scene.RegionInfo.RegionName);
                    StoreScriptError(itemId, msg);
                    m_log.ErrorFormat(
                        "[PRIM INVENTORY]: " +
                        "Couldn't start script with ID {0} since it {1}", itemId, msg);
                }
            }
            else
            {
                m_items.LockItemsForRead(false);
                string msg = String.Format("couldn't be found for prim {0}, {1}", m_part.Name, m_part.UUID);
                StoreScriptError(itemId, msg);
                m_log.ErrorFormat(
<<<<<<< HEAD
                    "[PRIM INVENTORY]: " +
                    "Couldn't start script with ID {0} since it {1}", itemId, msg);
            }
            
        }

        /// <summary>
        /// Start a script which is in this prim's inventory and return any compilation error messages.
        /// </summary>
        /// <param name="itemId">
        /// A <see cref="UUID"/>
        /// </param>
        public ArrayList CreateScriptInstanceEr(UUID itemId, int startParam, bool postOnRez, string engine, int stateSource)
        {
            ArrayList errors;

            // Indicate to CreateScriptInstanceInternal() we want it to 
            // post any compilation/loading error messages
            lock (m_scriptErrors)
            {
                m_scriptErrors[itemId] = null;
            }

            // Perform compilation/loading
            CreateScriptInstanceInternal(itemId, startParam, postOnRez, engine, stateSource);

            // Wait for and retrieve any errors
            lock (m_scriptErrors)
            {
                while ((errors = m_scriptErrors[itemId]) == null)
                {
                    if (!System.Threading.Monitor.Wait(m_scriptErrors, 15000))
                    {
                        m_log.ErrorFormat(
                            "[PRIM INVENTORY]: " +
                            "timedout waiting for script {0} errors", itemId);
                        errors = m_scriptErrors[itemId];
                        if (errors == null)
                        {
                            errors = new ArrayList(1);
                            errors.Add("timedout waiting for errors");
                        }
                        break;
                    }
                }
                m_scriptErrors.Remove(itemId);
            }
            return errors;
        }

        // Signal to CreateScriptInstanceEr() that compilation/loading is complete
        private void StoreScriptErrors(UUID itemId, ArrayList errors)
        {
            lock (m_scriptErrors)
            {
                // If compilation/loading initiated via CreateScriptInstance(),
                // it does not want the errors, so just get out
                if (!m_scriptErrors.ContainsKey(itemId))
                {
                    return;
                }

                // Initiated via CreateScriptInstanceEr(), if we know what the
                // errors are, save them and wake CreateScriptInstanceEr().
                if (errors != null)
                {
                    m_scriptErrors[itemId] = errors;
                    System.Threading.Monitor.PulseAll(m_scriptErrors);
                    return;
                }
            }

            // Initiated via CreateScriptInstanceEr() but we don't know what
            // the errors are yet, so retrieve them from the script engine.
            // This may involve some waiting internal to GetScriptErrors().
            errors = GetScriptErrors(itemId);

            // Get a default non-null value to indicate success.
            if (errors == null)
            {
                errors = new ArrayList();
            }

            // Post to CreateScriptInstanceEr() and wake it up
            lock (m_scriptErrors)
            {
                m_scriptErrors[itemId] = errors;
                System.Threading.Monitor.PulseAll(m_scriptErrors);
            }
        }

        // Like StoreScriptErrors(), but just posts a single string message
        private void StoreScriptError(UUID itemId, string message)
        {
            ArrayList errors = new ArrayList(1);
            errors.Add(message);
            StoreScriptErrors(itemId, errors);
=======
                    "[PRIM INVENTORY]: Couldn't start script with ID {0} since it couldn't be found for prim {1}, {2} at {3} in {4}",
                    itemId, m_part.Name, m_part.UUID, 
                    m_part.AbsolutePosition, m_part.ParentGroup.Scene.RegionInfo.RegionName);
>>>>>>> bd928218
        }

        /// <summary>
        /// Stop a script which is in this prim's inventory.
        /// </summary>
        /// <param name="itemId"></param>
        /// <param name="sceneObjectBeingDeleted">
        /// Should be true if this script is being removed because the scene
        /// object is being deleted.  This will prevent spurious updates to the client.
        /// </param>
        public void RemoveScriptInstance(UUID itemId, bool sceneObjectBeingDeleted)
        {
            if (m_items.ContainsKey(itemId))
            {
                if (!sceneObjectBeingDeleted)
                    m_part.RemoveScriptEvents(itemId);
                
                m_part.ParentGroup.Scene.EventManager.TriggerRemoveScript(m_part.LocalId, itemId);
                m_part.ParentGroup.AddActiveScriptCount(-1);
            }
            else
            {
                m_log.ErrorFormat(
                    "[PRIM INVENTORY]: " +
                    "Couldn't stop script with ID {0} since it couldn't be found for prim {1}, {2} at {3} in {4}",
                    itemId, m_part.Name, m_part.UUID, 
                    m_part.AbsolutePosition, m_part.ParentGroup.Scene.RegionInfo.RegionName);
            }
        }

        /// <summary>
        /// Check if the inventory holds an item with a given name.
        /// </summary>
        /// <param name="name"></param>
        /// <returns></returns>
        private bool InventoryContainsName(string name)
        {
            m_items.LockItemsForRead(true);
            foreach (TaskInventoryItem item in m_items.Values)
            {
                if (item.Name == name)
                {
                    m_items.LockItemsForRead(false);
                    return true;
                }
            }
            m_items.LockItemsForRead(false);
            return false;
        }

        /// <summary>
        /// For a given item name, return that name if it is available.  Otherwise, return the next available
        /// similar name (which is currently the original name with the next available numeric suffix).
        /// </summary>
        /// <param name="name"></param>
        /// <returns></returns>
        private string FindAvailableInventoryName(string name)
        {
            if (!InventoryContainsName(name))
                return name;

            int suffix=1;
            while (suffix < 256)
            {
                string tryName=String.Format("{0} {1}", name, suffix);
                if (!InventoryContainsName(tryName))
                    return tryName;
                suffix++;
            }
            return String.Empty;
        }

        /// <summary>
        /// Add an item to this prim's inventory.  If an item with the same name already exists, then an alternative
        /// name is chosen.
        /// </summary>
        /// <param name="item"></param>
        public void AddInventoryItem(TaskInventoryItem item, bool allowedDrop)
        {
            AddInventoryItem(item.Name, item, allowedDrop);
        }

        /// <summary>
        /// Add an item to this prim's inventory.  If an item with the same name already exists, it is replaced.
        /// </summary>
        /// <param name="item"></param>
        public void AddInventoryItemExclusive(TaskInventoryItem item, bool allowedDrop)
        {
            m_items.LockItemsForRead(true);
            List<TaskInventoryItem> il = new List<TaskInventoryItem>(m_items.Values);
            m_items.LockItemsForRead(false);
            foreach (TaskInventoryItem i in il)
            {
                if (i.Name == item.Name)
                {
                    if (i.InvType == (int)InventoryType.LSL)
                        RemoveScriptInstance(i.ItemID, false);

                    RemoveInventoryItem(i.ItemID);
                    break;
                }
            }

            AddInventoryItem(item.Name, item, allowedDrop);
        }

        /// <summary>
        /// Add an item to this prim's inventory.
        /// </summary>
        /// <param name="name">The name that the new item should have.</param>
        /// <param name="item">
        /// The item itself.  The name within this structure is ignored in favour of the name
        /// given in this method's arguments
        /// </param>
        /// <param name="allowedDrop">
        /// Item was only added to inventory because AllowedDrop is set
        /// </param>
        protected void AddInventoryItem(string name, TaskInventoryItem item, bool allowedDrop)
        {
            name = FindAvailableInventoryName(name);
            if (name == String.Empty)
                return;

            item.ParentID = m_part.UUID;
            item.ParentPartID = m_part.UUID;
            item.Name = name;
            item.GroupID = m_part.GroupID;

            m_items.LockItemsForWrite(true);
            m_items.Add(item.ItemID, item);
            m_items.LockItemsForWrite(false);
                if (allowedDrop) 
                    m_part.TriggerScriptChangedEvent(Changed.ALLOWED_DROP);
                else
                    m_part.TriggerScriptChangedEvent(Changed.INVENTORY);
            
            m_inventorySerial++;
            //m_inventorySerial += 2;
            HasInventoryChanged = true;
            m_part.ParentGroup.HasGroupChanged = true;
        }

        /// <summary>
        /// Restore a whole collection of items to the prim's inventory at once.
        /// We assume that the items already have all their fields correctly filled out.
        /// The items are not flagged for persistence to the database, since they are being restored
        /// from persistence rather than being newly added.
        /// </summary>
        /// <param name="items"></param>
        public void RestoreInventoryItems(ICollection<TaskInventoryItem> items)
        {
            m_items.LockItemsForWrite(true);
            foreach (TaskInventoryItem item in items)
            {
                m_items.Add(item.ItemID, item);
//                m_part.TriggerScriptChangedEvent(Changed.INVENTORY);
            }
            m_items.LockItemsForWrite(false);

            m_inventorySerial++;
        }

        /// <summary>
        /// Returns an existing inventory item.  Returns the original, so any changes will be live.
        /// </summary>
        /// <param name="itemID"></param>
        /// <returns>null if the item does not exist</returns>
        public TaskInventoryItem GetInventoryItem(UUID itemId)
        {
            TaskInventoryItem item;
            m_items.LockItemsForRead(true);
            m_items.TryGetValue(itemId, out item);
            m_items.LockItemsForRead(false);
            return item;
        }

        /// <summary>
        /// Get inventory items by name.
        /// </summary>
        /// <param name="name"></param>
        /// <returns>
        /// A list of inventory items with that name.
        /// If no inventory item has that name then an empty list is returned.
        /// </returns>
        public IList<TaskInventoryItem> GetInventoryItems(string name)
        {
            IList<TaskInventoryItem> items = new List<TaskInventoryItem>();

            m_items.LockItemsForRead(true);

            foreach (TaskInventoryItem item in m_items.Values)
            {
                if (item.Name == name)
                    items.Add(item);
            }

            m_items.LockItemsForRead(false);

            return items;
        }
        
        public SceneObjectGroup GetRezReadySceneObject(TaskInventoryItem item)
        {
            AssetBase rezAsset = m_part.ParentGroup.Scene.AssetService.Get(item.AssetID.ToString());

            if (null == rezAsset)
            {
                m_log.WarnFormat(
                    "[PRIM INVENTORY]: Could not find asset {0} for inventory item {1} in {2}", 
                    item.AssetID, item.Name, m_part.Name);
                return null;
            }

            string xmlData = Utils.BytesToString(rezAsset.Data);
            SceneObjectGroup group = SceneObjectSerializer.FromOriginalXmlFormat(xmlData);

            group.RootPart.AttachPoint = group.RootPart.Shape.State;
            group.RootPart.AttachOffset = group.AbsolutePosition;

            group.ResetIDs();

            SceneObjectPart rootPart = group.GetChildPart(group.UUID);

            // Since renaming the item in the inventory does not affect the name stored
            // in the serialization, transfer the correct name from the inventory to the
            // object itself before we rez.
            rootPart.Name = item.Name;
            rootPart.Description = item.Description;

            SceneObjectPart[] partList = group.Parts;

            group.SetGroup(m_part.GroupID, null);

            // TODO: Remove magic number badness
            if ((rootPart.OwnerID != item.OwnerID) || (item.CurrentPermissions & 16) != 0 || (item.Flags & (uint)InventoryItemFlags.ObjectSlamPerm) != 0) // Magic number
            {
                if (m_part.ParentGroup.Scene.Permissions.PropagatePermissions())
                {
                    foreach (SceneObjectPart part in partList)
                    {
                        if ((item.Flags & (uint)InventoryItemFlags.ObjectOverwriteEveryone) != 0)
                            part.EveryoneMask = item.EveryonePermissions;
                        if ((item.Flags & (uint)InventoryItemFlags.ObjectOverwriteNextOwner) != 0)
                            part.NextOwnerMask = item.NextPermissions;
                        if ((item.Flags & (uint)InventoryItemFlags.ObjectOverwriteGroup) != 0)
                            part.GroupMask = item.GroupPermissions;
                    }
                    
                    group.ApplyNextOwnerPermissions();
                }
            }

            foreach (SceneObjectPart part in partList)
            {
                // TODO: Remove magic number badness
                if ((part.OwnerID != item.OwnerID) || (item.CurrentPermissions & 16) != 0 || (item.Flags & (uint)InventoryItemFlags.ObjectSlamPerm) != 0) // Magic number
                {
                    part.LastOwnerID = part.OwnerID;
                    part.OwnerID = item.OwnerID;
                    part.Inventory.ChangeInventoryOwner(item.OwnerID);
                }
                
                if ((item.Flags & (uint)InventoryItemFlags.ObjectOverwriteEveryone) != 0)
                    part.EveryoneMask = item.EveryonePermissions;
                if ((item.Flags & (uint)InventoryItemFlags.ObjectOverwriteNextOwner) != 0)
                    part.NextOwnerMask = item.NextPermissions;
                if ((item.Flags & (uint)InventoryItemFlags.ObjectOverwriteGroup) != 0)
                    part.GroupMask = item.GroupPermissions;
            }
            
            rootPart.TrimPermissions(); 
            
            return group;
        }
        
        /// <summary>
        /// Update an existing inventory item.
        /// </summary>
        /// <param name="item">The updated item.  An item with the same id must already exist
        /// in this prim's inventory.</param>
        /// <returns>false if the item did not exist, true if the update occurred successfully</returns>
        public bool UpdateInventoryItem(TaskInventoryItem item)
        {
            return UpdateInventoryItem(item, true, true);
        }

        public bool UpdateInventoryItem(TaskInventoryItem item, bool fireScriptEvents)
        {
            return UpdateInventoryItem(item, fireScriptEvents, true);
        }

        public bool UpdateInventoryItem(TaskInventoryItem item, bool fireScriptEvents, bool considerChanged)
        {
            m_items.LockItemsForWrite(true);

            if (m_items.ContainsKey(item.ItemID))
            {
//                m_log.DebugFormat("[PRIM INVENTORY]: Updating item {0} in {1}", item.Name, m_part.Name);
                
                item.ParentID = m_part.UUID;
                item.ParentPartID = m_part.UUID;

                // If group permissions have been set on, check that the groupID is up to date in case it has
                // changed since permissions were last set.
                if (item.GroupPermissions != (uint)PermissionMask.None)
                    item.GroupID = m_part.GroupID;

                if (item.AssetID == UUID.Zero)
                    item.AssetID = m_items[item.ItemID].AssetID;

                m_items[item.ItemID] = item;
                m_inventorySerial++;
                if (fireScriptEvents)
                    m_part.TriggerScriptChangedEvent(Changed.INVENTORY);
                
                if (considerChanged)
                {
                    HasInventoryChanged = true;
                    m_part.ParentGroup.HasGroupChanged = true;
                }
                m_items.LockItemsForWrite(false);
                return true;
            }
            else
            {
                m_log.ErrorFormat(
                    "[PRIM INVENTORY]: " +
                    "Tried to retrieve item ID {0} from prim {1}, {2} at {3} in {4} but the item does not exist in this inventory",
                    item.ItemID, m_part.Name, m_part.UUID, 
                    m_part.AbsolutePosition, m_part.ParentGroup.Scene.RegionInfo.RegionName);
            }
            m_items.LockItemsForWrite(false);

            return false;
        }

        /// <summary>
        /// Remove an item from this prim's inventory
        /// </summary>
        /// <param name="itemID"></param>
        /// <returns>Numeric asset type of the item removed.  Returns -1 if the item did not exist
        /// in this prim's inventory.</returns>
        public int RemoveInventoryItem(UUID itemID)
        {
            m_items.LockItemsForRead(true);

            if (m_items.ContainsKey(itemID))
            {
                int type = m_items[itemID].InvType;
                m_items.LockItemsForRead(false);
                if (type == 10) // Script
                {
                    m_part.ParentGroup.Scene.EventManager.TriggerRemoveScript(m_part.LocalId, itemID);
                }
                m_items.LockItemsForWrite(true);
                m_items.Remove(itemID);
                m_items.LockItemsForWrite(false);
                m_inventorySerial++;
                m_part.TriggerScriptChangedEvent(Changed.INVENTORY);

                HasInventoryChanged = true;
                m_part.ParentGroup.HasGroupChanged = true;

                int scriptcount = 0;
                m_items.LockItemsForRead(true);
                foreach (TaskInventoryItem item in m_items.Values)
                {
                    if (item.Type == 10)
                    {
                        scriptcount++;
                    }
                }
                m_items.LockItemsForRead(false);
                

                if (scriptcount <= 0)
                {
                    m_part.RemFlag(PrimFlags.Scripted);
                }

                m_part.ScheduleFullUpdate();

                return type;
            }
            else
            {
                m_items.LockItemsForRead(false);
                m_log.ErrorFormat(
                    "[PRIM INVENTORY]: " +
                    "Tried to remove item ID {0} from prim {1}, {2} but the item does not exist in this inventory",
                    itemID, m_part.Name, m_part.UUID);
            }

            return -1;
        }

        private bool CreateInventoryFileName()
        {
//            m_log.DebugFormat(
//                "[PRIM INVENTORY]: Creating inventory file for {0} {1} {2}, serial {3}",
//                m_part.Name, m_part.UUID, m_part.LocalId, m_inventorySerial);

            if (m_inventoryFileName == String.Empty ||
                m_inventoryFileNameSerial < m_inventorySerial)
            {
                m_inventoryFileName = "inventory_" + UUID.Random().ToString() + ".tmp";
                m_inventoryFileNameSerial = m_inventorySerial;

                return true;
            }

            return false;
        }

        /// <summary>
        /// Serialize all the metadata for the items in this prim's inventory ready for sending to the client
        /// </summary>
        /// <param name="xferManager"></param>
        public void RequestInventoryFile(IClientAPI client, IXfer xferManager)
        {
            bool changed = CreateInventoryFileName();

            bool includeAssets = false;
            if (m_part.ParentGroup.Scene.Permissions.CanEditObjectInventory(m_part.UUID, client.AgentId))
                includeAssets = true;

            if (m_inventoryPrivileged != includeAssets)
                changed = true;

            InventoryStringBuilder invString = new InventoryStringBuilder(m_part.UUID, UUID.Zero);

            Items.LockItemsForRead(true);

            if (m_inventorySerial == 0) // No inventory
            {
                client.SendTaskInventory(m_part.UUID, 0, new byte[0]);
                Items.LockItemsForRead(false);
                return;
            }

			if (m_items.Count == 0) // No inventory
			{
				client.SendTaskInventory(m_part.UUID, 0, new byte[0]);
                Items.LockItemsForRead(false);
				return;
			}
    
            if (!changed)
            {
                if (m_inventoryFileData.Length > 2)
                {
                    xferManager.AddNewFile(m_inventoryFileName,
                            m_inventoryFileData);
                    client.SendTaskInventory(m_part.UUID, (short)m_inventorySerial,
                            Util.StringToBytes256(m_inventoryFileName));

                    Items.LockItemsForRead(false);
                    return;
                }
            }

            m_inventoryPrivileged = includeAssets;

            foreach (TaskInventoryItem item in m_items.Values)
            {
                UUID ownerID = item.OwnerID;
                uint everyoneMask = 0;
                uint baseMask = item.BasePermissions;
                uint ownerMask = item.CurrentPermissions;
                uint groupMask = item.GroupPermissions;

                invString.AddItemStart();
                invString.AddNameValueLine("item_id", item.ItemID.ToString());
                invString.AddNameValueLine("parent_id", m_part.UUID.ToString());

                invString.AddPermissionsStart();

                invString.AddNameValueLine("base_mask", Utils.UIntToHexString(baseMask));
                invString.AddNameValueLine("owner_mask", Utils.UIntToHexString(ownerMask));
                invString.AddNameValueLine("group_mask", Utils.UIntToHexString(groupMask));
                invString.AddNameValueLine("everyone_mask", Utils.UIntToHexString(everyoneMask));
                invString.AddNameValueLine("next_owner_mask", Utils.UIntToHexString(item.NextPermissions));

                invString.AddNameValueLine("creator_id", item.CreatorID.ToString());
                invString.AddNameValueLine("owner_id", ownerID.ToString());

                invString.AddNameValueLine("last_owner_id", item.LastOwnerID.ToString());

                invString.AddNameValueLine("group_id", item.GroupID.ToString());
                invString.AddSectionEnd();

                if (includeAssets)
                    invString.AddNameValueLine("asset_id", item.AssetID.ToString());
                else
                    invString.AddNameValueLine("asset_id", UUID.Zero.ToString());
                invString.AddNameValueLine("type", Utils.AssetTypeToString((AssetType)item.Type));
                invString.AddNameValueLine("inv_type", Utils.InventoryTypeToString((InventoryType)item.InvType));
                invString.AddNameValueLine("flags", Utils.UIntToHexString(item.Flags));

                invString.AddSaleStart();
                invString.AddNameValueLine("sale_type", "not");
                invString.AddNameValueLine("sale_price", "0");
                invString.AddSectionEnd();

                invString.AddNameValueLine("name", item.Name + "|");
                invString.AddNameValueLine("desc", item.Description + "|");

                invString.AddNameValueLine("creation_date", item.CreationDate.ToString());
                invString.AddSectionEnd();
            }

            Items.LockItemsForRead(false);

            m_inventoryFileData = Utils.StringToBytes(invString.BuildString);

            if (m_inventoryFileData.Length > 2)
            {
                xferManager.AddNewFile(m_inventoryFileName, m_inventoryFileData);
				client.SendTaskInventory(m_part.UUID, (short)m_inventorySerial,
						Util.StringToBytes256(m_inventoryFileName));
				return;
            }

			client.SendTaskInventory(m_part.UUID, 0, new byte[0]);
        }

        /// <summary>
        /// Process inventory backup
        /// </summary>
        /// <param name="datastore"></param>
        public void ProcessInventoryBackup(ISimulationDataService datastore)
        {
// Removed this because linking will cause an immediate delete of the new
// child prim from the database and the subsequent storing of the prim sees
// the inventory of it as unchanged and doesn't store it at all. The overhead
// of storing prim inventory needlessly is much less than the aggravation
// of prim inventory loss.
//            if (HasInventoryChanged)
//            {
                Items.LockItemsForRead(true);
                datastore.StorePrimInventory(m_part.UUID, Items.Values);
                Items.LockItemsForRead(false);

                HasInventoryChanged = false;
//            }
        }

        public class InventoryStringBuilder
        {
            public string BuildString = String.Empty;

            public InventoryStringBuilder(UUID folderID, UUID parentID)
            {
                BuildString += "\tinv_object\t0\n\t{\n";
                AddNameValueLine("obj_id", folderID.ToString());
                AddNameValueLine("parent_id", parentID.ToString());
                AddNameValueLine("type", "category");
                AddNameValueLine("name", "Contents|");
                AddSectionEnd();
            }

            public void AddItemStart()
            {
                BuildString += "\tinv_item\t0\n";
                AddSectionStart();
            }

            public void AddPermissionsStart()
            {
                BuildString += "\tpermissions 0\n";
                AddSectionStart();
            }

            public void AddSaleStart()
            {
                BuildString += "\tsale_info\t0\n";
                AddSectionStart();
            }

            protected void AddSectionStart()
            {
                BuildString += "\t{\n";
            }

            public void AddSectionEnd()
            {
                BuildString += "\t}\n";
            }

            public void AddLine(string addLine)
            {
                BuildString += addLine;
            }

            public void AddNameValueLine(string name, string value)
            {
                BuildString += "\t\t";
                BuildString += name + "\t";
                BuildString += value + "\n";
            }

            public void Close()
            {
            }
        }

        public uint MaskEffectivePermissions()
        {
            uint mask=0x7fffffff;

            foreach (TaskInventoryItem item in m_items.Values)
            {
                if ((item.CurrentPermissions & item.NextPermissions & (uint)PermissionMask.Copy) == 0)
                    mask &= ~((uint)PermissionMask.Copy >> 13);
                if ((item.CurrentPermissions & item.NextPermissions & (uint)PermissionMask.Transfer) == 0)
                    mask &= ~((uint)PermissionMask.Transfer >> 13);
                if ((item.CurrentPermissions & item.NextPermissions & (uint)PermissionMask.Modify) == 0)
                    mask &= ~((uint)PermissionMask.Modify >> 13);

                if (item.InvType == (int)InventoryType.Object)
                {
                    if ((item.CurrentPermissions & ((uint)PermissionMask.Copy >> 13)) == 0)
                        mask &= ~((uint)PermissionMask.Copy >> 13);
                    if ((item.CurrentPermissions & ((uint)PermissionMask.Transfer >> 13)) == 0)
                        mask &= ~((uint)PermissionMask.Transfer >> 13);
                    if ((item.CurrentPermissions & ((uint)PermissionMask.Modify >> 13)) == 0)
                        mask &= ~((uint)PermissionMask.Modify >> 13);
                }

                if ((item.CurrentPermissions & (uint)PermissionMask.Copy) == 0)
                    mask &= ~(uint)PermissionMask.Copy;
                if ((item.CurrentPermissions & (uint)PermissionMask.Transfer) == 0)
                    mask &= ~(uint)PermissionMask.Transfer;
                if ((item.CurrentPermissions & (uint)PermissionMask.Modify) == 0)
                    mask &= ~(uint)PermissionMask.Modify;
            }
            return mask;
        }

        public void ApplyNextOwnerPermissions()
        {
            foreach (TaskInventoryItem item in m_items.Values)
            {
                if (item.InvType == (int)InventoryType.Object && (item.CurrentPermissions & 7) != 0)
                {
                    if ((item.CurrentPermissions & ((uint)PermissionMask.Copy >> 13)) == 0)
                        item.CurrentPermissions &= ~(uint)PermissionMask.Copy;
                    if ((item.CurrentPermissions & ((uint)PermissionMask.Transfer >> 13)) == 0)
                        item.CurrentPermissions &= ~(uint)PermissionMask.Transfer;
                    if ((item.CurrentPermissions & ((uint)PermissionMask.Modify >> 13)) == 0)
                        item.CurrentPermissions &= ~(uint)PermissionMask.Modify;
                }
                item.OwnerChanged = true;
                item.CurrentPermissions &= item.NextPermissions;
                item.BasePermissions &= item.NextPermissions;
                item.EveryonePermissions &= item.NextPermissions;
                item.PermsMask = 0;
                item.PermsGranter = UUID.Zero;
            }
        }

        public void ApplyGodPermissions(uint perms)
        {
            foreach (TaskInventoryItem item in m_items.Values)
            {
                item.CurrentPermissions = perms;
                item.BasePermissions = perms;
            }
            
            m_inventorySerial++;
            HasInventoryChanged = true;
        }

        /// <summary>
        /// Returns true if this part inventory contains any scripts.  False otherwise.
        /// </summary>
        /// <returns></returns>
        public bool ContainsScripts()
        {
            foreach (TaskInventoryItem item in m_items.Values)
            {
                if (item.InvType == (int)InventoryType.LSL)
                {
                    return true;
                }
            }
            return false;
        }

        public List<UUID> GetInventoryList()
        {
            List<UUID> ret = new List<UUID>();

            foreach (TaskInventoryItem item in m_items.Values)
                ret.Add(item.ItemID);

            return ret;
        }

        public List<TaskInventoryItem> GetInventoryItems()
        {
           List<TaskInventoryItem> ret = new List<TaskInventoryItem>();

            lock (m_items)
                ret = new List<TaskInventoryItem>(m_items.Values);

            return ret;
        }

        public List<TaskInventoryItem> GetInventoryScripts()
        {
            List<TaskInventoryItem> ret = new List<TaskInventoryItem>();

            lock (m_items)
            {
                foreach (TaskInventoryItem item in m_items.Values)
                    if (item.InvType == (int)InventoryType.LSL)
                        ret.Add(item);
            }

            return ret;
        }
        
        public Dictionary<UUID, string> GetScriptStates()
        {
            return GetScriptStates(false);
        }

        public Dictionary<UUID, string> GetScriptStates(bool oldIDs)
        {
            Dictionary<UUID, string> ret = new Dictionary<UUID, string>();            
            
            if (m_part.ParentGroup.Scene == null) // Group not in a scene
                return ret;
            
            IScriptModule[] engines = m_part.ParentGroup.Scene.RequestModuleInterfaces<IScriptModule>();
            
            if (engines.Length == 0) // No engine at all
                return ret;

            Items.LockItemsForRead(true);
            foreach (TaskInventoryItem item in m_items.Values)
            {
                if (item.InvType == (int)InventoryType.LSL)
                {
                    foreach (IScriptModule e in engines)
                    {
                        if (e != null)
                        {
                            string n = e.GetXMLState(item.ItemID);
                            if (n != String.Empty)
                            {
                                if (oldIDs)
                                {
                                    if (!ret.ContainsKey(item.OldItemID))
                                        ret[item.OldItemID] = n;
                                }
                                else
                                {
                                    if (!ret.ContainsKey(item.ItemID))
                                        ret[item.ItemID] = n;
                                }
                                break;
                            }
                        }
                    }
                }
            }
            Items.LockItemsForRead(false);
            return ret;
        }
        
        public void ResumeScripts()
        {
            IScriptModule[] engines = m_part.ParentGroup.Scene.RequestModuleInterfaces<IScriptModule>();
            if (engines.Length == 0)
                return;


            Items.LockItemsForRead(true);

            foreach (TaskInventoryItem item in m_items.Values)
            {
                if (item.InvType == (int)InventoryType.LSL)
                {
                    foreach (IScriptModule engine in engines)
                    {
                        if (engine != null)
                        {
                            if (item.OwnerChanged)
                                engine.PostScriptEvent(item.ItemID, "changed", new Object[] { (int)Changed.OWNER });
                            item.OwnerChanged = false;
                            engine.ResumeScript(item.ItemID);
                        }
                    }
                }
            }

            Items.LockItemsForRead(false);
        }
    }
}<|MERGE_RESOLUTION|>--- conflicted
+++ resolved
@@ -496,9 +496,9 @@
                 string msg = String.Format("couldn't be found for prim {0}, {1}", m_part.Name, m_part.UUID);
                 StoreScriptError(itemId, msg);
                 m_log.ErrorFormat(
-<<<<<<< HEAD
-                    "[PRIM INVENTORY]: " +
-                    "Couldn't start script with ID {0} since it {1}", itemId, msg);
+                    "[PRIM INVENTORY]: Couldn't start script with ID {0} since it couldn't be found for prim {1}, {2} at {3} in {4}",
+                    itemId, m_part.Name, m_part.UUID, 
+                    m_part.AbsolutePosition, m_part.ParentGroup.Scene.RegionInfo.RegionName);
             }
             
         }
@@ -594,11 +594,6 @@
             ArrayList errors = new ArrayList(1);
             errors.Add(message);
             StoreScriptErrors(itemId, errors);
-=======
-                    "[PRIM INVENTORY]: Couldn't start script with ID {0} since it couldn't be found for prim {1}, {2} at {3} in {4}",
-                    itemId, m_part.Name, m_part.UUID, 
-                    m_part.AbsolutePosition, m_part.ParentGroup.Scene.RegionInfo.RegionName);
->>>>>>> bd928218
         }
 
         /// <summary>
