--- conflicted
+++ resolved
@@ -931,32 +931,29 @@
             return -1;
         }
 
-        private bool CreateInventoryFile()
+        private bool CreateInventoryFileName()
         {
             if (m_inventoryFileName == String.Empty ||
                 m_inventoryFileNameSerial < m_inventorySerial)
             {
-                // Something changed, we need to create a new file
                 m_inventoryFileName = "inventory_" + UUID.Random().ToString() + ".tmp";
                 m_inventoryFileNameSerial = m_inventorySerial;
-
-                InventoryStringBuilder invString = new InventoryStringBuilder(m_part.UUID, UUID.Zero);
-
-                lock (m_items)
-                {
-                    foreach (TaskInventoryItem item in m_items.Values)
-                    {
-                        UUID ownerID = item.OwnerID;
-                        uint everyoneMask = 0;
-                        uint baseMask = item.BasePermissions;
-                        uint ownerMask = item.CurrentPermissions;
-                        uint groupMask = item.GroupPermissions;
-
-                        invString.AddItemStart();
-                        invString.AddNameValueLine("item_id", item.ItemID.ToString());
-                        invString.AddNameValueLine("parent_id", m_part.UUID.ToString());
-
-<<<<<<< HEAD
+                return true;
+            }
+
+            return false;
+        }
+
+        /// <summary>
+        /// Serialize all the metadata for the items in this prim's inventory ready for sending to the client
+        /// </summary>
+        /// <param name="xferManager"></param>
+        public void RequestInventoryFile(IClientAPI client, IXfer xferManager)
+        {
+            bool changed = CreateInventoryFileName();
+
+            InventoryStringBuilder invString = new InventoryStringBuilder(m_part.UUID, UUID.Zero);
+
             Items.LockItemsForRead(true);
 
             if (m_inventorySerial == 0) // No inventory
@@ -966,15 +963,15 @@
                 return;
             }
 
-            client.SendTaskInventory(m_part.UUID, (short)m_inventorySerial,
-                    Util.StringToBytes256(m_inventoryFileName));
-
             if (!changed)
             {
                 if (m_inventoryFileData.Length > 2)
                 {
                     xferManager.AddNewFile(m_inventoryFileName,
                             m_inventoryFileData);
+                    client.SendTaskInventory(m_part.UUID, (short)m_inventorySerial,
+                            Util.StringToBytes256(m_inventoryFileName));
+
                     Items.LockItemsForRead(false);
                     return;
                 }
@@ -1035,77 +1032,12 @@
             Items.LockItemsForRead(false);
 
             m_inventoryFileData = Utils.StringToBytes(invString.BuildString);
-=======
-                        invString.AddPermissionsStart();
-
-                        invString.AddNameValueLine("base_mask", Utils.UIntToHexString(baseMask));
-                        invString.AddNameValueLine("owner_mask", Utils.UIntToHexString(ownerMask));
-                        invString.AddNameValueLine("group_mask", Utils.UIntToHexString(groupMask));
-                        invString.AddNameValueLine("everyone_mask", Utils.UIntToHexString(everyoneMask));
-                        invString.AddNameValueLine("next_owner_mask", Utils.UIntToHexString(item.NextPermissions));
-
-                        invString.AddNameValueLine("creator_id", item.CreatorID.ToString());
-                        invString.AddNameValueLine("owner_id", ownerID.ToString());
-
-                        invString.AddNameValueLine("last_owner_id", item.LastOwnerID.ToString());
-
-                        invString.AddNameValueLine("group_id", item.GroupID.ToString());
-                        invString.AddSectionEnd();
-
-                        invString.AddNameValueLine("asset_id", item.AssetID.ToString());
-                        invString.AddNameValueLine("type", TaskInventoryItem.Types[item.Type]);
-                        invString.AddNameValueLine("inv_type", TaskInventoryItem.InvTypes[item.InvType]);
-                        invString.AddNameValueLine("flags", Utils.UIntToHexString(item.Flags));
-
-                        invString.AddSaleStart();
-                        invString.AddNameValueLine("sale_type", "not");
-                        invString.AddNameValueLine("sale_price", "0");
-                        invString.AddSectionEnd();
-
-                        invString.AddNameValueLine("name", item.Name + "|");
-                        invString.AddNameValueLine("desc", item.Description + "|");
-
-                        invString.AddNameValueLine("creation_date", item.CreationDate.ToString());
-                        invString.AddSectionEnd();
-                    }
-                }
-
-                m_inventoryFileData = Utils.StringToBytes(invString.BuildString);
-
-                return true;
-            }
-
-            // No need to recreate, the existing file is fine
-            return false;
-        }
-
-        /// <summary>
-        /// Serialize all the metadata for the items in this prim's inventory ready for sending to the client
-        /// </summary>
-        /// <param name="xferManager"></param>
-        public void RequestInventoryFile(IClientAPI client, IXfer xferManager)
-        {
-            bool changed = CreateInventoryFile();
-
-            if (m_inventorySerial == 0) // No inventory
-            {
-                client.SendTaskInventory(m_part.UUID, 0, new byte[0]);
-                return;
-            }
-
-            // In principle, we should only do the rest if the inventory changed;
-            // by sending m_inventorySerial to the client, it ought to know
-            // that nothing changed and that it doesn't need to request the file. 
-            // Unfortunately, it doesn't look like the client optimizes this; 
-            // the client seems to always come back and request the Xfer, 
-            // no matter what value m_inventorySerial has.
->>>>>>> b23b29a5
 
             if (m_inventoryFileData.Length > 2)
-                // Add the file for Xfer
+            {
                 xferManager.AddNewFile(m_inventoryFileName, m_inventoryFileData);
-
-            // Tell the client we're ready to Xfer the file
+            }
+
             client.SendTaskInventory(m_part.UUID, (short)m_inventorySerial,
                     Util.StringToBytes256(m_inventoryFileName));
         }
