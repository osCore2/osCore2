--- conflicted
+++ resolved
@@ -1076,14 +1076,7 @@
                 invString.AddNameValueLine("creator_id", item.CreatorID.ToString());
                 invString.AddNameValueLine("owner_id", ownerID.ToString());
 
-<<<<<<< HEAD
                 invString.AddNameValueLine("last_owner_id", item.LastOwnerID.ToString());
-=======
-                        invString.AddNameValueLine("asset_id", item.AssetID.ToString());
-                        invString.AddNameValueLine("type", Utils.AssetTypeToString((AssetType)item.Type));
-                        invString.AddNameValueLine("inv_type", Utils.InventoryTypeToString((InventoryType)item.InvType));
-                        invString.AddNameValueLine("flags", Utils.UIntToHexString(item.Flags));
->>>>>>> 19c10c89
 
                 invString.AddNameValueLine("group_id", item.GroupID.ToString());
                 invString.AddSectionEnd();
@@ -1092,8 +1085,8 @@
                     invString.AddNameValueLine("asset_id", item.AssetID.ToString());
                 else
                     invString.AddNameValueLine("asset_id", UUID.Zero.ToString());
-                invString.AddNameValueLine("type", TaskInventoryItem.Types[item.Type]);
-                invString.AddNameValueLine("inv_type", TaskInventoryItem.InvTypes[item.InvType]);
+                invString.AddNameValueLine("type", Utils.AssetTypeToString((AssetType)item.Type));
+                invString.AddNameValueLine("inv_type", Utils.InventoryTypeToString((InventoryType)item.InvType));
                 invString.AddNameValueLine("flags", Utils.UIntToHexString(item.Flags));
 
                 invString.AddSaleStart();
