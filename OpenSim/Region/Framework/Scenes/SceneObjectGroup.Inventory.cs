/*
 * Copyright (c) Contributors, http://opensimulator.org/
 * See CONTRIBUTORS.TXT for a full list of copyright holders.
 *
 * Redistribution and use in source and binary forms, with or without
 * modification, are permitted provided that the following conditions are met:
 *     * Redistributions of source code must retain the above copyright
 *       notice, this list of conditions and the following disclaimer.
 *     * Redistributions in binary form must reproduce the above copyright
 *       notice, this list of conditions and the following disclaimer in the
 *       documentation and/or other materials provided with the distribution.
 *     * Neither the name of the OpenSimulator Project nor the
 *       names of its contributors may be used to endorse or promote products
 *       derived from this software without specific prior written permission.
 *
 * THIS SOFTWARE IS PROVIDED BY THE DEVELOPERS ``AS IS'' AND ANY
 * EXPRESS OR IMPLIED WARRANTIES, INCLUDING, BUT NOT LIMITED TO, THE IMPLIED
 * WARRANTIES OF MERCHANTABILITY AND FITNESS FOR A PARTICULAR PURPOSE ARE
 * DISCLAIMED. IN NO EVENT SHALL THE CONTRIBUTORS BE LIABLE FOR ANY
 * DIRECT, INDIRECT, INCIDENTAL, SPECIAL, EXEMPLARY, OR CONSEQUENTIAL DAMAGES
 * (INCLUDING, BUT NOT LIMITED TO, PROCUREMENT OF SUBSTITUTE GOODS OR SERVICES;
 * LOSS OF USE, DATA, OR PROFITS; OR BUSINESS INTERRUPTION) HOWEVER CAUSED AND
 * ON ANY THEORY OF LIABILITY, WHETHER IN CONTRACT, STRICT LIABILITY, OR TORT
 * (INCLUDING NEGLIGENCE OR OTHERWISE) ARISING IN ANY WAY OUT OF THE USE OF THIS
 * SOFTWARE, EVEN IF ADVISED OF THE POSSIBILITY OF SUCH DAMAGE.
 */

using System;
using System.IO;
using System.Reflection;
using OpenMetaverse;
using log4net;
using OpenSim.Framework;
using OpenSim.Region.Framework.Interfaces;
using System.Collections.Generic;
using System.Xml;

namespace OpenSim.Region.Framework.Scenes
{
    public partial class SceneObjectGroup : EntityBase
    {
        private static readonly ILog m_log = LogManager.GetLogger(MethodBase.GetCurrentMethod().DeclaringType);

        /// <summary>
        /// Force all task inventories of prims in the scene object to persist
        /// </summary>
        public void ForceInventoryPersistence()
        {
            lockPartsForRead(true);
            List<SceneObjectPart> values = new List<SceneObjectPart>(m_parts.Values);
            lockPartsForRead(false);
            foreach (SceneObjectPart part in values)
            {
                part.Inventory.ForceInventoryPersistence();
            }
        }

        /// <summary>
        /// Start the scripts contained in all the prims in this group.
        /// </summary>
        public void CreateScriptInstances(int startParam, bool postOnRez,
                string engine, int stateSource)
        {
            // Don't start scripts if they're turned off in the region!
            if (!m_scene.RegionInfo.RegionSettings.DisableScripts)
            {
                foreach (SceneObjectPart part in m_parts.Values)
                {
                    part.Inventory.CreateScriptInstances(startParam, postOnRez, engine, stateSource);
                }
            }
        }

        /// <summary>
        /// Stop the scripts contained in all the prims in this group
        /// </summary>
<<<<<<< HEAD
        public void RemoveScriptInstances()
        {
            lockPartsForRead(true);
            List<SceneObjectPart> values = new List<SceneObjectPart>(m_parts.Values);
            lockPartsForRead(false);
            
            foreach (SceneObjectPart part in values)
            {
                part.Inventory.RemoveScriptInstances();
=======
        /// <param name="sceneObjectBeingDeleted">
        /// Should be true if these scripts are being removed because the scene
        /// object is being deleted.  This will prevent spurious updates to the client.
        /// </param>
        public void RemoveScriptInstances(bool sceneObjectBeingDeleted)
        {
            lock (m_parts)
            {
                foreach (SceneObjectPart part in m_parts.Values)
                {
                    part.Inventory.RemoveScriptInstances(sceneObjectBeingDeleted);
                }
>>>>>>> 72dd680d
            }
            
        }

        /// <summary>
        ///
        /// </summary>
        /// <param name="remoteClient"></param>
        /// <param name="localID"></param>
        public bool GetPartInventoryFileName(IClientAPI remoteClient, uint localID)
        {
            SceneObjectPart part = GetChildPart(localID);
            if (part != null)
            {
                return part.Inventory.GetInventoryFileName(remoteClient, localID);
            }
            else
            {
                m_log.ErrorFormat(
                    "[PRIM INVENTORY]: " +
                    "Couldn't find part {0} in object group {1}, {2} to retreive prim inventory",
                    localID, Name, UUID);
            }
            return false;
        }

        /// <summary>
        /// Return serialized inventory metadata for the given constituent prim
        /// </summary>
        /// <param name="localID"></param>
        /// <param name="xferManager"></param>
        public void RequestInventoryFile(IClientAPI client, uint localID, IXfer xferManager)
        {
            SceneObjectPart part = GetChildPart(localID);
            if (part != null)
            {
                part.Inventory.RequestInventoryFile(client, xferManager);
            }
            else
            {
                m_log.ErrorFormat(
                    "[PRIM INVENTORY]: " +
                    "Couldn't find part {0} in object group {1}, {2} to request inventory data",
                    localID, Name, UUID);
            }
        }

        /// <summary>
        /// Add an inventory item to a prim in this group.
        /// </summary>
        /// <param name="remoteClient"></param>
        /// <param name="localID"></param>
        /// <param name="item"></param>
        /// <param name="copyItemID">The item UUID that should be used by the new item.</param>
        /// <returns></returns>
        public bool AddInventoryItem(IClientAPI remoteClient, uint localID,
                                     InventoryItemBase item, UUID copyItemID)
        {
            UUID newItemId = (copyItemID != UUID.Zero) ? copyItemID : item.ID;

            SceneObjectPart part = GetChildPart(localID);
            if (part != null)
            {
                TaskInventoryItem taskItem = new TaskInventoryItem();

                taskItem.ItemID = newItemId;
                taskItem.AssetID = item.AssetID;
                taskItem.Name = item.Name;
                taskItem.Description = item.Description;
                taskItem.OwnerID = part.OwnerID; // Transfer ownership
                taskItem.CreatorID = item.CreatorIdAsUuid;
                taskItem.Type = item.AssetType;
                taskItem.InvType = item.InvType;

                if (remoteClient != null &&
                        remoteClient.AgentId != part.OwnerID &&
                        m_scene.Permissions.PropagatePermissions())
                {
                    taskItem.BasePermissions = item.BasePermissions &
                            item.NextPermissions;
                    taskItem.CurrentPermissions = item.CurrentPermissions &
                            item.NextPermissions;
                    taskItem.EveryonePermissions = item.EveryOnePermissions &
                            item.NextPermissions;
                    taskItem.GroupPermissions = item.GroupPermissions &
                            item.NextPermissions;
                    taskItem.NextPermissions = item.NextPermissions;
                    taskItem.CurrentPermissions |= 8;
                } else {
                    taskItem.BasePermissions = item.BasePermissions;
                    taskItem.CurrentPermissions = item.CurrentPermissions;
                    taskItem.CurrentPermissions |= 8;
                    taskItem.EveryonePermissions = item.EveryOnePermissions;
                    taskItem.GroupPermissions = item.GroupPermissions;
                    taskItem.NextPermissions = item.NextPermissions;
                }

                taskItem.Flags = item.Flags;
                // TODO: These are pending addition of those fields to TaskInventoryItem
//                taskItem.SalePrice = item.SalePrice;
//                taskItem.SaleType = item.SaleType;
                taskItem.CreationDate = (uint)item.CreationDate;

                bool addFromAllowedDrop = false;
                if (remoteClient!=null) 
                {
                    addFromAllowedDrop = remoteClient.AgentId != part.OwnerID;
                }

                part.Inventory.AddInventoryItem(taskItem, addFromAllowedDrop);

                return true;
            }
            else
            {
                m_log.ErrorFormat(
                    "[PRIM INVENTORY]: " +
                    "Couldn't find prim local ID {0} in group {1}, {2} to add inventory item ID {3}",
                    localID, Name, UUID, newItemId);
            }

            return false;
        }

        /// <summary>
        /// Returns an existing inventory item.  Returns the original, so any changes will be live.
        /// </summary>
        /// <param name="primID"></param>
        /// <param name="itemID"></param>
        /// <returns>null if the item does not exist</returns>
        public TaskInventoryItem GetInventoryItem(uint primID, UUID itemID)
        {
            SceneObjectPart part = GetChildPart(primID);
            if (part != null)
            {
                return part.Inventory.GetInventoryItem(itemID);
            }
            else
            {
                m_log.ErrorFormat(
                    "[PRIM INVENTORY]: " +
                    "Couldn't find prim local ID {0} in prim {1}, {2} to get inventory item ID {3}",
                    primID, part.Name, part.UUID, itemID);
            }

            return null;
        }

        /// <summary>
        /// Update an existing inventory item.
        /// </summary>
        /// <param name="item">The updated item.  An item with the same id must already exist
        /// in this prim's inventory</param>
        /// <returns>false if the item did not exist, true if the update occurred succesfully</returns>
        public bool UpdateInventoryItem(TaskInventoryItem item)
        {
            SceneObjectPart part = GetChildPart(item.ParentPartID);
            if (part != null)
            {
                part.Inventory.UpdateInventoryItem(item);

                return true;
            }
            else
            {
                m_log.ErrorFormat(
                    "[PRIM INVENTORY]: " +
                    "Couldn't find prim ID {0} to update item {1}, {2}",
                    item.ParentPartID, item.Name, item.ItemID);
            }

            return false;
        }

        public int RemoveInventoryItem(uint localID, UUID itemID)
        {
            SceneObjectPart part = GetChildPart(localID);
            if (part != null)
            {
                int type = part.Inventory.RemoveInventoryItem(itemID);

                return type;
            }

            return -1;
        }

        public uint GetEffectivePermissions()
        {
            uint perms=(uint)(PermissionMask.Modify |
                              PermissionMask.Copy |
                              PermissionMask.Move |
                              PermissionMask.Transfer) | 7;

            uint ownerMask = 0x7ffffff;
            foreach (SceneObjectPart part in m_parts.Values)
            {
                ownerMask &= part.OwnerMask;
                perms &= part.Inventory.MaskEffectivePermissions();
            }

            if ((ownerMask & (uint)PermissionMask.Modify) == 0)
                perms &= ~(uint)PermissionMask.Modify;
            if ((ownerMask & (uint)PermissionMask.Copy) == 0)
                perms &= ~(uint)PermissionMask.Copy;
            if ((ownerMask & (uint)PermissionMask.Transfer) == 0)
                perms &= ~(uint)PermissionMask.Transfer;

            if ((ownerMask & RootPart.NextOwnerMask & (uint)PermissionMask.Modify) == 0)
                perms &= ~((uint)PermissionMask.Modify >> 13);
            if ((ownerMask & RootPart.NextOwnerMask & (uint)PermissionMask.Copy) == 0)
                perms &= ~((uint)PermissionMask.Copy >> 13);
            if ((ownerMask & RootPart.NextOwnerMask & (uint)PermissionMask.Transfer) == 0)
                perms &= ~((uint)PermissionMask.Transfer >> 13);

            return perms;
        }

        public void ApplyNextOwnerPermissions()
        {
            foreach (SceneObjectPart part in m_parts.Values)
            {
                part.ApplyNextOwnerPermissions();
            }
        }

        public string GetStateSnapshot()
        {
            Dictionary<UUID, string> states = new Dictionary<UUID, string>();

            foreach (SceneObjectPart part in m_parts.Values)
            {
                foreach (KeyValuePair<UUID, string> s in part.Inventory.GetScriptStates())
                    states[s.Key] = s.Value;
            }

            if (states.Count < 1)
                return "";

            XmlDocument xmldoc = new XmlDocument();

            XmlNode xmlnode = xmldoc.CreateNode(XmlNodeType.XmlDeclaration,
                    "", "");

            xmldoc.AppendChild(xmlnode);
            XmlElement rootElement = xmldoc.CreateElement("", "ScriptData",
                    "");
            
            xmldoc.AppendChild(rootElement);

            
            XmlElement wrapper = xmldoc.CreateElement("", "ScriptStates",
                    "");
            
            rootElement.AppendChild(wrapper);

            foreach (KeyValuePair<UUID, string> state in states)
            {
                XmlDocument sdoc = new XmlDocument();
                sdoc.LoadXml(state.Value);
                XmlNodeList rootL = sdoc.GetElementsByTagName("State");
                XmlNode rootNode = rootL[0];

                XmlNode newNode = xmldoc.ImportNode(rootNode, true);
                wrapper.AppendChild(newNode);
            }

            return xmldoc.InnerXml;
        }

        public void SetState(string objXMLData, IScene ins)
        {
            if (!(ins is Scene))
                return;

            Scene s = (Scene)ins;

            if (objXMLData == String.Empty)
                return;

            IScriptModule scriptModule = null;
            
            foreach (IScriptModule sm in s.RequestModuleInterfaces<IScriptModule>())
            {
                if (sm.ScriptEngineName == s.DefaultScriptEngine)
                    scriptModule = sm;
                else if (scriptModule == null)
                    scriptModule = sm;
            }

            if (scriptModule == null)
                return;

            XmlDocument doc = new XmlDocument();
            try
            {
                doc.LoadXml(objXMLData);
            }
            catch (Exception) // (System.Xml.XmlException)
            {
                // We will get here if the XML is invalid or in unit
                // tests. Really should determine which it is and either
                // fail silently or log it
                // Fail silently, for now.
                // TODO: Fix this
                //
                return;
            }

            XmlNodeList rootL = doc.GetElementsByTagName("ScriptData");
            if (rootL.Count != 1)
                return;

            XmlElement rootE = (XmlElement)rootL[0];

            XmlNodeList dataL = rootE.GetElementsByTagName("ScriptStates");
            if (dataL.Count != 1)
                return;

            XmlElement dataE = (XmlElement)dataL[0];
            
            foreach (XmlNode n in dataE.ChildNodes)
            {
                XmlElement stateE = (XmlElement)n;
                UUID itemID = new UUID(stateE.GetAttribute("UUID"));

                scriptModule.SetXMLState(itemID, n.OuterXml);
            }
        }
    }
}<|MERGE_RESOLUTION|>--- conflicted
+++ resolved
@@ -74,7 +74,6 @@
         /// <summary>
         /// Stop the scripts contained in all the prims in this group
         /// </summary>
-<<<<<<< HEAD
         public void RemoveScriptInstances()
         {
             lockPartsForRead(true);
@@ -84,20 +83,6 @@
             foreach (SceneObjectPart part in values)
             {
                 part.Inventory.RemoveScriptInstances();
-=======
-        /// <param name="sceneObjectBeingDeleted">
-        /// Should be true if these scripts are being removed because the scene
-        /// object is being deleted.  This will prevent spurious updates to the client.
-        /// </param>
-        public void RemoveScriptInstances(bool sceneObjectBeingDeleted)
-        {
-            lock (m_parts)
-            {
-                foreach (SceneObjectPart part in m_parts.Values)
-                {
-                    part.Inventory.RemoveScriptInstances(sceneObjectBeingDeleted);
-                }
->>>>>>> 72dd680d
             }
             
         }
