/*
 * Copyright (c) Contributors, http://opensimulator.org/
 * See CONTRIBUTORS.TXT for a full list of copyright holders.
 *
 * Redistribution and use in source and binary forms, with or without
 * modification, are permitted provided that the following conditions are met:
 *     * Redistributions of source code must retain the above copyright
 *       notice, this list of conditions and the following disclaimer.
 *     * Redistributions in binary form must reproduce the above copyright
 *       notice, this list of conditions and the following disclaimer in the
 *       documentation and/or other materials provided with the distribution.
 *     * Neither the name of the OpenSimulator Project nor the
 *       names of its contributors may be used to endorse or promote products
 *       derived from this software without specific prior written permission.
 *
 * THIS SOFTWARE IS PROVIDED BY THE DEVELOPERS ``AS IS'' AND ANY
 * EXPRESS OR IMPLIED WARRANTIES, INCLUDING, BUT NOT LIMITED TO, THE IMPLIED
 * WARRANTIES OF MERCHANTABILITY AND FITNESS FOR A PARTICULAR PURPOSE ARE
 * DISCLAIMED. IN NO EVENT SHALL THE CONTRIBUTORS BE LIABLE FOR ANY
 * DIRECT, INDIRECT, INCIDENTAL, SPECIAL, EXEMPLARY, OR CONSEQUENTIAL DAMAGES
 * (INCLUDING, BUT NOT LIMITED TO, PROCUREMENT OF SUBSTITUTE GOODS OR SERVICES;
 * LOSS OF USE, DATA, OR PROFITS; OR BUSINESS INTERRUPTION) HOWEVER CAUSED AND
 * ON ANY THEORY OF LIABILITY, WHETHER IN CONTRACT, STRICT LIABILITY, OR TORT
 * (INCLUDING NEGLIGENCE OR OTHERWISE) ARISING IN ANY WAY OUT OF THE USE OF THIS
 * SOFTWARE, EVEN IF ADVISED OF THE POSSIBILITY OF SUCH DAMAGE.
 */

using System;
using System.Collections.Generic;
using System.Collections;
using System.Reflection;
using System.Text;
using System.Timers;
using OpenMetaverse;
using OpenMetaverse.Packets;
using log4net;
using OpenSim.Framework;
using OpenSim.Region.Framework;
using OpenSim.Region.Framework.Interfaces;
using OpenSim.Region.Framework.Scenes.Serialization;

namespace OpenSim.Region.Framework.Scenes
{
    public partial class Scene
    {
        private static readonly ILog m_log
            = LogManager.GetLogger(MethodBase.GetCurrentMethod().DeclaringType);

        /// <summary>
        /// Allows asynchronous derezzing of objects from the scene into a client's inventory.
        /// </summary>
        protected AsyncSceneObjectGroupDeleter m_asyncSceneObjectDeleter;

        /// <summary>
        /// Allows inventory details to be sent to clients asynchronously
        /// </summary>
        protected AsyncInventorySender m_asyncInventorySender;

        /// <summary>
        /// Start all the scripts in the scene which should be started.
        /// </summary>
        public void CreateScriptInstances()
        {
            m_log.Info("[PRIM INVENTORY]: Starting scripts in scene");

            EntityBase[] entities = Entities.GetEntities();
            foreach (EntityBase group in entities)
            {
                if (group is SceneObjectGroup)
                {
                    ((SceneObjectGroup) group).CreateScriptInstances(0, false, DefaultScriptEngine, 0);
                    ((SceneObjectGroup) group).ResumeScripts();
                }
            }
        }

        public void AddUploadedInventoryItem(UUID agentID, InventoryItemBase item)
        {
            IMoneyModule money = RequestModuleInterface<IMoneyModule>();
            if (money != null)
            {
                money.ApplyUploadCharge(agentID, money.UploadCharge, "Asset upload");
            }

            AddInventoryItem(item);
        }

        public bool AddInventoryItemReturned(UUID AgentId, InventoryItemBase item)
        {
            if (AddInventoryItem(item))
                return true;
            else
            {
                m_log.WarnFormat(
                    "[AGENT INVENTORY]: Unable to add item {1} to agent {2} inventory", item.Name, AgentId);

                return false;
            }
        }

        /// <summary>
        /// Add the given inventory item to a user's inventory.
        /// </summary>
        /// <param name="item"></param>
        public bool AddInventoryItem(InventoryItemBase item)
        {
            InventoryFolderBase folder;

            if (item.Folder == UUID.Zero)
            {
                folder = InventoryService.GetFolderForType(item.Owner, (AssetType)item.AssetType);
                if (folder == null)
                {
                    folder = InventoryService.GetRootFolder(item.Owner);

                    if (folder == null)
                        return false;
                }

                item.Folder = folder.ID;
            }

            if (InventoryService.AddItem(item))
            {
                int userlevel = 0;
                if (Permissions.IsGod(item.Owner))
                {
                    userlevel = 1;
                }
                EventManager.TriggerOnNewInventoryItemUploadComplete(item.Owner, item.AssetID, item.Name, userlevel);
                
                return true;
            }
            else
            {
                m_log.WarnFormat(
                    "[AGENT INVENTORY]: Agent {0} could not add item {1} {2}",
                    item.Owner, item.Name, item.ID);

                return false;
            }
        }
        
        /// <summary>
        /// Add the given inventory item to a user's inventory.
        /// </summary>
        /// <param name="AgentID">
        /// A <see cref="UUID"/>
        /// </param>
        /// <param name="item">
        /// A <see cref="InventoryItemBase"/>
        /// </param>
        [Obsolete("Use AddInventoryItem(InventoryItemBase item) instead.  This was deprecated in OpenSim 0.7.1")]
        public void AddInventoryItem(UUID AgentID, InventoryItemBase item)
        {
            AddInventoryItem(item);
        }

        /// <summary>
        /// Add an inventory item to an avatar's inventory.
        /// </summary>
        /// <param name="remoteClient">The remote client controlling the avatar</param>
        /// <param name="item">The item.  This structure contains all the item metadata, including the folder
        /// in which the item is to be placed.</param>
        public void AddInventoryItem(IClientAPI remoteClient, InventoryItemBase item)
        {
            AddInventoryItem(item);
            remoteClient.SendInventoryItemCreateUpdate(item, 0);
        }

        /// <summary>
        /// <see>CapsUpdatedInventoryItemAsset(IClientAPI, UUID, byte[])</see>
        /// </summary>
        public UUID CapsUpdateInventoryItemAsset(UUID avatarId, UUID itemID, byte[] data)
        {
            ScenePresence avatar;

            if (TryGetScenePresence(avatarId, out avatar))
            {
                IInventoryAccessModule invAccess = RequestModuleInterface<IInventoryAccessModule>();
                if (invAccess != null)
                    return invAccess.CapsUpdateInventoryItemAsset(avatar.ControllingClient, itemID, data);
            }
            else
            {
                m_log.ErrorFormat(
                    "[AGENT INVENTORY]: " +
                    "Avatar {0} cannot be found to update its inventory item asset",
                    avatarId);
            }

            return UUID.Zero;
        }

        /// <summary>
        /// Capability originating call to update the asset of a script in a prim's (task's) inventory
        /// </summary>
        /// <param name="remoteClient"></param>
        /// <param name="itemID"></param>
        /// <param name="primID">The prim which contains the item to update</param>
        /// <param name="isScriptRunning">Indicates whether the script to update is currently running</param>
        /// <param name="data"></param>
        public ArrayList CapsUpdateTaskInventoryScriptAsset(IClientAPI remoteClient, UUID itemId,
                                                       UUID primId, bool isScriptRunning, byte[] data)
        {
            if (!Permissions.CanEditScript(itemId, primId, remoteClient.AgentId))
            {
                remoteClient.SendAgentAlertMessage("Insufficient permissions to edit script", false);
                return new ArrayList();
            }

            // Retrieve group
            SceneObjectPart part = GetSceneObjectPart(primId);
            if (part == null)
                return new ArrayList();

            SceneObjectGroup group = part.ParentGroup;

            // Retrieve item
            TaskInventoryItem item = group.GetInventoryItem(part.LocalId, itemId);

            if (null == item)
            {
                m_log.ErrorFormat(
                    "[PRIM INVENTORY]: Tried to retrieve item ID {0} from prim {1}, {2} for caps script update "
                        + " but the item does not exist in this inventory",
                    itemId, part.Name, part.UUID);

                return new ArrayList();
            }

            AssetBase asset = CreateAsset(item.Name, item.Description, (sbyte)AssetType.LSLText, data, remoteClient.AgentId);
            AssetService.Store(asset);

            if (isScriptRunning)
            {
                part.Inventory.RemoveScriptInstance(item.ItemID, false);
            }

            // Update item with new asset
            item.AssetID = asset.FullID;
            group.UpdateInventoryItem(item);
            
            part.GetProperties(remoteClient);

            // Trigger rerunning of script (use TriggerRezScript event, see RezScript)
            ArrayList errors = new ArrayList();

            if (isScriptRunning)
            {
                // Needs to determine which engine was running it and use that
                //
                errors = part.Inventory.CreateScriptInstanceEr(item.ItemID, 0, false, DefaultScriptEngine, 0);
            }
            part.ParentGroup.ResumeScripts();
            return errors;
        }

        /// <summary>
        /// <see>CapsUpdateTaskInventoryScriptAsset(IClientAPI, UUID, UUID, bool, byte[])</see>
        /// </summary>
        public ArrayList CapsUpdateTaskInventoryScriptAsset(UUID avatarId, UUID itemId,
                                                        UUID primId, bool isScriptRunning, byte[] data)
        {
            ScenePresence avatar;

            if (TryGetScenePresence(avatarId, out avatar))
            {
                return CapsUpdateTaskInventoryScriptAsset(
                    avatar.ControllingClient, itemId, primId, isScriptRunning, data);
            }
            else
            {
                m_log.ErrorFormat(
                    "[PRIM INVENTORY]: " +
                    "Avatar {0} cannot be found to update its prim item asset",
                    avatarId);
                return new ArrayList();
            }
        }

        /// <summary>
        /// Update an item which is either already in the client's inventory or is within
        /// a transaction
        /// </summary>
        /// <param name="remoteClient"></param>
        /// <param name="transactionID">The transaction ID.  If this is UUID.Zero we will
        /// assume that we are not in a transaction</param>
        /// <param name="itemID">The ID of the updated item</param>
        /// <param name="name">The name of the updated item</param>
        /// <param name="description">The description of the updated item</param>
        /// <param name="nextOwnerMask">The permissions of the updated item</param>
/*        public void UpdateInventoryItemAsset(IClientAPI remoteClient, UUID transactionID,
                                             UUID itemID, string name, string description,
                                             uint nextOwnerMask)*/
        public void UpdateInventoryItemAsset(IClientAPI remoteClient, UUID transactionID,
                                             UUID itemID, InventoryItemBase itemUpd)
        {
            // This one will let people set next perms on items in agent
            // inventory. Rut-Roh. Whatever. Make this secure. Yeah.
            //
            // Passing something to another avatar or a an object will already
            InventoryItemBase item = new InventoryItemBase(itemID, remoteClient.AgentId);
            item = InventoryService.GetItem(item);
            if (item.Owner != remoteClient.AgentId)
                return;

            if (item != null)
            {
                if (UUID.Zero == transactionID)
                {
                    item.Flags = (item.Flags & ~(uint)255) | (itemUpd.Flags & (uint)255);
                    item.Name = itemUpd.Name;
                    item.Description = itemUpd.Description;
                    if (item.NextPermissions != (itemUpd.NextPermissions & item.BasePermissions))
                        item.Flags |= (uint)InventoryItemFlags.ObjectOverwriteNextOwner;
                    item.NextPermissions = itemUpd.NextPermissions & item.BasePermissions;
                    if (item.EveryOnePermissions != (itemUpd.EveryOnePermissions & item.BasePermissions))
                        item.Flags |= (uint)InventoryItemFlags.ObjectOverwriteEveryone;
                    item.EveryOnePermissions = itemUpd.EveryOnePermissions & item.BasePermissions;
                    if (item.GroupPermissions != (itemUpd.GroupPermissions & item.BasePermissions))
                        item.Flags |= (uint)InventoryItemFlags.ObjectOverwriteGroup;
                    item.GroupPermissions = itemUpd.GroupPermissions & item.BasePermissions;
                    item.GroupID = itemUpd.GroupID;
                    item.GroupOwned = itemUpd.GroupOwned;
                    item.CreationDate = itemUpd.CreationDate;
                    // The client sends zero if its newly created?

                    if (itemUpd.CreationDate == 0)
                        item.CreationDate = Util.UnixTimeSinceEpoch();
                    else
                        item.CreationDate = itemUpd.CreationDate;

                    // TODO: Check if folder changed and move item
                    //item.NextPermissions = itemUpd.Folder;
                    item.InvType = itemUpd.InvType;

                    if (item.SalePrice != itemUpd.SalePrice ||
                        item.SaleType != itemUpd.SaleType)
                        item.Flags |= (uint)InventoryItemFlags.ObjectSlamSale;
                    item.SalePrice = itemUpd.SalePrice;
                    item.SaleType = itemUpd.SaleType;

                    InventoryService.UpdateItem(item);
                }
                else
                {
                    IAgentAssetTransactions agentTransactions = this.RequestModuleInterface<IAgentAssetTransactions>();
                    if (agentTransactions != null)
                    {
                        agentTransactions.HandleItemUpdateFromTransaction(
                                     remoteClient, transactionID, item);
                    }
                }
            }
            else
            {
                m_log.Error(
                    "[AGENTINVENTORY]: Item ID " + itemID + " not found for an inventory item update.");
            }
        }

        /// <summary>
        /// Give an inventory item from one user to another
        /// </summary>
        /// <param name="recipientClient"></param>
        /// <param name="senderId">ID of the sender of the item</param>
        /// <param name="itemId"></param>
        public virtual void GiveInventoryItem(IClientAPI recipientClient, UUID senderId, UUID itemId)
        {
            InventoryItemBase itemCopy = GiveInventoryItem(recipientClient.AgentId, senderId, itemId);

            if (itemCopy != null)
                recipientClient.SendBulkUpdateInventory(itemCopy);
        }

        /// <summary>
        /// Give an inventory item from one user to another
        /// </summary>
        /// <param name="recipient"></param>
        /// <param name="senderId">ID of the sender of the item</param>
        /// <param name="itemId"></param>
        /// <returns>The inventory item copy given, null if the give was unsuccessful</returns>
        public virtual InventoryItemBase GiveInventoryItem(UUID recipient, UUID senderId, UUID itemId)
        {
            return GiveInventoryItem(recipient, senderId, itemId, UUID.Zero);
        }

        /// <summary>
        /// Give an inventory item from one user to another
        /// </summary>
        /// <param name="recipient"></param>
        /// <param name="senderId">ID of the sender of the item</param>
        /// <param name="itemId"></param>
        /// <param name="recipientFolderId">
        /// The id of the folder in which the copy item should go.  If UUID.Zero then the item is placed in the most
        /// appropriate default folder.
        /// </param>
        /// <returns>
        /// The inventory item copy given, null if the give was unsuccessful
        /// </returns>
        public virtual InventoryItemBase GiveInventoryItem(
            UUID recipient, UUID senderId, UUID itemId, UUID recipientFolderId)
        {
            //Console.WriteLine("Scene.Inventory.cs: GiveInventoryItem");

            InventoryItemBase item = new InventoryItemBase(itemId, senderId);
            item = InventoryService.GetItem(item);

            if (item == null)
            {
                m_log.WarnFormat(
                    "[AGENT INVENTORY]: Failed to find item {0} sent by {1} to {2}", itemId, senderId, recipient);
                return null;
            }

            if (item.Owner != senderId)
            {
                m_log.WarnFormat(
                    "[AGENT INVENTORY]: Attempt to send item {0} {1} to {2} failed because sender {3} did not match item owner {4}",
                    item.Name, item.ID, recipient, senderId, item.Owner);
                return null;
            }

            IUserManagement uman = RequestModuleInterface<IUserManagement>();
            if (uman != null)
                uman.AddUser(item.CreatorIdAsUuid, item.CreatorData);

            if (!Permissions.BypassPermissions())
            {
                if ((item.CurrentPermissions & (uint)PermissionMask.Transfer) == 0)
                    return null;
            }

            // Insert a copy of the item into the recipient
            InventoryItemBase itemCopy = new InventoryItemBase();
            itemCopy.Owner = recipient;
            itemCopy.CreatorId = item.CreatorId;
            itemCopy.CreatorData = item.CreatorData;
            itemCopy.ID = UUID.Random();
            itemCopy.AssetID = item.AssetID;
            itemCopy.Description = item.Description;
            itemCopy.Name = item.Name;
            itemCopy.AssetType = item.AssetType;
            itemCopy.InvType = item.InvType;
            itemCopy.Folder = recipientFolderId;

            if (Permissions.PropagatePermissions() && recipient != senderId)
            {
                // Trying to do this right this time. This is evil. If
                // you believe in Good, go elsewhere. Vampires and other
                // evil creatores only beyond this point. You have been
                // warned.

                // We're going to mask a lot of things by the next perms
                // Tweak the next perms to be nicer to our data
                //
                // In this mask, all the bits we do NOT want to mess
                // with are set. These are:
                //
                // Transfer
                // Copy
                // Modufy
                uint permsMask = ~ ((uint)PermissionMask.Copy |
                                    (uint)PermissionMask.Transfer |
                                    (uint)PermissionMask.Modify);

                // Now, reduce the next perms to the mask bits
                // relevant to the operation
                uint nextPerms = permsMask | (item.NextPermissions &
                                  ((uint)PermissionMask.Copy |
                                   (uint)PermissionMask.Transfer |
                                   (uint)PermissionMask.Modify));

                // nextPerms now has all bits set, except for the actual
                // next permission bits.

                // This checks for no mod, no copy, no trans.
                // This indicates an error or messed up item. Do it like
                // SL and assume trans
                if (nextPerms == permsMask)
                    nextPerms |= (uint)PermissionMask.Transfer;

                // Inventory owner perms are the logical AND of the
                // folded perms and the root prim perms, however, if
                // the root prim is mod, the inventory perms will be
                // mod. This happens on "take" and is of little concern
                // here, save for preventing escalation

                // This hack ensures that items previously permalocked
                // get unlocked when they're passed or rezzed
                uint basePerms = item.BasePermissions |
                                (uint)PermissionMask.Move;
                uint ownerPerms = item.CurrentPermissions;

                // If this is an object, root prim perms may be more
                // permissive than folded perms. Use folded perms as
                // a mask
                if (item.InvType == (int)InventoryType.Object)
                {
                    // Create a safe mask for the current perms
                    uint foldedPerms = (item.CurrentPermissions & 7) << 13;
                    foldedPerms |= permsMask;

                    bool isRootMod = (item.CurrentPermissions &
                                      (uint)PermissionMask.Modify) != 0 ?
                                      true : false;

                    // Mask the owner perms to the folded perms
                    ownerPerms &= foldedPerms;
                    basePerms &= foldedPerms;

                    // If the root was mod, let the mask reflect that
                    // We also need to adjust the base here, because
                    // we should be able to edit in-inventory perms
                    // for the root prim, if it's mod.
                    if (isRootMod)
                    {
                        ownerPerms |= (uint)PermissionMask.Modify;
                        basePerms |= (uint)PermissionMask.Modify;
                    }
                }

                // These will be applied to the root prim at next rez.
                // The slam bit (bit 3) and folded permission (bits 0-2)
                // are preserved due to the above mangling
                ownerPerms &= nextPerms;

                // Mask the base permissions. This is a conservative
                // approach altering only the three main perms
                basePerms &= nextPerms;

                // Assign to the actual item. Make sure the slam bit is
                // set, if it wasn't set before.
                itemCopy.BasePermissions = basePerms;
                itemCopy.CurrentPermissions = ownerPerms;
                itemCopy.Flags |= (uint)InventoryItemFlags.ObjectSlamPerm;

                itemCopy.NextPermissions = item.NextPermissions;

                // This preserves "everyone can move"
                itemCopy.EveryOnePermissions = item.EveryOnePermissions &
                                               nextPerms;

                // Intentionally killing "share with group" here, as
                // the recipient will not have the group this is
                // set to
                itemCopy.GroupPermissions = 0;
            }
            else
            {
                itemCopy.CurrentPermissions = item.CurrentPermissions;
                itemCopy.NextPermissions = item.NextPermissions;
                itemCopy.EveryOnePermissions = item.EveryOnePermissions & item.NextPermissions;
                itemCopy.GroupPermissions = item.GroupPermissions & item.NextPermissions;
                itemCopy.BasePermissions = item.BasePermissions;
            }
            
            if (itemCopy.Folder == UUID.Zero)
            {
                InventoryFolderBase folder = InventoryService.GetFolderForType(recipient, (AssetType)itemCopy.AssetType);

                if (folder != null)
                {
                    itemCopy.Folder = folder.ID;
                }
                else
                {
                    InventoryFolderBase root = InventoryService.GetRootFolder(recipient);

                    if (root != null)
                        itemCopy.Folder = root.ID;
                    else
                        return null; // No destination
                }
            }

            itemCopy.GroupID = UUID.Zero;
            itemCopy.GroupOwned = false;
            itemCopy.Flags = item.Flags;
            itemCopy.SalePrice = item.SalePrice;
            itemCopy.SaleType = item.SaleType;

            if (AddInventoryItem(itemCopy))
            {
                IInventoryAccessModule invAccess = RequestModuleInterface<IInventoryAccessModule>();
                if (invAccess != null)
                    invAccess.TransferInventoryAssets(itemCopy, senderId, recipient);
            }

            if (!Permissions.BypassPermissions())
            {
                if ((item.CurrentPermissions & (uint)PermissionMask.Copy) == 0)
                {
                    List<UUID> items = new List<UUID>();
                    items.Add(itemId);
                    InventoryService.DeleteItems(senderId, items);
                }
            }

            return itemCopy;
        }

        /// <summary>
        /// Give an entire inventory folder from one user to another.  The entire contents (including all descendent
        /// folders) is given.
        /// </summary>
        /// <param name="recipientId"></param>
        /// <param name="senderId">ID of the sender of the item</param>
        /// <param name="folderId"></param>
        /// <param name="recipientParentFolderId">
        /// The id of the receipient folder in which the send folder should be placed.  If UUID.Zero then the
        /// recipient folder is the root folder
        /// </param>
        /// <returns>
        /// The inventory folder copy given, null if the copy was unsuccessful
        /// </returns>
        public virtual InventoryFolderBase GiveInventoryFolder(
            UUID recipientId, UUID senderId, UUID folderId, UUID recipientParentFolderId)
        {
            //// Retrieve the folder from the sender
            InventoryFolderBase folder = InventoryService.GetFolder(new InventoryFolderBase(folderId));
            if (null == folder)
            {
                m_log.ErrorFormat(
                     "[AGENT INVENTORY]: Could not find inventory folder {0} to give", folderId);

                return null;
            }

            if (recipientParentFolderId == UUID.Zero)
            {
                InventoryFolderBase recipientRootFolder = InventoryService.GetRootFolder(recipientId);
                if (recipientRootFolder != null)
                    recipientParentFolderId = recipientRootFolder.ID;
                else
                {
                    m_log.WarnFormat("[AGENT INVENTORY]: Unable to find root folder for receiving agent");
                    return null;
                }
            }

            UUID newFolderId = UUID.Random();
            InventoryFolderBase newFolder 
                = new InventoryFolderBase(
                    newFolderId, folder.Name, recipientId, folder.Type, recipientParentFolderId, folder.Version);
            InventoryService.AddFolder(newFolder);

            // Give all the subfolders
            InventoryCollection contents = InventoryService.GetFolderContent(senderId, folderId);
            foreach (InventoryFolderBase childFolder in contents.Folders)
            {
                GiveInventoryFolder(recipientId, senderId, childFolder.ID, newFolder.ID);
            }

            // Give all the items
            foreach (InventoryItemBase item in contents.Items)
            {
                GiveInventoryItem(recipientId, senderId, item.ID, newFolder.ID);
            }

            return newFolder;
        }

        public void CopyInventoryItem(IClientAPI remoteClient, uint callbackID, UUID oldAgentID, UUID oldItemID,
                                      UUID newFolderID, string newName)
        {
            m_log.DebugFormat(
                "[AGENT INVENTORY]: CopyInventoryItem received by {0} with oldAgentID {1}, oldItemID {2}, new FolderID {3}, newName {4}",
                remoteClient.AgentId, oldAgentID, oldItemID, newFolderID, newName);

            InventoryItemBase item = null;
            if (LibraryService != null && LibraryService.LibraryRootFolder != null)
                item = LibraryService.LibraryRootFolder.FindItem(oldItemID);

            if (item == null)
            {
                item = new InventoryItemBase(oldItemID, remoteClient.AgentId);
                item = InventoryService.GetItem(item);

                if (item == null)
                {
                    m_log.Error("[AGENT INVENTORY]: Failed to find item " + oldItemID.ToString());
                    return;
                }

                if ((item.CurrentPermissions & (uint)PermissionMask.Copy) == 0)
                    return;
            }

            if (newName == null) newName = item.Name;

            AssetBase asset = AssetService.Get(item.AssetID.ToString());

            if (asset != null)
            {
                if (newName != String.Empty)
                {
                    asset.Name = newName;
                }
                else
                {
                    newName = item.Name;
                }

                if (remoteClient.AgentId == oldAgentID
                    || (LibraryService != null
                        && LibraryService.LibraryRootFolder != null
                        && oldAgentID == LibraryService.LibraryRootFolder.Owner))
                {
                    CreateNewInventoryItem(
                        remoteClient, item.CreatorId, item.CreatorData, newFolderID, newName, item.Flags, callbackID, asset, (sbyte)item.InvType,
                        item.BasePermissions, item.CurrentPermissions, item.EveryOnePermissions, item.NextPermissions, item.GroupPermissions, Util.UnixTimeSinceEpoch());
                }
                else
                {  
                    // If item is transfer or permissions are off or calling agent is allowed to copy item owner's inventory item.
                    if (((item.CurrentPermissions & (uint)PermissionMask.Transfer) != 0) && (m_permissions.BypassPermissions() || m_permissions.CanCopyUserInventory(remoteClient.AgentId, oldItemID)))
                    {
                        CreateNewInventoryItem(
                            remoteClient, item.CreatorId, item.CreatorData, newFolderID, newName, item.Flags, callbackID,
                            asset, (sbyte) item.InvType,
                            item.NextPermissions, item.NextPermissions, item.EveryOnePermissions & item.NextPermissions,
                            item.NextPermissions, item.GroupPermissions, Util.UnixTimeSinceEpoch());
                    }
                }
            }
            else
            {
                m_log.ErrorFormat(
                    "[AGENT INVENTORY]: Could not copy item {0} since asset {1} could not be found",
                    item.Name, item.AssetID);
            }
        }

        /// <summary>
        /// Create a new asset data structure.
        /// </summary>
        public AssetBase CreateAsset(string name, string description, sbyte assetType, byte[] data, UUID creatorID)
        {
            AssetBase asset = new AssetBase(UUID.Random(), name, assetType, creatorID.ToString());
            asset.Description = description;
            asset.Data = (data == null) ? new byte[1] : data;

            return asset;
        }

        /// <summary>
        /// Move an item within the agent's inventory, and leave a copy (used in making a new outfit)
        /// </summary>
        public void MoveInventoryItemsLeaveCopy(IClientAPI remoteClient, List<InventoryItemBase> items, UUID destfolder)
        {
            List<InventoryItemBase> moveitems = new List<InventoryItemBase>();
            foreach (InventoryItemBase b in items)
            {
                CopyInventoryItem(remoteClient, 0, remoteClient.AgentId, b.ID, b.Folder, null);
                InventoryItemBase n = InventoryService.GetItem(b);
                n.Folder = destfolder;
                moveitems.Add(n);
                remoteClient.SendInventoryItemCreateUpdate(n, 0);
            }
            
            MoveInventoryItem(remoteClient, moveitems);
        }

        /// <summary>
        /// Move an item within the agent's inventory.
        /// </summary>
        /// <param name="remoteClient"></param>
        /// <param name="folderID"></param>
        /// <param name="itemID"></param>
        /// <param name="length"></param>
        /// <param name="newName"></param>
        public void MoveInventoryItem(IClientAPI remoteClient, List<InventoryItemBase> items)
        {
            m_log.DebugFormat(
                "[AGENT INVENTORY]: Moving {0} items for user {1}", items.Count, remoteClient.AgentId);

            if (!InventoryService.MoveItems(remoteClient.AgentId, items))
                m_log.Warn("[AGENT INVENTORY]: Failed to move items for user " + remoteClient.AgentId);
        }

        /// <summary>
        /// Create a new inventory item.
        /// </summary>
        /// <param name="remoteClient"></param>
        /// <param name="folderID"></param>
        /// <param name="callbackID"></param>
        /// <param name="asset"></param>
        /// <param name="invType"></param>
        /// <param name="nextOwnerMask"></param>
        public void CreateNewInventoryItem(IClientAPI remoteClient, string creatorID, string creatorData, UUID folderID, string name, uint flags, uint callbackID,
                                            AssetBase asset, sbyte invType, uint nextOwnerMask, int creationDate)
        {
            CreateNewInventoryItem(
                remoteClient, creatorID, creatorData, folderID, name, flags, callbackID, asset, invType,
                (uint)PermissionMask.All, (uint)PermissionMask.All, 0, nextOwnerMask, 0, creationDate);
        }

        /// <summary>
        /// Create a new Inventory Item
        /// </summary>
        /// <param name="remoteClient"></param>
        /// <param name="folderID"></param>
        /// <param name="callbackID"></param>
        /// <param name="asset"></param>
        /// <param name="invType"></param>
        /// <param name="nextOwnerMask"></param>
        /// <param name="creationDate"></param>
        private void CreateNewInventoryItem(
            IClientAPI remoteClient, string creatorID, string creatorData, UUID folderID, string name, uint flags, uint callbackID, AssetBase asset, sbyte invType,
            uint baseMask, uint currentMask, uint everyoneMask, uint nextOwnerMask, uint groupMask, int creationDate)
        {
            InventoryItemBase item = new InventoryItemBase();
            item.Owner = remoteClient.AgentId;
            item.CreatorId = creatorID;
            item.CreatorData = creatorData;
            item.ID = UUID.Random();
            item.AssetID = asset.FullID;
            item.Description = asset.Description;
            item.Name = name;
            item.Flags = flags;
            item.AssetType = asset.Type;
            item.InvType = invType;
            item.Folder = folderID;
            item.CurrentPermissions = currentMask;
            item.NextPermissions = nextOwnerMask;
            item.EveryOnePermissions = everyoneMask;
            item.GroupPermissions = groupMask;
            item.BasePermissions = baseMask;
            item.CreationDate = creationDate;

            if (AddInventoryItem(item))
            {
                remoteClient.SendInventoryItemCreateUpdate(item, callbackID);
            }
            else
            {
                m_dialogModule.SendAlertToUser(remoteClient, "Failed to create item");
                m_log.WarnFormat(
                    "Failed to add item for {0} in CreateNewInventoryItem!",
                     remoteClient.Name);
            }
        }

        /// <summary>
        /// Link an inventory item to an existing item.
        /// </summary>
        /// <remarks>
        /// The linkee item id is placed in the asset id slot.  This appears to be what the viewer expects when
        /// it receives inventory information.
        /// </remarks>
        /// <param name="remoteClient"></param>
        /// <param name="transActionID"></param>
        /// <param name="folderID"></param>
        /// <param name="callbackID"></param>
        /// <param name="description"></param>
        /// <param name="name"></param>
        /// <param name="invType"></param>
        /// <param name="type">/param>
        /// <param name="olditemID"></param>
        private void HandleLinkInventoryItem(IClientAPI remoteClient, UUID transActionID, UUID folderID,
                                             uint callbackID, string description, string name,
                                             sbyte invType, sbyte type, UUID olditemID)
        {
//            m_log.DebugFormat(
//                "[AGENT INVENTORY]: Received request from {0} to create inventory item link {1} in folder {2} pointing to {3}",
//                remoteClient.Name, name, folderID, olditemID);

            if (!Permissions.CanCreateUserInventory(invType, remoteClient.AgentId))
                return;

            ScenePresence presence;
            if (TryGetScenePresence(remoteClient.AgentId, out presence))
            {
                // Disabled the check for duplicate links.
                //
                // When outfits are being adjusted, the viewer rapidly sends delete link messages followed by
                // create links.  However, since these are handled asynchronously, the deletes do not complete before
                // the creates are handled.  Therefore, we cannot enforce a duplicate link check.
//                InventoryItemBase existingLink = null;
//                List<InventoryItemBase> existingItems = InventoryService.GetFolderItems(remoteClient.AgentId, folderID);
//                foreach (InventoryItemBase item in existingItems)
//                    if (item.AssetID == olditemID)
//                        existingLink = item;
//
//                if (existingLink != null)
//                {
//                    m_log.WarnFormat(
//                        "[AGENT INVENTORY]: Ignoring request from {0} to create item link {1} in folder {2} pointing to {3} since a link named {4} with id {5} already exists",
//                        remoteClient.Name, name, folderID, olditemID, existingLink.Name, existingLink.ID);
//
//                    return;
//                }

                AssetBase asset = new AssetBase();
                asset.FullID = olditemID;
                asset.Type = type;
                asset.Name = name;
                asset.Description = description;
                
                CreateNewInventoryItem(
                    remoteClient, remoteClient.AgentId.ToString(), string.Empty, folderID, name, 0, callbackID, asset, invType, 
                    (uint)PermissionMask.All, (uint)PermissionMask.All, (uint)PermissionMask.All, 
                    (uint)PermissionMask.All, (uint)PermissionMask.All, Util.UnixTimeSinceEpoch());
            }
            else
            {
                m_log.ErrorFormat(
                    "ScenePresence for agent uuid {0} unexpectedly not found in HandleLinkInventoryItem",
                    remoteClient.AgentId);
            }
        }

        /// <summary>
        /// Remove an inventory item for the client's inventory
        /// </summary>
        /// <param name="remoteClient"></param>
        /// <param name="itemID"></param>
        private void RemoveInventoryItem(IClientAPI remoteClient, List<UUID> itemIDs)
        {
//            m_log.DebugFormat(
//                "[AGENT INVENTORY]: Removing inventory items {0} for {1}",
//                string.Join(",", itemIDs.ConvertAll<string>(uuid => uuid.ToString()).ToArray()),
//                remoteClient.Name);

            InventoryService.DeleteItems(remoteClient.AgentId, itemIDs);
        }

        /// <summary>
        /// Removes an inventory folder.  This packet is sent when the user
        /// right-clicks a folder that's already in trash and chooses "purge"
        /// </summary>
        /// <param name="remoteClient"></param>
        /// <param name="folderID"></param>
        private void RemoveInventoryFolder(IClientAPI remoteClient, List<UUID> folderIDs)
        {
            m_log.DebugFormat("[SCENE INVENTORY]: RemoveInventoryFolders count {0}", folderIDs.Count);
            InventoryService.DeleteFolders(remoteClient.AgentId, folderIDs);
        }

        /// <summary>
        /// Send the details of a prim's inventory to the client.
        /// </summary>
        /// <param name="remoteClient"></param>
        /// <param name="primLocalID"></param>
        public void RequestTaskInventory(IClientAPI remoteClient, uint primLocalID)
        {
            SceneObjectPart part = GetSceneObjectPart(primLocalID);
            if (part == null)
                return;

            if (XferManager != null)
                part.Inventory.RequestInventoryFile(remoteClient, XferManager);
        }

        /// <summary>
        /// Remove an item from a prim (task) inventory
        /// </summary>
        /// <param name="remoteClient">Unused at the moment but retained since the avatar ID might
        /// be necessary for a permissions check at some stage.</param>
        /// <param name="itemID"></param>
        /// <param name="localID"></param>
        public void RemoveTaskInventory(IClientAPI remoteClient, UUID itemID, uint localID)
        {
            SceneObjectPart part = GetSceneObjectPart(localID);
<<<<<<< HEAD
            SceneObjectGroup group = null;
            if (part != null)
            {
                group = part.ParentGroup;
            }            
            if (part != null && group != null)
            {
                if (!Permissions.CanEditObjectInventory(part.UUID, remoteClient.AgentId))
                    return;
                
                TaskInventoryItem item = group.GetInventoryItem(localID, itemID);
                if (item == null)
                    return;
=======
            if (part == null)
                return;

            SceneObjectGroup group = part.ParentGroup;
            if (!Permissions.CanEditObjectInventory(part.UUID, remoteClient.AgentId))
                return;
            
            TaskInventoryItem item = group.GetInventoryItem(localID, itemID);
            if (item == null)
                return;
>>>>>>> 9f75eaf5

            if (item.Type == 10)
            {
                part.RemoveScriptEvents(itemID);
                EventManager.TriggerRemoveScript(localID, itemID);
            }
            
            group.RemoveInventoryItem(localID, itemID);
            part.GetProperties(remoteClient);
        }

        private InventoryItemBase CreateAgentInventoryItemFromTask(UUID destAgent, SceneObjectPart part, UUID itemId)
        {
            TaskInventoryItem taskItem = part.Inventory.GetInventoryItem(itemId);

            if (null == taskItem)
            {
                m_log.ErrorFormat(
                    "[PRIM INVENTORY]: Tried to retrieve item ID {0} from prim {1}, {2} for creating an avatar"
                        + " inventory item from a prim's inventory item "
                        + " but the required item does not exist in the prim's inventory",
                    itemId, part.Name, part.UUID);

                return null;
            }

            if ((destAgent != taskItem.OwnerID) && ((taskItem.CurrentPermissions & (uint)PermissionMask.Transfer) == 0))
            {
                return null;
            }

            InventoryItemBase agentItem = new InventoryItemBase();

            agentItem.ID = UUID.Random();
            agentItem.CreatorId = taskItem.CreatorID.ToString();
            agentItem.CreatorData = taskItem.CreatorData;
            agentItem.Owner = destAgent;
            agentItem.AssetID = taskItem.AssetID;
            agentItem.Description = taskItem.Description;
            agentItem.Name = taskItem.Name;
            agentItem.AssetType = taskItem.Type;
            agentItem.InvType = taskItem.InvType;
            agentItem.Flags = taskItem.Flags;

            if ((part.OwnerID != destAgent) && Permissions.PropagatePermissions())
            {
                agentItem.BasePermissions = taskItem.BasePermissions & (taskItem.NextPermissions | (uint)PermissionMask.Move);
                if (taskItem.InvType == (int)InventoryType.Object)
                    agentItem.CurrentPermissions = agentItem.BasePermissions & (((taskItem.CurrentPermissions & 7) << 13) | (taskItem.CurrentPermissions & (uint)PermissionMask.Move));
                else
                    agentItem.CurrentPermissions = agentItem.BasePermissions & taskItem.CurrentPermissions;

                agentItem.Flags |= (uint)InventoryItemFlags.ObjectSlamPerm;
                agentItem.NextPermissions = taskItem.NextPermissions;
                agentItem.EveryOnePermissions = taskItem.EveryonePermissions & (taskItem.NextPermissions | (uint)PermissionMask.Move);
                agentItem.GroupPermissions = taskItem.GroupPermissions & taskItem.NextPermissions;
            }
            else
            {
                agentItem.BasePermissions = taskItem.BasePermissions;
                agentItem.CurrentPermissions = taskItem.CurrentPermissions;
                agentItem.NextPermissions = taskItem.NextPermissions;
                agentItem.EveryOnePermissions = taskItem.EveryonePermissions;
                agentItem.GroupPermissions = taskItem.GroupPermissions;
            }

            if (!Permissions.BypassPermissions())
            {
                if ((taskItem.CurrentPermissions & (uint)PermissionMask.Copy) == 0)
                    part.Inventory.RemoveInventoryItem(itemId);
            }

            return agentItem;
        }

        /// <summary>
        /// Move the given item in the given prim to a folder in the client's inventory
        /// </summary>
        /// <param name="remoteClient"></param>
        /// <param name="folderID"></param>
        /// <param name="part"></param>
        /// <param name="itemID"></param>
        public InventoryItemBase MoveTaskInventoryItem(IClientAPI remoteClient, UUID folderId, SceneObjectPart part, UUID itemId)
        {
            m_log.DebugFormat(
                "[PRIM INVENTORY]: Adding item {0} from {1} to folder {2} for {3}", 
                itemId, part.Name, folderId, remoteClient.Name);
            
            InventoryItemBase agentItem = CreateAgentInventoryItemFromTask(remoteClient.AgentId, part, itemId);

            if (agentItem == null)
                return null;

            agentItem.Folder = folderId;
            AddInventoryItem(remoteClient, agentItem);
            return agentItem;
        }

        /// <summary>
        /// <see>ClientMoveTaskInventoryItem</see>
        /// </summary>
        /// <param name="remoteClient"></param>
        /// <param name="folderID"></param>
        /// <param name="primLocalID"></param>
        /// <param name="itemID"></param>
        public void ClientMoveTaskInventoryItem(IClientAPI remoteClient, UUID folderId, uint primLocalId, UUID itemId)
        {
            SceneObjectPart part = GetSceneObjectPart(primLocalId);

            if (null == part)
            {
                m_log.WarnFormat(
                    "[PRIM INVENTORY]: " +
                    "Move of inventory item {0} from prim with local id {1} failed because the prim could not be found",
                    itemId, primLocalId);

                return;
            }

            TaskInventoryItem taskItem = part.Inventory.GetInventoryItem(itemId);

            if (null == taskItem)
            {
                m_log.WarnFormat("[PRIM INVENTORY]: Move of inventory item {0} from prim with local id {1} failed"
                    + " because the inventory item could not be found",
                    itemId, primLocalId);

                return;
            }

            TaskInventoryItem item = part.Inventory.GetInventoryItem(itemId);
            if ((item.CurrentPermissions & (uint)PermissionMask.Copy) == 0)
            {
                // If the item to be moved is no copy, we need to be able to
                // edit the prim.
                if (!Permissions.CanEditObjectInventory(part.UUID, remoteClient.AgentId))
                    return;
            }
            else
            {
                // If the item is copiable, then we just need to have perms
                // on it. The delete check is a pure rights check
                if (!Permissions.CanDeleteObject(part.UUID, remoteClient.AgentId))
                    return;
            }

            MoveTaskInventoryItem(remoteClient, folderId, part, itemId);
        }

        /// <summary>
        /// <see>MoveTaskInventoryItem</see>
        /// </summary>
        /// <param name="remoteClient"></param>
        /// <param name="folderID">
        /// The user inventory folder to move (or copy) the item to.  If null, then the most
        /// suitable system folder is used (e.g. the Objects folder for objects).  If there is no suitable folder, then
        /// the item is placed in the user's root inventory folder
        /// </param>
        /// <param name="part"></param>
        /// <param name="itemID"></param>
        public InventoryItemBase MoveTaskInventoryItem(UUID avatarId, UUID folderId, SceneObjectPart part, UUID itemId)
        {
            ScenePresence avatar;

            if (TryGetScenePresence(avatarId, out avatar))
            {
                return MoveTaskInventoryItem(avatar.ControllingClient, folderId, part, itemId);
            }
            else
            {
                InventoryItemBase agentItem = CreateAgentInventoryItemFromTask(avatarId, part, itemId);

                if (agentItem == null)
                    return null;

                agentItem.Folder = folderId;

                AddInventoryItem(agentItem);

                return agentItem;
            }
        }

        /// <summary>
        /// Copy a task (prim) inventory item to another task (prim)
        /// </summary>
        /// <param name="destId"></param>
        /// <param name="part"></param>
        /// <param name="itemId"></param>
        public void MoveTaskInventoryItem(UUID destId, SceneObjectPart part, UUID itemId)
        {
            TaskInventoryItem srcTaskItem = part.Inventory.GetInventoryItem(itemId);

            if (srcTaskItem == null)
            {
                m_log.ErrorFormat(
                    "[PRIM INVENTORY]: Tried to retrieve item ID {0} from prim {1}, {2} for moving"
                        + " but the item does not exist in this inventory",
                    itemId, part.Name, part.UUID);

                return;
            }

            SceneObjectPart destPart = GetSceneObjectPart(destId);

            if (destPart == null)
            {
                m_log.ErrorFormat(
                        "[PRIM INVENTORY]: " +
                        "Could not find prim for ID {0}",
                        destId);
                return;
            }

            // Can't transfer this
            //
            if ((part.OwnerID != destPart.OwnerID) && ((srcTaskItem.CurrentPermissions & (uint)PermissionMask.Transfer) == 0))
                return;

            bool overrideNoMod = false;
            if ((part.GetEffectiveObjectFlags() & (uint)PrimFlags.AllowInventoryDrop) != 0)
                overrideNoMod = true;

            if (part.OwnerID != destPart.OwnerID && (part.GetEffectiveObjectFlags() & (uint)PrimFlags.AllowInventoryDrop) == 0)
            {
                // object cannot copy items to an object owned by a different owner
                // unless llAllowInventoryDrop has been called

                return;
            }

            // must have both move and modify permission to put an item in an object
            if (((part.OwnerMask & (uint)PermissionMask.Modify) == 0) && (!overrideNoMod))
            {
                return;
            }

            TaskInventoryItem destTaskItem = new TaskInventoryItem();

            destTaskItem.ItemID = UUID.Random();
            destTaskItem.CreatorID = srcTaskItem.CreatorID;
            destTaskItem.CreatorData = srcTaskItem.CreatorData;
            destTaskItem.AssetID = srcTaskItem.AssetID;
            destTaskItem.GroupID = destPart.GroupID;
            destTaskItem.OwnerID = destPart.OwnerID;
            destTaskItem.ParentID = destPart.UUID;
            destTaskItem.ParentPartID = destPart.UUID;

            destTaskItem.BasePermissions = srcTaskItem.BasePermissions;
            destTaskItem.EveryonePermissions = srcTaskItem.EveryonePermissions;
            destTaskItem.GroupPermissions = srcTaskItem.GroupPermissions;
            destTaskItem.CurrentPermissions = srcTaskItem.CurrentPermissions;
            destTaskItem.NextPermissions = srcTaskItem.NextPermissions;
            destTaskItem.Flags = srcTaskItem.Flags;

            if (destPart.OwnerID != part.OwnerID)
            {
                if (Permissions.PropagatePermissions())
                {
                    destTaskItem.CurrentPermissions = srcTaskItem.CurrentPermissions &
                            (srcTaskItem.NextPermissions | (uint)PermissionMask.Move);
                    destTaskItem.GroupPermissions = srcTaskItem.GroupPermissions &
                            (srcTaskItem.NextPermissions | (uint)PermissionMask.Move);
                    destTaskItem.EveryonePermissions = srcTaskItem.EveryonePermissions &
                            (srcTaskItem.NextPermissions | (uint)PermissionMask.Move);
                    destTaskItem.BasePermissions = srcTaskItem.BasePermissions &
                            (srcTaskItem.NextPermissions | (uint)PermissionMask.Move);
                    destTaskItem.Flags |= (uint)InventoryItemFlags.ObjectSlamPerm;
                }
            }

            destTaskItem.Description = srcTaskItem.Description;
            destTaskItem.Name = srcTaskItem.Name;
            destTaskItem.InvType = srcTaskItem.InvType;
            destTaskItem.Type = srcTaskItem.Type;

            destPart.Inventory.AddInventoryItem(destTaskItem, part.OwnerID != destPart.OwnerID);

            if ((srcTaskItem.CurrentPermissions & (uint)PermissionMask.Copy) == 0)
                part.Inventory.RemoveInventoryItem(itemId);

            ScenePresence avatar;

            if (TryGetScenePresence(srcTaskItem.OwnerID, out avatar))
            {
                destPart.GetProperties(avatar.ControllingClient);
            }
        }

        public UUID MoveTaskInventoryItems(UUID destID, string category, SceneObjectPart host, List<UUID> items)
        {
            SceneObjectPart destPart = GetSceneObjectPart(destID);
            if (destPart != null) // Move into a prim
            {
                foreach(UUID itemID in items)
                    MoveTaskInventoryItem(destID, host, itemID);
                return destID; // Prim folder ID == prim ID
            }

            InventoryFolderBase rootFolder = InventoryService.GetRootFolder(destID);

            UUID newFolderID = UUID.Random();

            InventoryFolderBase newFolder = new InventoryFolderBase(newFolderID, category, destID, -1, rootFolder.ID, rootFolder.Version);
            InventoryService.AddFolder(newFolder);

            foreach (UUID itemID in items)
            {
                InventoryItemBase agentItem = CreateAgentInventoryItemFromTask(destID, host, itemID);

                if (agentItem != null)
                {
                    agentItem.Folder = newFolderID;

                    AddInventoryItem(agentItem);
                }
            }

            ScenePresence avatar = null;
            if (TryGetScenePresence(destID, out avatar))
            {
                //profile.SendInventoryDecendents(avatar.ControllingClient,
                //        profile.RootFolder.ID, true, false);
                //profile.SendInventoryDecendents(avatar.ControllingClient,
                //        newFolderID, false, true);

                SendInventoryUpdate(avatar.ControllingClient, rootFolder, true, false);
                SendInventoryUpdate(avatar.ControllingClient, newFolder, false, true);
            }

            return newFolderID;
        }

        private void SendInventoryUpdate(IClientAPI client, InventoryFolderBase folder, bool fetchFolders, bool fetchItems)
        {
            if (folder == null)
                return;

            // TODO: This code for looking in the folder for the library should be folded somewhere else
            // so that this class doesn't have to know the details (and so that multiple libraries, etc.
            // can be handled transparently).
            InventoryFolderImpl fold = null;
            if (LibraryService != null && LibraryService.LibraryRootFolder != null)
            {
                if ((fold = LibraryService.LibraryRootFolder.FindFolder(folder.ID)) != null)
                {
                    client.SendInventoryFolderDetails(
                        fold.Owner, folder.ID, fold.RequestListOfItems(),
                        fold.RequestListOfFolders(), fold.Version, fetchFolders, fetchItems);
                    return;
                }
            }

            // Fetch the folder contents
            InventoryCollection contents = InventoryService.GetFolderContent(client.AgentId, folder.ID);

            // Fetch the folder itself to get its current version
            InventoryFolderBase containingFolder = new InventoryFolderBase(folder.ID, client.AgentId);
            containingFolder = InventoryService.GetFolder(containingFolder);

//            m_log.DebugFormat("[AGENT INVENTORY]: Sending inventory folder contents ({0} nodes) for \"{1}\" to {2} {3}",
//                contents.Folders.Count + contents.Items.Count, containingFolder.Name, client.FirstName, client.LastName);

            if (containingFolder != null)
            {
                // If the folder requested contains links, then we need to send those folders first, otherwise the links
                // will be broken in the viewer.
                HashSet<UUID> linkedItemFolderIdsToSend = new HashSet<UUID>();
                foreach (InventoryItemBase item in contents.Items)
                {
                    if (item.AssetType == (int)AssetType.Link)
                    {
                        InventoryItemBase linkedItem = InventoryService.GetItem(new InventoryItemBase(item.AssetID));

                        // Take care of genuinely broken links where the target doesn't exist
                        // HACK: Also, don't follow up links that just point to other links.  In theory this is legitimate,
                        // but no viewer has been observed to set these up and this is the lazy way of avoiding cycles
                        // rather than having to keep track of every folder requested in the recursion.
                        if (linkedItem != null && linkedItem.AssetType != (int)AssetType.Link)
                        {
                            // We don't need to send the folder if source and destination of the link are in the same
                            // folder.
                            if (linkedItem.Folder != containingFolder.ID)
                                linkedItemFolderIdsToSend.Add(linkedItem.Folder);
                        }
                    }
                }

                foreach (UUID linkedItemFolderId in linkedItemFolderIdsToSend)
                    SendInventoryUpdate(client, new InventoryFolderBase(linkedItemFolderId), false, true);

                client.SendInventoryFolderDetails(
                    client.AgentId, folder.ID, contents.Items, contents.Folders,
                    containingFolder.Version, fetchFolders, fetchItems);
            }
        }

        /// <summary>
        /// Update an item in a prim (task) inventory.
        /// This method does not handle scripts, <see>RezScript(IClientAPI, UUID, unit)</see>
        /// </summary>
        /// <param name="remoteClient"></param>
        /// <param name="transactionID"></param>
        /// <param name="itemInfo"></param>
        /// <param name="primLocalID"></param>
        public void UpdateTaskInventory(IClientAPI remoteClient, UUID transactionID, TaskInventoryItem itemInfo,
                                        uint primLocalID)
        {
            UUID itemID = itemInfo.ItemID;

            // Find the prim we're dealing with
            SceneObjectPart part = GetSceneObjectPart(primLocalID);

            if (part != null)
            {
                TaskInventoryItem currentItem = part.Inventory.GetInventoryItem(itemID);
                bool allowInventoryDrop = (part.GetEffectiveObjectFlags()
                                           & (uint)PrimFlags.AllowInventoryDrop) != 0;

                // Explicity allow anyone to add to the inventory if the
                // AllowInventoryDrop flag has been set. Don't however let
                // them update an item unless they pass the external checks
                //
                if (!Permissions.CanEditObjectInventory(part.UUID, remoteClient.AgentId)
                    && (currentItem != null || !allowInventoryDrop))
                    return;

                if (currentItem == null)
                {
                    UUID copyID = UUID.Random();
                    if (itemID != UUID.Zero)
                    {
                        InventoryItemBase item = new InventoryItemBase(itemID, remoteClient.AgentId);
                        item = InventoryService.GetItem(item);

                        // Try library
                        if (null == item && LibraryService != null && LibraryService.LibraryRootFolder != null)
                        {
                            item = LibraryService.LibraryRootFolder.FindItem(itemID);
                        }

                        // If we've found the item in the user's inventory or in the library
                        if (item != null)
                        {
                            part.ParentGroup.AddInventoryItem(remoteClient, primLocalID, item, copyID);
                            m_log.InfoFormat(
                                "[PRIM INVENTORY]: Update with item {0} requested of prim {1} for {2}",
                                item.Name, primLocalID, remoteClient.Name);
                            part.GetProperties(remoteClient);
                            if (!Permissions.BypassPermissions())
                            {
                                if ((item.CurrentPermissions & (uint)PermissionMask.Copy) == 0)
                                {
                                    List<UUID> uuids = new List<UUID>();
                                    uuids.Add(itemID);
                                    RemoveInventoryItem(remoteClient, uuids);
                                }
                            }
                        }
                        else
                        {
                            m_log.ErrorFormat(
                                "[PRIM INVENTORY]: Could not find inventory item {0} to update for {1}!",
                                itemID, remoteClient.Name);
                        }
                    }
                }
                else // Updating existing item with new perms etc
                {
//                    m_log.DebugFormat(
//                        "[PRIM INVENTORY]: Updating item {0} in {1} for UpdateTaskInventory()", 
//                        currentItem.Name, part.Name);
                    
                    IAgentAssetTransactions agentTransactions = this.RequestModuleInterface<IAgentAssetTransactions>();
                    if (agentTransactions != null)
                    {
                        agentTransactions.HandleTaskItemUpdateFromTransaction(
                            remoteClient, part, transactionID, currentItem);
                    }

                    // Base ALWAYS has move
                    currentItem.BasePermissions |= (uint)PermissionMask.Move;

                    itemInfo.Flags = currentItem.Flags;

                    // Check if we're allowed to mess with permissions
                    if (!Permissions.IsGod(remoteClient.AgentId)) // Not a god
                    {
                        if (remoteClient.AgentId != part.OwnerID) // Not owner
                        {
                            // Friends and group members can't change any perms
                            itemInfo.BasePermissions = currentItem.BasePermissions;
                            itemInfo.EveryonePermissions = currentItem.EveryonePermissions;
                            itemInfo.GroupPermissions = currentItem.GroupPermissions;
                            itemInfo.NextPermissions = currentItem.NextPermissions;
                            itemInfo.CurrentPermissions = currentItem.CurrentPermissions;
                        }
                        else
                        {
                            // Owner can't change base, and can change other
                            // only up to base
                            itemInfo.BasePermissions = currentItem.BasePermissions;
                            if (itemInfo.EveryonePermissions != currentItem.EveryonePermissions)
                                itemInfo.Flags |= (uint)InventoryItemFlags.ObjectOverwriteEveryone;
                            if (itemInfo.GroupPermissions != currentItem.GroupPermissions)
                                itemInfo.Flags |= (uint)InventoryItemFlags.ObjectOverwriteGroup;
                            if (itemInfo.CurrentPermissions != currentItem.CurrentPermissions)
                                itemInfo.Flags |= (uint)InventoryItemFlags.ObjectOverwriteOwner;
                            if (itemInfo.NextPermissions != currentItem.NextPermissions)
                                itemInfo.Flags |= (uint)InventoryItemFlags.ObjectOverwriteNextOwner;
                            itemInfo.EveryonePermissions &= currentItem.BasePermissions;
                            itemInfo.GroupPermissions &= currentItem.BasePermissions;
                            itemInfo.CurrentPermissions &= currentItem.BasePermissions;
                            itemInfo.NextPermissions &= currentItem.BasePermissions;
                        }

                    }
                    else
                    {
                        if (itemInfo.BasePermissions != currentItem.BasePermissions)
                            itemInfo.Flags |= (uint)InventoryItemFlags.ObjectOverwriteBase;
                        if (itemInfo.EveryonePermissions != currentItem.EveryonePermissions)
                            itemInfo.Flags |= (uint)InventoryItemFlags.ObjectOverwriteEveryone;
                        if (itemInfo.GroupPermissions != currentItem.GroupPermissions)
                            itemInfo.Flags |= (uint)InventoryItemFlags.ObjectOverwriteGroup;
                        if (itemInfo.CurrentPermissions != currentItem.CurrentPermissions)
                            itemInfo.Flags |= (uint)InventoryItemFlags.ObjectOverwriteOwner;
                        if (itemInfo.NextPermissions != currentItem.NextPermissions)
                            itemInfo.Flags |= (uint)InventoryItemFlags.ObjectOverwriteNextOwner;
                    }

                    // Next ALWAYS has move
                    itemInfo.NextPermissions |= (uint)PermissionMask.Move;

                    if (part.Inventory.UpdateInventoryItem(itemInfo))
                    {
                        part.GetProperties(remoteClient);
                    }
                }
            }
            else
            {
                m_log.WarnFormat(
                    "[PRIM INVENTORY]: " +
                    "Update with item {0} requested of prim {1} for {2} but this prim does not exist",
                    itemID, primLocalID, remoteClient.Name);
            }
        }

        /// <summary>
        /// Rez a script into a prim's inventory, either ex nihilo or from an existing avatar inventory
        /// </summary>
        /// <param name="remoteClient"></param>
        /// <param name="itemID"> </param>
        /// <param name="localID"></param>
        public void RezScript(IClientAPI remoteClient, InventoryItemBase itemBase, UUID transactionID, uint localID)
        {
            UUID itemID = itemBase.ID;
            UUID copyID = UUID.Random();

            if (itemID != UUID.Zero)  // transferred from an avatar inventory to the prim's inventory
            {
                InventoryItemBase item = new InventoryItemBase(itemID, remoteClient.AgentId);
                item = InventoryService.GetItem(item);

                // Try library
                // XXX clumsy, possibly should be one call
                if (null == item && LibraryService != null && LibraryService.LibraryRootFolder != null)
                {
                    item = LibraryService.LibraryRootFolder.FindItem(itemID);
                }

                if (item != null)
                {
                    SceneObjectPart part = GetSceneObjectPart(localID);
                    if (part != null)
                    {
                        if (!Permissions.CanEditObjectInventory(part.UUID, remoteClient.AgentId))
                            return;

                        part.ParentGroup.AddInventoryItem(remoteClient, localID, item, copyID);
                        // TODO: switch to posting on_rez here when scripts
                        // have state in inventory
                        part.Inventory.CreateScriptInstance(copyID, 0, false, DefaultScriptEngine, 0);

                        //                        m_log.InfoFormat("[PRIMINVENTORY]: " +
                        //                                         "Rezzed script {0} into prim local ID {1} for user {2}",
                        //                                         item.inventoryName, localID, remoteClient.Name);
                        part.GetProperties(remoteClient);
                        part.ParentGroup.ResumeScripts();
                    }
                    else
                    {
                        m_log.ErrorFormat(
                            "[PRIM INVENTORY]: " +
                            "Could not rez script {0} into prim local ID {1} for user {2}"
                            + " because the prim could not be found in the region!",
                            item.Name, localID, remoteClient.Name);
                    }
                }
                else
                {
                    m_log.ErrorFormat(
                        "[PRIM INVENTORY]: Could not find script inventory item {0} to rez for {1}!",
                        itemID, remoteClient.Name);
                }
            }
            else  // script has been rezzed directly into a prim's inventory
            {
                SceneObjectPart part = GetSceneObjectPart(itemBase.Folder);
                if (part == null)
                    return;

                if (!Permissions.CanCreateObjectInventory(
                    itemBase.InvType, part.UUID, remoteClient.AgentId))
                    return;

                AssetBase asset = CreateAsset(itemBase.Name, itemBase.Description, (sbyte)itemBase.AssetType,
                    Encoding.ASCII.GetBytes("default\n{\n    state_entry()\n    {\n        llSay(0, \"Script running\");\n    }\n\n    touch_start(integer num)\n    {\n    }\n}"),
                    remoteClient.AgentId);
                AssetService.Store(asset);

                TaskInventoryItem taskItem = new TaskInventoryItem();

                taskItem.ResetIDs(itemBase.Folder);
                taskItem.ParentID = itemBase.Folder;
                taskItem.CreationDate = (uint)itemBase.CreationDate;
                taskItem.Name = itemBase.Name;
                taskItem.Description = itemBase.Description;
                taskItem.Type = itemBase.AssetType;
                taskItem.InvType = itemBase.InvType;
                taskItem.OwnerID = itemBase.Owner;
                taskItem.CreatorID = itemBase.CreatorIdAsUuid;
                taskItem.BasePermissions = itemBase.BasePermissions;
                taskItem.CurrentPermissions = itemBase.CurrentPermissions;
                taskItem.EveryonePermissions = itemBase.EveryOnePermissions;
                taskItem.GroupPermissions = itemBase.GroupPermissions;
                taskItem.NextPermissions = itemBase.NextPermissions;
                taskItem.GroupID = itemBase.GroupID;
                taskItem.GroupPermissions = 0;
                taskItem.Flags = itemBase.Flags;
                taskItem.PermsGranter = UUID.Zero;
                taskItem.PermsMask = 0;
                taskItem.AssetID = asset.FullID;

                part.Inventory.AddInventoryItem(taskItem, false);
                part.GetProperties(remoteClient);

                part.Inventory.CreateScriptInstance(taskItem, 0, false, DefaultScriptEngine, 0);
                part.ParentGroup.ResumeScripts();
            }
        }

        /// <summary>
        /// Rez a script into a prim's inventory from another prim
        /// </summary>
        /// <param name="remoteClient"></param>
        /// <param name="itemID"> </param>
        /// <param name="localID"></param>
        public void RezScript(UUID srcId, SceneObjectPart srcPart, UUID destId, int pin, int running, int start_param)
        {
            TaskInventoryItem srcTaskItem = srcPart.Inventory.GetInventoryItem(srcId);

            if (srcTaskItem == null)
            {
                m_log.ErrorFormat(
                    "[PRIM INVENTORY]: Tried to retrieve item ID {0} from prim {1}, {2} for rezzing a script but the "
                        + " item does not exist in this inventory",
                    srcId, srcPart.Name, srcPart.UUID);

                return;
            }

            SceneObjectPart destPart = GetSceneObjectPart(destId);

            if (destPart == null)
            {
                m_log.ErrorFormat(
                        "[PRIM INVENTORY]: " +
                        "Could not find script for ID {0}",
                        destId);
                return;
            }
        
            // Must own the object, and have modify rights
            if (srcPart.OwnerID != destPart.OwnerID)
            {
                // Group permissions
                if ((destPart.GroupID == UUID.Zero) || (destPart.GroupID != srcPart.GroupID) ||
                    ((destPart.GroupMask & (uint)PermissionMask.Modify) == 0))
                    return;
            } else {
                if ((destPart.OwnerMask & (uint)PermissionMask.Modify) == 0)
                    return;
            }

            if (destPart.ScriptAccessPin != pin)
            {
                m_log.WarnFormat(
                        "[PRIM INVENTORY]: " +
                        "Script in object {0} : {1}, attempted to load script {2} : {3} into object {4} : {5} with invalid pin {6}",
                        srcPart.Name, srcId, srcTaskItem.Name, srcTaskItem.ItemID, destPart.Name, destId, pin);
                // the LSL Wiki says we are supposed to shout on the DEBUG_CHANNEL -
                //   "Object: Task Object trying to illegally load script onto task Other_Object!"
                // How do we shout from in here?
                return;
            }

            TaskInventoryItem destTaskItem = new TaskInventoryItem();

            destTaskItem.ItemID = UUID.Random();
            destTaskItem.CreatorID = srcTaskItem.CreatorID;
            destTaskItem.CreatorData = srcTaskItem.CreatorData;
            destTaskItem.AssetID = srcTaskItem.AssetID;
            destTaskItem.GroupID = destPart.GroupID;
            destTaskItem.OwnerID = destPart.OwnerID;
            destTaskItem.ParentID = destPart.UUID;
            destTaskItem.ParentPartID = destPart.UUID;

            destTaskItem.BasePermissions = srcTaskItem.BasePermissions;
            destTaskItem.EveryonePermissions = srcTaskItem.EveryonePermissions;
            destTaskItem.GroupPermissions = srcTaskItem.GroupPermissions;
            destTaskItem.CurrentPermissions = srcTaskItem.CurrentPermissions;
            destTaskItem.NextPermissions = srcTaskItem.NextPermissions;
            destTaskItem.Flags = srcTaskItem.Flags;

            if (destPart.OwnerID != srcPart.OwnerID)
            {
                if (Permissions.PropagatePermissions())
                {
                    destTaskItem.CurrentPermissions = srcTaskItem.CurrentPermissions &
                            srcTaskItem.NextPermissions;
                    destTaskItem.GroupPermissions = srcTaskItem.GroupPermissions &
                            srcTaskItem.NextPermissions;
                    destTaskItem.EveryonePermissions = srcTaskItem.EveryonePermissions &
                            srcTaskItem.NextPermissions;
                    destTaskItem.BasePermissions = srcTaskItem.BasePermissions &
                            srcTaskItem.NextPermissions;
                    destTaskItem.Flags |= (uint)InventoryItemFlags.ObjectSlamPerm;
                }
            }

            destTaskItem.Description = srcTaskItem.Description;
            destTaskItem.Name = srcTaskItem.Name;
            destTaskItem.InvType = srcTaskItem.InvType;
            destTaskItem.Type = srcTaskItem.Type;

            destPart.Inventory.AddInventoryItemExclusive(destTaskItem, false);

            if (running > 0)
            {
                destPart.Inventory.CreateScriptInstance(destTaskItem, start_param, false, DefaultScriptEngine, 0);
            }

            destPart.ParentGroup.ResumeScripts();

            ScenePresence avatar;

            if (TryGetScenePresence(srcTaskItem.OwnerID, out avatar))
            {
                destPart.GetProperties(avatar.ControllingClient);
            }
        }

        public virtual void DeRezObjects(IClientAPI remoteClient, List<uint> localIDs,
                UUID groupID, DeRezAction action, UUID destinationID)
        {
            // First, see of we can perform the requested action and
            // build a list of eligible objects
            List<uint> deleteIDs = new List<uint>();
            List<SceneObjectGroup> deleteGroups = new List<SceneObjectGroup>();
            List<SceneObjectGroup> takeGroups = new List<SceneObjectGroup>();

            foreach (uint localID in localIDs)
            {
                // Start with true for both, then remove the flags if objects
                // that we can't derez are part of the selection
                bool permissionToTake = true;
                bool permissionToTakeCopy = true;
                bool permissionToDelete = true;

                // Invalid id
                SceneObjectPart part = GetSceneObjectPart(localID);
                if (part == null)
                {
                    //Client still thinks the object exists, kill it
                    deleteIDs.Add(localID);
                    continue;
                }

                // Already deleted by someone else
<<<<<<< HEAD
                if (part.ParentGroup == null || part.ParentGroup.IsDeleted)
                {
                    //Client still thinks the object exists, kill it
                    deleteIDs.Add(localID);
=======
                if (part.ParentGroup.IsDeleted)
>>>>>>> 9f75eaf5
                    continue;
                }

                // Can't delete child prims
                if (part != part.ParentGroup.RootPart)
                    continue;

                SceneObjectGroup grp = part.ParentGroup;

                if (remoteClient == null)
                {
                    // Autoreturn has a null client. Nothing else does. So
                    // allow only returns
                    if (action != DeRezAction.Return)
                    {
                        m_log.WarnFormat(
                            "[AGENT INVENTORY]: Ignoring attempt to {0} {1} {2} without a client", 
                            action, grp.Name, grp.UUID);
                        return;
                    }

                    permissionToTakeCopy = false;
                }
                else
                {
                    if (action == DeRezAction.TakeCopy)
                    {
                        if (!Permissions.CanTakeCopyObject(grp.UUID, remoteClient.AgentId))
                            permissionToTakeCopy = false;
                    }
                    else
                    {
                        permissionToTakeCopy = false;
                    }
                    if (!Permissions.CanTakeObject(grp.UUID, remoteClient.AgentId))
                        permissionToTake = false;
                    
                    if (!Permissions.CanDeleteObject(grp.UUID, remoteClient.AgentId))
                        permissionToDelete = false;
                }

                // Handle god perms
                if ((remoteClient != null) && Permissions.IsGod(remoteClient.AgentId))
                {
                    permissionToTake = true;
                    permissionToTakeCopy = true;
                    permissionToDelete = true;
                }

                // If we're re-saving, we don't even want to delete
                if (action == DeRezAction.SaveToExistingUserInventoryItem)
                    permissionToDelete = false;

                // if we want to take a copy, we also don't want to delete
                // Note: after this point, the permissionToTakeCopy flag
                // becomes irrelevant. It already includes the permissionToTake
                // permission and after excluding no copy items here, we can
                // just use that.
                if (action == DeRezAction.TakeCopy)
                {
                    // If we don't have permission, stop right here
                    if (!permissionToTakeCopy)
                        return;

                    permissionToTake = true;
                    // Don't delete
                    permissionToDelete = false;
                }

                if (action == DeRezAction.Return)
                {
                    if (remoteClient != null)
                    {
                        if (Permissions.CanReturnObjects(
                                        null,
                                        remoteClient.AgentId,
                                        deleteGroups))
                        {
                            permissionToTake = true;
                            permissionToDelete = true;

                            AddReturn(grp.OwnerID, grp.Name, grp.AbsolutePosition, "parcel owner return");
                        }
                    }
                    else // Auto return passes through here with null agent
                    {
                        permissionToTake = true;
                        permissionToDelete = true;
                    }
                }

                if (permissionToTake && (!permissionToDelete))
                    takeGroups.Add(grp);

                if (permissionToDelete)
                {
                    if (permissionToTake)
                        deleteGroups.Add(grp);
                    deleteIDs.Add(grp.LocalId);
                }
            }

            SendKillObject(deleteIDs);

            if (deleteGroups.Count > 0)
            {
                foreach (SceneObjectGroup g in deleteGroups)
                    deleteIDs.Remove(g.LocalId);

                m_asyncSceneObjectDeleter.DeleteToInventory(
                        action, destinationID, deleteGroups, remoteClient,
                        true);
            }
            if (takeGroups.Count > 0)
            {
                m_asyncSceneObjectDeleter.DeleteToInventory(
                        action, destinationID, takeGroups, remoteClient,
                        false);
            }
            if (deleteIDs.Count > 0)
            {
                foreach (SceneObjectGroup g in deleteGroups)
                    DeleteSceneObject(g, true);
            }
        }

<<<<<<< HEAD
        public UUID attachObjectAssetStore(IClientAPI remoteClient, SceneObjectGroup grp, UUID AgentId, out UUID itemID)
        {
            itemID = UUID.Zero;
            if (grp != null)
            {
                Vector3 inventoryStoredPosition = new Vector3
                       (((grp.AbsolutePosition.X > (int)Constants.RegionSize)
                             ? 250
                             : grp.AbsolutePosition.X)
                        ,
                        (grp.AbsolutePosition.X > (int)Constants.RegionSize)
                            ? 250
                            : grp.AbsolutePosition.X,
                        grp.AbsolutePosition.Z);

                Vector3 originalPosition = grp.AbsolutePosition;

                grp.AbsolutePosition = inventoryStoredPosition;

                string sceneObjectXml = SceneObjectSerializer.ToOriginalXmlFormat(grp);

                grp.AbsolutePosition = originalPosition;

                AssetBase asset = CreateAsset(
                    grp.GetPartName(grp.LocalId),
                    grp.GetPartDescription(grp.LocalId),
                    (sbyte)AssetType.Object,
                    Utils.StringToBytes(sceneObjectXml),
                    remoteClient.AgentId);
                AssetService.Store(asset);

                InventoryItemBase item = new InventoryItemBase();
                item.CreatorId = grp.RootPart.CreatorID.ToString();
                item.CreatorData = grp.RootPart.CreatorData;
                item.Owner = remoteClient.AgentId;
                item.ID = UUID.Random();
                item.AssetID = asset.FullID;
                item.Description = asset.Description;
                item.Name = asset.Name;
                item.AssetType = asset.Type;
                item.InvType = (int)InventoryType.Object;

                InventoryFolderBase folder = InventoryService.GetFolderForType(remoteClient.AgentId, AssetType.Object);
                if (folder != null)
                    item.Folder = folder.ID;
                else // oopsies
                    item.Folder = UUID.Zero;

                // Set up base perms properly
                uint permsBase = (uint)(PermissionMask.Move | PermissionMask.Copy | PermissionMask.Transfer | PermissionMask.Modify);
                permsBase &= grp.RootPart.BaseMask;
                permsBase |= (uint)PermissionMask.Move;

                // Make sure we don't lock it
                grp.RootPart.NextOwnerMask |= (uint)PermissionMask.Move;

                if ((remoteClient.AgentId != grp.RootPart.OwnerID) && Permissions.PropagatePermissions())
                {
                    item.BasePermissions = permsBase & grp.RootPart.NextOwnerMask;
                    item.CurrentPermissions = permsBase & grp.RootPart.NextOwnerMask;
                    item.NextPermissions = permsBase & grp.RootPart.NextOwnerMask;
                    item.EveryOnePermissions = permsBase & grp.RootPart.EveryoneMask & grp.RootPart.NextOwnerMask;
                    item.GroupPermissions = permsBase & grp.RootPart.GroupMask & grp.RootPart.NextOwnerMask;
                }
                else
                {
                    item.BasePermissions = permsBase;
                    item.CurrentPermissions = permsBase & grp.RootPart.OwnerMask;
                    item.NextPermissions = permsBase & grp.RootPart.NextOwnerMask;
                    item.EveryOnePermissions = permsBase & grp.RootPart.EveryoneMask;
                    item.GroupPermissions = permsBase & grp.RootPart.GroupMask;
                }
                item.CreationDate = Util.UnixTimeSinceEpoch();

                // sets itemID so client can show item as 'attached' in inventory
                grp.SetFromItemID(item.ID);

                if (AddInventoryItem(item))
                    remoteClient.SendInventoryItemCreateUpdate(item, 0);
                else
                    m_dialogModule.SendAlertToUser(remoteClient, "Operation failed");

                itemID = item.ID;
                return item.AssetID;
            }
            return UUID.Zero;
        }

=======
>>>>>>> 9f75eaf5
        /// <summary>
        /// Event Handler Rez an object into a scene
        /// Calls the non-void event handler
        /// </summary>
        /// <param name="remoteClient"></param>
        /// <param name="itemID"></param>
        /// <param name="RayEnd"></param>
        /// <param name="RayStart"></param>
        /// <param name="RayTargetID"></param>
        /// <param name="BypassRayCast"></param>
        /// <param name="RayEndIsIntersection"></param>
        /// <param name="EveryoneMask"></param>
        /// <param name="GroupMask"></param>
        /// <param name="RezSelected"></param>
        /// <param name="RemoveItem"></param>
        /// <param name="fromTaskID"></param>
        public virtual void RezObject(IClientAPI remoteClient, UUID itemID, Vector3 RayEnd, Vector3 RayStart,
                                    UUID RayTargetID, byte BypassRayCast, bool RayEndIsIntersection,
                                    bool RezSelected, bool RemoveItem, UUID fromTaskID)
        {
//            m_log.DebugFormat(
//                "[PRIM INVENTORY]: RezObject from {0} for item {1} from task id {2}", 
//                remoteClient.Name, itemID, fromTaskID);
            
            if (fromTaskID == UUID.Zero)
            {
                IInventoryAccessModule invAccess = RequestModuleInterface<IInventoryAccessModule>();
                if (invAccess != null)
                    invAccess.RezObject(
                        remoteClient, itemID, RayEnd, RayStart, RayTargetID, BypassRayCast, RayEndIsIntersection,
                        RezSelected, RemoveItem, fromTaskID, false);
            }
            else
            {            
                SceneObjectPart part = GetSceneObjectPart(fromTaskID);
                if (part == null)
                {
                    m_log.ErrorFormat(                                     
                        "[TASK INVENTORY]: {0} tried to rez item id {1} from object id {2} but there is no such scene object", 
                        remoteClient.Name, itemID, fromTaskID);
                    
                    return;
                }
                
                TaskInventoryItem item = part.Inventory.GetInventoryItem(itemID);
                if (item == null)
                {
                    m_log.ErrorFormat(                                     
                        "[TASK INVENTORY]: {0} tried to rez item id {1} from object id {2} but there is no such item", 
                        remoteClient.Name, itemID, fromTaskID);
                    
                    return;
                }                
                               
                byte bRayEndIsIntersection = (byte)(RayEndIsIntersection ? 1 : 0);
                Vector3 scale = new Vector3(0.5f, 0.5f, 0.5f);
                Vector3 pos 
                    = GetNewRezLocation(
                        RayStart, RayEnd, RayTargetID, Quaternion.Identity,
                        BypassRayCast, bRayEndIsIntersection, true, scale, false);            
                
                RezObject(part, item, pos, null, Vector3.Zero, 0);
            }
        }
        
        /// <summary>
        /// Rez an object into the scene from a prim's inventory.
        /// </summary>
        /// <param name="sourcePart"></param>
        /// <param name="item"></param>
        /// <param name="pos">The position of the rezzed object.</param>
        /// <param name="rot">The rotation of the rezzed object.  If null, then the rotation stored with the object
        /// will be used if it exists.</param>
        /// <param name="vel">The velocity of the rezzed object.</param>
        /// <param name="param"></param>
        /// <returns>The SceneObjectGroup rezzed or null if rez was unsuccessful</returns>
        public virtual SceneObjectGroup RezObject(
            SceneObjectPart sourcePart, TaskInventoryItem item, Vector3 pos, Quaternion? rot, Vector3 vel, int param)
        {
            if (null == item)
                return null;
            
            SceneObjectGroup group = sourcePart.Inventory.GetRezReadySceneObject(item);
            
            if (null == group)
                return null;
            
            if (!Permissions.CanRezObject(group.PrimCount, item.OwnerID, pos))
                return null;

            if (!Permissions.BypassPermissions())
            {
                if ((item.CurrentPermissions & (uint)PermissionMask.Copy) == 0)
                    sourcePart.Inventory.RemoveInventoryItem(item.ItemID);
            }
                                    
            AddNewSceneObject(group, true, pos, rot, vel);
            
            // We can only call this after adding the scene object, since the scene object references the scene
            // to find out if scripts should be activated at all.
            group.CreateScriptInstances(param, true, DefaultScriptEngine, 3);
            
            group.ScheduleGroupForFullUpdate();
        
            return group;
        }

        public virtual bool returnObjects(SceneObjectGroup[] returnobjects,
                UUID AgentId)
        {
            List<uint> localIDs = new List<uint>();

            foreach (SceneObjectGroup grp in returnobjects)
            {
                AddReturn(grp.OwnerID, grp.Name, grp.AbsolutePosition,
                        "parcel owner return");
                localIDs.Add(grp.RootPart.LocalId);
            }
            DeRezObjects(null, localIDs, UUID.Zero, DeRezAction.Return,
                    UUID.Zero);

            return true;
        }

        public void SetScriptRunning(IClientAPI controllingClient, UUID objectID, UUID itemID, bool running)
        {
            if (!Permissions.CanEditScript(itemID, objectID, controllingClient.AgentId))
                return;

            SceneObjectPart part = GetSceneObjectPart(objectID);
            if (part == null)
                return;

            if (running)
                EventManager.TriggerStartScript(part.LocalId, itemID);
            else
                EventManager.TriggerStopScript(part.LocalId, itemID);
        }

        public void GetScriptRunning(IClientAPI controllingClient, UUID objectID, UUID itemID)
        {
            EventManager.TriggerGetScriptRunning(controllingClient, objectID, itemID);
        }

        void ObjectOwner(IClientAPI remoteClient, UUID ownerID, UUID groupID, List<uint> localIDs)
        {
            if (!Permissions.IsGod(remoteClient.AgentId))
            {
                if (ownerID != UUID.Zero)
                    return;
                
                if (!Permissions.CanDeedObject(remoteClient.AgentId, groupID))
                    return;
            }

            List<SceneObjectGroup> groups = new List<SceneObjectGroup>();

            foreach (uint localID in localIDs)
            {
                SceneObjectPart part = GetSceneObjectPart(localID);
	            if (part == null)
	                continue;

                if (!groups.Contains(part.ParentGroup))
                    groups.Add(part.ParentGroup);
            }

            foreach (SceneObjectGroup sog in groups)
            {
                if (ownerID != UUID.Zero)
                {
                    sog.SetOwnerId(ownerID);
                    sog.SetGroup(groupID, remoteClient);
                    sog.ScheduleGroupForFullUpdate();

                    SceneObjectPart[] partList = sog.Parts;
                    
                    foreach (SceneObjectPart child in partList)
                    {
                        child.Inventory.ChangeInventoryOwner(ownerID);
                        child.TriggerScriptChangedEvent(Changed.OWNER);
                    }
                }
                else
                {
                    if (!Permissions.CanEditObject(sog.UUID, remoteClient.AgentId))
                        continue;

                    if (sog.GroupID != groupID)
                        continue;
                    
                    SceneObjectPart[] partList = sog.Parts;

                    foreach (SceneObjectPart child in partList)
                    {
                        child.LastOwnerID = child.OwnerID;
                        child.Inventory.ChangeInventoryOwner(groupID);
                        child.TriggerScriptChangedEvent(Changed.OWNER);
                    }

                    sog.SetOwnerId(groupID);
                    sog.ApplyNextOwnerPermissions();
                }
            }

            foreach (uint localID in localIDs)
            {
                SceneObjectPart part = GetSceneObjectPart(localID);
	            if (part == null)
	                continue;
                part.GetProperties(remoteClient);
            }
        }

        public void DelinkObjects(List<uint> primIds, IClientAPI client)
        {
            List<SceneObjectPart> parts = new List<SceneObjectPart>();

            foreach (uint localID in primIds)
            {
                SceneObjectPart part = GetSceneObjectPart(localID);

                if (part == null)
                    continue;

                if (Permissions.CanDelinkObject(client.AgentId, part.ParentGroup.RootPart.UUID))
                    parts.Add(part);
            }

            m_sceneGraph.DelinkObjects(parts);
        }

        public void LinkObjects(IClientAPI client, uint parentPrimId, List<uint> childPrimIds)
        {
            List<UUID> owners = new List<UUID>();

            List<SceneObjectPart> children = new List<SceneObjectPart>();
            SceneObjectPart root = GetSceneObjectPart(parentPrimId);

            if (root == null)
            {
                m_log.DebugFormat("[LINK]: Can't find linkset root prim {0}", parentPrimId);
                return;
            }

            if (!Permissions.CanLinkObject(client.AgentId, root.ParentGroup.RootPart.UUID))
            {
                m_log.DebugFormat("[LINK]: Refusing link. No permissions on root prim");
                return;
            }

            foreach (uint localID in childPrimIds)
            {
                SceneObjectPart part = GetSceneObjectPart(localID);

                if (part == null)
                    continue;

                if (!owners.Contains(part.OwnerID))
                    owners.Add(part.OwnerID);

                if (Permissions.CanLinkObject(client.AgentId, part.ParentGroup.RootPart.UUID))
                    children.Add(part);
            }

            // Must be all one owner
            //
            if (owners.Count > 1)
            {
                m_log.DebugFormat("[LINK]: Refusing link. Too many owners");
                return;
            }

            if (children.Count == 0)
            {
                m_log.DebugFormat("[LINK]: Refusing link. No permissions to link any of the children");
                return;
            }

            m_sceneGraph.LinkObjects(root, children);
        }

        private string PermissionString(uint permissions)
        {
            PermissionMask perms = (PermissionMask)permissions &
                    (PermissionMask.Move |
                     PermissionMask.Copy |
                     PermissionMask.Transfer |
                     PermissionMask.Modify);
            return perms.ToString();
        }
    }
}<|MERGE_RESOLUTION|>--- conflicted
+++ resolved
@@ -964,7 +964,6 @@
         public void RemoveTaskInventory(IClientAPI remoteClient, UUID itemID, uint localID)
         {
             SceneObjectPart part = GetSceneObjectPart(localID);
-<<<<<<< HEAD
             SceneObjectGroup group = null;
             if (part != null)
             {
@@ -978,18 +977,6 @@
                 TaskInventoryItem item = group.GetInventoryItem(localID, itemID);
                 if (item == null)
                     return;
-=======
-            if (part == null)
-                return;
-
-            SceneObjectGroup group = part.ParentGroup;
-            if (!Permissions.CanEditObjectInventory(part.UUID, remoteClient.AgentId))
-                return;
-            
-            TaskInventoryItem item = group.GetInventoryItem(localID, itemID);
-            if (item == null)
-                return;
->>>>>>> 9f75eaf5
 
             if (item.Type == 10)
             {
@@ -1781,14 +1768,10 @@
                 }
 
                 // Already deleted by someone else
-<<<<<<< HEAD
-                if (part.ParentGroup == null || part.ParentGroup.IsDeleted)
+                if (part.ParentGroup.IsDeleted)
                 {
                     //Client still thinks the object exists, kill it
                     deleteIDs.Add(localID);
-=======
-                if (part.ParentGroup.IsDeleted)
->>>>>>> 9f75eaf5
                     continue;
                 }
 
@@ -1915,7 +1898,6 @@
             }
         }
 
-<<<<<<< HEAD
         public UUID attachObjectAssetStore(IClientAPI remoteClient, SceneObjectGroup grp, UUID AgentId, out UUID itemID)
         {
             itemID = UUID.Zero;
@@ -2004,8 +1986,6 @@
             return UUID.Zero;
         }
 
-=======
->>>>>>> 9f75eaf5
         /// <summary>
         /// Event Handler Rez an object into a scene
         /// Calls the non-void event handler
