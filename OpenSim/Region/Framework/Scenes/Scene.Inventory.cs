--- conflicted
+++ resolved
@@ -1622,11 +1622,7 @@
             }
 
             // Handle god perms
-<<<<<<< HEAD
-            if (remoteClient != null && Permissions.IsGod(remoteClient.AgentId))
-=======
             if ((remoteClient != null) && Permissions.IsGod(remoteClient.AgentId))
->>>>>>> df9d4cd9
             {
                 permissionToTake = true;
                 permissionToTakeCopy = true;
