/*
 * Copyright (c) Contributors, http://opensimulator.org/
 * See CONTRIBUTORS.TXT for a full list of copyright holders.
 *
 * Redistribution and use in source and binary forms, with or without
 * modification, are permitted provided that the following conditions are met:
 *     * Redistributions of source code must retain the above copyright
 *       notice, this list of conditions and the following disclaimer.
 *     * Redistributions in binary form must reproduce the above copyright
 *       notice, this list of conditions and the following disclaimer in the
 *       documentation and/or other materials provided with the distribution.
 *     * Neither the name of the OpenSimulator Project nor the
 *       names of its contributors may be used to endorse or promote products
 *       derived from this software without specific prior written permission.
 *
 * THIS SOFTWARE IS PROVIDED BY THE DEVELOPERS ``AS IS'' AND ANY
 * EXPRESS OR IMPLIED WARRANTIES, INCLUDING, BUT NOT LIMITED TO, THE IMPLIED
 * WARRANTIES OF MERCHANTABILITY AND FITNESS FOR A PARTICULAR PURPOSE ARE
 * DISCLAIMED. IN NO EVENT SHALL THE CONTRIBUTORS BE LIABLE FOR ANY
 * DIRECT, INDIRECT, INCIDENTAL, SPECIAL, EXEMPLARY, OR CONSEQUENTIAL DAMAGES
 * (INCLUDING, BUT NOT LIMITED TO, PROCUREMENT OF SUBSTITUTE GOODS OR SERVICES;
 * LOSS OF USE, DATA, OR PROFITS; OR BUSINESS INTERRUPTION) HOWEVER CAUSED AND
 * ON ANY THEORY OF LIABILITY, WHETHER IN CONTRACT, STRICT LIABILITY, OR TORT
 * (INCLUDING NEGLIGENCE OR OTHERWISE) ARISING IN ANY WAY OUT OF THE USE OF THIS
 * SOFTWARE, EVEN IF ADVISED OF THE POSSIBILITY OF SUCH DAMAGE.
 */
 
using System;
using System.Collections.Generic;
using System.Drawing;
using System.IO;
using System.Diagnostics;
using System.Linq;
using System.Threading;
using System.Xml;
using System.Xml.Serialization;
using OpenMetaverse;
using OpenMetaverse.Packets;
using OpenSim.Framework;
using OpenSim.Region.Framework.Interfaces;
using OpenSim.Region.Physics.Manager;
using OpenSim.Region.Framework.Scenes.Serialization;

namespace OpenSim.Region.Framework.Scenes
{
    
    [Flags]
    public enum scriptEvents
    {
        None = 0,
        attach = 1,
        collision = 16,
        collision_end = 32,
        collision_start = 64,
        control = 128,
        dataserver = 256,
        email = 512,
        http_response = 1024,
        land_collision = 2048,
        land_collision_end = 4096,
        land_collision_start = 8192,
        at_target = 16384,
        at_rot_target = 16777216,
        listen = 32768,
        money = 65536,
        moving_end = 131072,
        moving_start = 262144,
        not_at_rot_target = 524288,
        not_at_target = 1048576,
        remote_data = 8388608,
        run_time_permissions = 268435456,
        state_entry = 1073741824,
        state_exit = 2,
        timer = 4,
        touch = 8,
        touch_end = 536870912,
        touch_start = 2097152,
        object_rez = 4194304
    }

    struct scriptPosTarget
    {
        public Vector3 targetPos;
        public float tolerance;
        public uint handle;
    }

    struct scriptRotTarget
    {
        public Quaternion targetRot;
        public float tolerance;
        public uint handle;
    }

    public delegate void PrimCountTaintedDelegate();

    /// <summary>
    /// A scene object group is conceptually an object in the scene.  The object is constituted of SceneObjectParts
    /// (often known as prims), one of which is considered the root part.
    /// </summary>
    public partial class SceneObjectGroup : EntityBase, ISceneObject
    {
        // private PrimCountTaintedDelegate handlerPrimCountTainted = null;

        /// <summary>
        /// Signal whether the non-inventory attributes of any prims in the group have changed
        /// since the group's last persistent backup
        /// </summary>
        private bool m_hasGroupChanged = false;
        private long timeFirstChanged = 0;
        private long timeLastChanged = 0;
        private long m_maxPersistTime = 0;
        private long m_minPersistTime = 0;
        private Random m_rand;
        private bool m_suspendUpdates;
        private List<ScenePresence> m_linkedAvatars = new List<ScenePresence>();

        public bool areUpdatesSuspended
        {
            get
            {
                return m_suspendUpdates;
            }
            set 
            {
                m_suspendUpdates = value;   
                if (!value)
                {
                    QueueForUpdateCheck();
                }               
            }
        }

        public bool HasGroupChanged
        {
            set
            {
                if (value)
                {
                    if (m_isBackedUp)
                    {
                        m_scene.SceneGraph.FireChangeBackup(this);
                    }
                    timeLastChanged = DateTime.Now.Ticks;
                    if (!m_hasGroupChanged)
                        timeFirstChanged = DateTime.Now.Ticks;
                    if (m_rootPart != null && m_rootPart.UUID != null && m_scene != null)
                    {
                        if (m_rand == null)
                        {
                            byte[] val = new byte[16];
                            m_rootPart.UUID.ToBytes(val, 0);
                            m_rand = new Random(BitConverter.ToInt32(val, 0));
                        }
                       
                        if (m_scene.GetRootAgentCount() == 0)
                        {
                            //If the region is empty, this change has been made by an automated process
                            //and thus we delay the persist time by a random amount between 1.5 and 2.5.

                            float factor = 1.5f + (float)(m_rand.NextDouble());
                            m_maxPersistTime = (long)((float)m_scene.m_persistAfter * factor);
                            m_minPersistTime = (long)((float)m_scene.m_dontPersistBefore * factor);
                        }
                        else
                        {
                            //If the region is not empty, we want to obey the minimum and maximum persist times
                            //but add a random factor so we stagger the object persistance a little
                            m_maxPersistTime = (long)((float)m_scene.m_persistAfter * (1.0d - (m_rand.NextDouble() / 5.0d))); //Multiply by 1.0-1.5
                            m_minPersistTime = (long)((float)m_scene.m_dontPersistBefore * (1.0d + (m_rand.NextDouble() / 2.0d))); //Multiply by 0.8-1.0
                        }
                    }
                }
                m_hasGroupChanged = value;
                
//                m_log.DebugFormat(
//                    "[SCENE OBJECT GROUP]: HasGroupChanged set to {0} for {1} {2}", m_hasGroupChanged, Name, LocalId);
            }

            get { return m_hasGroupChanged; }
        }
        
        /// <summary>
        /// Has the group changed due to an unlink operation?  We record this in order to optimize deletion, since
        /// an unlinked group currently has to be persisted to the database before we can perform an unlink operation.
        /// </summary>
        public bool HasGroupChangedDueToDelink { get; set; }

        private bool isTimeToPersist()
        {
            if (IsSelected || IsDeleted || IsAttachment)
                return false;
            if (!m_hasGroupChanged)
                return false;
            if (m_scene.ShuttingDown)
                return true;

            if (m_minPersistTime == 0 || m_maxPersistTime == 0)
            {
                m_maxPersistTime = m_scene.m_persistAfter;
                m_minPersistTime = m_scene.m_dontPersistBefore;
            }
                
            long currentTime = DateTime.Now.Ticks;

            if (timeLastChanged == 0) timeLastChanged = currentTime;
            if (timeFirstChanged == 0) timeFirstChanged = currentTime;

            if (currentTime - timeLastChanged > m_minPersistTime || currentTime - timeFirstChanged > m_maxPersistTime)
                return true;
            return false;
        }

        /// <summary>
        /// Is this scene object acting as an attachment?
        /// </summary>
        public bool IsAttachment { get; set; }

        /// <summary>
        /// The avatar to which this scene object is attached.
        /// </summary>
        /// <remarks>
        /// If we're not attached to an avatar then this is UUID.Zero
        /// </remarks>
        public UUID AttachedAvatar { get; set; }

        /// <summary>
        /// Attachment point of this scene object to an avatar.
        /// </summary>
        /// <remarks>
        /// 0 if we're not attached to anything
        /// </remarks>
        public uint AttachmentPoint
        {
            get
            {
                return m_rootPart.Shape.State;
            }

            set
            {
                IsAttachment = value != 0;
                m_rootPart.Shape.State = (byte)value;
            }
        }

        public void ClearPartAttachmentData()
        {
            AttachmentPoint = 0;

            // Even though we don't use child part state parameters for attachments any more, we still need to set
            // these to zero since having them non-zero in rezzed scene objects will crash some clients.  Even if
            // we store them correctly, scene objects that we receive from elsewhere might not.
            foreach (SceneObjectPart part in Parts)
                part.Shape.State = 0;
        }

        /// <summary>
        /// Is this scene object phantom?
        /// </summary>
        /// <remarks>
        /// Updating must currently take place through UpdatePrimFlags()
        /// </remarks>
        public bool IsPhantom
        {
            get { return (RootPart.Flags & PrimFlags.Phantom) != 0; }
        }

        /// <summary>
        /// Does this scene object use physics?
        /// </summary>
        /// <remarks>
        /// Updating must currently take place through UpdatePrimFlags()
        /// </remarks>
        public bool UsesPhysics
        {
            get { return (RootPart.Flags & PrimFlags.Physics) != 0; }
        }

        /// <summary>
        /// Is this scene object temporary?
        /// </summary>
        /// <remarks>
        /// Updating must currently take place through UpdatePrimFlags()
        /// </remarks>
        public bool IsTemporary
        {
            get { return (RootPart.Flags & PrimFlags.TemporaryOnRez) != 0; }
        }

        public bool IsVolumeDetect
        {
            get { return RootPart.VolumeDetectActive; }
        }

        private Vector3 lastPhysGroupPos;
        private Quaternion lastPhysGroupRot;

        private bool m_isBackedUp;

        protected MapAndArray<UUID, SceneObjectPart> m_parts = new MapAndArray<UUID, SceneObjectPart>();

        protected ulong m_regionHandle;
        protected SceneObjectPart m_rootPart;
        // private Dictionary<UUID, scriptEvents> m_scriptEvents = new Dictionary<UUID, scriptEvents>();

        private Dictionary<uint, scriptPosTarget> m_targets = new Dictionary<uint, scriptPosTarget>();
        private Dictionary<uint, scriptRotTarget> m_rotTargets = new Dictionary<uint, scriptRotTarget>();

        private bool m_scriptListens_atTarget;
        private bool m_scriptListens_notAtTarget;
        private bool m_scriptListens_atRotTarget;
        private bool m_scriptListens_notAtRotTarget;

        public bool m_dupeInProgress = false;
        internal Dictionary<UUID, string> m_savedScriptState;

        #region Properties

        /// <summary>
        /// The name of an object grouping is always the same as its root part
        /// </summary>
        public override string Name
        {
            get { return RootPart.Name; }
            set { RootPart.Name = value; }
        }

        public string Description
        {
            get { return RootPart.Description; }
            set { RootPart.Description = value; }
        }

        /// <summary>
        /// Added because the Parcel code seems to use it
        /// but not sure a object should have this
        /// as what does it tell us? that some avatar has selected it (but not what Avatar/user)
        /// think really there should be a list (or whatever) in each scenepresence
        /// saying what prim(s) that user has selected.
        /// </summary>
        protected bool m_isSelected = false;

        /// <summary>
        /// Number of prims in this group
        /// </summary>
        public int PrimCount
        {
            get { return m_parts.Count; }
        }

//        protected Quaternion m_rotation = Quaternion.Identity;
//
//        public virtual Quaternion Rotation
//        {
//            get { return m_rotation; }
//            set {
//                m_rotation = value; 
//            }
//        }

        public Quaternion GroupRotation
        {
            get { return m_rootPart.RotationOffset; }
        }

        public Vector3 GroupScale
        {
            get
            {
                Vector3 minScale = new Vector3(Constants.RegionSize, Constants.RegionSize, Constants.RegionSize);
                Vector3 maxScale = Vector3.Zero;
                Vector3 finalScale = new Vector3(0.5f, 0.5f, 0.5f);
    
                SceneObjectPart[] parts = m_parts.GetArray();
                for (int i = 0; i < parts.Length; i++)
                {
                    SceneObjectPart part = parts[i];
                    Vector3 partscale = part.Scale;
                    Vector3 partoffset = part.OffsetPosition;
    
                    minScale.X = (partscale.X + partoffset.X < minScale.X) ? partscale.X + partoffset.X : minScale.X;
                    minScale.Y = (partscale.Y + partoffset.Y < minScale.Y) ? partscale.Y + partoffset.Y : minScale.Y;
                    minScale.Z = (partscale.Z + partoffset.Z < minScale.Z) ? partscale.Z + partoffset.Z : minScale.Z;
    
                    maxScale.X = (partscale.X + partoffset.X > maxScale.X) ? partscale.X + partoffset.X : maxScale.X;
                    maxScale.Y = (partscale.Y + partoffset.Y > maxScale.Y) ? partscale.Y + partoffset.Y : maxScale.Y;
                    maxScale.Z = (partscale.Z + partoffset.Z > maxScale.Z) ? partscale.Z + partoffset.Z : maxScale.Z;
                }
    
                finalScale.X = (minScale.X > maxScale.X) ? minScale.X : maxScale.X;
                finalScale.Y = (minScale.Y > maxScale.Y) ? minScale.Y : maxScale.Y;
                finalScale.Z = (minScale.Z > maxScale.Z) ? minScale.Z : maxScale.Z;
    
                return finalScale;
            }
        }

        public UUID GroupID
        {
            get { return m_rootPart.GroupID; }
            set { m_rootPart.GroupID = value; }
        }

        public SceneObjectPart[] Parts
        {
            get { return m_parts.GetArray(); }
        }

        public bool ContainsPart(UUID partID)
        {
            return m_parts.ContainsKey(partID);
        }

        /// <summary>
        /// Does this group contain the given part?
        /// should be able to remove these methods once we have a entity index in scene
        /// </summary>
        /// <param name="localID"></param>
        /// <returns></returns>
        public bool ContainsPart(uint localID)
        {
            SceneObjectPart[] parts = m_parts.GetArray();
            for (int i = 0; i < parts.Length; i++)
            {
                if (parts[i].LocalId == localID)
                    return true;
            }

            return false;
        }

        /// <value>
        /// The root part of this scene object
        /// </value>
        public SceneObjectPart RootPart
        {
            get { return m_rootPart; }
        }

        public ulong RegionHandle
        {
            get { return m_regionHandle; }
            set
            {
                m_regionHandle = value;
                SceneObjectPart[] parts = m_parts.GetArray();
                for (int i = 0; i < parts.Length; i++)
                    parts[i].RegionHandle = value;
            }
        }

        /// <summary>
        /// Check both the attachment property and the relevant properties of the underlying root part.
        /// </summary>
        /// <remarks>
        /// This is necessary in some cases, particularly when a scene object has just crossed into a region and doesn't
        /// have the IsAttachment property yet checked.
        /// 
        /// FIXME: However, this should be fixed so that this property
        /// propertly reflects the underlying status.
        /// </remarks>
        /// <returns></returns>
        public bool IsAttachmentCheckFull()
        {
            return (IsAttachment || (m_rootPart.Shape.PCode == 9 && m_rootPart.Shape.State != 0));
        }
        
        /// <summary>
        /// The absolute position of this scene object in the scene
        /// </summary>
        public override Vector3 AbsolutePosition
        {
            get { return m_rootPart.GroupPosition; }
            set
            {
                Vector3 val = value;

                if (Scene != null)
                {
                    //                    if ((Scene.TestBorderCross(val - Vector3.UnitX, Cardinals.E) || Scene.TestBorderCross(val + Vector3.UnitX, Cardinals.W)
                    //                        || Scene.TestBorderCross(val - Vector3.UnitY, Cardinals.N) || Scene.TestBorderCross(val + Vector3.UnitY, Cardinals.S))
                    //                        && !IsAttachmentCheckFull() && (!Scene.LoadingPrims))
                    if ((Scene.TestBorderCross(val, Cardinals.E) || Scene.TestBorderCross(val, Cardinals.W)
                        || Scene.TestBorderCross(val, Cardinals.N) || Scene.TestBorderCross(val, Cardinals.S))
                        && !IsAttachmentCheckFull() && (!Scene.LoadingPrims))
                    {
                        IEntityTransferModule entityTransfer = m_scene.RequestModuleInterface<IEntityTransferModule>();
                        uint x = 0;
                        uint y = 0;
                        string version = String.Empty;
                        Vector3 newpos = Vector3.Zero;
                        OpenSim.Services.Interfaces.GridRegion destination = null;

                        bool canCross = true;
                        foreach (ScenePresence av in m_linkedAvatars)
                        {
                            // We need to cross these agents. First, let's find
                            // out if any of them can't cross for some reason.
                            // We have to deny the crossing entirely if any
                            // of them are banned. Alternatively, we could
                            // unsit banned agents....


                            // We set the avatar position as being the object
                            // position to get the region to send to
                            if ((destination = entityTransfer.GetDestination(m_scene, av.UUID, val, out x, out y, out version, out newpos)) == null)
                            {
                                canCross = false;
                                break;
                            }

                            m_log.DebugFormat("[SCENE OBJECT]: Avatar {0} needs to be crossed to {1}", av.Name, destination.RegionName);
                        }

                        if (canCross)
                        {
                            // We unparent the SP quietly so that it won't
                            // be made to stand up
                            foreach (ScenePresence av in m_linkedAvatars)
                            {
                                SceneObjectPart parentPart = m_scene.GetSceneObjectPart(av.ParentID);
                                if (parentPart != null)
                                    av.ParentUUID = parentPart.UUID;

                                av.ParentID = 0;
                            }

                            m_scene.CrossPrimGroupIntoNewRegion(val, this, true);

                            // Normalize
                            if (val.X >= Constants.RegionSize)
                                val.X -= Constants.RegionSize;
                            if (val.Y >= Constants.RegionSize)
                                val.Y -= Constants.RegionSize;
                            if (val.X < 0)
                                val.X += Constants.RegionSize;
                            if (val.Y < 0)
                                val.Y += Constants.RegionSize;

                            // If it's deleted, crossing was successful
                            if (IsDeleted)
                            {
                                foreach (ScenePresence av in m_linkedAvatars)
                                {
                                    m_log.DebugFormat("[SCENE OBJECT]: Crossing avatar {0} to {1}", av.Name, val);

                                    av.IsInTransit = true;

                                    CrossAgentToNewRegionDelegate d = entityTransfer.CrossAgentToNewRegionAsync;
                                    d.BeginInvoke(av, val, x, y, destination, av.Flying, version, CrossAgentToNewRegionCompleted, d);
                                }

                                return;
                            }
                        }
                        else if (RootPart.PhysActor != null)
                        {
                            RootPart.PhysActor.CrossingFailure();
                        }

                        Vector3 oldp = AbsolutePosition;
                        val.X = Util.Clamp<float>(oldp.X, 0.5f, (float)Constants.RegionSize - 0.5f);
                        val.Y = Util.Clamp<float>(oldp.Y, 0.5f, (float)Constants.RegionSize - 0.5f);
                        val.Z = Util.Clamp<float>(oldp.Z, 0.5f, 4096.0f);
                    }
                }
/* don't see the need but worse don't see where is restored to false if things stay in
                foreach (SceneObjectPart part in m_parts.GetArray())
                {
                    part.IgnoreUndoUpdate = true;
                }
 */
                if (RootPart.GetStatusSandbox())
                {
                    if (Util.GetDistanceTo(RootPart.StatusSandboxPos, value) > 10)
                    {
                        RootPart.ScriptSetPhysicsStatus(false);
                        
                        if (Scene != null)
                            Scene.SimChat(Utils.StringToBytes("Hit Sandbox Limit"),
                                  ChatTypeEnum.DebugChannel, 0x7FFFFFFF, RootPart.AbsolutePosition, Name, UUID, false);
                        
                        return;
                    }
                }
                SceneObjectPart[] parts = m_parts.GetArray();
                bool triggerScriptEvent = m_rootPart.GroupPosition != val;
                if (m_dupeInProgress)
                    triggerScriptEvent = false;
                foreach (SceneObjectPart part in parts)
                {
                    part.GroupPosition = val;
                    if (triggerScriptEvent)
                        part.TriggerScriptChangedEvent(Changed.POSITION);
                }
                if (!m_dupeInProgress)
                {
                    foreach (ScenePresence av in m_linkedAvatars)
                    {
                        SceneObjectPart p = m_scene.GetSceneObjectPart(av.ParentID);
                        if (p != null && m_parts.TryGetValue(p.UUID, out p))
                        {
                            Vector3 offset = p.GetWorldPosition() - av.ParentPosition;
                            av.AbsolutePosition += offset;
                            av.ParentPosition = p.GetWorldPosition(); //ParentPosition gets cleared by AbsolutePosition
                            av.SendAvatarDataToAllAgents();
                        }
                    }
                }

                //if (m_rootPart.PhysActor != null)
                //{
                //m_rootPart.PhysActor.Position =
                //new PhysicsVector(m_rootPart.GroupPosition.X, m_rootPart.GroupPosition.Y,
                //m_rootPart.GroupPosition.Z);
                //m_scene.PhysicsScene.AddPhysicsActorTaint(m_rootPart.PhysActor);
                //}
                
                if (Scene != null)
                    Scene.EventManager.TriggerParcelPrimCountTainted();
            }
        }

        public override Vector3 Velocity
        {
            get { return RootPart.Velocity; }
            set { RootPart.Velocity = value; }
        }

        private void CrossAgentToNewRegionCompleted(IAsyncResult iar)
        {
            CrossAgentToNewRegionDelegate icon = (CrossAgentToNewRegionDelegate)iar.AsyncState;
            ScenePresence agent = icon.EndInvoke(iar);

            //// If the cross was successful, this agent is a child agent
            //if (agent.IsChildAgent)
            //    agent.Reset();
            //else // Not successful
            //    agent.RestoreInCurrentScene();

            // In any case
            agent.IsInTransit = false;

            m_log.DebugFormat("[SCENE OBJECT]: Crossing agent {0} {1} completed.", agent.Firstname, agent.Lastname);
        }

        public override uint LocalId
        {
            get { return m_rootPart.LocalId; }
            set { m_rootPart.LocalId = value; }
        }

        public override UUID UUID
        {
            get { return m_rootPart.UUID; }
            set 
            {
                lock (m_parts.SyncRoot)
                {
                    m_parts.Remove(m_rootPart.UUID);
                    m_rootPart.UUID = value;
                    m_parts.Add(value, m_rootPart);
                }
            }
        }

        public UUID LastOwnerID
        {
            get { return m_rootPart.LastOwnerID; }
            set { m_rootPart.LastOwnerID = value; }
        }

        public UUID OwnerID
        {
            get { return m_rootPart.OwnerID; }
            set { m_rootPart.OwnerID = value; }
        }

        public float Damage
        {
            get { return m_rootPart.Damage; }
            set { m_rootPart.Damage = value; }
        }

        public Color Color
        {
            get { return m_rootPart.Color; }
            set { m_rootPart.Color = value; }
        }

        public string Text
        {
            get {
                string returnstr = m_rootPart.Text;
                if (returnstr.Length  > 255)
                {
                    returnstr = returnstr.Substring(0, 255);
                }
                return returnstr;
            }
            set { m_rootPart.Text = value; }
        }

        protected virtual bool InSceneBackup
        {
            get { return true; }
        }
        
        private bool m_passCollision;
        public bool PassCollision
        {
            get { return m_passCollision; }
            set
            {
                m_passCollision = value;
                HasGroupChanged = true;
            }
        }

        public bool IsSelected
        {
            get { return m_isSelected; }
            set
            {
                m_isSelected = value;
                // Tell physics engine that group is selected
                if (m_rootPart.PhysActor != null)
                {
                    m_rootPart.PhysActor.Selected = value;
                    // Pass it on to the children.
                    SceneObjectPart[] parts = m_parts.GetArray();
                    for (int i = 0; i < parts.Length; i++)
                    {
                        SceneObjectPart child = parts[i];
                        if (child.PhysActor != null)
                            child.PhysActor.Selected = value;
                    }
                }
                if (RootPart.KeyframeMotion != null)
                    RootPart.KeyframeMotion.Selected = value;
            }
        }

        private SceneObjectPart m_PlaySoundMasterPrim = null;
        public SceneObjectPart PlaySoundMasterPrim
        {
            get { return m_PlaySoundMasterPrim; }
            set { m_PlaySoundMasterPrim = value; }
        }

        private List<SceneObjectPart> m_PlaySoundSlavePrims = new List<SceneObjectPart>();
        public List<SceneObjectPart> PlaySoundSlavePrims
        {
            get { return m_PlaySoundSlavePrims; }
            set { m_PlaySoundSlavePrims = value; }
        }

        private SceneObjectPart m_LoopSoundMasterPrim = null;
        public SceneObjectPart LoopSoundMasterPrim
        {
            get { return m_LoopSoundMasterPrim; }
            set { m_LoopSoundMasterPrim = value; }
        }

        private List<SceneObjectPart> m_LoopSoundSlavePrims = new List<SceneObjectPart>();
        public List<SceneObjectPart> LoopSoundSlavePrims
        {
            get { return m_LoopSoundSlavePrims; }
            set { m_LoopSoundSlavePrims = value; }
        }

        // The UUID for the Region this Object is in.
        public UUID RegionUUID
        {
            get
            {
                if (m_scene != null)
                {
                    return m_scene.RegionInfo.RegionID;
                }
                return UUID.Zero;
            }
        }

        #endregion

//        ~SceneObjectGroup()
//        {
//            //m_log.DebugFormat("[SCENE OBJECT GROUP]: Destructor called for {0}, local id {1}", Name, LocalId);
//            Console.WriteLine("Destructor called for {0}, local id {1}", Name, LocalId);
//        }

        #region Constructors

        /// <summary>
        /// Constructor
        /// </summary>
        public SceneObjectGroup()
        {
            
        }

        /// <summary>
        /// This constructor creates a SceneObjectGroup using a pre-existing SceneObjectPart.
        /// The original SceneObjectPart will be used rather than a copy, preserving
        /// its existing localID and UUID.
        /// </summary>
        public SceneObjectGroup(SceneObjectPart part)
        {
            SetRootPart(part);
        }

        /// <summary>
        /// Constructor.  This object is added to the scene later via AttachToScene()
        /// </summary>
        public SceneObjectGroup(UUID ownerID, Vector3 pos, Quaternion rot, PrimitiveBaseShape shape)
        {
            SetRootPart(new SceneObjectPart(ownerID, shape, pos, rot, Vector3.Zero));
        }

        /// <summary>
        /// Constructor.
        /// </summary>
        public SceneObjectGroup(UUID ownerID, Vector3 pos, PrimitiveBaseShape shape)
            : this(ownerID, pos, Quaternion.Identity, shape)
        {
        }

        public void LoadScriptState(XmlDocument doc)
        {
            XmlNodeList nodes = doc.GetElementsByTagName("SavedScriptState");
            if (nodes.Count > 0)
            {
                if (m_savedScriptState == null)
                    m_savedScriptState = new Dictionary<UUID, string>();
                foreach (XmlNode node in nodes)
                {
                    if (node.Attributes["UUID"] != null)
                    {
                        UUID itemid = new UUID(node.Attributes["UUID"].Value);
                        if (itemid != UUID.Zero)
                            m_savedScriptState[itemid] = node.InnerXml;
                    }
                } 
            }
        }

        public void SetFromItemID(UUID AssetId)
        {
            SceneObjectPart[] parts = m_parts.GetArray();
            for (int i = 0; i < parts.Length; i++)
                parts[i].FromItemID = AssetId;
        }

        public UUID GetFromItemID()
        {
            return m_rootPart.FromItemID;
        }

        /// <summary>
        /// Hooks this object up to the backup event so that it is persisted to the database when the update thread executes.
        /// </summary>
        public virtual void AttachToBackup()
        {
            if (IsAttachment) return;
            m_scene.SceneGraph.FireAttachToBackup(this);

            if (InSceneBackup)
            {
                //m_log.DebugFormat(
                //    "[SCENE OBJECT GROUP]: Attaching object {0} {1} to scene presistence sweep", Name, UUID);

                if (!m_isBackedUp)
                    m_scene.EventManager.OnBackup += ProcessBackup;
                
                m_isBackedUp = true;
            }
        }
        
        /// <summary>
        /// Attach this object to a scene.  It will also now appear to agents.
        /// </summary>
        /// <param name="scene"></param>
        public void AttachToScene(Scene scene)
        {
            m_scene = scene;
            RegionHandle = m_scene.RegionInfo.RegionHandle;

            if (m_rootPart.Shape.PCode != 9 || m_rootPart.Shape.State == 0)
                m_rootPart.ParentID = 0;
            if (m_rootPart.LocalId == 0)
                m_rootPart.LocalId = m_scene.AllocateLocalId();

            SceneObjectPart[] parts = m_parts.GetArray();
            for (int i = 0; i < parts.Length; i++)
            {
                SceneObjectPart part = parts[i];
                if (Object.ReferenceEquals(part, m_rootPart))
                    continue;

                if (part.LocalId == 0)
                    part.LocalId = m_scene.AllocateLocalId();

                part.ParentID = m_rootPart.LocalId;
                //m_log.DebugFormat("[SCENE]: Given local id {0} to part {1}, linknum {2}, parent {3} {4}", part.LocalId, part.UUID, part.LinkNum, part.ParentID, part.ParentUUID);
            }

            ApplyPhysics();

            if (RootPart.PhysActor != null)
                RootPart.Force = RootPart.Force;
            if (RootPart.PhysActor != null)
                RootPart.Torque = RootPart.Torque;
            if (RootPart.PhysActor != null)
                RootPart.Buoyancy = RootPart.Buoyancy;

            // Don't trigger the update here - otherwise some client issues occur when multiple updates are scheduled
            // for the same object with very different properties.  The caller must schedule the update.
            //ScheduleGroupForFullUpdate();
        }

        public EntityIntersection TestIntersection(Ray hRay, bool frontFacesOnly, bool faceCenters)
        {
            // We got a request from the inner_scene to raytrace along the Ray hRay
            // We're going to check all of the prim in this group for intersection with the ray
            // If we get a result, we're going to find the closest result to the origin of the ray
            // and send back the intersection information back to the innerscene.

            EntityIntersection result = new EntityIntersection();

            SceneObjectPart[] parts = m_parts.GetArray();

            // Find closest hit here
            float idist = float.MaxValue;

            for (int i = 0; i < parts.Length; i++)
            {
                SceneObjectPart part = parts[i];

                // Temporary commented to stop compiler warning
                //Vector3 partPosition =
                //    new Vector3(part.AbsolutePosition.X, part.AbsolutePosition.Y, part.AbsolutePosition.Z);
                Quaternion parentrotation = GroupRotation;

                // Telling the prim to raytrace.
                //EntityIntersection inter = part.TestIntersection(hRay, parentrotation);

                EntityIntersection inter = part.TestIntersectionOBB(hRay, parentrotation, frontFacesOnly, faceCenters);

                if (inter.HitTF)
                {
                    // We need to find the closest prim to return to the testcaller along the ray
                    if (inter.distance < idist)
                    {
                        result.HitTF = true;
                        result.ipoint = inter.ipoint;
                        result.obj = part;
                        result.normal = inter.normal;
                        result.distance = inter.distance;

                        idist = inter.distance;
                    }
                }
            }
            return result;
        }

        /// <summary>
        /// Gets a vector representing the size of the bounding box containing all the prims in the group
        /// Treats all prims as rectangular, so no shape (cut etc) is taken into account
        /// offsetHeight is the offset in the Z axis from the centre of the bounding box to the centre of the root prim
        /// </summary>
        /// <returns></returns>
        public void GetAxisAlignedBoundingBoxRaw(out float minX, out float maxX, out float minY, out float maxY, out float minZ, out float maxZ)
        {
            maxX = float.MinValue;
            maxY = float.MinValue;
            maxZ = float.MinValue;
            minX = float.MaxValue;
            minY = float.MaxValue;
            minZ = float.MaxValue;

            SceneObjectPart[] parts = m_parts.GetArray();
            foreach (SceneObjectPart part in parts)
            {
                Vector3 worldPos = part.GetWorldPosition();
                Vector3 offset = worldPos - AbsolutePosition;
                Quaternion worldRot;
                if (part.ParentID == 0)
                {
                    worldRot = part.RotationOffset;
                }
                else
                {
                    worldRot = part.GetWorldRotation();
                }

                Vector3 frontTopLeft;
                Vector3 frontTopRight;
                Vector3 frontBottomLeft;
                Vector3 frontBottomRight;

                Vector3 backTopLeft;
                Vector3 backTopRight;
                Vector3 backBottomLeft;
                Vector3 backBottomRight;

               // Vector3[] corners = new Vector3[8];

                Vector3 orig = Vector3.Zero;

                frontTopLeft.X = orig.X - (part.Scale.X / 2);
                frontTopLeft.Y = orig.Y - (part.Scale.Y / 2);
                frontTopLeft.Z = orig.Z + (part.Scale.Z / 2);

                frontTopRight.X = orig.X - (part.Scale.X / 2);
                frontTopRight.Y = orig.Y + (part.Scale.Y / 2);
                frontTopRight.Z = orig.Z + (part.Scale.Z / 2);

                frontBottomLeft.X = orig.X - (part.Scale.X / 2);
                frontBottomLeft.Y = orig.Y - (part.Scale.Y / 2);
                frontBottomLeft.Z = orig.Z - (part.Scale.Z / 2);

                frontBottomRight.X = orig.X - (part.Scale.X / 2);
                frontBottomRight.Y = orig.Y + (part.Scale.Y / 2);
                frontBottomRight.Z = orig.Z - (part.Scale.Z / 2);

                backTopLeft.X = orig.X + (part.Scale.X / 2);
                backTopLeft.Y = orig.Y - (part.Scale.Y / 2);
                backTopLeft.Z = orig.Z + (part.Scale.Z / 2);

                backTopRight.X = orig.X + (part.Scale.X / 2);
                backTopRight.Y = orig.Y + (part.Scale.Y / 2);
                backTopRight.Z = orig.Z + (part.Scale.Z / 2);

                backBottomLeft.X = orig.X + (part.Scale.X / 2);
                backBottomLeft.Y = orig.Y - (part.Scale.Y / 2);
                backBottomLeft.Z = orig.Z - (part.Scale.Z / 2);

                backBottomRight.X = orig.X + (part.Scale.X / 2);
                backBottomRight.Y = orig.Y + (part.Scale.Y / 2);
                backBottomRight.Z = orig.Z - (part.Scale.Z / 2);

                

                //m_log.InfoFormat("pre corner 1 is {0} {1} {2}", frontTopLeft.X, frontTopLeft.Y, frontTopLeft.Z);
                //m_log.InfoFormat("pre corner 2 is {0} {1} {2}", frontTopRight.X, frontTopRight.Y, frontTopRight.Z);
                //m_log.InfoFormat("pre corner 3 is {0} {1} {2}", frontBottomRight.X, frontBottomRight.Y, frontBottomRight.Z);
                //m_log.InfoFormat("pre corner 4 is {0} {1} {2}", frontBottomLeft.X, frontBottomLeft.Y, frontBottomLeft.Z);
                //m_log.InfoFormat("pre corner 5 is {0} {1} {2}", backTopLeft.X, backTopLeft.Y, backTopLeft.Z);
                //m_log.InfoFormat("pre corner 6 is {0} {1} {2}", backTopRight.X, backTopRight.Y, backTopRight.Z);
                //m_log.InfoFormat("pre corner 7 is {0} {1} {2}", backBottomRight.X, backBottomRight.Y, backBottomRight.Z);
                //m_log.InfoFormat("pre corner 8 is {0} {1} {2}", backBottomLeft.X, backBottomLeft.Y, backBottomLeft.Z);

                //for (int i = 0; i < 8; i++)
                //{
                //    corners[i] = corners[i] * worldRot;
                //    corners[i] += offset;

                //    if (corners[i].X > maxX)
                //        maxX = corners[i].X;
                //    if (corners[i].X < minX)
                //        minX = corners[i].X;

                //    if (corners[i].Y > maxY)
                //        maxY = corners[i].Y;
                //    if (corners[i].Y < minY)
                //        minY = corners[i].Y;

                //    if (corners[i].Z > maxZ)
                //        maxZ = corners[i].Y;
                //    if (corners[i].Z < minZ)
                //        minZ = corners[i].Z;
                //}

                frontTopLeft = frontTopLeft * worldRot;
                frontTopRight = frontTopRight * worldRot;
                frontBottomLeft = frontBottomLeft * worldRot;
                frontBottomRight = frontBottomRight * worldRot;

                backBottomLeft = backBottomLeft * worldRot;
                backBottomRight = backBottomRight * worldRot;
                backTopLeft = backTopLeft * worldRot;
                backTopRight = backTopRight * worldRot;


                frontTopLeft += offset;
                frontTopRight += offset;
                frontBottomLeft += offset;
                frontBottomRight += offset;

                backBottomLeft += offset;
                backBottomRight += offset;
                backTopLeft += offset;
                backTopRight += offset;

                //m_log.InfoFormat("corner 1 is {0} {1} {2}", frontTopLeft.X, frontTopLeft.Y, frontTopLeft.Z);
                //m_log.InfoFormat("corner 2 is {0} {1} {2}", frontTopRight.X, frontTopRight.Y, frontTopRight.Z);
                //m_log.InfoFormat("corner 3 is {0} {1} {2}", frontBottomRight.X, frontBottomRight.Y, frontBottomRight.Z);
                //m_log.InfoFormat("corner 4 is {0} {1} {2}", frontBottomLeft.X, frontBottomLeft.Y, frontBottomLeft.Z);
                //m_log.InfoFormat("corner 5 is {0} {1} {2}", backTopLeft.X, backTopLeft.Y, backTopLeft.Z);
                //m_log.InfoFormat("corner 6 is {0} {1} {2}", backTopRight.X, backTopRight.Y, backTopRight.Z);
                //m_log.InfoFormat("corner 7 is {0} {1} {2}", backBottomRight.X, backBottomRight.Y, backBottomRight.Z);
                //m_log.InfoFormat("corner 8 is {0} {1} {2}", backBottomLeft.X, backBottomLeft.Y, backBottomLeft.Z);

                if (frontTopRight.X > maxX)
                    maxX = frontTopRight.X;
                if (frontTopLeft.X > maxX)
                    maxX = frontTopLeft.X;
                if (frontBottomRight.X > maxX)
                    maxX = frontBottomRight.X;
                if (frontBottomLeft.X > maxX)
                    maxX = frontBottomLeft.X;

                if (backTopRight.X > maxX)
                    maxX = backTopRight.X;
                if (backTopLeft.X > maxX)
                    maxX = backTopLeft.X;
                if (backBottomRight.X > maxX)
                    maxX = backBottomRight.X;
                if (backBottomLeft.X > maxX)
                    maxX = backBottomLeft.X;

                if (frontTopRight.X < minX)
                    minX = frontTopRight.X;
                if (frontTopLeft.X < minX)
                    minX = frontTopLeft.X;
                if (frontBottomRight.X < minX)
                    minX = frontBottomRight.X;
                if (frontBottomLeft.X < minX)
                    minX = frontBottomLeft.X;

                if (backTopRight.X < minX)
                    minX = backTopRight.X;
                if (backTopLeft.X < minX)
                    minX = backTopLeft.X;
                if (backBottomRight.X < minX)
                    minX = backBottomRight.X;
                if (backBottomLeft.X < minX)
                    minX = backBottomLeft.X;

                //
                if (frontTopRight.Y > maxY)
                    maxY = frontTopRight.Y;
                if (frontTopLeft.Y > maxY)
                    maxY = frontTopLeft.Y;
                if (frontBottomRight.Y > maxY)
                    maxY = frontBottomRight.Y;
                if (frontBottomLeft.Y > maxY)
                    maxY = frontBottomLeft.Y;

                if (backTopRight.Y > maxY)
                    maxY = backTopRight.Y;
                if (backTopLeft.Y > maxY)
                    maxY = backTopLeft.Y;
                if (backBottomRight.Y > maxY)
                    maxY = backBottomRight.Y;
                if (backBottomLeft.Y > maxY)
                    maxY = backBottomLeft.Y;

                if (frontTopRight.Y < minY)
                    minY = frontTopRight.Y;
                if (frontTopLeft.Y < minY)
                    minY = frontTopLeft.Y;
                if (frontBottomRight.Y < minY)
                    minY = frontBottomRight.Y;
                if (frontBottomLeft.Y < minY)
                    minY = frontBottomLeft.Y;

                if (backTopRight.Y < minY)
                    minY = backTopRight.Y;
                if (backTopLeft.Y < minY)
                    minY = backTopLeft.Y;
                if (backBottomRight.Y < minY)
                    minY = backBottomRight.Y;
                if (backBottomLeft.Y < minY)
                    minY = backBottomLeft.Y;

                //
                if (frontTopRight.Z > maxZ)
                    maxZ = frontTopRight.Z;
                if (frontTopLeft.Z > maxZ)
                    maxZ = frontTopLeft.Z;
                if (frontBottomRight.Z > maxZ)
                    maxZ = frontBottomRight.Z;
                if (frontBottomLeft.Z > maxZ)
                    maxZ = frontBottomLeft.Z;

                if (backTopRight.Z > maxZ)
                    maxZ = backTopRight.Z;
                if (backTopLeft.Z > maxZ)
                    maxZ = backTopLeft.Z;
                if (backBottomRight.Z > maxZ)
                    maxZ = backBottomRight.Z;
                if (backBottomLeft.Z > maxZ)
                    maxZ = backBottomLeft.Z;

                if (frontTopRight.Z < minZ)
                    minZ = frontTopRight.Z;
                if (frontTopLeft.Z < minZ)
                    minZ = frontTopLeft.Z;
                if (frontBottomRight.Z < minZ)
                    minZ = frontBottomRight.Z;
                if (frontBottomLeft.Z < minZ)
                    minZ = frontBottomLeft.Z;

                if (backTopRight.Z < minZ)
                    minZ = backTopRight.Z;
                if (backTopLeft.Z < minZ)
                    minZ = backTopLeft.Z;
                if (backBottomRight.Z < minZ)
                    minZ = backBottomRight.Z;
                if (backBottomLeft.Z < minZ)
                    minZ = backBottomLeft.Z;
            }
        }

        public Vector3 GetAxisAlignedBoundingBox(out float offsetHeight)
        {
            float minX;
            float maxX;
            float minY;
            float maxY;
            float minZ;
            float maxZ;

            GetAxisAlignedBoundingBoxRaw(out minX, out maxX, out minY, out maxY, out minZ, out maxZ);
            Vector3 boundingBox = new Vector3(maxX - minX, maxY - minY, maxZ - minZ);

            offsetHeight = 0;
            float lower = (minZ * -1);
            if (lower > maxZ)
            {
                offsetHeight = lower - (boundingBox.Z / 2);

            }
            else if (maxZ > lower)
            {
                offsetHeight = maxZ - (boundingBox.Z / 2);
                offsetHeight *= -1;
            }

           // m_log.InfoFormat("BoundingBox is {0} , {1} , {2} ", boundingBox.X, boundingBox.Y, boundingBox.Z);
            return boundingBox;
        }

        #endregion

        public void GetResourcesCosts(SceneObjectPart apart,
            out float linksetResCost, out float linksetPhysCost, out float partCost, out float partPhysCost)
        {
            // this information may need to be cached

            float cost;
            float tmpcost;

            bool ComplexCost = false;

            SceneObjectPart p;
            SceneObjectPart[] parts;

            lock (m_parts)
            {
                parts = m_parts.GetArray();
            }

            int nparts = parts.Length;
          

            for (int i = 0; i < nparts; i++)
            {
                p = parts[i];

                if (p.UsesComplexCost)
                {
                    ComplexCost = true;
                    break;
                }
            }

            if (ComplexCost)
            {
                linksetResCost = 0;
                linksetPhysCost = 0;
                partCost = 0; 
                partPhysCost = 0;

                for (int i = 0; i < nparts; i++)
                {
                    p = parts[i];

                    cost = p.StreamingCost;
                    tmpcost = p.SimulationCost;
                    if (tmpcost > cost)
                        cost = tmpcost;
                    tmpcost = p.PhysicsCost;
                    if (tmpcost > cost)
                        cost = tmpcost;

                    linksetPhysCost += tmpcost;
                    linksetResCost += cost;

                    if (p == apart)
                    {
                        partCost = cost;
                        partPhysCost = tmpcost;
                    }
                }
            }
            else
            {
                partPhysCost = 1.0f;
                partCost = 1.0f;
                linksetResCost = (float)nparts;
                linksetPhysCost = linksetResCost;
            }
        }

        public void GetSelectedCosts(out float PhysCost, out float StreamCost, out float SimulCost)
        {
            SceneObjectPart p;
            SceneObjectPart[] parts;

            lock (m_parts)
            {
                parts = m_parts.GetArray();
            }

            int nparts = parts.Length;

            PhysCost = 0;
            StreamCost = 0;
            SimulCost = 0;

            for (int i = 0; i < nparts; i++)
            {
                p = parts[i];

                StreamCost += p.StreamingCost;
                SimulCost += p.SimulationCost;
                PhysCost += p.PhysicsCost;
            }
        }

        public void SaveScriptedState(XmlTextWriter writer)
        {
            SaveScriptedState(writer, false);
        }

        public void SaveScriptedState(XmlTextWriter writer, bool oldIDs)
        {
            XmlDocument doc = new XmlDocument();
            Dictionary<UUID,string> states = new Dictionary<UUID,string>();

            SceneObjectPart[] parts = m_parts.GetArray();
            for (int i = 0; i < parts.Length; i++)
            {
                Dictionary<UUID, string> pstates = parts[i].Inventory.GetScriptStates(oldIDs);
                foreach (KeyValuePair<UUID, string> kvp in pstates)
                    states[kvp.Key] = kvp.Value;
            }

            if (states.Count > 0)
            {
                // Now generate the necessary XML wrappings
                writer.WriteStartElement(String.Empty, "GroupScriptStates", String.Empty);
                foreach (UUID itemid in states.Keys)
                {
                    doc.LoadXml(states[itemid]);
                    writer.WriteStartElement(String.Empty, "SavedScriptState", String.Empty);
                    writer.WriteAttributeString(String.Empty, "UUID", String.Empty, itemid.ToString());
                    writer.WriteRaw(doc.DocumentElement.OuterXml); // Writes ScriptState element
                    writer.WriteEndElement(); // End of SavedScriptState
                }
                writer.WriteEndElement(); // End of GroupScriptStates
            }
        }

        /// <summary>
        /// Add the avatar to this linkset (avatar is sat).
        /// </summary>
        /// <param name="agentID"></param>
        public void AddAvatar(UUID agentID)
        {
            ScenePresence presence;
            if (m_scene.TryGetScenePresence(agentID, out presence))
            {
                if (!m_linkedAvatars.Contains(presence))
                {
                    m_linkedAvatars.Add(presence);
                }
            }
        }

        /// <summary>
        /// Delete the avatar from this linkset (avatar is unsat).
        /// </summary>
        /// <param name="agentID"></param>
        public void DeleteAvatar(UUID agentID)
        {
            ScenePresence presence;
            if (m_scene.TryGetScenePresence(agentID, out presence))
            {
                if (m_linkedAvatars.Contains(presence))
                {
                    m_linkedAvatars.Remove(presence);
                }
            }
        }

        /// <summary>
        /// Returns the list of linked presences (avatars sat on this group)
        /// </summary>
        /// <param name="agentID"></param>
        public List<ScenePresence> GetLinkedAvatars()
        {
            return m_linkedAvatars;
        }

        /// <summary>
        /// Attach this scene object to the given avatar.
        /// </summary>
        /// <param name="agentID"></param>
        /// <param name="attachmentpoint"></param>
        /// <param name="AttachOffset"></param>
        private void AttachToAgent(
            ScenePresence avatar, SceneObjectGroup so, uint attachmentpoint, Vector3 attachOffset, bool silent)
        {
            if (avatar != null)
            {
                // don't attach attachments to child agents
                if (avatar.IsChildAgent) return;

                // Remove from database and parcel prim count
                m_scene.DeleteFromStorage(so.UUID);
                m_scene.EventManager.TriggerParcelPrimCountTainted();

                so.AttachedAvatar = avatar.UUID;

                if (so.RootPart.PhysActor != null)
                {
                    m_scene.PhysicsScene.RemovePrim(so.RootPart.PhysActor);
                    so.RootPart.PhysActor = null;
                }

                so.AbsolutePosition = attachOffset;
                so.RootPart.AttachedPos = attachOffset;
                so.IsAttachment = true;
                so.RootPart.SetParentLocalId(avatar.LocalId);
                so.AttachmentPoint = attachmentpoint;

                avatar.AddAttachment(this);

                if (!silent)
                {
                    // Killing it here will cause the client to deselect it
                    // It then reappears on the avatar, deselected
                    // through the full update below
                    //
                    if (IsSelected)
                    {
                        m_scene.SendKillObject(new List<uint> { m_rootPart.LocalId });
                    }

                    IsSelected = false; // fudge....
                    ScheduleGroupForFullUpdate();
                }
            }
            else
            {
                m_log.WarnFormat(
                    "[SOG]: Tried to add attachment {0} to avatar with UUID {1} in region {2} but the avatar is not present", 
                    UUID, avatar.ControllingClient.AgentId, Scene.RegionInfo.RegionName);
            }
        }

        public byte GetAttachmentPoint()
        {
            return m_rootPart.Shape.State;
        }

        public void DetachToGround()
        {
            ScenePresence avatar = m_scene.GetScenePresence(AttachedAvatar);
            if (avatar == null)
                return;

            avatar.RemoveAttachment(this);

            Vector3 detachedpos = new Vector3(127f,127f,127f);
            if (avatar == null)
                return;

            detachedpos = avatar.AbsolutePosition;
            RootPart.FromItemID = UUID.Zero;

            AbsolutePosition = detachedpos;
            AttachedAvatar = UUID.Zero;

            //SceneObjectPart[] parts = m_parts.GetArray();
            //for (int i = 0; i < parts.Length; i++)
            //    parts[i].AttachedAvatar = UUID.Zero;

            m_rootPart.SetParentLocalId(0);
            AttachmentPoint = (byte)0;
            // must check if buildind should be true or false here
            m_rootPart.ApplyPhysics(m_rootPart.GetEffectiveObjectFlags(), m_rootPart.VolumeDetectActive,false);
            HasGroupChanged = true;
            RootPart.Rezzed = DateTime.Now;
            RootPart.RemFlag(PrimFlags.TemporaryOnRez);
            AttachToBackup();
            m_scene.EventManager.TriggerParcelPrimCountTainted();
            m_rootPart.ScheduleFullUpdate();
            m_rootPart.ClearUndoState();
        }

        public void DetachToInventoryPrep()
        {
            ScenePresence avatar = m_scene.GetScenePresence(AttachedAvatar);
            //Vector3 detachedpos = new Vector3(127f, 127f, 127f);
            if (avatar != null)
            {
                //detachedpos = avatar.AbsolutePosition;
                avatar.RemoveAttachment(this);
            }

            AttachedAvatar = UUID.Zero;

            /*SceneObjectPart[] parts = m_parts.GetArray();
            for (int i = 0; i < parts.Length; i++)
                parts[i].AttachedAvatar = UUID.Zero;*/

            m_rootPart.SetParentLocalId(0);
            //m_rootPart.SetAttachmentPoint((byte)0);
            IsAttachment = false;
            AbsolutePosition = m_rootPart.AttachedPos;
            //m_rootPart.ApplyPhysics(m_rootPart.GetEffectiveObjectFlags(), m_scene.m_physicalPrim);
            //AttachToBackup();
            //m_rootPart.ScheduleFullUpdate();
        }

        /// <summary>
        ///
        /// </summary>
        /// <param name="part"></param>
        private void SetPartAsNonRoot(SceneObjectPart part)
        {
            part.ParentID = m_rootPart.LocalId;
            part.ClearUndoState();
        }

        public ushort GetTimeDilation()
        {
            return Utils.FloatToUInt16(m_scene.TimeDilation, 0.0f, 1.0f);
        }

        /// <summary>
        /// Added as a way for the storage provider to reset the scene,
        /// most likely a better way to do this sort of thing but for now...
        /// </summary>
        /// <param name="scene"></param>
        public void SetScene(Scene scene)
        {
            m_scene = scene;
        }
        
        /// <summary>
        /// Set a part to act as the root part for this scene object
        /// </summary>
        /// <param name="part"></param>
        public void SetRootPart(SceneObjectPart part)
        {
            if (part == null)
                throw new ArgumentNullException("Cannot give SceneObjectGroup a null root SceneObjectPart");

            part.SetParent(this);
            m_rootPart = part;
            if (!IsAttachment)
                part.ParentID = 0;
            part.LinkNum = 0;
            
            m_parts.Add(m_rootPart.UUID, m_rootPart);
        }

        /// <summary>
        /// Add a new part to this scene object.  The part must already be correctly configured.
        /// </summary>
        /// <param name="part"></param>
        public void AddPart(SceneObjectPart part)
        {
            part.SetParent(this);
            m_parts.Add(part.UUID, part);

            part.LinkNum = m_parts.Count;

            if (part.LinkNum == 2)
                RootPart.LinkNum = 1;
        }

        /// <summary>
        /// Make sure that every non root part has the proper parent root part local id
        /// </summary>
        private void UpdateParentIDs()
        {
            SceneObjectPart[] parts = m_parts.GetArray();
            for (int i = 0; i < parts.Length; i++)
            {
                SceneObjectPart part = parts[i];
                if (part.UUID != m_rootPart.UUID)
                    part.ParentID = m_rootPart.LocalId;
            }
        }

        public void RegenerateFullIDs()
        {
            SceneObjectPart[] parts = m_parts.GetArray();
            for (int i = 0; i < parts.Length; i++)
                parts[i].UUID = UUID.Random();
        }

        // helper provided for parts.
        public int GetSceneMaxUndo()
        {
            if (m_scene != null)
                return m_scene.MaxUndoCount;
            return 5;
        }

        // justincc: I don't believe this hack is needed any longer, especially since the physics
        // parts of set AbsolutePosition were already commented out.  By changing HasGroupChanged to false
        // this method was preventing proper reload of scene objects.
        
        // dahlia: I had to uncomment it, without it meshing was failing on some prims and objects
        // at region startup
        
        // teravus: After this was removed from the linking algorithm, Linked prims no longer collided 
        // properly when non-physical if they havn't been moved.   This breaks ALL builds.
        // see: http://opensimulator.org/mantis/view.php?id=3108
        
        // Here's the deal, this is ABSOLUTELY CRITICAL so the physics scene gets the update about the 
        // position of linkset prims.  IF YOU CHANGE THIS, YOU MUST TEST colliding with just linked and 
        // unmoved prims!  As soon as you move a Prim/group, it will collide properly because Absolute 
        // Position has been set!
        
        public void ResetChildPrimPhysicsPositions()
        {
            AbsolutePosition = AbsolutePosition; // could someone in the know please explain how this works?

            // teravus: AbsolutePosition is NOT a normal property!
            // the code in the getter of AbsolutePosition is significantly different then the code in the setter!
            // jhurliman: Then why is it a property instead of two methods?
        }

        public UUID GetPartsFullID(uint localID)
        {
            SceneObjectPart part = GetPart(localID);
            if (part != null)
            {
                return part.UUID;
            }
            return UUID.Zero;
        }

        public void ObjectGrabHandler(uint localId, Vector3 offsetPos, IClientAPI remoteClient)
        {
            if (m_rootPart.LocalId == localId)
            {
                OnGrabGroup(offsetPos, remoteClient);
            }
            else
            {
                SceneObjectPart part = GetPart(localId);
                OnGrabPart(part, offsetPos, remoteClient);
            }
        }

        public virtual void OnGrabPart(SceneObjectPart part, Vector3 offsetPos, IClientAPI remoteClient)
        {
//            m_log.DebugFormat(
//                "[SCENE OBJECT GROUP]: Processing OnGrabPart for {0} on {1} {2}, offsetPos {3}",
//                remoteClient.Name, part.Name, part.LocalId, offsetPos);

//            part.StoreUndoState();
            part.OnGrab(offsetPos, remoteClient);
        }

        public virtual void OnGrabGroup(Vector3 offsetPos, IClientAPI remoteClient)
        {
            m_scene.EventManager.TriggerGroupGrab(UUID, offsetPos, remoteClient.AgentId);
        }

        /// <summary>
        /// Delete this group from its scene.
        /// </summary>
        /// 
        /// This only handles the in-world consequences of deletion (e.g. any avatars sitting on it are forcibly stood
        /// up and all avatars receive notification of its removal.  Removal of the scene object from database backup
        /// must be handled by the caller.
        /// 
        /// <param name="silent">If true then deletion is not broadcast to clients</param>
        public void DeleteGroupFromScene(bool silent)
        {
            // We need to keep track of this state in case this group is still queued for backup.
            IsDeleted = true;

            DetachFromBackup();

            SceneObjectPart[] parts = m_parts.GetArray();
            for (int i = 0; i < parts.Length; i++)
            {
                SceneObjectPart part = parts[i];

                Scene.ForEachRootScenePresence(delegate(ScenePresence avatar)
                {
                    if (avatar.ParentID == LocalId)
                        avatar.StandUp();

                    if (!silent)
                    {
                        part.ClearUpdateSchedule();
                        if (part == m_rootPart)
                        {
                            if (!IsAttachment || (AttachedAvatar == avatar.ControllingClient.AgentId) || 
                                (AttachmentPoint < 31) || (AttachmentPoint > 38))
                                avatar.ControllingClient.SendKillObject(m_regionHandle, new List<uint> { part.LocalId });
                        }
                    }
                });
            }
            
          
        }

        public void AddScriptLPS(int count)
        {
            m_scene.SceneGraph.AddToScriptLPS(count);
        }

        public void AddActiveScriptCount(int count)
        {
            SceneGraph d = m_scene.SceneGraph;
            d.AddActiveScripts(count);
        }

        public void aggregateScriptEvents()
        {
            PrimFlags objectflagupdate = (PrimFlags)RootPart.GetEffectiveObjectFlags();

            scriptEvents aggregateScriptEvents = 0;

            SceneObjectPart[] parts = m_parts.GetArray();
            for (int i = 0; i < parts.Length; i++)
            {
                SceneObjectPart part = parts[i];
                if (part == null)
                    continue;
                if (part != RootPart)
                    part.Flags = objectflagupdate;
                aggregateScriptEvents |= part.AggregateScriptEvents;
            }

            m_scriptListens_atTarget = ((aggregateScriptEvents & scriptEvents.at_target) != 0);
            m_scriptListens_notAtTarget = ((aggregateScriptEvents & scriptEvents.not_at_target) != 0);

            if (!m_scriptListens_atTarget && !m_scriptListens_notAtTarget)
            {
                lock (m_targets)
                    m_targets.Clear();
                m_scene.RemoveGroupTarget(this);
            }
            m_scriptListens_atRotTarget = ((aggregateScriptEvents & scriptEvents.at_rot_target) != 0);
            m_scriptListens_notAtRotTarget = ((aggregateScriptEvents & scriptEvents.not_at_rot_target) != 0);

            if (!m_scriptListens_atRotTarget && !m_scriptListens_notAtRotTarget)
            {
                lock (m_rotTargets)
                    m_rotTargets.Clear();
                m_scene.RemoveGroupTarget(this);
            }

            ScheduleGroupForFullUpdate();
        }

        public void SetText(string text, Vector3 color, double alpha)
        {
            Color = Color.FromArgb(0xff - (int) (alpha * 0xff),
                                   (int) (color.X * 0xff),
                                   (int) (color.Y * 0xff),
                                   (int) (color.Z * 0xff));
            Text = text;

            HasGroupChanged = true;
            m_rootPart.ScheduleFullUpdate();
        }

        /// <summary>
        /// Apply physics to this group
        /// </summary>
        public void ApplyPhysics()
        {
            SceneObjectPart[] parts = m_parts.GetArray();
            if (parts.Length > 1)
            {
                ResetChildPrimPhysicsPositions();

                // Apply physics to the root prim
                m_rootPart.ApplyPhysics(m_rootPart.GetEffectiveObjectFlags(), m_rootPart.VolumeDetectActive, true);


                for (int i = 0; i < parts.Length; i++)
                {
                    SceneObjectPart part = parts[i];
                    if (part.LocalId != m_rootPart.LocalId)
                        part.ApplyPhysics(m_rootPart.GetEffectiveObjectFlags(), part.VolumeDetectActive, true);
                }
                // Hack to get the physics scene geometries in the right spot
//                ResetChildPrimPhysicsPositions();
                if (m_rootPart.PhysActor != null)
                {
                    m_rootPart.PhysActor.Building = false;
                }
			}
			else
			{
                // Apply physics to the root prim
                m_rootPart.ApplyPhysics(m_rootPart.GetEffectiveObjectFlags(), m_rootPart.VolumeDetectActive, false);
            }
        }

        public void SetOwnerId(UUID userId)
        {
                ForEachPart(delegate(SceneObjectPart part) 
                {
                    
                    part.OwnerID = userId;
                    
                });
        }

        public void ForEachPart(Action<SceneObjectPart> whatToDo)
        {
            SceneObjectPart[] parts = m_parts.GetArray();
            for (int i = 0; i < parts.Length; i++)
                whatToDo(parts[i]);
        }

        #region Events

        /// <summary>
        /// Processes backup.
        /// </summary>
        /// <param name="datastore"></param>
        public virtual void ProcessBackup(ISimulationDataService datastore, bool forcedBackup)
        {
            if (!m_isBackedUp)
            {
//                m_log.DebugFormat(
//                    "[WATER WARS]: Ignoring backup of {0} {1} since object is not marked to be backed up", Name, UUID);
                return;
            }

            if (IsDeleted || UUID == UUID.Zero)
            {
//                m_log.DebugFormat(
//                    "[WATER WARS]: Ignoring backup of {0} {1} since object is marked as already deleted", Name, UUID);
                return;
            }

            if ((RootPart.Flags & PrimFlags.TemporaryOnRez) != 0)
                return;

            // Since this is the top of the section of call stack for backing up a particular scene object, don't let
            // any exception propogate upwards.
            try
            {
                if (!m_scene.ShuttingDown || // if shutting down then there will be nothing to handle the return so leave till next restart
                        m_scene.LoginsDisabled || // We're starting up or doing maintenance, don't mess with things
                        m_scene.LoadingPrims) // Land may not be valid yet
                
                {
                    ILandObject parcel = m_scene.LandChannel.GetLandObject(
                            m_rootPart.GroupPosition.X, m_rootPart.GroupPosition.Y);

                    if (parcel != null && parcel.LandData != null &&
                            parcel.LandData.OtherCleanTime != 0)
                    {
                        if (parcel.LandData.OwnerID != OwnerID &&
                                (parcel.LandData.GroupID != GroupID ||
                                parcel.LandData.GroupID == UUID.Zero))
                        {
                            if ((DateTime.UtcNow - RootPart.Rezzed).TotalMinutes >
                                    parcel.LandData.OtherCleanTime)
                            {
                                DetachFromBackup();
                                m_log.DebugFormat(
                                    "[SCENE OBJECT GROUP]: Returning object {0} due to parcel autoreturn", 
                                     RootPart.UUID);
                                m_scene.AddReturn(OwnerID == GroupID ? LastOwnerID : OwnerID, Name, AbsolutePosition, "parcel autoreturn");
                                m_scene.DeRezObjects(null, new List<uint>() { RootPart.LocalId }, UUID.Zero,
                                        DeRezAction.Return, UUID.Zero);

                                return;
                            }
                        }
                    }

                }

                if (m_scene.UseBackup && HasGroupChanged)
                {
                    // don't backup while it's selected or you're asking for changes mid stream.
                    if (isTimeToPersist() || forcedBackup)
                    {
                        if (m_rootPart.PhysActor != null &&
                            (!m_rootPart.PhysActor.IsPhysical))
                        {
                            // Possible ghost prim
                            if (m_rootPart.PhysActor.Position != m_rootPart.GroupPosition)
                            {
                                foreach (SceneObjectPart part in m_parts.GetArray())
                                {
                                    // Re-set physics actor positions and
                                    // orientations
                                    part.GroupPosition = m_rootPart.GroupPosition;
                                }
                            }
                        }
//                        m_log.DebugFormat(
//                            "[SCENE]: Storing {0}, {1} in {2}",
//                            Name, UUID, m_scene.RegionInfo.RegionName);

                        SceneObjectGroup backup_group = Copy(false);
                        backup_group.RootPart.Velocity = RootPart.Velocity;
                        backup_group.RootPart.Acceleration = RootPart.Acceleration;
                        backup_group.RootPart.AngularVelocity = RootPart.AngularVelocity;
                        backup_group.RootPart.ParticleSystem = RootPart.ParticleSystem;
                        HasGroupChanged = false;
                        HasGroupChangedDueToDelink = false;

                        m_scene.EventManager.TriggerOnSceneObjectPreSave(backup_group, this);
                        datastore.StoreObject(backup_group, m_scene.RegionInfo.RegionID);

                        backup_group.ForEachPart(delegate(SceneObjectPart part) 
                        { 
                            if (part.KeyframeMotion != null)
                            {
                                part.KeyframeMotion = KeyframeMotion.FromData(backup_group, part.KeyframeMotion.Serialize());
                                part.KeyframeMotion.UpdateSceneObject(this);
                            }
                            part.Inventory.ProcessInventoryBackup(datastore); 
                        });

                        backup_group = null;
                    }
//                    else
//                    {
//                        m_log.DebugFormat(
//                            "[SCENE]: Did not update persistence of object {0} {1}, selected = {2}",
//                            Name, UUID, IsSelected);
//                    }
                }
            }
            catch (Exception e)
            {
                m_log.ErrorFormat(
                    "[SCENE]: Storing of {0}, {1} in {2} failed with exception {3}{4}", 
                    Name, UUID, m_scene.RegionInfo.RegionName, e.Message, e.StackTrace);
            }
        }

        #endregion

        /// <summary>
        /// Send the parts of this SOG to a single client
        /// </summary>
        /// <remarks>
        /// Used when the client initially connects and when client sends RequestPrim packet
        /// </remarks>
        /// <param name="remoteClient"></param>
        public void SendFullUpdateToClient(IClientAPI remoteClient)
        {
            RootPart.SendFullUpdate(remoteClient);

            SceneObjectPart[] parts = m_parts.GetArray();
            for (int i = 0; i < parts.Length; i++)
            {
                SceneObjectPart part = parts[i];
                if (part != RootPart)
                    part.SendFullUpdate(remoteClient);
            }
        }

        #region Copying

        /// <summary>
        /// Duplicates this object, including operations such as physics set up and attaching to the backup event.
        /// </summary>
        /// <param name="userExposed">True if the duplicate will immediately be in the scene, false otherwise</param>
        /// <returns></returns>
        public SceneObjectGroup Copy(bool userExposed)
        {
            m_dupeInProgress = true;
            SceneObjectGroup dupe = (SceneObjectGroup)MemberwiseClone();
            dupe.m_isBackedUp = false;
            dupe.m_parts = new MapAndArray<OpenMetaverse.UUID, SceneObjectPart>();

            // Warning, The following code related to previousAttachmentStatus is needed so that clones of 
            // attachments do not bordercross while they're being duplicated.  This is hacktastic!
            // Normally, setting AbsolutePosition will bordercross a prim if it's outside the region!
            // unless IsAttachment is true!, so to prevent border crossing, we save it's attachment state 
            // (which should be false anyway) set it as an Attachment and then set it's Absolute Position, 
            // then restore it's attachment state

            // This is only necessary when userExposed is false!

            bool previousAttachmentStatus = dupe.IsAttachment;

            if (!userExposed)
                dupe.IsAttachment = true;

            dupe.AbsolutePosition = new Vector3(AbsolutePosition.X, AbsolutePosition.Y, AbsolutePosition.Z);

            if (!userExposed)
            {
                dupe.IsAttachment = previousAttachmentStatus;
            }

            dupe.CopyRootPart(m_rootPart, OwnerID, GroupID, userExposed);
            dupe.m_rootPart.LinkNum = m_rootPart.LinkNum;

            if (userExposed)
                dupe.m_rootPart.TrimPermissions();

            List<SceneObjectPart> partList = new List<SceneObjectPart>(m_parts.GetArray());

            partList.Sort(delegate(SceneObjectPart p1, SceneObjectPart p2)
            {
                return p1.LinkNum.CompareTo(p2.LinkNum);
            }
            );

            foreach (SceneObjectPart part in partList)
            {
                SceneObjectPart newPart;
                if (part.UUID != m_rootPart.UUID)
                {
                    newPart = dupe.CopyPart(part, OwnerID, GroupID, userExposed);
                    newPart.LinkNum = part.LinkNum;
                    if (userExposed)
                        newPart.ParentID = dupe.m_rootPart.LocalId;
                 }
                else
                {
                    newPart = dupe.m_rootPart;
                }
/*
                bool isphys = ((newPart.Flags & PrimFlags.Physics) != 0);
                bool isphan = ((newPart.Flags & PrimFlags.Phantom) != 0);

                // Need to duplicate the physics actor as well
                if (userExposed && (isphys || !isphan || newPart.VolumeDetectActive))
                {
                    PrimitiveBaseShape pbs = newPart.Shape;
                    newPart.PhysActor
                        = m_scene.PhysicsScene.AddPrimShape(
                            string.Format("{0}/{1}", newPart.Name, newPart.UUID),
                            pbs,
                            newPart.AbsolutePosition,
                            newPart.Scale,
                            newPart.GetWorldRotation(),
                            isphys,
                            isphan,
                            newPart.LocalId);

                    newPart.DoPhysicsPropertyUpdate(isphys, true);
 */
                if (userExposed)
                    newPart.ApplyPhysics((uint)newPart.Flags,newPart.VolumeDetectActive,true);
//                }
            }

            if (userExposed)
            {
// done above                dupe.UpdateParentIDs();

                if (dupe.m_rootPart.PhysActor != null)
                    dupe.m_rootPart.PhysActor.Building = false; // tell physics to finish building

                dupe.HasGroupChanged = true;
                dupe.AttachToBackup();

                ScheduleGroupForFullUpdate();
            }

            m_dupeInProgress = false;
            return dupe;
        }

        /// <summary>
        /// Copy the given part as the root part of this scene object.
        /// </summary>
        /// <param name="part"></param>
        /// <param name="cAgentID"></param>
        /// <param name="cGroupID"></param>
        public void CopyRootPart(SceneObjectPart part, UUID cAgentID, UUID cGroupID, bool userExposed)
        {
            //            SetRootPart(part.Copy(m_scene.AllocateLocalId(), OwnerID, GroupID, 0, userExposed));
            // give newpart a new local ID lettng old part keep same
            SceneObjectPart newpart = part.Copy(part.LocalId, OwnerID, GroupID, 0, userExposed);
            newpart.LocalId = m_scene.AllocateLocalId();

            SetRootPart(newpart);
            if (userExposed)
                RootPart.Velocity = Vector3.Zero; // In case source is moving
        }

        public void ScriptSetPhysicsStatus(bool usePhysics)
        {
            if (usePhysics)
            {
                if (RootPart.KeyframeMotion != null)
                    RootPart.KeyframeMotion.Stop();
                RootPart.KeyframeMotion = null;
            }
            UpdatePrimFlags(RootPart.LocalId, usePhysics, IsTemporary, IsPhantom, IsVolumeDetect);
        }

        public void ScriptSetTemporaryStatus(bool makeTemporary)
        {
            UpdatePrimFlags(RootPart.LocalId, UsesPhysics, makeTemporary, IsPhantom, IsVolumeDetect);
        }

        public void ScriptSetPhantomStatus(bool makePhantom)
        {
            UpdatePrimFlags(RootPart.LocalId, UsesPhysics, IsTemporary, makePhantom, IsVolumeDetect);
        }

        public void ScriptSetVolumeDetect(bool makeVolumeDetect)
        {
            UpdatePrimFlags(RootPart.LocalId, UsesPhysics, IsTemporary, IsPhantom, makeVolumeDetect);

            /*
            ScriptSetPhantomStatus(false);  // What ever it was before, now it's not phantom anymore

            if (PhysActor != null) // Should always be the case now
            {
                PhysActor.SetVolumeDetect(param);
            }
            if (param != 0)
                AddFlag(PrimFlags.Phantom);

            ScheduleFullUpdate();
            */
        }

        public void applyImpulse(Vector3 impulse)
        {
            if (IsAttachment)
            {
                ScenePresence avatar = m_scene.GetScenePresence(AttachedAvatar);
                if (avatar != null)
                {
                    avatar.PushForce(impulse);
                }
            }
            else
            {
                if (RootPart.PhysActor != null)
                {
                    RootPart.PhysActor.AddForce(impulse, true);
                    m_scene.PhysicsScene.AddPhysicsActorTaint(RootPart.PhysActor);
                }
            }
        }

        public void applyAngularImpulse(Vector3 impulse)
        {
            if (RootPart.PhysActor != null)
            {
                if (!IsAttachment)
                {
                    RootPart.PhysActor.AddAngularForce(impulse, true);
                    m_scene.PhysicsScene.AddPhysicsActorTaint(RootPart.PhysActor);
                }
            }
        }

        public Vector3 GetTorque()
        {
            return RootPart.Torque;
        }

         // This is used by both Double-Click Auto-Pilot and llMoveToTarget() in an attached object
        public void moveToTarget(Vector3 target, float tau)
        {
            if (IsAttachment)
            {
                ScenePresence avatar = m_scene.GetScenePresence(AttachedAvatar);
                if (avatar != null)
                {
                    avatar.MoveToTarget(target, false, false);
                }
            }
            else
            {
                if (RootPart.PhysActor != null)
                {
                    RootPart.PhysActor.PIDTarget = target;
                    RootPart.PhysActor.PIDTau = tau;
                    RootPart.PhysActor.PIDActive = true;
                }
            }
        }

        public void stopMoveToTarget()
        {
            if (RootPart.PhysActor != null)
                RootPart.PhysActor.PIDActive = false;
        }
        
        public void rotLookAt(Quaternion target, float strength, float damping)
        {
            SceneObjectPart rootpart = m_rootPart;
            if (rootpart != null)
            {
                if (IsAttachment)
                {
                /*
                    ScenePresence avatar = m_scene.GetScenePresence(rootpart.AttachedAvatar);
                    if (avatar != null)
                    {
                    Rotate the Av?
                    } */
                }
                else
                {
                    if (rootpart.PhysActor != null)
                    {									// APID must be implemented in your physics system for this to function.
                        rootpart.PhysActor.APIDTarget = new Quaternion(target.X, target.Y, target.Z, target.W);
                        rootpart.PhysActor.APIDStrength = strength;
                        rootpart.PhysActor.APIDDamping = damping;
                        rootpart.PhysActor.APIDActive = true;
                    }
                }
            }
        }

        public void stopLookAt()
        {
            SceneObjectPart rootpart = m_rootPart;
            if (rootpart != null)
            {
                if (rootpart.PhysActor != null)
                {							// APID must be implemented in your physics system for this to function.
                    rootpart.PhysActor.APIDActive = false;
                }
            }
        
        }

        /// <summary>
        /// Uses a PID to attempt to clamp the object on the Z axis at the given height over tau seconds.
        /// </summary>
        /// <param name="height">Height to hover.  Height of zero disables hover.</param>
        /// <param name="hoverType">Determines what the height is relative to </param>
        /// <param name="tau">Number of seconds over which to reach target</param>
        public void SetHoverHeight(float height, PIDHoverType hoverType, float tau)
        {
            if (RootPart.PhysActor != null)
            {
                if (height != 0f)
                {
                    RootPart.PhysActor.PIDHoverHeight = height;
                    RootPart.PhysActor.PIDHoverType = hoverType;
                    RootPart.PhysActor.PIDTau = tau;
                    RootPart.PhysActor.PIDHoverActive = true;
                }
                else
                {
                    RootPart.PhysActor.PIDHoverActive = false;
                }
            }
        }

        /// <summary>
        /// Set the owner of the root part.
        /// </summary>
        /// <param name="part"></param>
        /// <param name="cAgentID"></param>
        /// <param name="cGroupID"></param>
        public void SetRootPartOwner(SceneObjectPart part, UUID cAgentID, UUID cGroupID)
        {
            part.LastOwnerID = part.OwnerID;
            part.OwnerID = cAgentID;
            part.GroupID = cGroupID;

            if (part.OwnerID != cAgentID)
            {
                // Apply Next Owner Permissions if we're not bypassing permissions
                if (!m_scene.Permissions.BypassPermissions())
                    ApplyNextOwnerPermissions();
            }

            part.ScheduleFullUpdate();
        }

        /// <summary>
        /// Make a copy of the given part.
        /// </summary>
        /// <param name="part"></param>
        /// <param name="cAgentID"></param>
        /// <param name="cGroupID"></param>
        public SceneObjectPart CopyPart(SceneObjectPart part, UUID cAgentID, UUID cGroupID, bool userExposed)
        {
            // give new ID to the new part, letting old keep original
            //            SceneObjectPart newPart = part.Copy(m_scene.AllocateLocalId(), OwnerID, GroupID, m_parts.Count, userExposed);
            SceneObjectPart newPart = part.Copy(part.LocalId, OwnerID, GroupID, m_parts.Count, userExposed);
            newPart.LocalId = m_scene.AllocateLocalId();
            newPart.SetParent(this);

            AddPart(newPart);

            SetPartAsNonRoot(newPart);
            return newPart;
        }

        /// <summary>
        /// Reset the UUIDs for all the prims that make up this group.
        /// </summary>
        /// <remarks>
        /// This is called by methods which want to add a new group to an existing scene, in order
        /// to ensure that there are no clashes with groups already present.
        /// </remarks>
        public void ResetIDs()
        {
            lock (m_parts.SyncRoot)
            {
                List<SceneObjectPart> partsList = new List<SceneObjectPart>(m_parts.GetArray());
                m_parts.Clear();
                foreach (SceneObjectPart part in partsList)
                {
                    part.ResetIDs(part.LinkNum); // Don't change link nums
                    m_parts.Add(part.UUID, part);
                }
            }
        }

        /// <summary>
        ///
        /// </summary>
        /// <param name="part"></param>
        public void ServiceObjectPropertiesFamilyRequest(IClientAPI remoteClient, UUID AgentID, uint RequestFlags)
        {
            remoteClient.SendObjectPropertiesFamilyData(RootPart, RequestFlags);
            
//             remoteClient.SendObjectPropertiesFamilyData(RequestFlags, RootPart.UUID, RootPart.OwnerID, RootPart.GroupID, RootPart.BaseMask,
//                                                         RootPart.OwnerMask, RootPart.GroupMask, RootPart.EveryoneMask, RootPart.NextOwnerMask,
//                                                         RootPart.OwnershipCost, RootPart.ObjectSaleType, RootPart.SalePrice, RootPart.Category,
//                                                         RootPart.CreatorID, RootPart.Name, RootPart.Description);
        }

        public void SetPartOwner(SceneObjectPart part, UUID cAgentID, UUID cGroupID)
        {
            part.OwnerID = cAgentID;
            part.GroupID = cGroupID;
        }

        #endregion

        public override void Update()
        {
            // Check that the group was not deleted before the scheduled update
            // FIXME: This is merely a temporary measure to reduce the incidence of failure when
            // an object has been deleted from a scene before update was processed.
            // A more fundamental overhaul of the update mechanism is required to eliminate all
            // the race conditions.
            if (IsDeleted)
                return;

            // Even temporary objects take part in physics (e.g. temp-on-rez bullets)
            //if ((RootPart.Flags & PrimFlags.TemporaryOnRez) != 0)
            //    return;

            // If we somehow got here to updating the SOG and its root part is not scheduled for update,
            // check to see if the physical position or rotation warrant an update. 
            if (m_rootPart.UpdateFlag == UpdateRequired.NONE)
            {
                bool UsePhysics = ((RootPart.Flags & PrimFlags.Physics) != 0);

                if (UsePhysics && !AbsolutePosition.ApproxEquals(lastPhysGroupPos, 0.02f))
                {
                    m_rootPart.UpdateFlag = UpdateRequired.TERSE;
                    lastPhysGroupPos = AbsolutePosition;
                }

                if (UsePhysics && !GroupRotation.ApproxEquals(lastPhysGroupRot, 0.1f))
                {
                    m_rootPart.UpdateFlag = UpdateRequired.TERSE;
                    lastPhysGroupRot = GroupRotation;
                }
            }

            SceneObjectPart[] parts = m_parts.GetArray();
            for (int i = 0; i < parts.Length; i++)
            {
                SceneObjectPart part = parts[i];
                if (!IsSelected)
                    part.UpdateLookAt();
                part.SendScheduledUpdates();
            }
        }

        /// <summary>
        /// Schedule a full update for this scene object
        /// </summary>
        public void ScheduleGroupForFullUpdate()
        {
//            if (IsAttachment)
//                m_log.DebugFormat("[SOG]: Scheduling full update for {0} {1}", Name, LocalId);
            
            checkAtTargets();
            RootPart.ScheduleFullUpdate();

            SceneObjectPart[] parts = m_parts.GetArray();
            for (int i = 0; i < parts.Length; i++)
            {
                SceneObjectPart part = parts[i];
                if (part != RootPart)
                    part.ScheduleFullUpdate();
            }
        }

        /// <summary>
        /// Schedule a terse update for this scene object
        /// </summary>
        public void ScheduleGroupForTerseUpdate()
        {
//            m_log.DebugFormat("[SOG]: Scheduling terse update for {0} {1}", Name, UUID);

            SceneObjectPart[] parts = m_parts.GetArray();
            for (int i = 0; i < parts.Length; i++)
                parts[i].ScheduleTerseUpdate();
        }

        /// <summary>
        /// Immediately send a full update for this scene object.
        /// </summary>
        public void SendGroupFullUpdate()
        {                       
            if (IsDeleted)
                return;

//            m_log.DebugFormat("[SOG]: Sending immediate full group update for {0} {1}", Name, UUID);            
            
            RootPart.SendFullUpdateToAllClients();

            SceneObjectPart[] parts = m_parts.GetArray();
            for (int i = 0; i < parts.Length; i++)
            {
                SceneObjectPart part = parts[i];
                if (part != RootPart)
                    part.SendFullUpdateToAllClients();
            }
        }

        /// <summary>
        /// Immediately send an update for this scene object's root prim only.
        /// This is for updates regarding the object as a whole, and none of its parts in particular.
        /// Note: this may not be used by opensim (it probably should) but it's used by
        /// external modules.
        /// </summary>
        public void SendGroupRootTerseUpdate()
        {
            if (IsDeleted)
                return;

            RootPart.SendTerseUpdateToAllClients();
        }

        public void QueueForUpdateCheck()
        {
            if (m_scene == null) // Need to check here as it's null during object creation
                return;
            
            m_scene.SceneGraph.AddToUpdateList(this);
        }

        /// <summary>
        /// Immediately send a terse update for this scene object.
        /// </summary>
        public void SendGroupTerseUpdate()
        {
            if (IsDeleted)
                return;

            SceneObjectPart[] parts = m_parts.GetArray();
            for (int i = 0; i < parts.Length; i++)
                parts[i].SendTerseUpdateToAllClients();
        }

        /// <summary>
        /// Send metadata about the root prim (name, description, sale price, permissions, etc.) to a client.
        /// </summary>
        /// <param name="client"></param>
        public void SendPropertiesToClient(IClientAPI client)
        {
            m_rootPart.SendPropertiesToClient(client);
        }

        #region SceneGroupPart Methods

        /// <summary>
        /// Get the child part by LinkNum
        /// </summary>
        /// <param name="linknum"></param>
        /// <returns>null if no child part with that linknum or child part</returns>
        public SceneObjectPart GetLinkNumPart(int linknum)
        {
            SceneObjectPart[] parts = m_parts.GetArray();
            for (int i = 0; i < parts.Length; i++)
            {
                if (parts[i].LinkNum == linknum)
                    return parts[i];
            }

            return null;
        }

        /// <summary>
        /// Get a part with a given UUID
        /// </summary>
        /// <param name="primID"></param>
        /// <returns>null if a part with the primID was not found</returns>
        public SceneObjectPart GetPart(UUID primID)
        {
            SceneObjectPart childPart;
            m_parts.TryGetValue(primID, out childPart);
            return childPart;
        }

        /// <summary>
        /// Get a part with a given local ID
        /// </summary>
        /// <param name="localID"></param>
        /// <returns>null if a part with the local ID was not found</returns>
        public SceneObjectPart GetPart(uint localID)
        {
            SceneObjectPart[] parts = m_parts.GetArray();
            for (int i = 0; i < parts.Length; i++)
            {
                if (parts[i].LocalId == localID)
                    return parts[i];
            }

            return null;
        }

        #endregion

        #region Packet Handlers

        /// <summary>
        /// Link the prims in a given group to this group
        /// </summary>
        /// <param name="objectGroup">The group of prims which should be linked to this group</param>
        public void LinkToGroup(SceneObjectGroup objectGroup)
        {
            LinkToGroup(objectGroup, false);
        }

        public void LinkToGroup(SceneObjectGroup objectGroup, bool insert)
        {
//            m_log.DebugFormat(
//                "[SCENE OBJECT GROUP]: Linking group with root part {0}, {1} to group with root part {2}, {3}",
//                objectGroup.RootPart.Name, objectGroup.RootPart.UUID, RootPart.Name, RootPart.UUID);

            // Linking to ourselves is not a valid operation.
            if (objectGroup == this)
                return;

            SceneObjectPart linkPart = objectGroup.m_rootPart;

            if (m_rootPart.PhysActor != null)
                m_rootPart.PhysActor.Building = true;
            if (linkPart.PhysActor != null)
                linkPart.PhysActor.Building = true;

            // physics flags from group to be applied to linked parts
            bool grpusephys = UsesPhysics;
            bool grptemporary = IsTemporary;

            Vector3 oldGroupPosition = linkPart.GroupPosition;
            Quaternion oldRootRotation = linkPart.RotationOffset;

            linkPart.OffsetPosition = linkPart.GroupPosition - AbsolutePosition;
            linkPart.ParentID = m_rootPart.LocalId;
            linkPart.GroupPosition = AbsolutePosition;
            Vector3 axPos = linkPart.OffsetPosition;

            Quaternion parentRot = m_rootPart.RotationOffset;
            axPos *= Quaternion.Inverse(parentRot);

            linkPart.OffsetPosition = axPos;
            Quaternion oldRot = linkPart.RotationOffset;
            Quaternion newRot = Quaternion.Inverse(parentRot) * oldRot;
            linkPart.RotationOffset = newRot;

            linkPart.ParentID = m_rootPart.LocalId;

            if (m_rootPart.LinkNum == 0)
                m_rootPart.LinkNum = 1;

            lock (m_parts.SyncRoot)
            {
                int linkNum;
                if (insert)
                {
                    linkNum = 2;
                    foreach (SceneObjectPart part in Parts)
                    {
                        if (part.LinkNum > 1)
                            part.LinkNum++;
                    }
                }
                else
                {
                    linkNum = PrimCount + 1;
                }

                m_parts.Add(linkPart.UUID, linkPart);

                linkPart.SetParent(this);
                linkPart.CreateSelected = true;

                // let physics know preserve part volume dtc messy since UpdatePrimFlags doesn't look to parent changes for now
                linkPart.UpdatePrimFlags(grpusephys, grptemporary, (IsPhantom || (linkPart.Flags & PrimFlags.Phantom) != 0), linkPart.VolumeDetectActive, true);
                if (linkPart.PhysActor != null && m_rootPart.PhysActor != null && m_rootPart.PhysActor.IsPhysical)
                {
                    linkPart.PhysActor.link(m_rootPart.PhysActor);
                    this.Scene.PhysicsScene.AddPhysicsActorTaint(linkPart.PhysActor);
                }

                linkPart.LinkNum = linkNum++;

                SceneObjectPart[] ogParts = objectGroup.Parts;
                Array.Sort(ogParts, delegate(SceneObjectPart a, SceneObjectPart b)
                        {
                            return a.LinkNum - b.LinkNum;
                        });

                for (int i = 0; i < ogParts.Length; i++)
                {
                    SceneObjectPart part = ogParts[i];
                    if (part.UUID != objectGroup.m_rootPart.UUID)
                    {
                        LinkNonRootPart(part, oldGroupPosition, oldRootRotation, linkNum++);
                        // let physics know
                        part.UpdatePrimFlags(grpusephys, grptemporary, (IsPhantom || (part.Flags & PrimFlags.Phantom) != 0), part.VolumeDetectActive, true);
                        if (part.PhysActor != null && m_rootPart.PhysActor != null && m_rootPart.PhysActor.IsPhysical)
                        {
                            part.PhysActor.link(m_rootPart.PhysActor);
                            this.Scene.PhysicsScene.AddPhysicsActorTaint(part.PhysActor);
                        }
                    }
                    part.ClearUndoState();
                }
            }

            m_scene.UnlinkSceneObject(objectGroup, true);
            objectGroup.IsDeleted = true;

            objectGroup.m_parts.Clear();
            
            // Can't do this yet since backup still makes use of the root part without any synchronization
//            objectGroup.m_rootPart = null;

            AttachToBackup();

            // Here's the deal, this is ABSOLUTELY CRITICAL so the physics scene gets the update about the 
            // position of linkset prims.  IF YOU CHANGE THIS, YOU MUST TEST colliding with just linked and 
            // unmoved prims!
            ResetChildPrimPhysicsPositions();

            if (m_rootPart.PhysActor != null)
                m_rootPart.PhysActor.Building = false;

            //HasGroupChanged = true;
            //ScheduleGroupForFullUpdate();
        }

        /// <summary>
        /// Delink the given prim from this group.  The delinked prim is established as
        /// an independent SceneObjectGroup.
        /// </summary>
        /// <param name="partID"></param>
        /// <returns>The object group of the newly delinked prim.  Null if part could not be found</returns>
        public SceneObjectGroup DelinkFromGroup(uint partID)
        {
            return DelinkFromGroup(partID, true);
        }

        /// <summary>
        /// Delink the given prim from this group.  The delinked prim is established as
        /// an independent SceneObjectGroup.
        /// </summary>
        /// <param name="partID"></param>
        /// <param name="sendEvents"></param>
        /// <returns>The object group of the newly delinked prim.  Null if part could not be found</returns>
        public SceneObjectGroup DelinkFromGroup(uint partID, bool sendEvents)
        {
            SceneObjectPart linkPart = GetPart(partID);

            if (linkPart != null)
            {
                return DelinkFromGroup(linkPart, sendEvents);
            }
            else
            {
                m_log.WarnFormat("[SCENE OBJECT GROUP]: " +
                                 "DelinkFromGroup(): Child prim {0} not found in object {1}, {2}",
                                 partID, LocalId, UUID);

                return null;
            }
        }

        /// <summary>
        /// Delink the given prim from this group.  The delinked prim is established as
        /// an independent SceneObjectGroup.
        /// </summary>
        /// <param name="partID"></param>
        /// <param name="sendEvents"></param>
        /// <returns>The object group of the newly delinked prim.</returns>
        public SceneObjectGroup DelinkFromGroup(SceneObjectPart linkPart, bool sendEvents)
        {
//                m_log.DebugFormat(
//                    "[SCENE OBJECT GROUP]: Delinking part {0}, {1} from group with root part {2}, {3}",
//                    linkPart.Name, linkPart.UUID, RootPart.Name, RootPart.UUID);

            if (m_rootPart.PhysActor != null)
                m_rootPart.PhysActor.Building = true;

            linkPart.ClearUndoState();

            Quaternion worldRot = linkPart.GetWorldRotation();

            // Remove the part from this object
            lock (m_parts.SyncRoot)
            {
                m_parts.Remove(linkPart.UUID);

                SceneObjectPart[] parts = m_parts.GetArray();

                if (parts.Length == 1 && RootPart != null)
                {
                    // Single prim left
                    RootPart.LinkNum = 0;
                }
                else
                {
                    for (int i = 0; i < parts.Length; i++)
                    {
                        SceneObjectPart part = parts[i];
                        if (part.LinkNum > linkPart.LinkNum)
                            part.LinkNum--;
                    }
                }
            }

            linkPart.ParentID = 0;
            linkPart.LinkNum = 0;

            if (linkPart.PhysActor != null)
            {
                m_scene.PhysicsScene.RemovePrim(linkPart.PhysActor);
            }

            // We need to reset the child part's position
            // ready for life as a separate object after being a part of another object
            Quaternion parentRot = m_rootPart.RotationOffset;

            Vector3 axPos = linkPart.OffsetPosition;

            axPos *= parentRot;
            linkPart.OffsetPosition = new Vector3(axPos.X, axPos.Y, axPos.Z);
            linkPart.GroupPosition = AbsolutePosition + linkPart.OffsetPosition;
            linkPart.OffsetPosition = new Vector3(0, 0, 0);

            linkPart.RotationOffset = worldRot;

            SceneObjectGroup objectGroup = new SceneObjectGroup(linkPart);

            m_scene.AddNewSceneObject(objectGroup, true);

            if (sendEvents)
                linkPart.TriggerScriptChangedEvent(Changed.LINK);

            linkPart.Rezzed = RootPart.Rezzed;

            // When we delete a group, we currently have to force persist to the database if the object id has changed
            // (since delete works by deleting all rows which have a given object id)

            // this is as it seems to be in sl now
            if(linkPart.PhysicsShapeType == (byte)PhysShapeType.none)
                linkPart.PhysicsShapeType = linkPart.DefaultPhysicsShapeType(); // root prims can't have type none for now

            if (m_rootPart.PhysActor != null)
                m_rootPart.PhysActor.Building = false;

            objectGroup.HasGroupChangedDueToDelink = true;

            return objectGroup;
        }

        /// <summary>
        /// Stop this object from being persisted over server restarts.
        /// </summary>
        /// <param name="objectGroup"></param>
        public virtual void DetachFromBackup()
        {
            m_scene.SceneGraph.FireDetachFromBackup(this);
            if (m_isBackedUp && Scene != null)
                m_scene.EventManager.OnBackup -= ProcessBackup;
            
            m_isBackedUp = false;
        }

        private void LinkNonRootPart(SceneObjectPart part, Vector3 oldGroupPosition, Quaternion oldGroupRotation, int linkNum)
        {
            Quaternion parentRot = oldGroupRotation;
            Quaternion oldRot = part.RotationOffset;
            Quaternion worldRot = parentRot * oldRot;

            parentRot = oldGroupRotation;

            Vector3 axPos = part.OffsetPosition;

            axPos *= parentRot;
            part.OffsetPosition = axPos;
            Vector3 newPos = oldGroupPosition + part.OffsetPosition;
            part.GroupPosition = newPos;
            part.OffsetPosition = Vector3.Zero;
            part.RotationOffset = worldRot;

            part.SetParent(this);
            part.ParentID = m_rootPart.LocalId;

            m_parts.Add(part.UUID, part);

            part.LinkNum = linkNum;

            part.OffsetPosition = newPos - AbsolutePosition;

            Quaternion rootRotation = m_rootPart.RotationOffset;

            Vector3 pos = part.OffsetPosition;
            pos *= Quaternion.Inverse(rootRotation);
            part.OffsetPosition = pos;

            parentRot = m_rootPart.RotationOffset;
            oldRot = part.RotationOffset;
            Quaternion newRot = Quaternion.Inverse(parentRot) * worldRot;
            part.RotationOffset = newRot;
        }

        /// <summary>
        /// If object is physical, apply force to move it around
        /// If object is not physical, just put it at the resulting location
        /// </summary>
        /// <param name="offset">Always seems to be 0,0,0, so ignoring</param>
        /// <param name="pos">New position.  We do the math here to turn it into a force</param>
        /// <param name="remoteClient"></param>
        public void GrabMovement(Vector3 offset, Vector3 pos, IClientAPI remoteClient)
        {
            if (m_scene.EventManager.TriggerGroupMove(UUID, pos))
            {
                if (m_rootPart.PhysActor != null)
                {
                    if (m_rootPart.PhysActor.IsPhysical)
                    {
                        if (!m_rootPart.BlockGrab)
                        {
                            Vector3 llmoveforce = pos - AbsolutePosition;
                            Vector3 grabforce = llmoveforce;
                            grabforce = (grabforce / 10) * m_rootPart.PhysActor.Mass;
                            m_rootPart.PhysActor.AddForce(grabforce, true);
                            m_scene.PhysicsScene.AddPhysicsActorTaint(m_rootPart.PhysActor);
                        }
                    }
                    else
                    {
                        //NonPhysicalGrabMovement(pos);
                    }
                }
                else
                {
                    //NonPhysicalGrabMovement(pos);
                }
            }
        }

        public void NonPhysicalGrabMovement(Vector3 pos)
        {
            AbsolutePosition = pos;
            m_rootPart.SendTerseUpdateToAllClients();
        }

        /// <summary>
        /// If object is physical, prepare for spinning torques (set flag to save old orientation)
        /// </summary>
        /// <param name="rotation">Rotation.  We do the math here to turn it into a torque</param>
        /// <param name="remoteClient"></param>
        public void SpinStart(IClientAPI remoteClient)
        {
            if (m_scene.EventManager.TriggerGroupSpinStart(UUID))
            {
                if (m_rootPart.PhysActor != null)
                {
                    if (m_rootPart.PhysActor.IsPhysical)
                    {
                        m_rootPart.IsWaitingForFirstSpinUpdatePacket = true;
                    }
                }
            }
        }

        /// <summary>
        /// If object is physical, apply torque to spin it around
        /// </summary>
        /// <param name="rotation">Rotation.  We do the math here to turn it into a torque</param>
        /// <param name="remoteClient"></param>
        public void SpinMovement(Quaternion newOrientation, IClientAPI remoteClient)
        {
            // The incoming newOrientation, sent by the client, "seems" to be the 
            // desired target orientation. This needs further verification; in particular, 
            // one would expect that the initial incoming newOrientation should be
            // fairly close to the original prim's physical orientation, 
            // m_rootPart.PhysActor.Orientation. This however does not seem to be the
            // case (might just be an issue with different quaternions representing the
            // same rotation, or it might be a coordinate system issue).
            //
            // Since it's not clear what the relationship is between the PhysActor.Orientation
            // and the incoming orientations sent by the client, we take an alternative approach
            // of calculating the delta rotation between the orientations being sent by the 
            // client. (Since a spin is invoked by ctrl+shift+drag in the client, we expect
            // a steady stream of several new orientations coming in from the client.)
            // This ensures that the delta rotations are being calculated from self-consistent
            // pairs of old/new rotations. Given the delta rotation, we apply a torque around
            // the delta rotation axis, scaled by the object mass times an arbitrary scaling
            // factor (to ensure the resulting torque is not "too strong" or "too weak").
            // 
            // Ideally we need to calculate (probably iteratively) the exact torque or series
            // of torques needed to arrive exactly at the destination orientation. However, since 
            // it is not yet clear how to map the destination orientation (provided by the viewer)
            // into PhysActor orientations (needed by the physics engine), we omit this step. 
            // This means that the resulting torque will at least be in the correct direction, 
            // but it will result in over-shoot or under-shoot of the target orientation.
            // For the end user, this means that ctrl+shift+drag can be used for relative,
            // but not absolute, adjustments of orientation for physical prims.
          
            if (m_scene.EventManager.TriggerGroupSpin(UUID, newOrientation))
            {
                if (m_rootPart.PhysActor != null)
                {
                    if (m_rootPart.PhysActor.IsPhysical)
                    {
                        if (m_rootPart.IsWaitingForFirstSpinUpdatePacket)
                        {
                            // first time initialization of "old" orientation for calculation of delta rotations
                            m_rootPart.SpinOldOrientation = newOrientation;
                            m_rootPart.IsWaitingForFirstSpinUpdatePacket = false;
                        }
                        else
                        {
                          // save and update old orientation
                          Quaternion old = m_rootPart.SpinOldOrientation;
                          m_rootPart.SpinOldOrientation = newOrientation;
                          //m_log.Error("[SCENE OBJECT GROUP]: Old orientation is " + old);
                          //m_log.Error("[SCENE OBJECT GROUP]: Incoming new orientation is " + newOrientation);

                          // compute difference between previous old rotation and new incoming rotation
                          Quaternion minimalRotationFromQ1ToQ2 = Quaternion.Inverse(old) * newOrientation;

                          float rotationAngle;
                          Vector3 rotationAxis;
                          minimalRotationFromQ1ToQ2.GetAxisAngle(out rotationAxis, out rotationAngle);
                          rotationAxis.Normalize();

                          //m_log.Error("SCENE OBJECT GROUP]: rotation axis is " + rotationAxis);
                          Vector3 spinforce = new Vector3(rotationAxis.X, rotationAxis.Y, rotationAxis.Z);
                          spinforce = (spinforce/8) * m_rootPart.PhysActor.Mass; // 8 is an arbitrary torque scaling factor
                          m_rootPart.PhysActor.AddAngularForce(spinforce,true);
                          m_scene.PhysicsScene.AddPhysicsActorTaint(m_rootPart.PhysActor);
                        }
                    }
                    else
                    {
                        //NonPhysicalSpinMovement(pos);
                    }
                }
                else
                {
                    //NonPhysicalSpinMovement(pos);
                }
            }
        }

        /// <summary>
        /// Set the name of a prim
        /// </summary>
        /// <param name="name"></param>
        /// <param name="localID"></param>
        public void SetPartName(string name, uint localID)
        {
            SceneObjectPart part = GetPart(localID);
            if (part != null)
            {
                part.Name = name;
            }
        }

        public void SetPartDescription(string des, uint localID)
        {
            SceneObjectPart part = GetPart(localID);
            if (part != null)
            {
                part.Description = des;
            }
        }

        public void SetPartText(string text, uint localID)
        {
            SceneObjectPart part = GetPart(localID);
            if (part != null)
            {
                part.SetText(text);
            }
        }

        public void SetPartText(string text, UUID partID)
        {
            SceneObjectPart part = GetPart(partID);
            if (part != null)
            {
                part.SetText(text);
            }
        }

        public string GetPartName(uint localID)
        {
            SceneObjectPart part = GetPart(localID);
            if (part != null)
            {
                return part.Name;
            }
            return String.Empty;
        }

        public string GetPartDescription(uint localID)
        {
            SceneObjectPart part = GetPart(localID);
            if (part != null)
            {
                return part.Description;
            }
            return String.Empty;
        }

        /// <summary>
        /// Update prim flags for this group.
        /// </summary>
        /// <param name="localID"></param>
        /// <param name="UsePhysics"></param>
        /// <param name="SetTemporary"></param>
        /// <param name="SetPhantom"></param>
        /// <param name="SetVolumeDetect"></param>
        public void UpdatePrimFlags(uint localID, bool UsePhysics, bool SetTemporary, bool SetPhantom, bool SetVolumeDetect)
        {
            SceneObjectPart selectionPart = GetPart(localID);

            if (SetTemporary && Scene != null)
            {
                DetachFromBackup();
                // Remove from database and parcel prim count
                //
                m_scene.DeleteFromStorage(UUID);
                m_scene.EventManager.TriggerParcelPrimCountTainted();
            }

            if (selectionPart != null)
            {
                SceneObjectPart[] parts = m_parts.GetArray();
                
                if (Scene != null)
                {
                    for (int i = 0; i < parts.Length; i++)
                    {
                        SceneObjectPart part = parts[i];
                        if (part.Scale.X > m_scene.m_maxPhys ||
                            part.Scale.Y > m_scene.m_maxPhys ||
                            part.Scale.Z > m_scene.m_maxPhys )
                        {
                            UsePhysics = false; // Reset physics
                            break;
                        }
                    }
                }

/*
                RootPart.UpdatePrimFlags(UsePhysics, SetTemporary, SetPhantom, SetVolumeDetect);
                for (int i = 0; i < parts.Length; i++)
                {
                    if (parts[i] != RootPart)
                        parts[i].UpdatePrimFlags(UsePhysics, SetTemporary, SetPhantom, SetVolumeDetect);
                }
*/
                if (parts.Length > 1)
                {
                    m_rootPart.UpdatePrimFlags(UsePhysics, SetTemporary, SetPhantom, SetVolumeDetect, true);

                    for (int i = 0; i < parts.Length; i++)
                    {

                        if (parts[i].UUID != m_rootPart.UUID)
                            parts[i].UpdatePrimFlags(UsePhysics, SetTemporary, SetPhantom, SetVolumeDetect, true);
                    }

                    if (m_rootPart.PhysActor != null)
                        m_rootPart.PhysActor.Building = false;
                }
                else
                    m_rootPart.UpdatePrimFlags(UsePhysics, SetTemporary, SetPhantom, SetVolumeDetect, false);
 
            }
        }

        public void UpdateExtraParam(uint localID, ushort type, bool inUse, byte[] data)
        {
            SceneObjectPart part = GetPart(localID);
            if (part != null)
            {
                part.UpdateExtraParam(type, inUse, data);
            }
        }



        /// <summary>
        /// Gets the number of parts
        /// </summary>
        /// <returns></returns>
        public int GetPartCount()
        {
            return Parts.Count();
        }

        /// <summary>
        /// Update the texture entry for this part
        /// </summary>
        /// <param name="localID"></param>
        /// <param name="textureEntry"></param>
        public void UpdateTextureEntry(uint localID, byte[] textureEntry)
        {
            SceneObjectPart part = GetPart(localID);
            if (part != null)
            {
                part.UpdateTextureEntry(textureEntry);
            }
        }

        public void UpdatePermissions(UUID AgentID, byte field, uint localID,
                uint mask, byte addRemTF)
        {
            SceneObjectPart[] parts = m_parts.GetArray();
            for (int i = 0; i < parts.Length; i++)
                parts[i].UpdatePermissions(AgentID, field, localID, mask, addRemTF);

            HasGroupChanged = true;

            // Send the group's properties to all clients once all parts are updated
            IClientAPI client;
            if (Scene.TryGetClient(AgentID, out client))
                SendPropertiesToClient(client);
        }

        #endregion

        #region Shape

        /// <summary>
        ///
        /// </summary>
        /// <param name="shapeBlock"></param>
        public void UpdateShape(ObjectShapePacket.ObjectDataBlock shapeBlock, uint localID)
        {
            SceneObjectPart part = GetPart(localID);
            if (part != null)
            {
                part.UpdateShape(shapeBlock);

                if (part.PhysActor != null)
                    m_scene.PhysicsScene.AddPhysicsActorTaint(part.PhysActor);
            }
        }

        #endregion

        #region Resize

        /// <summary>
        /// Resize the entire group of prims.
        /// </summary>
        /// <param name="scale"></param>
        public void GroupResize(Vector3 scale)
        {
            scale.X = Math.Min(scale.X, Scene.m_maxNonphys);
            scale.Y = Math.Min(scale.Y, Scene.m_maxNonphys);
            scale.Z = Math.Min(scale.Z, Scene.m_maxNonphys);

            if (RootPart.PhysActor != null && RootPart.PhysActor.IsPhysical)
            {
                scale.X = Math.Min(scale.X, Scene.m_maxPhys);
                scale.Y = Math.Min(scale.Y, Scene.m_maxPhys);
                scale.Z = Math.Min(scale.Z, Scene.m_maxPhys);
            }

            float x = (scale.X / RootPart.Scale.X);
            float y = (scale.Y / RootPart.Scale.Y);
            float z = (scale.Z / RootPart.Scale.Z);

            SceneObjectPart[] parts;
            if (x > 1.0f || y > 1.0f || z > 1.0f)
            {
                parts = m_parts.GetArray();
                for (int i = 0; i < parts.Length; i++)
                {
                    SceneObjectPart obPart = parts[i];
                    if (obPart.UUID != m_rootPart.UUID)
                    {
                        Vector3 oldSize = new Vector3(obPart.Scale);

                        float f = 1.0f;
                        float a = 1.0f;

                        if (RootPart.PhysActor != null && RootPart.PhysActor.IsPhysical)
                        {
                            if (oldSize.X * x > m_scene.m_maxPhys)
                            {
                                f = m_scene.m_maxPhys / oldSize.X;
                                a = f / x;
                                x *= a;
                                y *= a;
                                z *= a;
                            }

                            if (oldSize.Y * y > m_scene.m_maxPhys)
                            {
                                f = m_scene.m_maxPhys / oldSize.Y;
                                a = f / y;
                                x *= a;
                                y *= a;
                                z *= a;
                            }

                            if (oldSize.Z * z > m_scene.m_maxPhys)
                            {
                                f = m_scene.m_maxPhys / oldSize.Z;
                                a = f / z;
                                x *= a;
                                y *= a;
                                z *= a;
                            }
                        }
                        else
                        {
                            if (oldSize.X * x > m_scene.m_maxNonphys)
                            {
                                f = m_scene.m_maxNonphys / oldSize.X;
                                a = f / x;
                                x *= a;
                                y *= a;
                                z *= a;
                            }

                            if (oldSize.Y * y > m_scene.m_maxNonphys)
                            {
                                f = m_scene.m_maxNonphys / oldSize.Y;
                                a = f / y;
                                x *= a;
                                y *= a;
                                z *= a;
                            }

                            if (oldSize.Z * z > m_scene.m_maxNonphys)
                            {
                                f = m_scene.m_maxNonphys / oldSize.Z;
                                a = f / z;
                                x *= a;
                                y *= a;
                                z *= a;
                            }
                        }
                    }
                }
            }

            Vector3 prevScale = RootPart.Scale;
            prevScale.X *= x;
            prevScale.Y *= y;
            prevScale.Z *= z;

            RootPart.Resize(prevScale);

            parts = m_parts.GetArray();
            for (int i = 0; i < parts.Length; i++)
            {
                SceneObjectPart obPart = parts[i];

                if (obPart.UUID != m_rootPart.UUID)
                {
                    Vector3 currentpos = new Vector3(obPart.OffsetPosition);
                    currentpos.X *= x;
                    currentpos.Y *= y;
                    currentpos.Z *= z;

                    Vector3 newSize = new Vector3(obPart.Scale);
                    newSize.X *= x;
                    newSize.Y *= y;
                    newSize.Z *= z;

                    obPart.Resize(newSize);
                    obPart.UpdateOffSet(currentpos);
                }

                HasGroupChanged = true;
                m_rootPart.TriggerScriptChangedEvent(Changed.SCALE);
                ScheduleGroupForTerseUpdate();
            }
        }

        #endregion

        #region Position

        /// <summary>
        /// Move this scene object
        /// </summary>
        /// <param name="pos"></param>
        public void UpdateGroupPosition(Vector3 pos)
        {
            if (m_scene.EventManager.TriggerGroupMove(UUID, pos))
            {
                if (IsAttachment)
                {
                    m_rootPart.AttachedPos = pos;
                }
                if (RootPart.GetStatusSandbox())
                {
                    if (Util.GetDistanceTo(RootPart.StatusSandboxPos, pos) > 10)
                    {
                        RootPart.ScriptSetPhysicsStatus(false);
                        pos = AbsolutePosition;
                        Scene.SimChat(Utils.StringToBytes("Hit Sandbox Limit"),
                              ChatTypeEnum.DebugChannel, 0x7FFFFFFF, RootPart.AbsolutePosition, Name, UUID, false);
                    }
                }
                AbsolutePosition = pos;

                HasGroupChanged = true;
            }

            //we need to do a terse update even if the move wasn't allowed
            // so that the position is reset in the client (the object snaps back)
            ScheduleGroupForTerseUpdate();
        }

        /// <summary>
        /// Update the position of a single part of this scene object
        /// </summary>
        /// <param name="pos"></param>
        /// <param name="localID"></param>
        /// 

        public void UpdateSinglePosition(Vector3 pos, uint localID)
        {
            SceneObjectPart part = GetPart(localID);

            if (part != null)
            {
// unlock parts position change
                if (m_rootPart.PhysActor != null)
                    m_rootPart.PhysActor.Building = true;

                if (part.UUID == m_rootPart.UUID)
                {
                    UpdateRootPosition(pos);
                }
                else
                {
                    part.UpdateOffSet(pos);
                }

                if (m_rootPart.PhysActor != null)
                    m_rootPart.PhysActor.Building = false;

                HasGroupChanged = true;
            }
        }

        /// <summary>
        /// Update just the root prim position in a linkset
        /// </summary>
        /// <param name="pos"></param>
        public void UpdateRootPosition(Vector3 pos)
        {
            // needs to be called with phys building true
            Vector3 newPos = new Vector3(pos.X, pos.Y, pos.Z);
            Vector3 oldPos =
                new Vector3(AbsolutePosition.X + m_rootPart.OffsetPosition.X,
                              AbsolutePosition.Y + m_rootPart.OffsetPosition.Y,
                              AbsolutePosition.Z + m_rootPart.OffsetPosition.Z);
            Vector3 diff = oldPos - newPos;
            Vector3 axDiff = new Vector3(diff.X, diff.Y, diff.Z);
            Quaternion partRotation = m_rootPart.RotationOffset;
            axDiff *= Quaternion.Inverse(partRotation);
            diff = axDiff;

            SceneObjectPart[] parts = m_parts.GetArray();
            for (int i = 0; i < parts.Length; i++)
            {
                SceneObjectPart obPart = parts[i];
                if (obPart.UUID != m_rootPart.UUID)
                    obPart.OffsetPosition = obPart.OffsetPosition + diff;
            }

            AbsolutePosition = newPos;

            HasGroupChanged = true;
            if (m_rootPart.Undoing)
            {
                ScheduleGroupForFullUpdate();
            }
            else
            {
                ScheduleGroupForTerseUpdate();
            }
        }

        #endregion

        #region Rotation

        /// <summary>
        /// Update the rotation of the group.
        /// </summary>
        /// <param name="rot"></param>
        public void UpdateGroupRotationR(Quaternion rot)
        {
            PhysicsActor actor = m_rootPart.PhysActor;
            if (actor != null)
            {
                actor.Orientation = m_rootPart.RotationOffset;
                m_scene.PhysicsScene.AddPhysicsActorTaint(actor);
            }

            HasGroupChanged = true;
            ScheduleGroupForTerseUpdate();
        }

        /// <summary>
        /// Update the position and rotation of a group simultaneously.
        /// </summary>
        /// <param name="pos"></param>
        /// <param name="rot"></param>
        public void UpdateGroupRotationPR(Vector3 pos, Quaternion rot)
        {
            m_rootPart.UpdateRotation(rot);

            PhysicsActor actor = m_rootPart.PhysActor;
            if (actor != null)
            {
                actor.Orientation = m_rootPart.RotationOffset;
                m_scene.PhysicsScene.AddPhysicsActorTaint(actor);
            }

            AbsolutePosition = pos;

            HasGroupChanged = true;
            ScheduleGroupForTerseUpdate();
        }

        /// <summary>
        /// Update the rotation of a single prim within the group.
        /// </summary>
        /// <param name="rot"></param>
        /// <param name="localID"></param>
        public void UpdateSingleRotation(Quaternion rot, uint localID)
        {
<<<<<<< HEAD
            SceneObjectPart part = GetChildPart(localID);
=======
            SceneObjectPart part = GetPart(localID);

>>>>>>> 32a953fe
            SceneObjectPart[] parts = m_parts.GetArray();

            if (part != null)
            {
                if (m_rootPart.PhysActor != null)
                    m_rootPart.PhysActor.Building = true;

                if (part.UUID == m_rootPart.UUID)
                {
                    UpdateRootRotation(rot);
                }
                else
                {
                    part.UpdateRotation(rot);
                }

                if (m_rootPart.PhysActor != null)
                    m_rootPart.PhysActor.Building = false;
            }
        }

        /// <summary>
        /// Update the position and rotation simultaneously of a single prim within the group.
        /// </summary>
        /// <param name="rot"></param>
        /// <param name="localID"></param>
        public void UpdateSingleRotation(Quaternion rot, Vector3 pos, uint localID)
        {
            SceneObjectPart part = GetPart(localID);
            if (part != null)
            {
                if (m_rootPart.PhysActor != null)
                    m_rootPart.PhysActor.Building = true;

                if (part.UUID == m_rootPart.UUID)
                {
                    UpdateRootRotation(rot);
                    AbsolutePosition = pos;
                }
                else
                {
                    part.UpdateRotation(rot);
                    part.OffsetPosition = pos;
                }

                if (m_rootPart.PhysActor != null)
                    m_rootPart.PhysActor.Building = false;
            }
        }

        /// <summary>
        /// Update the rotation of just the root prim of a linkset.
        /// </summary>
        /// <param name="rot"></param>
        public void UpdateRootRotation(Quaternion rot)
        {
            // needs to be called with phys building true
            Quaternion axRot = rot;
            Quaternion oldParentRot = m_rootPart.RotationOffset;
            
            //Don't use UpdateRotation because it schedules an update prematurely
            m_rootPart.RotationOffset = rot;
            if (m_rootPart.PhysActor != null)
            {
                m_rootPart.PhysActor.Orientation = m_rootPart.RotationOffset;
                m_scene.PhysicsScene.AddPhysicsActorTaint(m_rootPart.PhysActor);
            }

            SceneObjectPart[] parts = m_parts.GetArray();
            for (int i = 0; i < parts.Length; i++)
            {
                SceneObjectPart prim = parts[i];
                if (prim.UUID != m_rootPart.UUID)
                {
                    Quaternion NewRot = oldParentRot * prim.RotationOffset;
                    NewRot = Quaternion.Inverse(axRot) * NewRot;
                    prim.RotationOffset = NewRot;

                    Vector3 axPos = prim.OffsetPosition;

                    axPos *= oldParentRot;
                    axPos *= Quaternion.Inverse(axRot);
                    prim.OffsetPosition = axPos;
                }
            }

            HasGroupChanged = true;
            ScheduleGroupForFullUpdate();
        }

        private enum updatetype :int
        {
            none = 0,
            partterse = 1,
            partfull = 2,
            groupterse = 3,
            groupfull = 4
        }

        public void doChangeObject(SceneObjectPart part, ObjectChangeData data)
        {
            // TODO  this still as excessive *.Schedule*Update()s

            if (part != null && part.ParentGroup != null)
            {
                ObjectChangeType change = data.change;
                bool togroup = ((change & ObjectChangeType.Group) != 0);
                //                bool uniform = ((what & ObjectChangeType.UniformScale) != 0);  not in use

                SceneObjectGroup group = part.ParentGroup;
                PhysicsActor pha = group.RootPart.PhysActor;

                updatetype updateType = updatetype.none;

                if (togroup)
                {
                    // related to group                  
                    if ((change & ObjectChangeType.Position) != 0)
                    {
                        group.AbsolutePosition = data.position;
                        updateType = updatetype.groupterse;
                    }
                    if ((change & ObjectChangeType.Rotation) != 0)
                    {
                        group.RootPart.UpdateRotation(data.rotation);
                        updateType = updatetype.none;
                    }
                    if ((change & ObjectChangeType.Scale) != 0)
                    {
                        if (pha != null)
                            pha.Building = true;

                        group.GroupResize(data.scale);
                        updateType = updatetype.none;

                        if (pha != null)
                            pha.Building = false;
                    }
                }
                else
                {
                    // related to single prim in a link-set ( ie group)
                    if (pha != null)
                        pha.Building = true;

                    // root part is special
                    // parts offset positions or rotations need to change also

                    if (part == group.RootPart)
                    {
                        if ((change & ObjectChangeType.Position) != 0)
                            group.UpdateRootPosition(data.position);
                        if ((change & ObjectChangeType.Rotation) != 0)
                            group.UpdateRootRotation(data.rotation);
                        if ((change & ObjectChangeType.Scale) != 0)
                            part.Resize(data.scale);
                    }
                    else
                    {
                        if ((change & ObjectChangeType.Position) != 0)
                        {
                            part.OffsetPosition = data.position;
                            updateType = updatetype.partterse;
                        }
                        if ((change & ObjectChangeType.Rotation) != 0)
                        {
                            part.UpdateRotation(data.rotation);
                            updateType = updatetype.none;
                        }
                        if ((change & ObjectChangeType.Scale) != 0)
                        {
                            part.Resize(data.scale);
                            updateType = updatetype.none;
                        }
                    }

                    if (pha != null)
                        pha.Building = false;
                }

                if (updateType != updatetype.none)
                {
                    group.HasGroupChanged = true;

                    switch (updateType)
                    {
                        case updatetype.partterse:
                            part.ScheduleTerseUpdate();
                            break;
                        case updatetype.partfull:
                            part.ScheduleFullUpdate();
                            break;
                        case updatetype.groupterse:
                            group.ScheduleGroupForTerseUpdate();
                            break;
                        case updatetype.groupfull:
                            group.ScheduleGroupForFullUpdate();
                            break;
                        default:
                            break;
                    }
                }
            }
        }

        #endregion

        internal void SetAxisRotation(int axis, int rotate10)
        {
            bool setX = false;
            bool setY = false;
            bool setZ = false;

            int xaxis = 2;
            int yaxis = 4;
            int zaxis = 8;

            setX = ((axis & xaxis) != 0) ? true : false;
            setY = ((axis & yaxis) != 0) ? true : false;
            setZ = ((axis & zaxis) != 0) ? true : false;

            float setval = (rotate10 > 0) ? 1f : 0f;

            if (setX)
                RootPart.RotationAxis.X = setval;
            if (setY)
                RootPart.RotationAxis.Y = setval;
            if (setZ)
                RootPart.RotationAxis.Z = setval;

            if (setX || setY || setZ)
                RootPart.SetPhysicsAxisRotation();
        }

        public int registerRotTargetWaypoint(Quaternion target, float tolerance)
        {
            scriptRotTarget waypoint = new scriptRotTarget();
            waypoint.targetRot = target;
            waypoint.tolerance = tolerance;
            uint handle = m_scene.AllocateLocalId();
            waypoint.handle = handle;
            lock (m_rotTargets)
            {
                m_rotTargets.Add(handle, waypoint);
            }
            m_scene.AddGroupTarget(this);
            return (int)handle;
        }

        public void unregisterRotTargetWaypoint(int handle)
        {
            lock (m_targets)
            {
                m_rotTargets.Remove((uint)handle);
                if (m_targets.Count == 0)
                    m_scene.RemoveGroupTarget(this);
            }
        }

        public int registerTargetWaypoint(Vector3 target, float tolerance)
        {
            scriptPosTarget waypoint = new scriptPosTarget();
            waypoint.targetPos = target;
            waypoint.tolerance = tolerance;
            uint handle = m_scene.AllocateLocalId();
            waypoint.handle = handle;
            lock (m_targets)
            {
                m_targets.Add(handle, waypoint);
            }
            m_scene.AddGroupTarget(this);
            return (int)handle;
        }
        
        public void unregisterTargetWaypoint(int handle)
        {
            lock (m_targets)
            {
                m_targets.Remove((uint)handle);
                if (m_targets.Count == 0)
                    m_scene.RemoveGroupTarget(this);
            }
        }

        public void checkAtTargets()
        {
            if (m_scriptListens_atTarget || m_scriptListens_notAtTarget)
            {
                if (m_targets.Count > 0)
                {
                    bool at_target = false;
                    //Vector3 targetPos;
                    //uint targetHandle;
                    Dictionary<uint, scriptPosTarget> atTargets = new Dictionary<uint, scriptPosTarget>();
                    lock (m_targets)
                    {
                        foreach (uint idx in m_targets.Keys)
                        {
                            scriptPosTarget target = m_targets[idx];
                            if (Util.GetDistanceTo(target.targetPos, m_rootPart.GroupPosition) <= target.tolerance)
                            {
                                // trigger at_target
                                if (m_scriptListens_atTarget)
                                {
                                    at_target = true;
                                    scriptPosTarget att = new scriptPosTarget();
                                    att.targetPos = target.targetPos;
                                    att.tolerance = target.tolerance;
                                    att.handle = target.handle;
                                    atTargets.Add(idx, att);
                                }
                            }
                        }
                    }
                    
                    if (atTargets.Count > 0)
                    {
                        SceneObjectPart[] parts = m_parts.GetArray();
                        uint[] localids = new uint[parts.Length];
                        for (int i = 0; i < parts.Length; i++)
                            localids[i] = parts[i].LocalId;
                        
                        for (int ctr = 0; ctr < localids.Length; ctr++)
                        {
                            foreach (uint target in atTargets.Keys)
                            {
                                scriptPosTarget att = atTargets[target];
                                m_scene.EventManager.TriggerAtTargetEvent(
                                    localids[ctr], att.handle, att.targetPos, m_rootPart.GroupPosition);
                            }
                        }
                        
                        return;
                    }
                    
                    if (m_scriptListens_notAtTarget && !at_target)
                    {
                        //trigger not_at_target
                        SceneObjectPart[] parts = m_parts.GetArray();
                        uint[] localids = new uint[parts.Length];
                        for (int i = 0; i < parts.Length; i++)
                            localids[i] = parts[i].LocalId;
                        
                        for (int ctr = 0; ctr < localids.Length; ctr++)
                        {
                            m_scene.EventManager.TriggerNotAtTargetEvent(localids[ctr]);
                        }
                    }
                }
            }
            if (m_scriptListens_atRotTarget || m_scriptListens_notAtRotTarget)
            {
                if (m_rotTargets.Count > 0)
                {
                    bool at_Rottarget = false;
                    Dictionary<uint, scriptRotTarget> atRotTargets = new Dictionary<uint, scriptRotTarget>();
                    lock (m_rotTargets)
                    {
                        foreach (uint idx in m_rotTargets.Keys)
                        {
                            scriptRotTarget target = m_rotTargets[idx];
                            double angle
                                = Math.Acos(
                                    target.targetRot.X * m_rootPart.RotationOffset.X
                                        + target.targetRot.Y * m_rootPart.RotationOffset.Y
                                        + target.targetRot.Z * m_rootPart.RotationOffset.Z
                                        + target.targetRot.W * m_rootPart.RotationOffset.W)
                                    * 2;
                            if (angle < 0) angle = -angle;
                            if (angle > Math.PI) angle = (Math.PI * 2 - angle);
                            if (angle <= target.tolerance)
                            {
                                // trigger at_rot_target
                                if (m_scriptListens_atRotTarget)
                                {
                                    at_Rottarget = true;
                                    scriptRotTarget att = new scriptRotTarget();
                                    att.targetRot = target.targetRot;
                                    att.tolerance = target.tolerance;
                                    att.handle = target.handle;
                                    atRotTargets.Add(idx, att);
                                }
                            }
                        }
                    }

                    if (atRotTargets.Count > 0)
                    {
                        SceneObjectPart[] parts = m_parts.GetArray();
                        uint[] localids = new uint[parts.Length];
                        for (int i = 0; i < parts.Length; i++)
                            localids[i] = parts[i].LocalId;

                        for (int ctr = 0; ctr < localids.Length; ctr++)
                        {
                            foreach (uint target in atRotTargets.Keys)
                            {
                                scriptRotTarget att = atRotTargets[target];
                                m_scene.EventManager.TriggerAtRotTargetEvent(
                                    localids[ctr], att.handle, att.targetRot, m_rootPart.RotationOffset);
                            }
                        }

                        return;
                    }

                    if (m_scriptListens_notAtRotTarget && !at_Rottarget)
                    {
                        //trigger not_at_target
                        SceneObjectPart[] parts = m_parts.GetArray();
                        uint[] localids = new uint[parts.Length];
                        for (int i = 0; i < parts.Length; i++)
                            localids[i] = parts[i].LocalId;

                        for (int ctr = 0; ctr < localids.Length; ctr++)
                        {
                            m_scene.EventManager.TriggerNotAtRotTargetEvent(localids[ctr]);
                        }
                    }
                }
            }
        }
        
        public float GetMass()
        {
            float retmass = 0f;
            SceneObjectPart[] parts = m_parts.GetArray();
            for (int i = 0; i < parts.Length; i++)
                retmass += parts[i].GetMass();

            return retmass;
        }

        /// <summary>
        /// If the object is a sculpt/mesh, retrieve the mesh data for each part and reinsert it into each shape so that
        /// the physics engine can use it.
        /// </summary>
        /// <remarks>
        /// When the physics engine has finished with it, the sculpt data is discarded to save memory.
        /// </remarks>
        public void CheckSculptAndLoad()
        {
            if (IsDeleted)
                return;

            if ((RootPart.GetEffectiveObjectFlags() & (uint)PrimFlags.Phantom) != 0)
                return;

//            m_log.Debug("Processing CheckSculptAndLoad for {0} {1}", Name, LocalId);

            SceneObjectPart[] parts = m_parts.GetArray();

            for (int i = 0; i < parts.Length; i++)
                parts[i].CheckSculptAndLoad();
        }

        /// <summary>
        /// Set the user group to which this scene object belongs.
        /// </summary>
        /// <param name="GroupID"></param>
        /// <param name="client"></param>
        public void SetGroup(UUID GroupID, IClientAPI client)
        {
            SceneObjectPart[] parts = m_parts.GetArray();
            for (int i = 0; i < parts.Length; i++)
            {
                SceneObjectPart part = parts[i];
                part.SetGroup(GroupID, client);
                part.Inventory.ChangeInventoryGroup(GroupID);
            }

            HasGroupChanged = true;
            
            // Don't trigger the update here - otherwise some client issues occur when multiple updates are scheduled
            // for the same object with very different properties.  The caller must schedule the update.
            //ScheduleGroupForFullUpdate();
        }

        public void TriggerScriptChangedEvent(Changed val)
        {
            SceneObjectPart[] parts = m_parts.GetArray();
            for (int i = 0; i < parts.Length; i++)
                parts[i].TriggerScriptChangedEvent(val);
        }
        
        public override string ToString()
        {
            return String.Format("{0} {1} ({2})", Name, UUID, AbsolutePosition);
        }

        #region ISceneObject
        
        public virtual ISceneObject CloneForNewScene()
        {
            SceneObjectGroup sog = Copy(false);
            sog.IsDeleted = false;
            return sog;
        }

        public virtual string ToXml2()
        {
            return SceneObjectSerializer.ToXml2Format(this);
        }

        public virtual string ExtraToXmlString()
        {
            return "<ExtraFromItemID>" + GetFromItemID().ToString() + "</ExtraFromItemID>";
        }

        public virtual void ExtraFromXmlString(string xmlstr)
        {
            string id = xmlstr.Substring(xmlstr.IndexOf("<ExtraFromItemID>"));
            id = xmlstr.Replace("<ExtraFromItemID>", "");
            id = id.Replace("</ExtraFromItemID>", "");

            UUID uuid = UUID.Zero;
            UUID.TryParse(id, out uuid);

            SetFromItemID(uuid);
        }

        public void ResetOwnerChangeFlag()
        {
            ForEachPart(delegate(SceneObjectPart part)
            {
                part.ResetOwnerChangeFlag();
            });
        }

        #endregion
    }
}<|MERGE_RESOLUTION|>--- conflicted
+++ resolved
@@ -3497,12 +3497,8 @@
         /// <param name="localID"></param>
         public void UpdateSingleRotation(Quaternion rot, uint localID)
         {
-<<<<<<< HEAD
-            SceneObjectPart part = GetChildPart(localID);
-=======
             SceneObjectPart part = GetPart(localID);
 
->>>>>>> 32a953fe
             SceneObjectPart[] parts = m_parts.GetArray();
 
             if (part != null)
