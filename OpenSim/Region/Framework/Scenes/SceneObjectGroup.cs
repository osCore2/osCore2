/*
 * Copyright (c) Contributors, http://opensimulator.org/
 * See CONTRIBUTORS.TXT for a full list of copyright holders.
 *
 * Redistribution and use in source and binary forms, with or without
 * modification, are permitted provided that the following conditions are met:
 *     * Redistributions of source code must retain the above copyright
 *       notice, this list of conditions and the following disclaimer.
 *     * Redistributions in binary form must reproduce the above copyright
 *       notice, this list of conditions and the following disclaimer in the
 *       documentation and/or other materials provided with the distribution.
 *     * Neither the name of the OpenSimulator Project nor the
 *       names of its contributors may be used to endorse or promote products
 *       derived from this software without specific prior written permission.
 *
 * THIS SOFTWARE IS PROVIDED BY THE DEVELOPERS ``AS IS'' AND ANY
 * EXPRESS OR IMPLIED WARRANTIES, INCLUDING, BUT NOT LIMITED TO, THE IMPLIED
 * WARRANTIES OF MERCHANTABILITY AND FITNESS FOR A PARTICULAR PURPOSE ARE
 * DISCLAIMED. IN NO EVENT SHALL THE CONTRIBUTORS BE LIABLE FOR ANY
 * DIRECT, INDIRECT, INCIDENTAL, SPECIAL, EXEMPLARY, OR CONSEQUENTIAL DAMAGES
 * (INCLUDING, BUT NOT LIMITED TO, PROCUREMENT OF SUBSTITUTE GOODS OR SERVICES;
 * LOSS OF USE, DATA, OR PROFITS; OR BUSINESS INTERRUPTION) HOWEVER CAUSED AND
 * ON ANY THEORY OF LIABILITY, WHETHER IN CONTRACT, STRICT LIABILITY, OR TORT
 * (INCLUDING NEGLIGENCE OR OTHERWISE) ARISING IN ANY WAY OUT OF THE USE OF THIS
 * SOFTWARE, EVEN IF ADVISED OF THE POSSIBILITY OF SUCH DAMAGE.
 */

using System;
using System.Collections.Generic;
using System.Drawing;
using System.IO;
using System.Diagnostics;
using System.Threading;
using System.Xml;
using System.Xml.Serialization;
using OpenMetaverse;
using OpenMetaverse.Packets;
using OpenSim.Framework;
using OpenSim.Region.Framework.Interfaces;
using OpenSim.Region.Physics.Manager;
using OpenSim.Region.Framework.Scenes.Serialization;

namespace OpenSim.Region.Framework.Scenes
{
    [Flags]
    public enum scriptEvents
    {
        None = 0,
        attach = 1,
        collision = 16,
        collision_end = 32,
        collision_start = 64,
        control = 128,
        dataserver = 256,
        email = 512,
        http_response = 1024,
        land_collision = 2048,
        land_collision_end = 4096,
        land_collision_start = 8192,
        at_target = 16384,
        at_rot_target = 16777216,
        listen = 32768,
        money = 65536,
        moving_end = 131072,
        moving_start = 262144,
        not_at_rot_target = 524288,
        not_at_target = 1048576,
        remote_data = 8388608,
        run_time_permissions = 268435456,
        state_entry = 1073741824,
        state_exit = 2,
        timer = 4,
        touch = 8,
        touch_end = 536870912,
        touch_start = 2097152,
        object_rez = 4194304
    }

    struct scriptPosTarget
    {
        public Vector3 targetPos;
        public float tolerance;
        public uint handle;
    }

    struct scriptRotTarget
    {
        public Quaternion targetRot;
        public float tolerance;
        public uint handle;
    }

    public delegate void PrimCountTaintedDelegate();

    /// <summary>
    /// A scene object group is conceptually an object in the scene.  The object is constituted of SceneObjectParts
    /// (often known as prims), one of which is considered the root part.
    /// </summary>
    public partial class SceneObjectGroup : EntityBase, ISceneObject
    {
        // private PrimCountTaintedDelegate handlerPrimCountTainted = null;

        /// <summary>
        /// Signal whether the non-inventory attributes of any prims in the group have changed
        /// since the group's last persistent backup
        /// </summary>
        private bool m_hasGroupChanged = false;
        private long timeFirstChanged = 0;
        private long timeLastChanged = 0;
        private long m_maxPersistTime = 0;
        private long m_minPersistTime = 0;
        private Random m_rand;
        private bool m_suspendUpdates;
        private System.Threading.ReaderWriterLockSlim m_partsLock = new System.Threading.ReaderWriterLockSlim();        
        private List<ScenePresence> m_linkedAvatars = new List<ScenePresence>();

        public bool areUpdatesSuspended
        {
            get
            {
                return m_suspendUpdates;
            }
            set 
            {
                m_suspendUpdates = value;   
                if (!value)
                {
                    QueueForUpdateCheck();
                }               
            }
        }

        public void lockPartsForRead(bool locked)
        {
            if (locked)
            {
                if (m_partsLock.RecursiveReadCount > 0)
                {
                    m_log.Error("[SceneObjectGroup.m_parts] Recursive read lock requested. This should not happen and means something needs to be fixed. For now though, it's safe to continue.");
                    try
                    {
                        StackTrace stackTrace = new StackTrace();           // get call stack
                        StackFrame[] stackFrames = stackTrace.GetFrames();  // get method calls (frames)

                        // write call stack method names
                        foreach (StackFrame stackFrame in stackFrames)
                        {
                            m_log.Error("[SceneObjectGroup.m_parts]  "+(stackFrame.GetMethod().Name));   // write method name
                        }

                        m_partsLock.ExitReadLock();
                    }
                    catch { } // Ignore errors, to allow resync
                }
                if (m_partsLock.RecursiveWriteCount > 0)
                {
                    m_log.Error("[SceneObjectGroup.m_parts] Recursive read lock requested (write lock exists on this thread). This should not happen and means something needs to be fixed.");
                    try
                    {
                        m_partsLock.ExitWriteLock();
                    }
                    catch { }

                }

                while (!m_partsLock.TryEnterReadLock(60000))
                {
                    m_log.Error("[SceneObjectGroup.m_parts] Thread lock detected while trying to aquire READ lock of m_parts in SceneObjectGroup. I'm going to try to solve the thread lock automatically to preserve region stability, but this needs to be fixed.");
                    if (m_partsLock.IsWriteLockHeld)
                    {
                        m_partsLock = new System.Threading.ReaderWriterLockSlim();
                    }
                }
            }
            else
            {
                if (m_partsLock.RecursiveReadCount > 0)
                {
                    m_partsLock.ExitReadLock();
                }
            }
        }
        public void lockPartsForWrite(bool locked)
        {
            if (locked)
            {
                if (m_partsLock.RecursiveReadCount > 0)
                {
                    m_log.Error("[SceneObjectGroup.m_parts] Recursive write lock requested. This should not happen and means something needs to be fixed. For now though, it's safe to continue.");
                    m_partsLock.ExitReadLock();
                }
                if (m_partsLock.RecursiveWriteCount > 0)
                {
                    m_log.Error("[SceneObjectGroup.m_parts] Recursive write lock requested. This should not happen and means something needs to be fixed.");
                    m_partsLock.ExitWriteLock();
                }

                while (!m_partsLock.TryEnterWriteLock(60000))
                {
                    m_log.Error("[SceneObjectGroup.m_parts] Thread lock detected while trying to aquire WRITE lock of m_scripts in XEngine. I'm going to try to solve the thread lock automatically to preserve region stability, but this needs to be fixed.");
                    if (m_partsLock.IsWriteLockHeld)
                    {
                        m_partsLock = new System.Threading.ReaderWriterLockSlim();
                    }
                }
            }
            else
            {
                if (m_partsLock.RecursiveWriteCount > 0)
                {
                    m_partsLock.ExitWriteLock();
                }
            }
        }

        public bool HasGroupChanged
        {
            set
            {
                if (value)
                {
                    if (m_isBackedUp)
                    {
                        m_scene.SceneGraph.FireChangeBackup(this);
                    }
                    timeLastChanged = DateTime.Now.Ticks;
                    if (!m_hasGroupChanged)
                        timeFirstChanged = DateTime.Now.Ticks;
                    if (m_rootPart != null && m_rootPart.UUID != null && m_scene != null)
                    {
                        if (m_rand == null)
                        {
                            byte[] val = new byte[16];
                            m_rootPart.UUID.ToBytes(val, 0);
                            m_rand = new Random(BitConverter.ToInt32(val, 0));
                        }
                       
                        if (m_scene.GetRootAgentCount() == 0)
                        {
                            //If the region is empty, this change has been made by an automated process
                            //and thus we delay the persist time by a random amount between 1.5 and 2.5.

                            float factor = 1.5f + (float)(m_rand.NextDouble());
                            m_maxPersistTime = (long)((float)m_scene.m_persistAfter * factor);
                            m_minPersistTime = (long)((float)m_scene.m_dontPersistBefore * factor);
                        }
                        else
                        {
                            //If the region is not empty, we want to obey the minimum and maximum persist times
                            //but add a random factor so we stagger the object persistance a little
                            m_maxPersistTime = (long)((float)m_scene.m_persistAfter * (1.0d - (m_rand.NextDouble() / 5.0d))); //Multiply by 1.0-1.5
                            m_minPersistTime = (long)((float)m_scene.m_dontPersistBefore * (1.0d + (m_rand.NextDouble() / 2.0d))); //Multiply by 0.8-1.0
                        }
                    }
                }
                m_hasGroupChanged = value;
            }

            get { return m_hasGroupChanged; }
        }

        private bool isTimeToPersist()
        {
            if (IsSelected || IsDeleted || IsAttachment)
                return false;
            if (!m_hasGroupChanged)
                return false;
            if (m_scene.ShuttingDown)
                return true;

            if (m_minPersistTime == 0 || m_maxPersistTime == 0)
            {
                m_maxPersistTime = m_scene.m_persistAfter;
                m_minPersistTime = m_scene.m_dontPersistBefore;
            }
                
            long currentTime = DateTime.Now.Ticks;

            if (timeLastChanged == 0) timeLastChanged = currentTime;
            if (timeFirstChanged == 0) timeFirstChanged = currentTime;

            if (currentTime - timeLastChanged > m_minPersistTime || currentTime - timeFirstChanged > m_maxPersistTime)
                return true;
            return false;
        }
        
        /// <value>
        /// Is this scene object acting as an attachment?
        /// 
        /// We return false if the group has already been deleted.
        ///
        /// TODO: At the moment set must be done on the part itself.  There may be a case for doing it here since I
        /// presume either all or no parts in a linkset can be part of an attachment (in which
        /// case the value would get proprogated down into all the descendent parts).
        /// </value>
        public bool IsAttachment
        {
            get
            {
                if (!IsDeleted)
                    return m_rootPart.IsAttachment;
                
                return false;
            }
        }

        public float scriptScore = 0f;

        private Vector3 lastPhysGroupPos;
        private Quaternion lastPhysGroupRot;

        private bool m_isBackedUp = false;

        /// <summary>
        /// The constituent parts of this group
        /// </summary>
        protected Dictionary<UUID, SceneObjectPart> m_parts = new Dictionary<UUID, SceneObjectPart>();

        protected ulong m_regionHandle;
        protected SceneObjectPart m_rootPart;
        // private Dictionary<UUID, scriptEvents> m_scriptEvents = new Dictionary<UUID, scriptEvents>();

        private Dictionary<uint, scriptPosTarget> m_targets = new Dictionary<uint, scriptPosTarget>();
        private Dictionary<uint, scriptRotTarget> m_rotTargets = new Dictionary<uint, scriptRotTarget>();

        private bool m_scriptListens_atTarget = false;
        private bool m_scriptListens_notAtTarget = false;

        private bool m_scriptListens_atRotTarget = false;
        private bool m_scriptListens_notAtRotTarget = false;
        public bool m_dupeInProgress = false;
        internal Dictionary<UUID, string> m_savedScriptState = null;

        #region Properties

        /// <summary>
        /// The name of an object grouping is always the same as its root part
        /// </summary>
        public override string Name
        {
            get {
                if (RootPart == null)
                    return "";
                return RootPart.Name;
            }
            set { RootPart.Name = value; }
        }

        /// <summary>
        /// Added because the Parcel code seems to use it
        /// but not sure a object should have this
        /// as what does it tell us? that some avatar has selected it (but not what Avatar/user)
        /// think really there should be a list (or whatever) in each scenepresence
        /// saying what prim(s) that user has selected.
        /// </summary>
        protected bool m_isSelected = false;

        /// <summary>
        /// Number of prims in this group
        /// </summary>
        public int PrimCount
        {
            get { lock (m_parts) { return m_parts.Count; } }
        }

        protected Quaternion m_rotation = Quaternion.Identity;

        public virtual Quaternion Rotation
        {
            get { return m_rotation; }
            set {
                lockPartsForRead(true);
                try
                {
                    foreach(SceneObjectPart p in m_parts.Values)
                    {
                        p.StoreUndoState(UndoType.STATE_GROUP_ROTATION);
                    }
                }
                finally
                {
                    lockPartsForRead(false);
                }
                m_rotation = value; 
            }
        }

        public Quaternion GroupRotation
        {
            get { return m_rootPart.RotationOffset; }
        }

        public UUID GroupID
        {
            get { return m_rootPart.GroupID; }
            set { m_rootPart.GroupID = value; }
        }

        /// <value>
        /// The parts of this scene object group.  You must lock this property before using it.
        /// If you're doing anything other than reading values, please take a copy of the values rather than locking
        /// the dictionary for the entirety of the operation.  This increases liveness and reduces the danger of deadlock
        /// If you want to know the number of children, consider using the PrimCount property instead
        /// </value>
        public Dictionary<UUID, SceneObjectPart> Children
        {
            get { return m_parts; }
            set { m_parts = value; }
        }

        /// <value>
        /// The root part of this scene object
        /// </value>
        public SceneObjectPart RootPart
        {
            get { return m_rootPart; }
        }

        public ulong RegionHandle
        {
            get { return m_regionHandle; }
            set
            {
                m_regionHandle = value;
                lockPartsForRead(true);
                {
                    foreach (SceneObjectPart part in m_parts.Values)
                    {
                        
                        part.RegionHandle = m_regionHandle;
                        
                    }
                }
                lockPartsForRead(false);
            }
        }

        /// <summary>
        /// Check both the attachment property and the relevant properties of the underlying root part.
        /// </summary>
        /// This is necessary in some cases, particularly when a scene object has just crossed into a region and doesn't
        /// have the IsAttachment property yet checked.
        /// 
        /// FIXME: However, this should be fixed so that this property
        /// propertly reflects the underlying status.
        /// <returns></returns>
        public bool IsAttachmentCheckFull()
        {
            return (IsAttachment || (m_rootPart.Shape.PCode == 9 && m_rootPart.Shape.State != 0));
        }
        
        /// <summary>
        /// The absolute position of this scene object in the scene
        /// </summary>
        public override Vector3 AbsolutePosition
        {
            get { return m_rootPart.GroupPosition; }
            set
            {
                Vector3 val = value;

                if ((m_scene.TestBorderCross(val - Vector3.UnitX, Cardinals.E) || m_scene.TestBorderCross(val + Vector3.UnitX, Cardinals.W)
                    || m_scene.TestBorderCross(val - Vector3.UnitY, Cardinals.N) || m_scene.TestBorderCross(val + Vector3.UnitY, Cardinals.S)) 
                    && !IsAttachmentCheckFull() && (!m_scene.LoadingPrims))
                {
                    m_scene.CrossPrimGroupIntoNewRegion(val, this, true);
                }

                lockPartsForRead(true);
                foreach (SceneObjectPart part in m_parts.Values)
                {
                    part.IgnoreUndoUpdate = true;
                }
                if (RootPart.GetStatusSandbox())
                {
                    if (Util.GetDistanceTo(RootPart.StatusSandboxPos, value) > 10)
                    {
                        RootPart.ScriptSetPhysicsStatus(false);
                        Scene.SimChat(Utils.StringToBytes("Hit Sandbox Limit"),
                              ChatTypeEnum.DebugChannel, 0x7FFFFFFF, RootPart.AbsolutePosition, Name, UUID, false);
                        lockPartsForRead(false);
                        return;
                    }
                }
                List<SceneObjectPart> parts = new List<SceneObjectPart>(m_parts.Values);
                lockPartsForRead(false);
                foreach (SceneObjectPart part in parts)
                {
                    part.IgnoreUndoUpdate = false;
                    part.StoreUndoState(UndoType.STATE_GROUP_POSITION);
                    part.GroupPosition = val;
                    if (!m_dupeInProgress)
                    {
                        part.TriggerScriptChangedEvent(Changed.POSITION);
                    }
                }
                if (!m_dupeInProgress)
                {
                    foreach (ScenePresence av in m_linkedAvatars)
                    {
                        Vector3 offset = m_parts[av.LinkedPrim].GetWorldPosition() - av.ParentPosition;
                        av.AbsolutePosition += offset;
                        av.ParentPosition = m_parts[av.LinkedPrim].GetWorldPosition(); //ParentPosition gets cleared by AbsolutePosition
                        av.SendFullUpdateToAllClients();
                    }
                }

                //if (m_rootPart.PhysActor != null)
                //{
                //m_rootPart.PhysActor.Position =
                //new PhysicsVector(m_rootPart.GroupPosition.X, m_rootPart.GroupPosition.Y,
                //m_rootPart.GroupPosition.Z);
                //m_scene.PhysicsScene.AddPhysicsActorTaint(m_rootPart.PhysActor);
                //}
            }
        }

        public override uint LocalId
        {
            get { return m_rootPart.LocalId; }
            set { m_rootPart.LocalId = value; }
        }

        public override UUID UUID
        {
            get { return m_rootPart.UUID; }
            set 
            { 
                m_rootPart.UUID = value; 
                
                lock (m_parts)
                {
                    m_parts.Remove(m_rootPart.UUID);
                    m_parts.Add(m_rootPart.UUID, m_rootPart);
                }
            }
        }

        public UUID OwnerID
        {
            get { return m_rootPart.OwnerID; }
            set { m_rootPart.OwnerID = value; }
        }

        public float Damage
        {
            get { return m_rootPart.Damage; }
            set { m_rootPart.Damage = value; }
        }

        public Color Color
        {
            get { return m_rootPart.Color; }
            set { m_rootPart.Color = value; }
        }

        public string Text
        {
            get {
                string returnstr = m_rootPart.Text;
                if (returnstr.Length  > 255)
                {
                    returnstr = returnstr.Substring(0, 255);
                }
                return returnstr;
            }
            set { m_rootPart.Text = value; }
        }

        protected virtual bool InSceneBackup
        {
            get { return true; }
        }
        
        private bool m_passCollision;
        public bool PassCollision
        {
            get { return m_passCollision; }
            set
            {
                m_passCollision = value;
                HasGroupChanged = true;
            }
        }

        public bool IsSelected
        {
            get { return m_isSelected; }
            set
            {
                m_isSelected = value;
                // Tell physics engine that group is selected
                if (m_rootPart.PhysActor != null)
                {
                    m_rootPart.PhysActor.Selected = value;
                    // Pass it on to the children.
                    foreach (SceneObjectPart child in Children.Values)
                    {
                        if (child.PhysActor != null)
                        {
                            child.PhysActor.Selected = value;
                        }
                    }
                }
            }
        }

        private SceneObjectPart m_PlaySoundMasterPrim = null;
        public SceneObjectPart PlaySoundMasterPrim
        {
            get { return m_PlaySoundMasterPrim; }
            set { m_PlaySoundMasterPrim = value; }
        }

        private List<SceneObjectPart> m_PlaySoundSlavePrims = new List<SceneObjectPart>();
        public List<SceneObjectPart> PlaySoundSlavePrims
        {
            get { return m_PlaySoundSlavePrims; }
            set { m_PlaySoundSlavePrims = value; }
        }

        private SceneObjectPart m_LoopSoundMasterPrim = null;
        public SceneObjectPart LoopSoundMasterPrim
        {
            get { return m_LoopSoundMasterPrim; }
            set { m_LoopSoundMasterPrim = value; }
        }

        private List<SceneObjectPart> m_LoopSoundSlavePrims = new List<SceneObjectPart>();
        public List<SceneObjectPart> LoopSoundSlavePrims
        {
            get { return m_LoopSoundSlavePrims; }
            set { m_LoopSoundSlavePrims = value; }
        }

        // The UUID for the Region this Object is in.
        public UUID RegionUUID
        {
            get
            {
                if (m_scene != null)
                {
                    return m_scene.RegionInfo.RegionID;
                }
                return UUID.Zero;
            }
        }

        #endregion

        #region Constructors

        /// <summary>
        /// Constructor
        /// </summary>
        public SceneObjectGroup()
        {
            
        }

        /// <summary>
        /// This constructor creates a SceneObjectGroup using a pre-existing SceneObjectPart.
        /// The original SceneObjectPart will be used rather than a copy, preserving
        /// its existing localID and UUID.
        /// </summary>
        public SceneObjectGroup(SceneObjectPart part)
        {
            SetRootPart(part);
        }

        /// <summary>
        /// Constructor.  This object is added to the scene later via AttachToScene()
        /// </summary>
        public SceneObjectGroup(UUID ownerID, Vector3 pos, Quaternion rot, PrimitiveBaseShape shape)
        {
            SetRootPart(new SceneObjectPart(ownerID, shape, pos, rot, Vector3.Zero));
        }

        /// <summary>
        /// Constructor.
        /// </summary>
        public SceneObjectGroup(UUID ownerID, Vector3 pos, PrimitiveBaseShape shape)
            : this(ownerID, pos, Quaternion.Identity, shape)
        {
        }

        public void LoadScriptState(XmlDocument doc)
        {
            XmlNodeList nodes = doc.GetElementsByTagName("SavedScriptState");
            if (nodes.Count > 0)
            {
                m_savedScriptState = new Dictionary<UUID, string>();
                foreach (XmlNode node in nodes)
                {
                    if (node.Attributes["UUID"] != null)
                    {
                        UUID itemid = new UUID(node.Attributes["UUID"].Value);
                        m_savedScriptState.Add(itemid, node.InnerXml);
                    }
                } 
            }
        }

        public void SetFromItemID(UUID AssetId)
        {
            lockPartsForRead(true);
            {
                foreach (SceneObjectPart part in m_parts.Values)
                {
                    
                    part.FromItemID = AssetId;
                    
                }
            }
            lockPartsForRead(false);
        }

        public UUID GetFromItemID()
        {
            return m_rootPart.FromItemID;
        }

        /// <summary>
        /// Hooks this object up to the backup event so that it is persisted to the database when the update thread executes.
        /// </summary>
        public virtual void AttachToBackup()
        {
            if (IsAttachment) return;
            m_scene.SceneGraph.FireAttachToBackup(this);

            if (InSceneBackup)
            {
                //m_log.DebugFormat(
                //    "[SCENE OBJECT GROUP]: Attaching object {0} {1} to scene presistence sweep", Name, UUID);

                if (!m_isBackedUp)
                    m_scene.EventManager.OnBackup += ProcessBackup;
                
                m_isBackedUp = true;
            }
        }
        
        /// <summary>
        /// Attach this object to a scene.  It will also now appear to agents.
        /// </summary>
        /// <param name="scene"></param>
        public void AttachToScene(Scene scene)
        {
            m_scene = scene;
            RegionHandle = m_scene.RegionInfo.RegionHandle;

            if (m_rootPart.Shape.PCode != 9 || m_rootPart.Shape.State == 0)
                m_rootPart.ParentID = 0;
            if (m_rootPart.LocalId == 0)
                m_rootPart.LocalId = m_scene.AllocateLocalId();

            lock (m_parts)
            {
                foreach (SceneObjectPart part in m_parts.Values)
                {
                    if (Object.ReferenceEquals(part, m_rootPart))
                    {
                        continue;
                    }
    
                    if (part.LocalId == 0)
                    {
                        part.LocalId = m_scene.AllocateLocalId();
                    }
    
                    part.ParentID = m_rootPart.LocalId;
                    //m_log.DebugFormat("[SCENE]: Given local id {0} to part {1}, linknum {2}, parent {3} {4}", part.LocalId, part.UUID, part.LinkNum, part.ParentID, part.ParentUUID);
                }
            }
            
            ApplyPhysics(m_scene.m_physicalPrim);

            // Don't trigger the update here - otherwise some client issues occur when multiple updates are scheduled
            // for the same object with very different properties.  The caller must schedule the update.
            //ScheduleGroupForFullUpdate();
        }

        public Vector3 GroupScale()
        {
            Vector3 minScale = new Vector3(Constants.RegionSize, Constants.RegionSize, Constants.RegionSize);
            Vector3 maxScale = Vector3.Zero;
            Vector3 finalScale = new Vector3(0.5f, 0.5f, 0.5f);

            lockPartsForRead(true);
            {
                foreach (SceneObjectPart part in m_parts.Values)
                {
                    Vector3 partscale = part.Scale;
                    Vector3 partoffset = part.OffsetPosition;

                    minScale.X = (partscale.X + partoffset.X < minScale.X) ? partscale.X + partoffset.X : minScale.X;
                    minScale.Y = (partscale.Y + partoffset.Y < minScale.Y) ? partscale.Y + partoffset.Y : minScale.Y;
                    minScale.Z = (partscale.Z + partoffset.Z < minScale.Z) ? partscale.Z + partoffset.Z : minScale.Z;

                    maxScale.X = (partscale.X + partoffset.X > maxScale.X) ? partscale.X + partoffset.X : maxScale.X;
                    maxScale.Y = (partscale.Y + partoffset.Y > maxScale.Y) ? partscale.Y + partoffset.Y : maxScale.Y;
                    maxScale.Z = (partscale.Z + partoffset.Z > maxScale.Z) ? partscale.Z + partoffset.Z : maxScale.Z;
                    
                }
            }
            lockPartsForRead(false);

            finalScale.X = (minScale.X > maxScale.X) ? minScale.X : maxScale.X;
            finalScale.Y = (minScale.Y > maxScale.Y) ? minScale.Y : maxScale.Y;
            finalScale.Z = (minScale.Z > maxScale.Z) ? minScale.Z : maxScale.Z;
            return finalScale;

        }
        public EntityIntersection TestIntersection(Ray hRay, bool frontFacesOnly, bool faceCenters)
        {
            // We got a request from the inner_scene to raytrace along the Ray hRay
            // We're going to check all of the prim in this group for intersection with the ray
            // If we get a result, we're going to find the closest result to the origin of the ray
            // and send back the intersection information back to the innerscene.

            EntityIntersection result = new EntityIntersection();

            lockPartsForRead(true);
            {
                foreach (SceneObjectPart part in m_parts.Values)
                {
                    
                    // Temporary commented to stop compiler warning
                    //Vector3 partPosition =
                    //    new Vector3(part.AbsolutePosition.X, part.AbsolutePosition.Y, part.AbsolutePosition.Z);
                    Quaternion parentrotation = GroupRotation;

                    // Telling the prim to raytrace.
                    //EntityIntersection inter = part.TestIntersection(hRay, parentrotation);

                    EntityIntersection inter = part.TestIntersectionOBB(hRay, parentrotation,frontFacesOnly, faceCenters);

                    // This may need to be updated to the maximum draw distance possible..
                    // We might (and probably will) be checking for prim creation from other sims
                    // when the camera crosses the border.
                    float idist = Constants.RegionSize;

                    if (inter.HitTF)
                    {
                        // We need to find the closest prim to return to the testcaller along the ray
                        if (inter.distance < idist)
                        {
                            result.HitTF = true;
                            result.ipoint = inter.ipoint;
                            result.obj = part;
                            result.normal = inter.normal;
                            result.distance = inter.distance;
                        }
                    }
                    
                }
            }
            lockPartsForRead(false);
            return result;
        }

        /// <summary>
        /// Gets a vector representing the size of the bounding box containing all the prims in the group
        /// Treats all prims as rectangular, so no shape (cut etc) is taken into account
        /// offsetHeight is the offset in the Z axis from the centre of the bounding box to the centre of the root prim
        /// </summary>
        /// <returns></returns>
        public void GetAxisAlignedBoundingBoxRaw(out float minX, out float maxX, out float minY, out float maxY, out float minZ, out float maxZ)
        {
            maxX = -256f;
            maxY = -256f;
            maxZ = -256f;
            minX = 256f;
            minY = 256f;
            minZ = 8192f;

            lockPartsForRead(true);
            {
                foreach (SceneObjectPart part in m_parts.Values)
                {
                    
                    Vector3 worldPos = part.GetWorldPosition();
                    Vector3 offset = worldPos - AbsolutePosition;
                    Quaternion worldRot;
                    if (part.ParentID == 0)
                    {
                        worldRot = part.RotationOffset;
                    }
                    else
                    {
                        worldRot = part.GetWorldRotation();
                    }

                    Vector3 frontTopLeft;
                    Vector3 frontTopRight;
                    Vector3 frontBottomLeft;
                    Vector3 frontBottomRight;

                    Vector3 backTopLeft;
                    Vector3 backTopRight;
                    Vector3 backBottomLeft;
                    Vector3 backBottomRight;

                   // Vector3[] corners = new Vector3[8];

                    Vector3 orig = Vector3.Zero;

                    frontTopLeft.X = orig.X - (part.Scale.X / 2);
                    frontTopLeft.Y = orig.Y - (part.Scale.Y / 2);
                    frontTopLeft.Z = orig.Z + (part.Scale.Z / 2);

                    frontTopRight.X = orig.X - (part.Scale.X / 2);
                    frontTopRight.Y = orig.Y + (part.Scale.Y / 2);
                    frontTopRight.Z = orig.Z + (part.Scale.Z / 2);

                    frontBottomLeft.X = orig.X - (part.Scale.X / 2);
                    frontBottomLeft.Y = orig.Y - (part.Scale.Y / 2);
                    frontBottomLeft.Z = orig.Z - (part.Scale.Z / 2);

                    frontBottomRight.X = orig.X - (part.Scale.X / 2);
                    frontBottomRight.Y = orig.Y + (part.Scale.Y / 2);
                    frontBottomRight.Z = orig.Z - (part.Scale.Z / 2);

                    backTopLeft.X = orig.X + (part.Scale.X / 2);
                    backTopLeft.Y = orig.Y - (part.Scale.Y / 2);
                    backTopLeft.Z = orig.Z + (part.Scale.Z / 2);

                    backTopRight.X = orig.X + (part.Scale.X / 2);
                    backTopRight.Y = orig.Y + (part.Scale.Y / 2);
                    backTopRight.Z = orig.Z + (part.Scale.Z / 2);

                    backBottomLeft.X = orig.X + (part.Scale.X / 2);
                    backBottomLeft.Y = orig.Y - (part.Scale.Y / 2);
                    backBottomLeft.Z = orig.Z - (part.Scale.Z / 2);

                    backBottomRight.X = orig.X + (part.Scale.X / 2);
                    backBottomRight.Y = orig.Y + (part.Scale.Y / 2);
                    backBottomRight.Z = orig.Z - (part.Scale.Z / 2);

                    

                    //m_log.InfoFormat("pre corner 1 is {0} {1} {2}", frontTopLeft.X, frontTopLeft.Y, frontTopLeft.Z);
                    //m_log.InfoFormat("pre corner 2 is {0} {1} {2}", frontTopRight.X, frontTopRight.Y, frontTopRight.Z);
                    //m_log.InfoFormat("pre corner 3 is {0} {1} {2}", frontBottomRight.X, frontBottomRight.Y, frontBottomRight.Z);
                    //m_log.InfoFormat("pre corner 4 is {0} {1} {2}", frontBottomLeft.X, frontBottomLeft.Y, frontBottomLeft.Z);
                    //m_log.InfoFormat("pre corner 5 is {0} {1} {2}", backTopLeft.X, backTopLeft.Y, backTopLeft.Z);
                    //m_log.InfoFormat("pre corner 6 is {0} {1} {2}", backTopRight.X, backTopRight.Y, backTopRight.Z);
                    //m_log.InfoFormat("pre corner 7 is {0} {1} {2}", backBottomRight.X, backBottomRight.Y, backBottomRight.Z);
                    //m_log.InfoFormat("pre corner 8 is {0} {1} {2}", backBottomLeft.X, backBottomLeft.Y, backBottomLeft.Z);

                    //for (int i = 0; i < 8; i++)
                    //{
                    //    corners[i] = corners[i] * worldRot;
                    //    corners[i] += offset;

                    //    if (corners[i].X > maxX)
                    //        maxX = corners[i].X;
                    //    if (corners[i].X < minX)
                    //        minX = corners[i].X;

                    //    if (corners[i].Y > maxY)
                    //        maxY = corners[i].Y;
                    //    if (corners[i].Y < minY)
                    //        minY = corners[i].Y;

                    //    if (corners[i].Z > maxZ)
                    //        maxZ = corners[i].Y;
                    //    if (corners[i].Z < minZ)
                    //        minZ = corners[i].Z;
                    //}

                    frontTopLeft = frontTopLeft * worldRot;
                    frontTopRight = frontTopRight * worldRot;
                    frontBottomLeft = frontBottomLeft * worldRot;
                    frontBottomRight = frontBottomRight * worldRot;

                    backBottomLeft = backBottomLeft * worldRot;
                    backBottomRight = backBottomRight * worldRot;
                    backTopLeft = backTopLeft * worldRot;
                    backTopRight = backTopRight * worldRot;


                    frontTopLeft += offset;
                    frontTopRight += offset;
                    frontBottomLeft += offset;
                    frontBottomRight += offset;

                    backBottomLeft += offset;
                    backBottomRight += offset;
                    backTopLeft += offset;
                    backTopRight += offset;

                    //m_log.InfoFormat("corner 1 is {0} {1} {2}", frontTopLeft.X, frontTopLeft.Y, frontTopLeft.Z);
                    //m_log.InfoFormat("corner 2 is {0} {1} {2}", frontTopRight.X, frontTopRight.Y, frontTopRight.Z);
                    //m_log.InfoFormat("corner 3 is {0} {1} {2}", frontBottomRight.X, frontBottomRight.Y, frontBottomRight.Z);
                    //m_log.InfoFormat("corner 4 is {0} {1} {2}", frontBottomLeft.X, frontBottomLeft.Y, frontBottomLeft.Z);
                    //m_log.InfoFormat("corner 5 is {0} {1} {2}", backTopLeft.X, backTopLeft.Y, backTopLeft.Z);
                    //m_log.InfoFormat("corner 6 is {0} {1} {2}", backTopRight.X, backTopRight.Y, backTopRight.Z);
                    //m_log.InfoFormat("corner 7 is {0} {1} {2}", backBottomRight.X, backBottomRight.Y, backBottomRight.Z);
                    //m_log.InfoFormat("corner 8 is {0} {1} {2}", backBottomLeft.X, backBottomLeft.Y, backBottomLeft.Z);

                    if (frontTopRight.X > maxX)
                        maxX = frontTopRight.X;
                    if (frontTopLeft.X > maxX)
                        maxX = frontTopLeft.X;
                    if (frontBottomRight.X > maxX)
                        maxX = frontBottomRight.X;
                    if (frontBottomLeft.X > maxX)
                        maxX = frontBottomLeft.X;

                    if (backTopRight.X > maxX)
                        maxX = backTopRight.X;
                    if (backTopLeft.X > maxX)
                        maxX = backTopLeft.X;
                    if (backBottomRight.X > maxX)
                        maxX = backBottomRight.X;
                    if (backBottomLeft.X > maxX)
                        maxX = backBottomLeft.X;

                    if (frontTopRight.X < minX)
                        minX = frontTopRight.X;
                    if (frontTopLeft.X < minX)
                        minX = frontTopLeft.X;
                    if (frontBottomRight.X < minX)
                        minX = frontBottomRight.X;
                    if (frontBottomLeft.X < minX)
                        minX = frontBottomLeft.X;

                    if (backTopRight.X < minX)
                        minX = backTopRight.X;
                    if (backTopLeft.X < minX)
                        minX = backTopLeft.X;
                    if (backBottomRight.X < minX)
                        minX = backBottomRight.X;
                    if (backBottomLeft.X < minX)
                        minX = backBottomLeft.X;

                    //
                    if (frontTopRight.Y > maxY)
                        maxY = frontTopRight.Y;
                    if (frontTopLeft.Y > maxY)
                        maxY = frontTopLeft.Y;
                    if (frontBottomRight.Y > maxY)
                        maxY = frontBottomRight.Y;
                    if (frontBottomLeft.Y > maxY)
                        maxY = frontBottomLeft.Y;

                    if (backTopRight.Y > maxY)
                        maxY = backTopRight.Y;
                    if (backTopLeft.Y > maxY)
                        maxY = backTopLeft.Y;
                    if (backBottomRight.Y > maxY)
                        maxY = backBottomRight.Y;
                    if (backBottomLeft.Y > maxY)
                        maxY = backBottomLeft.Y;

                    if (frontTopRight.Y < minY)
                        minY = frontTopRight.Y;
                    if (frontTopLeft.Y < minY)
                        minY = frontTopLeft.Y;
                    if (frontBottomRight.Y < minY)
                        minY = frontBottomRight.Y;
                    if (frontBottomLeft.Y < minY)
                        minY = frontBottomLeft.Y;

                    if (backTopRight.Y < minY)
                        minY = backTopRight.Y;
                    if (backTopLeft.Y < minY)
                        minY = backTopLeft.Y;
                    if (backBottomRight.Y < minY)
                        minY = backBottomRight.Y;
                    if (backBottomLeft.Y < minY)
                        minY = backBottomLeft.Y;

                    //
                    if (frontTopRight.Z > maxZ)
                        maxZ = frontTopRight.Z;
                    if (frontTopLeft.Z > maxZ)
                        maxZ = frontTopLeft.Z;
                    if (frontBottomRight.Z > maxZ)
                        maxZ = frontBottomRight.Z;
                    if (frontBottomLeft.Z > maxZ)
                        maxZ = frontBottomLeft.Z;

                    if (backTopRight.Z > maxZ)
                        maxZ = backTopRight.Z;
                    if (backTopLeft.Z > maxZ)
                        maxZ = backTopLeft.Z;
                    if (backBottomRight.Z > maxZ)
                        maxZ = backBottomRight.Z;
                    if (backBottomLeft.Z > maxZ)
                        maxZ = backBottomLeft.Z;

                    if (frontTopRight.Z < minZ)
                        minZ = frontTopRight.Z;
                    if (frontTopLeft.Z < minZ)
                        minZ = frontTopLeft.Z;
                    if (frontBottomRight.Z < minZ)
                        minZ = frontBottomRight.Z;
                    if (frontBottomLeft.Z < minZ)
                        minZ = frontBottomLeft.Z;

                    if (backTopRight.Z < minZ)
                        minZ = backTopRight.Z;
                    if (backTopLeft.Z < minZ)
                        minZ = backTopLeft.Z;
                    if (backBottomRight.Z < minZ)
                        minZ = backBottomRight.Z;
                    if (backBottomLeft.Z < minZ)
                        minZ = backBottomLeft.Z;
                }
            }
            lockPartsForRead(false);
        }

        public Vector3 GetAxisAlignedBoundingBox(out float offsetHeight)
        {
            float minX;
            float maxX;
            float minY;
            float maxY;
            float minZ;
            float maxZ;

            GetAxisAlignedBoundingBoxRaw(out minX, out maxX, out minY, out maxY, out minZ, out maxZ);
            Vector3 boundingBox = new Vector3(maxX - minX, maxY - minY, maxZ - minZ);

            offsetHeight = 0;
            float lower = (minZ * -1);
            if (lower > maxZ)
            {
                offsetHeight = lower - (boundingBox.Z / 2);

            }
            else if (maxZ > lower)
            {
                offsetHeight = maxZ - (boundingBox.Z / 2);
                offsetHeight *= -1;
            }

           // m_log.InfoFormat("BoundingBox is {0} , {1} , {2} ", boundingBox.X, boundingBox.Y, boundingBox.Z);
            return boundingBox;
        }

        #endregion

        public void SaveScriptedState(XmlTextWriter writer)
        {
            SaveScriptedState(writer, false);
        }

        public void SaveScriptedState(XmlTextWriter writer, bool oldIDs)
        {
            XmlDocument doc = new XmlDocument();
            Dictionary<UUID,string> states = new Dictionary<UUID,string>();

            // Capture script state while holding the lock
            lockPartsForRead(true);
            {
                foreach (SceneObjectPart part in m_parts.Values)
                {
                    
                    Dictionary<UUID,string> pstates = part.Inventory.GetScriptStates(oldIDs);
                    foreach (UUID itemid in pstates.Keys)
                    {
                        states.Add(itemid, pstates[itemid]);
                    }
                    
                }
            }
            lockPartsForRead(false);

            if (states.Count > 0)
            {
                // Now generate the necessary XML wrappings
                writer.WriteStartElement(String.Empty, "GroupScriptStates", String.Empty);
                foreach (UUID itemid in states.Keys)
                {
                    doc.LoadXml(states[itemid]);
                    writer.WriteStartElement(String.Empty, "SavedScriptState", String.Empty);
                    writer.WriteAttributeString(String.Empty, "UUID", String.Empty, itemid.ToString());
                    writer.WriteRaw(doc.DocumentElement.OuterXml); // Writes ScriptState element
                    writer.WriteEndElement(); // End of SavedScriptState
                }
                writer.WriteEndElement(); // End of GroupScriptStates
            }
        }

        /// <summary>
        /// Add the avatar to this linkset (avatar is sat).
        /// </summary>
        /// <param name="agentID"></param>
        public void AddAvatar(UUID agentID)
        {
            ScenePresence presence;
            if (m_scene.TryGetScenePresence(agentID, out presence))
            {
                if (!m_linkedAvatars.Contains(presence))
                {
                    m_linkedAvatars.Add(presence);
                }
            }
        }

        /// <summary>
        /// Delete the avatar from this linkset (avatar is unsat).
        /// </summary>
        /// <param name="agentID"></param>
        public void DeleteAvatar(UUID agentID)
        {
            ScenePresence presence;
            if (m_scene.TryGetScenePresence(agentID, out presence))
            {
                if (m_linkedAvatars.Contains(presence))
                {
                    m_linkedAvatars.Remove(presence);
                }
            }
        }

        /// <summary>
        /// Returns the list of linked presences (avatars sat on this group)
        /// </summary>
        /// <param name="agentID"></param>
        public List<ScenePresence> GetLinkedAvatars()
        {
            return m_linkedAvatars;
        }

        /// <summary>
        /// Attach this scene object to the given avatar.
        /// </summary>
        /// <param name="agentID"></param>
        /// <param name="attachmentpoint"></param>
        /// <param name="AttachOffset"></param>
        public void AttachToAgent(UUID agentID, uint attachmentpoint, Vector3 AttachOffset, bool silent)
        {
            ScenePresence avatar = m_scene.GetScenePresence(agentID);
            if (avatar != null)
            {
                // don't attach attachments to child agents
                if (avatar.IsChildAgent) return;

//                m_log.DebugFormat("[SOG]: Adding attachment {0} to avatar {1}", Name, avatar.Name);
                                  
                DetachFromBackup();

                // Remove from database and parcel prim count
                m_scene.DeleteFromStorage(UUID);
                m_scene.EventManager.TriggerParcelPrimCountTainted();

                m_rootPart.AttachedAvatar = agentID;

                //Anakin Lohner bug #3839 
                lock (m_parts)
                {
                    foreach (SceneObjectPart p in m_parts.Values)
                    {
                        p.AttachedAvatar = agentID;
                    }
                }

                if (m_rootPart.PhysActor != null)
                {
                    m_scene.PhysicsScene.RemovePrim(m_rootPart.PhysActor);
                    m_rootPart.PhysActor = null;
                }

                AbsolutePosition = AttachOffset;
                m_rootPart.AttachedPos = AttachOffset;
                m_rootPart.IsAttachment = true;

                m_rootPart.SetParentLocalId(avatar.LocalId);
                SetAttachmentPoint(Convert.ToByte(attachmentpoint));

                avatar.AddAttachment(this);

                if (!silent)
                {
                    // Killing it here will cause the client to deselect it
                    // It then reappears on the avatar, deselected
                    // through the full update below
                    //
                    if (IsSelected)
                    {
                        m_scene.SendKillObject(m_rootPart.LocalId);
                    }

                    IsSelected = false; // fudge....
                    ScheduleGroupForFullUpdate();
                }
            }
            else
            {
                m_log.WarnFormat(
                    "[SOG]: Tried to add attachment {0} to avatar with UUID {1} in region {2} but the avatar is not present", 
                    UUID, agentID, Scene.RegionInfo.RegionName);
            }
        }

        public byte GetAttachmentPoint()
        {
            return m_rootPart.Shape.State;
        }

        public void ClearPartAttachmentData()
        {
            SetAttachmentPoint((Byte)0);
        }

        public void DetachToGround()
        {
            ScenePresence avatar = m_scene.GetScenePresence(m_rootPart.AttachedAvatar);
            if (avatar == null)
                return;

            avatar.RemoveAttachment(this);

            Vector3 detachedpos = new Vector3(127f,127f,127f);
            if (avatar == null)
                return;

            detachedpos = avatar.AbsolutePosition;
            RootPart.FromItemID = UUID.Zero;

            AbsolutePosition = detachedpos;
            m_rootPart.AttachedAvatar = UUID.Zero;
            
            //Anakin Lohner bug #3839
            lock (m_parts)
            {
                foreach (SceneObjectPart p in m_parts.Values)
                {
                    p.AttachedAvatar = UUID.Zero;
                }
            }

            m_rootPart.SetParentLocalId(0);
            SetAttachmentPoint((byte)0);
            m_rootPart.ApplyPhysics(m_rootPart.GetEffectiveObjectFlags(), m_rootPart.VolumeDetectActive, m_scene.m_physicalPrim);
            HasGroupChanged = true;
            RootPart.Rezzed = DateTime.Now;
            RootPart.RemFlag(PrimFlags.TemporaryOnRez);
            AttachToBackup();
            m_scene.EventManager.TriggerParcelPrimCountTainted();
            m_rootPart.ScheduleFullUpdate();
            m_rootPart.ClearUndoState();
        }

        public void DetachToInventoryPrep()
        {
            ScenePresence avatar = m_scene.GetScenePresence(m_rootPart.AttachedAvatar);
            //Vector3 detachedpos = new Vector3(127f, 127f, 127f);
            if (avatar != null)
            {
                //detachedpos = avatar.AbsolutePosition;
                avatar.RemoveAttachment(this);
            }

            m_rootPart.AttachedAvatar = UUID.Zero;
            
            //Anakin Lohner bug #3839 
            lock (m_parts)
            {
                foreach (SceneObjectPart p in m_parts.Values)
                {
                    p.AttachedAvatar = UUID.Zero;
                }
            }

            m_rootPart.SetParentLocalId(0);
            //m_rootPart.SetAttachmentPoint((byte)0);
            m_rootPart.IsAttachment = false;
            AbsolutePosition = m_rootPart.AttachedPos;
            //m_rootPart.ApplyPhysics(m_rootPart.GetEffectiveObjectFlags(), m_scene.m_physicalPrim);
            //AttachToBackup();
            //m_rootPart.ScheduleFullUpdate();
        }

        /// <summary>
        ///
        /// </summary>
        /// <param name="part"></param>
        private void SetPartAsNonRoot(SceneObjectPart part)
        {
            part.ParentID = m_rootPart.LocalId;
            part.ClearUndoState();
        }

        public override void UpdateMovement()
        {
            lockPartsForRead(true);
            {
                foreach (SceneObjectPart part in m_parts.Values)
                {
                    
                    part.UpdateMovement();
                    
                }
            }
            lockPartsForRead(false);
        }

        public ushort GetTimeDilation()
        {
            return Utils.FloatToUInt16(m_scene.TimeDilation, 0.0f, 1.0f);
        }

        /// <summary>
        /// Added as a way for the storage provider to reset the scene,
        /// most likely a better way to do this sort of thing but for now...
        /// </summary>
        /// <param name="scene"></param>
        public void SetScene(Scene scene)
        {
            m_scene = scene;
        }
        
        /// <summary>
        /// Set a part to act as the root part for this scene object
        /// </summary>
        /// <param name="part"></param>
        public void SetRootPart(SceneObjectPart part)
        {
            if (part == null)
                throw new ArgumentNullException("Cannot give SceneObjectGroup a null root SceneObjectPart");

            part.SetParent(this);
            m_rootPart = part;
            if (!IsAttachment)
                part.ParentID = 0;
            part.LinkNum = 0;
            
            lock (m_parts)
                m_parts.Add(m_rootPart.UUID, m_rootPart);
        }

        /// <summary>
        /// Add a new part to this scene object.  The part must already be correctly configured.
        /// </summary>
        /// <param name="part"></param>
        public void AddPart(SceneObjectPart part)
        {
            lockPartsForWrite(true);
            {
                part.SetParent(this);
                m_parts.Add(part.UUID, part);

                part.LinkNum = m_parts.Count;

                if (part.LinkNum == 2 && RootPart != null)
                    RootPart.LinkNum = 1;
            }
            lockPartsForWrite(false);
        }

        /// <summary>
        /// Make sure that every non root part has the proper parent root part local id
        /// </summary>
        private void UpdateParentIDs()
        {
            lockPartsForRead(true);
            {
                foreach (SceneObjectPart part in m_parts.Values)
                {
                    
                    if (part.UUID != m_rootPart.UUID)
                    {
                        part.ParentID = m_rootPart.LocalId;
                    }
                    
                }
            }
            lockPartsForRead(false);
        }

        public void RegenerateFullIDs()
        {
            lockPartsForRead(true);
            {
                foreach (SceneObjectPart part in m_parts.Values)
                {
                    
                    part.UUID = UUID.Random();
                    
                }
            }
            lockPartsForRead(false);
        }

        // helper provided for parts.
        public int GetSceneMaxUndo()
        {
            if (m_scene != null)
                return m_scene.MaxUndoCount;
            return 5;
        }

        // justincc: I don't believe this hack is needed any longer, especially since the physics
        // parts of set AbsolutePosition were already commented out.  By changing HasGroupChanged to false
        // this method was preventing proper reload of scene objects.
        
        // dahlia: I had to uncomment it, without it meshing was failing on some prims and objects
        // at region startup
        
        // teravus: After this was removed from the linking algorithm, Linked prims no longer collided 
        // properly when non-physical if they havn't been moved.   This breaks ALL builds.
        // see: http://opensimulator.org/mantis/view.php?id=3108
        
        // Here's the deal, this is ABSOLUTELY CRITICAL so the physics scene gets the update about the 
        // position of linkset prims.  IF YOU CHANGE THIS, YOU MUST TEST colliding with just linked and 
        // unmoved prims!  As soon as you move a Prim/group, it will collide properly because Absolute 
        // Position has been set!
        
        public void ResetChildPrimPhysicsPositions()
        {
            AbsolutePosition = AbsolutePosition; // could someone in the know please explain how this works?

            // teravus: AbsolutePosition is NOT a normal property!
            // the code in the getter of AbsolutePosition is significantly different then the code in the setter!
            
        }

        public UUID GetPartsFullID(uint localID)
        {
            SceneObjectPart part = GetChildPart(localID);
            if (part != null)
            {
                return part.UUID;
            }
            return UUID.Zero;
        }

        public void ObjectGrabHandler(uint localId, Vector3 offsetPos, IClientAPI remoteClient)
        {
            if (m_rootPart.LocalId == localId)
            {
                OnGrabGroup(offsetPos, remoteClient);
            }
            else
            {
                SceneObjectPart part = GetChildPart(localId);
                OnGrabPart(part, offsetPos, remoteClient);
            }
        }

        public virtual void OnGrabPart(SceneObjectPart part, Vector3 offsetPos, IClientAPI remoteClient)
        {
            part.StoreUndoState(UndoType.STATE_PRIM_ALL);
            part.OnGrab(offsetPos, remoteClient);
        }

        public virtual void OnGrabGroup(Vector3 offsetPos, IClientAPI remoteClient)
        {
            m_scene.EventManager.TriggerGroupGrab(UUID, offsetPos, remoteClient.AgentId);
        }

        /// <summary>
        /// Delete this group from its scene.
        /// </summary>
        /// 
        /// This only handles the in-world consequences of deletion (e.g. any avatars sitting on it are forcibly stood
        /// up and all avatars receive notification of its removal.  Removal of the scene object from database backup
        /// must be handled by the caller.
        /// 
        /// <param name="silent">If true then deletion is not broadcast to clients</param>
        public void DeleteGroup(bool silent)
        {
            // We need to keep track of this state in case this group is still queued for backup.
            m_isDeleted = true;

            DetachFromBackup();

            lockPartsForRead(true);
            List<SceneObjectPart> values = new List<SceneObjectPart>(m_parts.Values);
            lockPartsForRead(false);
            
            foreach (SceneObjectPart part in values)
            {
//                    part.Inventory.RemoveScriptInstances();
                
                Scene.ForEachScenePresence(delegate (ScenePresence sp)
                {
                    if (sp.ParentID == LocalId)
                    {
                        sp.StandUp();
                    }

                    if (!silent)
                    {
                        part.UpdateFlag = 0;
                        if (part == m_rootPart)
                            sp.ControllingClient.SendKillObject(m_regionHandle, part.LocalId);
                    }
                });
                
            }
            
          
        }

        public void AddScriptLPS(int count)
        {
            if (scriptScore + count >= float.MaxValue - count)
                scriptScore = 0;

            scriptScore += (float)count;
            SceneGraph d = m_scene.SceneGraph;
            d.AddToScriptLPS(count);
        }

        public void AddActiveScriptCount(int count)
        {
            SceneGraph d = m_scene.SceneGraph;
            d.AddActiveScripts(count);
        }

        public void aggregateScriptEvents()
        {
            PrimFlags objectflagupdate = (PrimFlags)RootPart.GetEffectiveObjectFlags();

            scriptEvents aggregateScriptEvents = 0;

            lockPartsForRead(true);
            {
                foreach (SceneObjectPart part in m_parts.Values)
                {
                    
                    if (part == null)
                        continue;
                    if (part != RootPart)
                        part.Flags = objectflagupdate;
                    aggregateScriptEvents |= part.AggregateScriptEvents;
                    
                }
            }
            lockPartsForRead(false);

            m_scriptListens_atTarget = ((aggregateScriptEvents & scriptEvents.at_target) != 0);
            m_scriptListens_notAtTarget = ((aggregateScriptEvents & scriptEvents.not_at_target) != 0);

            if (!m_scriptListens_atTarget && !m_scriptListens_notAtTarget)
            {
                lock (m_targets)
                    m_targets.Clear();
                m_scene.RemoveGroupTarget(this);
            }
            m_scriptListens_atRotTarget = ((aggregateScriptEvents & scriptEvents.at_rot_target) != 0);
            m_scriptListens_notAtRotTarget = ((aggregateScriptEvents & scriptEvents.not_at_rot_target) != 0);

            if (!m_scriptListens_atRotTarget && !m_scriptListens_notAtRotTarget)
            {
                lock (m_rotTargets)
                    m_rotTargets.Clear();
                m_scene.RemoveGroupTarget(this);
            }

            ScheduleGroupForFullUpdate();
        }

        public void SetText(string text, Vector3 color, double alpha)
        {
            Color = Color.FromArgb(0xff - (int) (alpha * 0xff),
                                   (int) (color.X * 0xff),
                                   (int) (color.Y * 0xff),
                                   (int) (color.Z * 0xff));
            Text = text;

            HasGroupChanged = true;
            m_rootPart.ScheduleFullUpdate();
        }

        /// <summary>
        /// Apply physics to this group
        /// </summary>
        /// <param name="m_physicalPrim"></param>
        public void ApplyPhysics(bool m_physicalPrim)
        {
            lockPartsForRead(true);
            
            if (m_parts.Count > 1)
            {
                List<SceneObjectPart> values = new List<SceneObjectPart>(m_parts.Values);
                lockPartsForRead(false);
                m_rootPart.ApplyPhysics(m_rootPart.GetEffectiveObjectFlags(), m_rootPart.VolumeDetectActive, m_physicalPrim);
                foreach (SceneObjectPart part in values)
                {
                    
                    if (part.LocalId != m_rootPart.LocalId)
                    {
                        part.ApplyPhysics(m_rootPart.GetEffectiveObjectFlags(), part.VolumeDetectActive, m_physicalPrim);
                    }
                    
                }
                // Hack to get the physics scene geometries in the right spot
                ResetChildPrimPhysicsPositions();
            }
            else
            {
                lockPartsForRead(false);
                m_rootPart.ApplyPhysics(m_rootPart.GetEffectiveObjectFlags(), m_rootPart.VolumeDetectActive, m_physicalPrim);
            }
        }

        public void SetOwnerId(UUID userId)
        {
                ForEachPart(delegate(SceneObjectPart part) 
                {
                    
                    part.OwnerID = userId;
                    
                });
        }

        public void ForEachPart(Action<SceneObjectPart> whatToDo)
        {
            lockPartsForRead(true);
            List<SceneObjectPart> values = new List<SceneObjectPart>(m_parts.Values);
            lockPartsForRead(false);    
            foreach (SceneObjectPart part in values)
            {
                
                whatToDo(part);
                
            }
        }

        #region Events

        /// <summary>
        /// Processes backup.
        /// </summary>
        /// <param name="datastore"></param>
        public virtual void ProcessBackup(ISimulationDataService datastore, bool forcedBackup)
        {
            if (!m_isBackedUp)
            {
//                m_log.DebugFormat(
//                    "[WATER WARS]: Ignoring backup of {0} {1} since object is not marked to be backed up", Name, UUID);
                return;
            }

            if (IsDeleted || UUID == UUID.Zero)
            {
//                m_log.DebugFormat(
//                    "[WATER WARS]: Ignoring backup of {0} {1} since object is marked as already deleted", Name, UUID);
                return;
            }

            // Since this is the top of the section of call stack for backing up a particular scene object, don't let
            // any exception propogate upwards.
            try
            {
                if (!m_scene.ShuttingDown || // if shutting down then there will be nothing to handle the return so leave till next restart
                        m_scene.LoginsDisabled || // We're starting up or doing maintenance, don't mess with things
                        m_scene.LoadingPrims) // Land may not be valid yet
                
                {
                    ILandObject parcel = m_scene.LandChannel.GetLandObject(
                            m_rootPart.GroupPosition.X, m_rootPart.GroupPosition.Y);

                    if (parcel != null && parcel.LandData != null &&
                            parcel.LandData.OtherCleanTime != 0)
                    {
                        if (parcel.LandData.OwnerID != OwnerID &&
                                (parcel.LandData.GroupID != GroupID ||
                                parcel.LandData.GroupID == UUID.Zero))
                        {
                            if ((DateTime.UtcNow - RootPart.Rezzed).TotalMinutes >
                                    parcel.LandData.OtherCleanTime)
                            {
                                DetachFromBackup();
                                m_log.InfoFormat("[SCENE]: Returning object {0} due to parcel auto return", RootPart.UUID.ToString());
                                m_scene.AddReturn(OwnerID, Name, AbsolutePosition, "parcel auto return");
                                m_scene.DeRezObject(null, RootPart.LocalId,
                                    RootPart.GroupID, DeRezAction.Return, UUID.Zero);

                                return;
                            }
                        }
                    }
                }

                if (HasGroupChanged)
                {
                    // don't backup while it's selected or you're asking for changes mid stream.
                    if (isTimeToPersist() || forcedBackup)
                    {
<<<<<<< HEAD
                        if (m_rootPart.PhysActor != null &&
                            (!m_rootPart.PhysActor.IsPhysical))
                        {
                            if (m_rootPart.PhysActor.Position != m_rootPart.GroupPosition)
                            {
                                m_rootPart.PhysActor.Position = m_rootPart.GroupPosition;
                                m_rootPart.PhysActor.Orientation = m_rootPart.RotationOffset;
                                m_scene.PhysicsScene.AddPhysicsActorTaint(m_rootPart.PhysActor);
                            }
                        }
                     //   m_log.DebugFormat(
                     //       "[SCENE]: Storing {0}, {1} in {2}",
                     //       Name, UUID, m_scene.RegionInfo.RegionName);
=======
//                        m_log.DebugFormat(
//                            "[SCENE]: Storing {0}, {1} in {2}",
//                            Name, UUID, m_scene.RegionInfo.RegionName);
>>>>>>> 609375bf

                        SceneObjectGroup backup_group = Copy(false);
                        backup_group.RootPart.Velocity = RootPart.Velocity;
                        backup_group.RootPart.Acceleration = RootPart.Acceleration;
                        backup_group.RootPart.AngularVelocity = RootPart.AngularVelocity;
                        backup_group.RootPart.ParticleSystem = RootPart.ParticleSystem;
                        HasGroupChanged = false;

                        m_scene.EventManager.TriggerOnSceneObjectPreSave(backup_group, this);
                        datastore.StoreObject(backup_group, m_scene.RegionInfo.RegionID);

                        backup_group.ForEachPart(delegate(SceneObjectPart part) 
                        { 
                            part.Inventory.ProcessInventoryBackup(datastore); 
                        });

                        backup_group = null;
                    }
//                    else
//                    {
//                        m_log.DebugFormat(
//                            "[SCENE]: Did not update persistence of object {0} {1}, selected = {2}",
//                            Name, UUID, IsSelected);
//                    }
                }
            }
            catch (Exception e)
            {
                m_log.ErrorFormat(
                    "[SCENE]: Storing of {0}, {1} in {2} failed with exception {3}{4}", 
                    Name, UUID, m_scene.RegionInfo.RegionName, e.Message, e.StackTrace);
            }
        }

        #endregion

        public void SendFullUpdateToClient(IClientAPI remoteClient)
        {
            RootPart.SendFullUpdate(
                remoteClient, m_scene.Permissions.GenerateClientFlags(remoteClient.AgentId, RootPart.UUID));

            lockPartsForRead(true);
            {
                foreach (SceneObjectPart part in m_parts.Values)
                {
                    
                    if (part != RootPart)
                        part.SendFullUpdate(
                            remoteClient, m_scene.Permissions.GenerateClientFlags(remoteClient.AgentId, part.UUID));
                }
            }
            lockPartsForRead(false);
        }

        #region Copying

        /// <summary>
        /// Duplicates this object, including operations such as physics set up and attaching to the backup event.
        /// </summary>
        /// <param name="userExposed">True if the duplicate will immediately be in the scene, false otherwise</param>
        /// <returns></returns>
        public SceneObjectGroup Copy(bool userExposed)
        {
            SceneObjectGroup dupe;
            try
            {
                m_dupeInProgress = true;
                dupe = (SceneObjectGroup)MemberwiseClone();
                dupe.m_isBackedUp = false;
                dupe.m_parts = new Dictionary<UUID, SceneObjectPart>();

                // Warning, The following code related to previousAttachmentStatus is needed so that clones of 
                // attachments do not bordercross while they're being duplicated.  This is hacktastic!
                // Normally, setting AbsolutePosition will bordercross a prim if it's outside the region!
                // unless IsAttachment is true!, so to prevent border crossing, we save it's attachment state 
                // (which should be false anyway) set it as an Attachment and then set it's Absolute Position, 
                // then restore it's attachment state

                // This is only necessary when userExposed is false!

                bool previousAttachmentStatus = dupe.RootPart.IsAttachment;

                if (!userExposed)
                    dupe.RootPart.IsAttachment = true;

                dupe.AbsolutePosition = new Vector3(AbsolutePosition.X, AbsolutePosition.Y, AbsolutePosition.Z);

                if (!userExposed)
                {
                    dupe.RootPart.IsAttachment = previousAttachmentStatus;
                }

                dupe.CopyRootPart(m_rootPart, OwnerID, GroupID, userExposed);
                dupe.m_rootPart.LinkNum = m_rootPart.LinkNum;

                if (userExposed)
                    dupe.m_rootPart.TrimPermissions();

                /// may need to create a new Physics actor.
                if (dupe.RootPart.PhysActor != null && userExposed)
                {
                    PrimitiveBaseShape pbs = dupe.RootPart.Shape;

                    dupe.RootPart.PhysActor = m_scene.PhysicsScene.AddPrimShape(
                        dupe.RootPart.Name,
                        pbs,
                        dupe.RootPart.AbsolutePosition,
                        dupe.RootPart.Scale,
                        dupe.RootPart.RotationOffset,
                        dupe.RootPart.PhysActor.IsPhysical);

                    dupe.RootPart.PhysActor.LocalID = dupe.RootPart.LocalId;
                    dupe.RootPart.DoPhysicsPropertyUpdate(dupe.RootPart.PhysActor.IsPhysical, true);
                }

                lockPartsForRead(true);

                List<SceneObjectPart> partList;

                partList = new List<SceneObjectPart>(m_parts.Values);

                lockPartsForRead(false);

                partList.Sort(delegate(SceneObjectPart p1, SceneObjectPart p2)
                    {
                        return p1.LinkNum.CompareTo(p2.LinkNum);
                    }
                );

                foreach (SceneObjectPart part in partList)
                {
                    if (part.UUID != m_rootPart.UUID)
                    {
                        SceneObjectPart newPart = dupe.CopyPart(part, OwnerID, GroupID, userExposed);

                        newPart.LinkNum = part.LinkNum;
                    }

                    // Need to duplicate the physics actor as well            
                    if (part.PhysActor != null && userExposed)
                    {
                        PrimitiveBaseShape pbs = part.Shape;
        
                        part.PhysActor 
                            = m_scene.PhysicsScene.AddPrimShape(
                                part.Name,
                                pbs,
                                part.AbsolutePosition,
                                part.Scale,
                                part.RotationOffset,
                                part.PhysActor.IsPhysical);
        
                        part.PhysActor.LocalID = part.LocalId;
                        part.DoPhysicsPropertyUpdate(part.PhysActor.IsPhysical, true);
                    }                
                }
                if (userExposed)
                {
                    dupe.UpdateParentIDs();
                    dupe.HasGroupChanged = true;
                    dupe.AttachToBackup();

                    ScheduleGroupForFullUpdate();
                }
            }
            finally
            {
                m_dupeInProgress = false;
            }
            return dupe;
        }

        /// <summary>
        /// Copy the given part as the root part of this scene object.
        /// </summary>
        /// <param name="part"></param>
        /// <param name="cAgentID"></param>
        /// <param name="cGroupID"></param>
        public void CopyRootPart(SceneObjectPart part, UUID cAgentID, UUID cGroupID, bool userExposed)
        {
            SetRootPart(part.Copy(m_scene.AllocateLocalId(), OwnerID, GroupID, 0, userExposed));
        }

        public void ScriptSetPhysicsStatus(bool UsePhysics)
        {
            bool IsTemporary = ((RootPart.Flags & PrimFlags.TemporaryOnRez) != 0);
            bool IsPhantom = ((RootPart.Flags & PrimFlags.Phantom) != 0);
            bool IsVolumeDetect = RootPart.VolumeDetectActive;
            UpdatePrimFlags(RootPart.LocalId, UsePhysics, IsTemporary, IsPhantom, IsVolumeDetect);
        }

        public void ScriptSetTemporaryStatus(bool TemporaryStatus)
        {
            bool UsePhysics = ((RootPart.Flags & PrimFlags.Physics) != 0);
            bool IsPhantom = ((RootPart.Flags & PrimFlags.Phantom) != 0);
            bool IsVolumeDetect = RootPart.VolumeDetectActive;
            UpdatePrimFlags(RootPart.LocalId, UsePhysics, TemporaryStatus, IsPhantom, IsVolumeDetect);
        }

        public void ScriptSetPhantomStatus(bool PhantomStatus)
        {
            bool UsePhysics = ((RootPart.Flags & PrimFlags.Physics) != 0);
            bool IsTemporary = ((RootPart.Flags & PrimFlags.TemporaryOnRez) != 0);
            bool IsVolumeDetect = RootPart.VolumeDetectActive;
            UpdatePrimFlags(RootPart.LocalId, UsePhysics, IsTemporary, PhantomStatus, IsVolumeDetect);
        }

        public void ScriptSetVolumeDetect(bool VDStatus)
        {
            bool UsePhysics = ((RootPart.Flags & PrimFlags.Physics) != 0);
            bool IsTemporary = ((RootPart.Flags & PrimFlags.TemporaryOnRez) != 0);
            bool IsPhantom = ((RootPart.Flags & PrimFlags.Phantom) != 0);
            UpdatePrimFlags(RootPart.LocalId, UsePhysics, IsTemporary, IsPhantom, VDStatus);

            /*
            ScriptSetPhantomStatus(false);  // What ever it was before, now it's not phantom anymore

            if (PhysActor != null) // Should always be the case now
            {
                PhysActor.SetVolumeDetect(param);
            }
            if (param != 0)
                AddFlag(PrimFlags.Phantom);

            ScheduleFullUpdate();
            */
        }

        public void applyImpulse(Vector3 impulse)
        {
            // We check if rootpart is null here because scripts don't delete if you delete the host.
            // This means that unfortunately, we can pass a null physics actor to Simulate!
            // Make sure we don't do that!
            SceneObjectPart rootpart = m_rootPart;
            if (rootpart != null)
            {
                if (IsAttachment)
                {
                    ScenePresence avatar = m_scene.GetScenePresence(rootpart.AttachedAvatar);
                    if (avatar != null)
                    {
                        avatar.PushForce(impulse);
                    }
                }
                else
                {
                    if (rootpart.PhysActor != null)
                    {
                        rootpart.PhysActor.AddForce(impulse, true);
                        m_scene.PhysicsScene.AddPhysicsActorTaint(rootpart.PhysActor);
                    }
                }
            }
        }

        public void applyAngularImpulse(Vector3 impulse)
        {
            // We check if rootpart is null here because scripts don't delete if you delete the host.
            // This means that unfortunately, we can pass a null physics actor to Simulate!
            // Make sure we don't do that!
            SceneObjectPart rootpart = m_rootPart;
            if (rootpart != null)
            {
                if (rootpart.PhysActor != null)
                {
                    if (!IsAttachment)
                    {
                        rootpart.PhysActor.AddAngularForce(impulse, true);
                        m_scene.PhysicsScene.AddPhysicsActorTaint(rootpart.PhysActor);
                    }
                }
            }
        }

        public void setAngularImpulse(Vector3 impulse)
        {
            // We check if rootpart is null here because scripts don't delete if you delete the host.
            // This means that unfortunately, we can pass a null physics actor to Simulate!
            // Make sure we don't do that!
            SceneObjectPart rootpart = m_rootPart;
            if (rootpart != null)
            {
                if (rootpart.PhysActor != null)
                {
                    if (!IsAttachment)
                    {
                        rootpart.PhysActor.Torque = impulse;
                        m_scene.PhysicsScene.AddPhysicsActorTaint(rootpart.PhysActor);
                    }
                }
            }
        }

        public Vector3 GetTorque()
        {
            // We check if rootpart is null here because scripts don't delete if you delete the host.
            // This means that unfortunately, we can pass a null physics actor to Simulate!
            // Make sure we don't do that!
            SceneObjectPart rootpart = m_rootPart;
            if (rootpart != null)
            {
                if (rootpart.PhysActor != null)
                {
                    if (!IsAttachment)
                    {
                        Vector3 torque = rootpart.PhysActor.Torque;
                        return torque;
                    }
                }
            }
            return Vector3.Zero;
        }

        public void moveToTarget(Vector3 target, float tau)
        {
            SceneObjectPart rootpart = m_rootPart;
            if (rootpart != null)
            {
                if (IsAttachment)
                {
                    ScenePresence avatar = m_scene.GetScenePresence(rootpart.AttachedAvatar);
                    if (avatar != null)
                    {
                        List<string> coords = new List<string>();
                        uint regionX = 0;
                        uint regionY = 0;
                        Utils.LongToUInts(Scene.RegionInfo.RegionHandle, out regionX, out regionY);
                        target.X += regionX;
                        target.Y += regionY;
                        coords.Add(target.X.ToString());
                        coords.Add(target.Y.ToString());
                        coords.Add(target.Z.ToString());
                        avatar.DoMoveToPosition(avatar, "", coords);
                    }
                }
                else
                {
                    if (rootpart.PhysActor != null)
                    {
                        rootpart.PhysActor.PIDTarget = target;
                        rootpart.PhysActor.PIDTau = tau;
                        rootpart.PhysActor.PIDActive = true;
                    }
                }
            }
        }

        public void stopMoveToTarget()
        {
            SceneObjectPart rootpart = m_rootPart;
            if (rootpart != null)
            {
                if (rootpart.PhysActor != null)
                {
                    rootpart.PhysActor.PIDActive = false;
                }
            }
        }
        
        public void rotLookAt(Quaternion target, float strength, float damping)
        {
            SceneObjectPart rootpart = m_rootPart;
            if (rootpart != null)
            {
                if (IsAttachment)
                {
                /*
                    ScenePresence avatar = m_scene.GetScenePresence(rootpart.AttachedAvatar);
                    if (avatar != null)
                    {
                    Rotate the Av?
                    } */
                }
                else
                {
                    if (rootpart.PhysActor != null)
                    {									// APID must be implemented in your physics system for this to function.
                        rootpart.PhysActor.APIDTarget = new Quaternion(target.X, target.Y, target.Z, target.W);
                        rootpart.PhysActor.APIDStrength = strength;
                        rootpart.PhysActor.APIDDamping = damping;
                        rootpart.PhysActor.APIDActive = true;
                    }
                }
            }
        }

        public void stopLookAt()
        {
            SceneObjectPart rootpart = m_rootPart;
            if (rootpart != null)
            {
                if (rootpart.PhysActor != null)
                {							// APID must be implemented in your physics system for this to function.
                    rootpart.PhysActor.APIDActive = false;
                }
            }
        
        }

        /// <summary>
        /// Uses a PID to attempt to clamp the object on the Z axis at the given height over tau seconds.
        /// </summary>
        /// <param name="height">Height to hover.  Height of zero disables hover.</param>
        /// <param name="hoverType">Determines what the height is relative to </param>
        /// <param name="tau">Number of seconds over which to reach target</param>
        public void SetHoverHeight(float height, PIDHoverType hoverType, float tau)
        {
            SceneObjectPart rootpart = m_rootPart;
            if (rootpart != null)
            {
                if (rootpart.PhysActor != null)
                {
                    if (height != 0f)
                    {
                        rootpart.PhysActor.PIDHoverHeight = height;
                        rootpart.PhysActor.PIDHoverType = hoverType;
                        rootpart.PhysActor.PIDTau = tau;
                        rootpart.PhysActor.PIDHoverActive = true;
                    }
                    else
                    {
                        rootpart.PhysActor.PIDHoverActive = false;
                    }
                }
            }
        }

        /// <summary>
        /// Set the owner of the root part.
        /// </summary>
        /// <param name="part"></param>
        /// <param name="cAgentID"></param>
        /// <param name="cGroupID"></param>
        public void SetRootPartOwner(SceneObjectPart part, UUID cAgentID, UUID cGroupID)
        {
            part.LastOwnerID = part.OwnerID;
            part.OwnerID = cAgentID;
            part.GroupID = cGroupID;

            if (part.OwnerID != cAgentID)
            {
                // Apply Next Owner Permissions if we're not bypassing permissions
                if (!m_scene.Permissions.BypassPermissions())
                    ApplyNextOwnerPermissions();
            }

            part.ScheduleFullUpdate();
        }

        /// <summary>
        /// Make a copy of the given part.
        /// </summary>
        /// <param name="part"></param>
        /// <param name="cAgentID"></param>
        /// <param name="cGroupID"></param>
        public SceneObjectPart CopyPart(SceneObjectPart part, UUID cAgentID, UUID cGroupID, bool userExposed)
        {
            SceneObjectPart newPart = part.Copy(m_scene.AllocateLocalId(), OwnerID, GroupID, m_parts.Count, userExposed);
            newPart.SetParent(this);

            lockPartsForWrite(true);
            {
                m_parts.Add(newPart.UUID, newPart);
            }
            lockPartsForWrite(false);

            SetPartAsNonRoot(newPart);

            return newPart;
        }

        /// <summary>
        /// Reset the UUIDs for all the prims that make up this group.
        ///
        /// This is called by methods which want to add a new group to an existing scene, in order
        /// to ensure that there are no clashes with groups already present.
        /// </summary>
        public void ResetIDs()
        {
            lock (m_parts)
            {
                List<SceneObjectPart> partsList = new List<SceneObjectPart>(m_parts.Values);
                m_parts.Clear();
                foreach (SceneObjectPart part in partsList)
                {
                    part.ResetIDs(part.LinkNum); // Don't change link nums
                    m_parts.Add(part.UUID, part);
                }
            }
        }

        /// <summary>
        ///
        /// </summary>
        /// <param name="part"></param>
        public void ServiceObjectPropertiesFamilyRequest(IClientAPI remoteClient, UUID AgentID, uint RequestFlags)
        {

            remoteClient.SendObjectPropertiesFamilyData(RequestFlags, RootPart.UUID, RootPart.OwnerID, RootPart.GroupID, RootPart.BaseMask,
                                                        RootPart.OwnerMask, RootPart.GroupMask, RootPart.EveryoneMask, RootPart.NextOwnerMask,
                                                        RootPart.OwnershipCost, RootPart.ObjectSaleType, RootPart.SalePrice, RootPart.Category,
                                                        RootPart.CreatorID, RootPart.Name, RootPart.Description);
        }

        public void SetPartOwner(SceneObjectPart part, UUID cAgentID, UUID cGroupID)
        {
            part.OwnerID = cAgentID;
            part.GroupID = cGroupID;
        }

        #endregion

        #region Scheduling

        public override void Update()
        {
            // Check that the group was not deleted before the scheduled update
            // FIXME: This is merely a temporary measure to reduce the incidence of failure when
            // an object has been deleted from a scene before update was processed.
            // A more fundamental overhaul of the update mechanism is required to eliminate all
            // the race conditions.
            if (m_isDeleted)
                return;

            // Even temporary objects take part in physics (e.g. temp-on-rez bullets)
            //if ((RootPart.Flags & PrimFlags.TemporaryOnRez) != 0)
            //    return;

            lockPartsForRead(true);

            bool UsePhysics = ((RootPart.Flags & PrimFlags.Physics) != 0);

            if (UsePhysics && !AbsolutePosition.ApproxEquals(lastPhysGroupPos, 0.02f))
            {
                m_rootPart.UpdateFlag = 1;
                lastPhysGroupPos = AbsolutePosition;
            }

            if (UsePhysics && !GroupRotation.ApproxEquals(lastPhysGroupRot, 0.1f))
            {
                m_rootPart.UpdateFlag = 1;
                lastPhysGroupRot = GroupRotation;
            }

            List<SceneObjectPart> partList = null;
            partList = new List<SceneObjectPart>(m_parts.Values);
                
            foreach (SceneObjectPart part in partList)
            {
                if (!IsSelected)
                    part.UpdateLookAt();
                part.SendScheduledUpdates();
            }
            lockPartsForRead(false);
        }

        public void ScheduleFullUpdateToAvatar(ScenePresence presence)
        {
//            m_log.DebugFormat("[SOG]: Scheduling full update for {0} {1} just to avatar {2}", Name, UUID, presence.Name);
            
            RootPart.AddFullUpdateToAvatar(presence);

            lockPartsForRead(true);
            {
                foreach (SceneObjectPart part in m_parts.Values)
                {
                    
                    if (part != RootPart)
                        part.AddFullUpdateToAvatar(presence);
                    
                }
            }
            lockPartsForRead(false);
        }

        public void ScheduleTerseUpdateToAvatar(ScenePresence presence)
        {
            lockPartsForRead(true);

            foreach (SceneObjectPart part in m_parts.Values)
            {
                part.AddTerseUpdateToAvatar(presence);
            }

            lockPartsForRead(false);
        }

        /// <summary>
        /// Schedule a full update for this scene object
        /// </summary>
        public void ScheduleGroupForFullUpdate()
        {
//            if (IsAttachment)
//                m_log.DebugFormat("[SOG]: Scheduling full update for {0} {1}", Name, LocalId);
            
            checkAtTargets();
            RootPart.ScheduleFullUpdate();

            lockPartsForRead(true);
            {
                foreach (SceneObjectPart part in m_parts.Values)
                {
                    
                    if (part != RootPart)
                        part.ScheduleFullUpdate();
                    
                }
            }
            lockPartsForRead(false);
        }

        /// <summary>
        /// Schedule a terse update for this scene object
        /// </summary>
        public void ScheduleGroupForTerseUpdate()
        {
            lockPartsForRead(true);
            foreach (SceneObjectPart part in m_parts.Values)
            {
                part.ScheduleTerseUpdate();
            }

            lockPartsForRead(false);
        }

        /// <summary>
        /// Immediately send a full update for this scene object.
        /// </summary>
        public void SendGroupFullUpdate()
        {                       
            if (IsDeleted)
                return;

//            m_log.DebugFormat("[SOG]: Sending immediate full group update for {0} {1}", Name, UUID);            
            
            RootPart.SendFullUpdateToAllClients();

            lockPartsForRead(true);
            {
                foreach (SceneObjectPart part in m_parts.Values)
                {
                    
                    if (part != RootPart)
                        part.SendFullUpdateToAllClients();
                    
                }
            }
            lockPartsForRead(false);
        }

        /// <summary>
        /// Immediately send an update for this scene object's root prim only.
        /// This is for updates regarding the object as a whole, and none of its parts in particular.
        /// Note: this may not be used by opensim (it probably should) but it's used by
        /// external modules.
        /// </summary>
        public void SendGroupRootTerseUpdate()
        {
            if (IsDeleted)
                return;

            RootPart.SendTerseUpdateToAllClients();
        }

        public void QueueForUpdateCheck()
        {
            if (m_scene == null) // Need to check here as it's null during object creation
                return;
            
            m_scene.SceneGraph.AddToUpdateList(this);
        }

        /// <summary>
        /// Immediately send a terse update for this scene object.
        /// </summary>
        public void SendGroupTerseUpdate()
        {
            if (IsDeleted)
                return;

            lockPartsForRead(true);
            {
                foreach (SceneObjectPart part in m_parts.Values)
                {
                    part.SendTerseUpdateToAllClients();
                }
            }
            lockPartsForRead(false);
        }

        #endregion

        #region SceneGroupPart Methods

        /// <summary>
        /// Get the child part by LinkNum
        /// </summary>
        /// <param name="linknum"></param>
        /// <returns>null if no child part with that linknum or child part</returns>
        public SceneObjectPart GetLinkNumPart(int linknum)
        {
            lockPartsForRead(true);
            {
                foreach (SceneObjectPart part in m_parts.Values)
                {
                    if (part.LinkNum == linknum)
                    {
                        lockPartsForRead(false);
                        return part;
                    }
                }
            }
            lockPartsForRead(false);

            return null;
        }

        /// <summary>
        /// Get a part with a given UUID
        /// </summary>
        /// <param name="primID"></param>
        /// <returns>null if a child part with the primID was not found</returns>
        public SceneObjectPart GetChildPart(UUID primID)
        {
            SceneObjectPart childPart;
            lock (m_parts)
                m_parts.TryGetValue(primID, out childPart);
            return childPart;
        }

        /// <summary>
        /// Get a part with a given local ID
        /// </summary>
        /// <param name="localID"></param>
        /// <returns>null if a child part with the local ID was not found</returns>
        public SceneObjectPart GetChildPart(uint localID)
        {
            //m_log.DebugFormat("Entered looking for {0}", localID);
            lockPartsForRead(true);
            {
                foreach (SceneObjectPart part in m_parts.Values)
                {
                    //m_log.DebugFormat("Found {0}", part.LocalId);
                    if (part.LocalId == localID)
                    {
                        lockPartsForRead(false);
                        return part;
                    }
                }
            }
            lockPartsForRead(false);

            return null;
        }

        /// <summary>
        /// Does this group contain the child prim
        /// should be able to remove these methods once we have a entity index in scene
        /// </summary>
        /// <param name="primID"></param>
        /// <returns></returns>
        public bool HasChildPrim(UUID primID)
        {
            lock (m_parts)
            {
                if (m_parts.ContainsKey(primID))
                    return true;
            }

            return false;
        }

        /// <summary>
        /// Does this group contain the child prim
        /// should be able to remove these methods once we have a entity index in scene
        /// </summary>
        /// <param name="localID"></param>
        /// <returns></returns>
        public bool HasChildPrim(uint localID)
        {
            //m_log.DebugFormat("Entered HasChildPrim looking for {0}", localID);
            lockPartsForRead(true);
            {
                foreach (SceneObjectPart part in m_parts.Values)
                {
                    //m_log.DebugFormat("Found {0}", part.LocalId);
                    if (part.LocalId == localID)
                    {
                        lockPartsForRead(false);
                        return true;
                    }
                }
            }
            lockPartsForRead(false);

            return false;
        }

        #endregion

        #region Packet Handlers

        /// <summary>
        /// Link the prims in a given group to this group
        /// </summary>
        /// <param name="objectGroup">The group of prims which should be linked to this group</param>
        public void LinkToGroup(SceneObjectGroup objectGroup)
        {
            // Make sure we have sent any pending unlinks or stuff.
            //if (objectGroup.RootPart.UpdateFlag > 0)
            //{
            //    m_log.WarnFormat(
            //        "[SCENE OBJECT GROUP]: Forcing send of linkset {0}, {1} to {2}, {3} as its still waiting.",
            //        objectGroup.RootPart.Name, objectGroup.RootPart.UUID, RootPart.Name, RootPart.UUID);

            //    objectGroup.RootPart.SendScheduledUpdates();
            //}

//            m_log.DebugFormat(
//                "[SCENE OBJECT GROUP]: Linking group with root part {0}, {1} to group with root part {2}, {3}",
//                objectGroup.RootPart.Name, objectGroup.RootPart.UUID, RootPart.Name, RootPart.UUID);

            SceneObjectPart linkPart = objectGroup.m_rootPart;

            Vector3 oldGroupPosition = linkPart.GroupPosition;
            Quaternion oldRootRotation = linkPart.RotationOffset;

            linkPart.OffsetPosition = linkPart.GroupPosition - AbsolutePosition;
            linkPart.GroupPosition = AbsolutePosition;
            Vector3 axPos = linkPart.OffsetPosition;

            Quaternion parentRot = m_rootPart.RotationOffset;
            axPos *= Quaternion.Inverse(parentRot);

            linkPart.OffsetPosition = axPos;
            Quaternion oldRot = linkPart.RotationOffset;
            Quaternion newRot = Quaternion.Inverse(parentRot) * oldRot;
            linkPart.RotationOffset = newRot;

            linkPart.ParentID = m_rootPart.LocalId;
            if (m_rootPart.LinkNum == 0)
                m_rootPart.LinkNum = 1;

            lockPartsForWrite(true);
            
            m_parts.Add(linkPart.UUID, linkPart);

            lockPartsForWrite(false);

            // Insert in terms of link numbers, the new links
            // before the current ones (with the exception of 
            // the root prim. Shuffle the old ones up
            lockPartsForRead(true);
            foreach (KeyValuePair<UUID, SceneObjectPart> kvp in m_parts) 
            {
                if (kvp.Value.LinkNum != 1)
                {
                    // Don't update root prim link number
                    kvp.Value.LinkNum += objectGroup.PrimCount;
                }
            }
            lockPartsForRead(false);

            linkPart.LinkNum = 2;

            linkPart.SetParent(this);
            linkPart.CreateSelected = true;

            //if (linkPart.PhysActor != null)
            //{
            // m_scene.PhysicsScene.RemovePrim(linkPart.PhysActor);
    
            //linkPart.PhysActor = null;
            //}

            //TODO: rest of parts
            int linkNum = 3;
            foreach (SceneObjectPart part in objectGroup.Children.Values)
            {
                if (part.UUID != objectGroup.m_rootPart.UUID)
                {
                    LinkNonRootPart(part, oldGroupPosition, oldRootRotation, linkNum++);
                }
                part.ClearUndoState();
            }

            m_scene.UnlinkSceneObject(objectGroup, true);
            objectGroup.m_isDeleted = true;

            objectGroup.lockPartsForWrite(true);
            
            objectGroup.m_parts.Clear();
            
            objectGroup.lockPartsForWrite(false);
            
            // Can't do this yet since backup still makes use of the root part without any synchronization
//            objectGroup.m_rootPart = null;

            AttachToBackup();

            // Here's the deal, this is ABSOLUTELY CRITICAL so the physics scene gets the update about the 
            // position of linkset prims.  IF YOU CHANGE THIS, YOU MUST TEST colliding with just linked and 
            // unmoved prims!
            ResetChildPrimPhysicsPositions();

            //HasGroupChanged = true;
            //ScheduleGroupForFullUpdate();
        }

        /// <summary>
        /// Delink the given prim from this group.  The delinked prim is established as
        /// an independent SceneObjectGroup.
        /// </summary>
        /// <param name="partID"></param>
        /// <returns>The object group of the newly delinked prim.  Null if part could not be found</returns>
        public SceneObjectGroup DelinkFromGroup(uint partID)
        {
            return DelinkFromGroup(partID, true);
        }

        /// <summary>
        /// Delink the given prim from this group.  The delinked prim is established as
        /// an independent SceneObjectGroup.
        /// </summary>
        /// <param name="partID"></param>
        /// <param name="sendEvents"></param>
        /// <returns>The object group of the newly delinked prim.  Null if part could not be found</returns>
        public SceneObjectGroup DelinkFromGroup(uint partID, bool sendEvents)
        {
            SceneObjectPart linkPart = GetChildPart(partID);

            if (linkPart != null)
            {
                return DelinkFromGroup(linkPart, sendEvents);
            }
            else
            {
                m_log.WarnFormat("[SCENE OBJECT GROUP]: " +
                                 "DelinkFromGroup(): Child prim {0} not found in object {1}, {2}",
                                 partID, LocalId, UUID);

                return null;
            }
        }

        /// <summary>
        /// Delink the given prim from this group.  The delinked prim is established as
        /// an independent SceneObjectGroup.
        /// </summary>
        /// <param name="partID"></param>
        /// <param name="sendEvents"></param>
        /// <returns>The object group of the newly delinked prim.</returns>
        public SceneObjectGroup DelinkFromGroup(SceneObjectPart linkPart, bool sendEvents)
        {
//                m_log.DebugFormat(
//                    "[SCENE OBJECT GROUP]: Delinking part {0}, {1} from group with root part {2}, {3}",
//                    linkPart.Name, linkPart.UUID, RootPart.Name, RootPart.UUID);
            
            linkPart.ClearUndoState();

            Quaternion worldRot = linkPart.GetWorldRotation();

            // Remove the part from this object
            lockPartsForWrite(true);
            {
                m_parts.Remove(linkPart.UUID);
            }
            lockPartsForWrite(false);
            lockPartsForRead(true);
            if (m_parts.Count == 1 && RootPart != null) //Single prim is left
                RootPart.LinkNum = 0;
            else
            {
                foreach (SceneObjectPart p in m_parts.Values)
                {
                    if (p.LinkNum > linkPart.LinkNum)
                        p.LinkNum--;
                }
            }
            lockPartsForRead(false);

            linkPart.ParentID = 0;
            linkPart.LinkNum = 0;

            if (linkPart.PhysActor != null)
            {
                m_scene.PhysicsScene.RemovePrim(linkPart.PhysActor);
            }

            // We need to reset the child part's position
            // ready for life as a separate object after being a part of another object
            Quaternion parentRot = m_rootPart.RotationOffset;

            Vector3 axPos = linkPart.OffsetPosition;

            axPos *= parentRot;
            linkPart.OffsetPosition = new Vector3(axPos.X, axPos.Y, axPos.Z);
            linkPart.GroupPosition = AbsolutePosition + linkPart.OffsetPosition;
            linkPart.OffsetPosition = new Vector3(0, 0, 0);

            linkPart.RotationOffset = worldRot;

            SceneObjectGroup objectGroup = new SceneObjectGroup(linkPart);

            m_scene.AddNewSceneObject(objectGroup, true);

            if (sendEvents)
                linkPart.TriggerScriptChangedEvent(Changed.LINK);

            linkPart.Rezzed = RootPart.Rezzed;

            //HasGroupChanged = true;
            //ScheduleGroupForFullUpdate();

            return objectGroup;
        }

        /// <summary>
        /// Stop this object from being persisted over server restarts.
        /// </summary>
        /// <param name="objectGroup"></param>
        public virtual void DetachFromBackup()
        {
            m_scene.SceneGraph.FireDetachFromBackup(this);

            if (m_isBackedUp)
                m_scene.EventManager.OnBackup -= ProcessBackup;
            
            m_isBackedUp = false;
        }

        private void LinkNonRootPart(SceneObjectPart part, Vector3 oldGroupPosition, Quaternion oldGroupRotation, int linkNum)
        {
            Quaternion parentRot = oldGroupRotation;
            Quaternion oldRot = part.RotationOffset;
            Quaternion worldRot = parentRot * oldRot;

            parentRot = oldGroupRotation;

            Vector3 axPos = part.OffsetPosition;

            axPos *= parentRot;
            part.OffsetPosition = axPos;
            part.GroupPosition = oldGroupPosition + part.OffsetPosition;
            part.OffsetPosition = Vector3.Zero;
            part.RotationOffset = worldRot;

            part.SetParent(this);
            part.ParentID = m_rootPart.LocalId;

            // Caller locks m_parts for us
            m_parts.Add(part.UUID, part);

            part.LinkNum = linkNum;

            part.OffsetPosition = part.GroupPosition - AbsolutePosition;

            Quaternion rootRotation = m_rootPart.RotationOffset;

            Vector3 pos = part.OffsetPosition;
            pos *= Quaternion.Inverse(rootRotation);
            part.OffsetPosition = pos;

            parentRot = m_rootPart.RotationOffset;
            oldRot = part.RotationOffset;
            Quaternion newRot = Quaternion.Inverse(parentRot) * oldRot;
            part.RotationOffset = newRot;
        }

        /// <summary>
        /// If object is physical, apply force to move it around
        /// If object is not physical, just put it at the resulting location
        /// </summary>
        /// <param name="offset">Always seems to be 0,0,0, so ignoring</param>
        /// <param name="pos">New position.  We do the math here to turn it into a force</param>
        /// <param name="remoteClient"></param>
        public void GrabMovement(Vector3 offset, Vector3 pos, IClientAPI remoteClient)
        {
            if (m_scene.EventManager.TriggerGroupMove(UUID, pos))
            {
                if (m_rootPart.PhysActor != null)
                {
                    if (m_rootPart.PhysActor.IsPhysical)
                    {
                        if (!m_rootPart.BlockGrab)
                        {
                            Vector3 llmoveforce = pos - AbsolutePosition;
                            Vector3 grabforce = llmoveforce;
                            grabforce = (grabforce / 10) * m_rootPart.PhysActor.Mass;
                            m_rootPart.PhysActor.AddForce(grabforce, true);
                            m_scene.PhysicsScene.AddPhysicsActorTaint(m_rootPart.PhysActor);
                        }
                    }
                    else
                    {
                        //NonPhysicalGrabMovement(pos);
                    }
                }
                else
                {
                    //NonPhysicalGrabMovement(pos);
                }
            }
        }

        public void NonPhysicalGrabMovement(Vector3 pos)
        {
            AbsolutePosition = pos;
            m_rootPart.SendTerseUpdateToAllClients();
        }

        /// <summary>
        /// If object is physical, prepare for spinning torques (set flag to save old orientation)
        /// </summary>
        /// <param name="rotation">Rotation.  We do the math here to turn it into a torque</param>
        /// <param name="remoteClient"></param>
        public void SpinStart(IClientAPI remoteClient)
        {
            if (m_scene.EventManager.TriggerGroupSpinStart(UUID))
            {
                if (m_rootPart.PhysActor != null)
                {
                    if (m_rootPart.PhysActor.IsPhysical)
                    {
                        m_rootPart.IsWaitingForFirstSpinUpdatePacket = true;
                    }
                }
            }
        }

        /// <summary>
        /// If object is physical, apply torque to spin it around
        /// </summary>
        /// <param name="rotation">Rotation.  We do the math here to turn it into a torque</param>
        /// <param name="remoteClient"></param>
        public void SpinMovement(Quaternion newOrientation, IClientAPI remoteClient)
        {
            // The incoming newOrientation, sent by the client, "seems" to be the 
            // desired target orientation. This needs further verification; in particular, 
            // one would expect that the initial incoming newOrientation should be
            // fairly close to the original prim's physical orientation, 
            // m_rootPart.PhysActor.Orientation. This however does not seem to be the
            // case (might just be an issue with different quaternions representing the
            // same rotation, or it might be a coordinate system issue).
            //
            // Since it's not clear what the relationship is between the PhysActor.Orientation
            // and the incoming orientations sent by the client, we take an alternative approach
            // of calculating the delta rotation between the orientations being sent by the 
            // client. (Since a spin is invoked by ctrl+shift+drag in the client, we expect
            // a steady stream of several new orientations coming in from the client.)
            // This ensures that the delta rotations are being calculated from self-consistent
            // pairs of old/new rotations. Given the delta rotation, we apply a torque around
            // the delta rotation axis, scaled by the object mass times an arbitrary scaling
            // factor (to ensure the resulting torque is not "too strong" or "too weak").
            // 
            // Ideally we need to calculate (probably iteratively) the exact torque or series
            // of torques needed to arrive exactly at the destination orientation. However, since 
            // it is not yet clear how to map the destination orientation (provided by the viewer)
            // into PhysActor orientations (needed by the physics engine), we omit this step. 
            // This means that the resulting torque will at least be in the correct direction, 
            // but it will result in over-shoot or under-shoot of the target orientation.
            // For the end user, this means that ctrl+shift+drag can be used for relative,
            // but not absolute, adjustments of orientation for physical prims.
          
            if (m_scene.EventManager.TriggerGroupSpin(UUID, newOrientation))
            {
                if (m_rootPart.PhysActor != null)
                {
                    if (m_rootPart.PhysActor.IsPhysical)
                    {
                        if (m_rootPart.IsWaitingForFirstSpinUpdatePacket)
                        {
                            // first time initialization of "old" orientation for calculation of delta rotations
                            m_rootPart.SpinOldOrientation = newOrientation;
                            m_rootPart.IsWaitingForFirstSpinUpdatePacket = false;
                        }
                        else
                        {
                          // save and update old orientation
                          Quaternion old = m_rootPart.SpinOldOrientation;
                          m_rootPart.SpinOldOrientation = newOrientation;
                          //m_log.Error("[SCENE OBJECT GROUP]: Old orientation is " + old);
                          //m_log.Error("[SCENE OBJECT GROUP]: Incoming new orientation is " + newOrientation);

                          // compute difference between previous old rotation and new incoming rotation
                          Quaternion minimalRotationFromQ1ToQ2 = Quaternion.Inverse(old) * newOrientation;

                          float rotationAngle;
                          Vector3 rotationAxis;
                          minimalRotationFromQ1ToQ2.GetAxisAngle(out rotationAxis, out rotationAngle);
                          rotationAxis.Normalize();

                          //m_log.Error("SCENE OBJECT GROUP]: rotation axis is " + rotationAxis);
                          Vector3 spinforce = new Vector3(rotationAxis.X, rotationAxis.Y, rotationAxis.Z);
                          spinforce = (spinforce/8) * m_rootPart.PhysActor.Mass; // 8 is an arbitrary torque scaling factor
                          m_rootPart.PhysActor.AddAngularForce(spinforce,true);
                          m_scene.PhysicsScene.AddPhysicsActorTaint(m_rootPart.PhysActor);
                        }
                    }
                    else
                    {
                        //NonPhysicalSpinMovement(pos);
                    }
                }
                else
                {
                    //NonPhysicalSpinMovement(pos);
                }
            }
        }

        /// <summary>
        /// Return metadata about a prim (name, description, sale price, etc.)
        /// </summary>
        /// <param name="client"></param>
        public void GetProperties(IClientAPI client)
        {
            m_rootPart.GetProperties(client);
        }

        /// <summary>
        /// Set the name of a prim
        /// </summary>
        /// <param name="name"></param>
        /// <param name="localID"></param>
        public void SetPartName(string name, uint localID)
        {
            SceneObjectPart part = GetChildPart(localID);
            if (part != null)
            {
                part.Name = name;
            }
        }

        public void SetPartDescription(string des, uint localID)
        {
            SceneObjectPart part = GetChildPart(localID);
            if (part != null)
            {
                part.Description = des;
            }
        }

        public void SetPartText(string text, uint localID)
        {
            SceneObjectPart part = GetChildPart(localID);
            if (part != null)
            {
                part.SetText(text);
            }
        }

        public void SetPartText(string text, UUID partID)
        {
            SceneObjectPart part = GetChildPart(partID);
            if (part != null)
            {
                part.SetText(text);
            }
        }

        public string GetPartName(uint localID)
        {
            SceneObjectPart part = GetChildPart(localID);
            if (part != null)
            {
                return part.Name;
            }
            return String.Empty;
        }

        public string GetPartDescription(uint localID)
        {
            SceneObjectPart part = GetChildPart(localID);
            if (part != null)
            {
                return part.Description;
            }
            return String.Empty;
        }

        /// <summary>
        /// Update prim flags for this group.
        /// </summary>
        /// <param name="localID"></param>
        /// <param name="type"></param>
        /// <param name="inUse"></param>
        /// <param name="data"></param>
        public void UpdatePrimFlags(uint localID, bool UsePhysics, bool IsTemporary, bool IsPhantom, bool IsVolumeDetect)
        {
            SceneObjectPart selectionPart = GetChildPart(localID);

            if (IsTemporary)
            {
                DetachFromBackup();
                // Remove from database and parcel prim count
                //
                m_scene.DeleteFromStorage(UUID);
                m_scene.EventManager.TriggerParcelPrimCountTainted();
            }

            if (selectionPart != null)
            {
                lockPartsForRead(true);
                List<SceneObjectPart> parts = new List<SceneObjectPart>(m_parts.Values);
                lockPartsForRead(false);
                foreach (SceneObjectPart part in parts)
                {
                    if (part.Scale.X > 10.0 || part.Scale.Y > 10.0 || part.Scale.Z > 10.0)
                    {
                        if (part.Scale.X > m_scene.RegionInfo.PhysPrimMax || 
                            part.Scale.Y > m_scene.RegionInfo.PhysPrimMax ||
                            part.Scale.Z > m_scene.RegionInfo.PhysPrimMax)
                        {
                            UsePhysics = false; // Reset physics
                            break;
                        }
                    }
                }

                foreach (SceneObjectPart part in parts)
                {
                    part.UpdatePrimFlags(UsePhysics, IsTemporary, IsPhantom, IsVolumeDetect);
                }
                
            }
        }

        public void UpdateExtraParam(uint localID, ushort type, bool inUse, byte[] data)
        {
            SceneObjectPart part = GetChildPart(localID);
            if (part != null)
            {
                part.UpdateExtraParam(type, inUse, data);
            }
        }



        /// <summary>
        /// Gets the number of parts
        /// </summary>
        /// <returns></returns>
        public int GetPartCount()
        {
            return Children.Count;
        }

        /// <summary>
        /// Get the parts of this scene object
        /// </summary>
        /// <returns></returns>
        public SceneObjectPart[] GetParts()
        {
            int numParts = Children.Count;
            SceneObjectPart[] partArray = new SceneObjectPart[numParts];
            Children.Values.CopyTo(partArray, 0);
            return partArray;
        }

        /// <summary>
        /// Update the texture entry for this part
        /// </summary>
        /// <param name="localID"></param>
        /// <param name="textureEntry"></param>
        public void UpdateTextureEntry(uint localID, byte[] textureEntry)
        {
            SceneObjectPart part = GetChildPart(localID);
            if (part != null)
            {
                part.UpdateTextureEntry(textureEntry);
            }
        }

        public void UpdatePermissions(UUID AgentID, byte field, uint localID,
                uint mask, byte addRemTF)
        {
            List<SceneObjectPart> partList = null;
            lock (m_parts)
                partList = new List<SceneObjectPart>(m_parts.Values);

            foreach (SceneObjectPart part in partList)
                part.UpdatePermissions(AgentID, field, localID, mask, addRemTF);

            HasGroupChanged = true;
        }

        #endregion

        #region Shape

        /// <summary>
        ///
        /// </summary>
        /// <param name="shapeBlock"></param>
        public void UpdateShape(ObjectShapePacket.ObjectDataBlock shapeBlock, uint localID)
        {
            SceneObjectPart part = GetChildPart(localID);
            if (part != null)
            {
                part.UpdateShape(shapeBlock);

                if (part.PhysActor != null)
                    m_scene.PhysicsScene.AddPhysicsActorTaint(part.PhysActor);
            }
        }

        #endregion

        #region Resize

        /// <summary>
        /// Resize the given part
        /// </summary>
        /// <param name="scale"></param>
        /// <param name="localID"></param>
        public void Resize(Vector3 scale, uint localID)
        {
            if (scale.X > m_scene.m_maxNonphys)
                scale.X = m_scene.m_maxNonphys;
            if (scale.Y > m_scene.m_maxNonphys)
                scale.Y = m_scene.m_maxNonphys;
            if (scale.Z > m_scene.m_maxNonphys)
                scale.Z = m_scene.m_maxNonphys;
            SceneObjectPart part = GetChildPart(localID);
            if (part != null)
            {
                if (part.PhysActor != null)
                {
                    if (part.PhysActor.IsPhysical)
                    {
                        if (scale.X > m_scene.m_maxPhys)
                            scale.X = m_scene.m_maxPhys;
                        if (scale.Y > m_scene.m_maxPhys)
                            scale.Y = m_scene.m_maxPhys;
                        if (scale.Z > m_scene.m_maxPhys)
                            scale.Z = m_scene.m_maxPhys;
                    }
                    part.PhysActor.Size = scale;
                    m_scene.PhysicsScene.AddPhysicsActorTaint(part.PhysActor);
                }
                part.Resize(scale);

                HasGroupChanged = true;
                ScheduleGroupForFullUpdate();

                //if (part.UUID == m_rootPart.UUID)
                //{
                //if (m_rootPart.PhysActor != null)
                //{
                //m_rootPart.PhysActor.Size =
                //new PhysicsVector(m_rootPart.Scale.X, m_rootPart.Scale.Y, m_rootPart.Scale.Z);
                //m_scene.PhysicsScene.AddPhysicsActorTaint(m_rootPart.PhysActor);
                //}
                //}
            }
        }

        public void GroupResize(Vector3 scale, uint localID)
        {
            SceneObjectPart part = GetChildPart(localID);
            if (part != null)
            {
                if (scale.X > m_scene.m_maxNonphys)
                    scale.X = m_scene.m_maxNonphys;
                if (scale.Y > m_scene.m_maxNonphys)
                    scale.Y = m_scene.m_maxNonphys;
                if (scale.Z > m_scene.m_maxNonphys)
                    scale.Z = m_scene.m_maxNonphys;
                if (part.PhysActor != null && part.PhysActor.IsPhysical)
                {
                    if (scale.X > m_scene.m_maxPhys)
                        scale.X = m_scene.m_maxPhys;
                    if (scale.Y > m_scene.m_maxPhys)
                        scale.Y = m_scene.m_maxPhys;
                    if (scale.Z > m_scene.m_maxPhys)
                        scale.Z = m_scene.m_maxPhys;
                }
                float x = (scale.X / part.Scale.X);
                float y = (scale.Y / part.Scale.Y);
                float z = (scale.Z / part.Scale.Z);

                lockPartsForRead(true);
                if (x > 1.0f || y > 1.0f || z > 1.0f)
                {
                    foreach (SceneObjectPart obPart in m_parts.Values)
                    {
                        if (obPart.UUID != m_rootPart.UUID)
                        {
                            Vector3 oldSize = new Vector3(obPart.Scale);
                            obPart.IgnoreUndoUpdate = true;

                            float f = 1.0f;
                            float a = 1.0f;

                            if (part.PhysActor != null && part.PhysActor.IsPhysical)
                            {
                                if (oldSize.X*x > m_scene.m_maxPhys)
                                {
                                    f = m_scene.m_maxPhys / oldSize.X;
                                    a = f / x;
                                    x *= a;
                                    y *= a;
                                    z *= a;
                                }
                                if (oldSize.Y*y > m_scene.m_maxPhys)
                                {
                                    f = m_scene.m_maxPhys / oldSize.Y;
                                    a = f / y;
                                    x *= a;
                                    y *= a;
                                    z *= a;
                                }
                                if (oldSize.Z*z > m_scene.m_maxPhys)
                                {
                                    f = m_scene.m_maxPhys / oldSize.Z;
                                    a = f / z;
                                    x *= a;
                                    y *= a;
                                    z *= a;
                                }
                            }
                            else
                            {
                                if (oldSize.X*x > m_scene.m_maxNonphys)
                                {
                                    f = m_scene.m_maxNonphys / oldSize.X;
                                    a = f / x;
                                    x *= a;
                                    y *= a;
                                    z *= a;
                                }
                                if (oldSize.Y*y > m_scene.m_maxNonphys)
                                {
                                    f = m_scene.m_maxNonphys / oldSize.Y;
                                    a = f / y;
                                    x *= a;
                                    y *= a;
                                    z *= a;
                                }
                                if (oldSize.Z*z > m_scene.m_maxNonphys)
                                {
                                    f = m_scene.m_maxNonphys / oldSize.Z;
                                    a = f / z;
                                    x *= a;
                                    y *= a;
                                    z *= a;
                                }
                                
                            }
                        }
                    }
                }
                lockPartsForRead(false);

                Vector3 prevScale = part.Scale;
                prevScale.X *= x;
                prevScale.Y *= y;
                prevScale.Z *= z;;

                part.IgnoreUndoUpdate = false;
                part.StoreUndoState(UndoType.STATE_GROUP_SCALE);
                part.IgnoreUndoUpdate = true;
                part.Resize(prevScale);
                part.IgnoreUndoUpdate = false;

                lockPartsForRead(true);
                {
                    foreach (SceneObjectPart obPart in m_parts.Values)
                    {
                        if (obPart.UUID != m_rootPart.UUID)
                        {
                            obPart.IgnoreUndoUpdate = false;
                            obPart.StoreUndoState(UndoType.STATE_GROUP_SCALE);
                            obPart.IgnoreUndoUpdate = true;

                            Vector3 currentpos = new Vector3(obPart.OffsetPosition);
                            currentpos.X *= x;
                            currentpos.Y *= y;
                            currentpos.Z *= z;
                            Vector3 newSize = new Vector3(obPart.Scale);
                            newSize.X *= x;
                            newSize.Y *= y;
                            newSize.Z *= z;
                            obPart.Resize(newSize);
                            obPart.UpdateOffSet(currentpos);
                        }
                        obPart.IgnoreUndoUpdate = false;
                    }
                }
                lockPartsForRead(false);

                if (part.PhysActor != null)
                {
                    part.PhysActor.Size = prevScale;
                    m_scene.PhysicsScene.AddPhysicsActorTaint(part.PhysActor);
                }

                part.IgnoreUndoUpdate = false;
                HasGroupChanged = true;
                ScheduleGroupForTerseUpdate();
            }
        }

        #endregion

        #region Position

        /// <summary>
        /// Move this scene object
        /// </summary>
        /// <param name="pos"></param>
        public void UpdateGroupPosition(Vector3 pos)
        {
            if (m_scene.EventManager.TriggerGroupMove(UUID, pos))
            {
                if (IsAttachment)
                {
                    m_rootPart.StoreUndoState(UndoType.STATE_GROUP_POSITION);
                    m_rootPart.AttachedPos = pos;
                }
                if (RootPart.GetStatusSandbox())
                {
                    if (Util.GetDistanceTo(RootPart.StatusSandboxPos, pos) > 10)
                    {
                        RootPart.ScriptSetPhysicsStatus(false);
                        pos = AbsolutePosition;
                        Scene.SimChat(Utils.StringToBytes("Hit Sandbox Limit"),
                              ChatTypeEnum.DebugChannel, 0x7FFFFFFF, RootPart.AbsolutePosition, Name, UUID, false);
                    }
                }
                AbsolutePosition = pos;

                HasGroupChanged = true;
            }

            //we need to do a terse update even if the move wasn't allowed
            // so that the position is reset in the client (the object snaps back)
            ScheduleGroupForTerseUpdate();
        }

        /// <summary>
        /// Update the position of a single part of this scene object
        /// </summary>
        /// <param name="pos"></param>
        /// <param name="localID"></param>
        public void UpdateSinglePosition(Vector3 pos, uint localID)
        {
            SceneObjectPart part = GetChildPart(localID);
            foreach (SceneObjectPart parts in Children.Values)
            {
                parts.StoreUndoState(UndoType.STATE_PRIM_POSITION);
            }
            if (part != null)
            {
                if (part.UUID == m_rootPart.UUID)
                {
                    UpdateRootPosition(pos);
                }
                else
                {
                    part.UpdateOffSet(pos);
                }

                HasGroupChanged = true;
            }
        }

        /// <summary>
        ///
        /// </summary>
        /// <param name="pos"></param>
        private void UpdateRootPosition(Vector3 pos)
        {
            foreach (SceneObjectPart part in Children.Values)
            {
                part.StoreUndoState(UndoType.STATE_PRIM_POSITION);
            }
            Vector3 newPos = new Vector3(pos.X, pos.Y, pos.Z);
            Vector3 oldPos =
                new Vector3(AbsolutePosition.X + m_rootPart.OffsetPosition.X,
                              AbsolutePosition.Y + m_rootPart.OffsetPosition.Y,
                              AbsolutePosition.Z + m_rootPart.OffsetPosition.Z);
            Vector3 diff = oldPos - newPos;
            Vector3 axDiff = new Vector3(diff.X, diff.Y, diff.Z);
            Quaternion partRotation = m_rootPart.RotationOffset;
            axDiff *= Quaternion.Inverse(partRotation);
            diff = axDiff;

            lockPartsForRead(true);
            {
                foreach (SceneObjectPart obPart in m_parts.Values)
                {
                    if (obPart.UUID != m_rootPart.UUID)
                    {
                        obPart.OffsetPosition = obPart.OffsetPosition + diff;
                    }
                }
            }
            lockPartsForRead(false);

            //We have to set undoing here because otherwise an undo state will be saved
            if (!m_rootPart.Undoing)
            {
                m_rootPart.Undoing = true;
                AbsolutePosition = newPos;
                m_rootPart.Undoing = false;
            }
            else
            {
                AbsolutePosition = newPos;
            }

            HasGroupChanged = true;
            if (m_rootPart.Undoing)
            {
                ScheduleGroupForFullUpdate();
            }
            else
            {
                ScheduleGroupForTerseUpdate();
            }
        }

        public void OffsetForNewRegion(Vector3 offset)
        {
            m_rootPart.GroupPosition = offset;
        }

        #endregion

        #region Rotation

        /// <summary>
        ///
        /// </summary>
        /// <param name="rot"></param>
        public void UpdateGroupRotationR(Quaternion rot)
        {
            foreach (SceneObjectPart parts in Children.Values)
            {
                parts.StoreUndoState(UndoType.STATE_GROUP_ROTATION);
            }
            m_rootPart.UpdateRotation(rot);

            PhysicsActor actor = m_rootPart.PhysActor;
            if (actor != null)
            {
                actor.Orientation = m_rootPart.RotationOffset;
                m_scene.PhysicsScene.AddPhysicsActorTaint(actor);
            }

            HasGroupChanged = true;
            ScheduleGroupForTerseUpdate();
        }

        /// <summary>
        ///
        /// </summary>
        /// <param name="pos"></param>
        /// <param name="rot"></param>
        public void UpdateGroupRotationPR(Vector3 pos, Quaternion rot)
        {
            foreach (SceneObjectPart parts in Children.Values)
            {
                parts.StoreUndoState(UndoType.STATE_GROUP_ROTATION);
            }
            m_rootPart.UpdateRotation(rot);

            PhysicsActor actor = m_rootPart.PhysActor;
            if (actor != null)
            {
                actor.Orientation = m_rootPart.RotationOffset;
                m_scene.PhysicsScene.AddPhysicsActorTaint(actor);
            }

            AbsolutePosition = pos;

            HasGroupChanged = true;
            ScheduleGroupForTerseUpdate();
        }

        /// <summary>
        ///
        /// </summary>
        /// <param name="rot"></param>
        /// <param name="localID"></param>
        public void UpdateSingleRotation(Quaternion rot, uint localID)
        {
            SceneObjectPart part = GetChildPart(localID);
            foreach (SceneObjectPart parts in Children.Values)
            {
                parts.StoreUndoState(UndoType.STATE_PRIM_ROTATION);
            }
            if (part != null)
            {
                if (part.UUID == m_rootPart.UUID)
                {
                    UpdateRootRotation(rot);
                }
                else
                {
                    part.UpdateRotation(rot);
                }
            }
        }

        /// <summary>
        ///
        /// </summary>
        /// <param name="rot"></param>
        /// <param name="localID"></param>
        public void UpdateSingleRotation(Quaternion rot, Vector3 pos, uint localID)
        {
            SceneObjectPart part = GetChildPart(localID);
            if (part != null)
            {
                if (part.UUID == m_rootPart.UUID)
                {
                    UpdateRootRotation(rot);
                    if (!m_rootPart.Undoing)
                    {
                        m_rootPart.Undoing = true;
                        AbsolutePosition = pos;
                        m_rootPart.Undoing = false;
                    }
                    else
                    {
                        AbsolutePosition = pos;
                    }
                }
                else
                {
                    part.StoreUndoState(UndoType.STATE_PRIM_ROTATION);
                    part.IgnoreUndoUpdate = true;
                    part.UpdateRotation(rot);
                    part.OffsetPosition = pos;
                    part.IgnoreUndoUpdate = false;
                }
            }
        }

        /// <summary>
        ///
        /// </summary>
        /// <param name="rot"></param>
        private void UpdateRootRotation(Quaternion rot)
        {
            Quaternion axRot = rot;
            Quaternion oldParentRot = m_rootPart.RotationOffset;

            m_rootPart.StoreUndoState(UndoType.STATE_PRIM_ROTATION);
            bool cancelUndo = false;
            if (!m_rootPart.Undoing)
            {
                m_rootPart.Undoing = true;
                cancelUndo = true;
            }
            m_rootPart.UpdateRotation(rot);
            if (m_rootPart.PhysActor != null)
            {
                m_rootPart.PhysActor.Orientation = m_rootPart.RotationOffset;
                m_scene.PhysicsScene.AddPhysicsActorTaint(m_rootPart.PhysActor);
            }

            lockPartsForRead(true);

            foreach (SceneObjectPart prim in m_parts.Values)
            {
                if (prim.UUID != m_rootPart.UUID)
                {
                    prim.IgnoreUndoUpdate = true;
                    Vector3 axPos = prim.OffsetPosition;
                    axPos *= oldParentRot;
                    axPos *= Quaternion.Inverse(axRot);
                    prim.OffsetPosition = axPos;
                    Quaternion primsRot = prim.RotationOffset;
                    Quaternion newRot = primsRot * oldParentRot;
                    newRot *= Quaternion.Inverse(axRot);
                    prim.RotationOffset = newRot;
                    prim.ScheduleTerseUpdate();
                    prim.IgnoreUndoUpdate = false;
                }
            }
            if (cancelUndo == true)
            {
                m_rootPart.Undoing = false;
            }
            lockPartsForRead(false);

            m_rootPart.ScheduleTerseUpdate();
        }

        #endregion

        internal void SetAxisRotation(int axis, int rotate10)
        {
            bool setX = false;
            bool setY = false;
            bool setZ = false;

            int xaxis = 2;
            int yaxis = 4;
            int zaxis = 8;

            if (m_rootPart != null)
            {
                setX = ((axis & xaxis) != 0) ? true : false;
                setY = ((axis & yaxis) != 0) ? true : false;
                setZ = ((axis & zaxis) != 0) ? true : false;

                float setval = (rotate10 > 0) ? 1f : 0f;

                if (setX)
                    m_rootPart.RotationAxis.X = setval;
                if (setY)
                    m_rootPart.RotationAxis.Y = setval;
                if (setZ)
                    m_rootPart.RotationAxis.Z = setval;

                if (setX || setY || setZ)
                {
                    m_rootPart.SetPhysicsAxisRotation();
                }

            }
        }
        public int registerRotTargetWaypoint(Quaternion target, float tolerance)
        {
            scriptRotTarget waypoint = new scriptRotTarget();
            waypoint.targetRot = target;
            waypoint.tolerance = tolerance;
            uint handle = m_scene.AllocateLocalId();
            waypoint.handle = handle;
            lock (m_rotTargets)
            {
                m_rotTargets.Add(handle, waypoint);
            }
            m_scene.AddGroupTarget(this);
            return (int)handle;
        }

        public void unregisterRotTargetWaypoint(int handle)
        {
            lock (m_targets)
            {
                m_rotTargets.Remove((uint)handle);
                if (m_targets.Count == 0)
                    m_scene.RemoveGroupTarget(this);
            }
        }

        public int registerTargetWaypoint(Vector3 target, float tolerance)
        {
            scriptPosTarget waypoint = new scriptPosTarget();
            waypoint.targetPos = target;
            waypoint.tolerance = tolerance;
            uint handle = m_scene.AllocateLocalId();
            waypoint.handle = handle;
            lock (m_targets)
            {
                m_targets.Add(handle, waypoint);
            }
            m_scene.AddGroupTarget(this);
            return (int)handle;
        }
        
        public void unregisterTargetWaypoint(int handle)
        {
            lock (m_targets)
            {
                m_targets.Remove((uint)handle);
                if (m_targets.Count == 0)
                    m_scene.RemoveGroupTarget(this);
            }
        }

        public void checkAtTargets()
        {
            if (m_scriptListens_atTarget || m_scriptListens_notAtTarget)
            {
                if (m_targets.Count > 0)
                {
                    bool at_target = false;
                    //Vector3 targetPos;
                    //uint targetHandle;
                    Dictionary<uint, scriptPosTarget> atTargets = new Dictionary<uint, scriptPosTarget>();
                    lock (m_targets)
                    {
                        foreach (uint idx in m_targets.Keys)
                        {
                            scriptPosTarget target = m_targets[idx];
                            if (Util.GetDistanceTo(target.targetPos, m_rootPart.GroupPosition) <= target.tolerance)
                            {
                                // trigger at_target
                                if (m_scriptListens_atTarget)
                                {
                                    at_target = true;
                                    scriptPosTarget att = new scriptPosTarget();
                                    att.targetPos = target.targetPos;
                                    att.tolerance = target.tolerance;
                                    att.handle = target.handle;
                                    atTargets.Add(idx, att);
                                }
                            }
                        }
                    }
                    
                    if (atTargets.Count > 0)
                    {
                        uint[] localids = new uint[0];
                        lockPartsForRead(true);
                        {
                            localids = new uint[m_parts.Count];
                            int cntr = 0;
                            foreach (SceneObjectPart part in m_parts.Values)
                            {
                                localids[cntr] = part.LocalId;
                                cntr++;
                            }
                        }
                        lockPartsForRead(false);
                        
                        for (int ctr = 0; ctr < localids.Length; ctr++)
                        {
                            foreach (uint target in atTargets.Keys)
                            {
                                scriptPosTarget att = atTargets[target];
                                m_scene.EventManager.TriggerAtTargetEvent(
                                    localids[ctr], att.handle, att.targetPos, m_rootPart.GroupPosition);
                            }
                        }
                        
                        return;
                    }
                    
                    if (m_scriptListens_notAtTarget && !at_target)
                    {
                        //trigger not_at_target
                        uint[] localids = new uint[0];
                        lockPartsForRead(true);
                        {
                            localids = new uint[m_parts.Count];
                            int cntr = 0;
                            foreach (SceneObjectPart part in m_parts.Values)
                            {
                                localids[cntr] = part.LocalId;
                                cntr++;
                            }
                        }
                        lockPartsForRead(false);    

                        for (int ctr = 0; ctr < localids.Length; ctr++)
                        {
                            m_scene.EventManager.TriggerNotAtTargetEvent(localids[ctr]);
                        }
                    }
                }
            }
            if (m_scriptListens_atRotTarget || m_scriptListens_notAtRotTarget)
            {
                if (m_rotTargets.Count > 0)
                {
                    bool at_Rottarget = false;
                    Dictionary<uint, scriptRotTarget> atRotTargets = new Dictionary<uint, scriptRotTarget>();
                    lock (m_rotTargets)
                    {
                        foreach (uint idx in m_rotTargets.Keys)
                        {
                            scriptRotTarget target = m_rotTargets[idx];
                            double angle = Math.Acos(target.targetRot.X * m_rootPart.RotationOffset.X + target.targetRot.Y * m_rootPart.RotationOffset.Y + target.targetRot.Z * m_rootPart.RotationOffset.Z + target.targetRot.W * m_rootPart.RotationOffset.W) * 2;
                            if (angle < 0) angle = -angle;
                            if (angle > Math.PI) angle = (Math.PI * 2 - angle);
                            if (angle <= target.tolerance)
                            {
                                // trigger at_rot_target
                                if (m_scriptListens_atRotTarget)
                                {
                                    at_Rottarget = true;
                                    scriptRotTarget att = new scriptRotTarget();
                                    att.targetRot = target.targetRot;
                                    att.tolerance = target.tolerance;
                                    att.handle = target.handle;
                                    atRotTargets.Add(idx, att);
                                }
                            }
                        }
                    }

                    if (atRotTargets.Count > 0)
                    {
                        uint[] localids = new uint[0];
                        lockPartsForRead(true);
                        try
                        {
                            localids = new uint[m_parts.Count];
                            int cntr = 0;
                            foreach (SceneObjectPart part in m_parts.Values)
                            {
                                localids[cntr] = part.LocalId;
                                cntr++;
                            }
                        }
                        finally
                        {
                            lockPartsForRead(false);
                        }

                        for (int ctr = 0; ctr < localids.Length; ctr++)
                        {
                            foreach (uint target in atRotTargets.Keys)
                            {
                                scriptRotTarget att = atRotTargets[target];
                                m_scene.EventManager.TriggerAtRotTargetEvent(
                                    localids[ctr], att.handle, att.targetRot, m_rootPart.RotationOffset);
                            }
                        }

                        return;
                    }

                    if (m_scriptListens_notAtRotTarget && !at_Rottarget)
                    {
                        //trigger not_at_target
                        uint[] localids = new uint[0];
                        lockPartsForRead(true);
                        try
                        {
                            localids = new uint[m_parts.Count];
                            int cntr = 0;
                            foreach (SceneObjectPart part in m_parts.Values)
                            {
                                localids[cntr] = part.LocalId;
                                cntr++;
                            }
                        }
                        finally
                        {
                            lockPartsForRead(false);
                        }

                        for (int ctr = 0; ctr < localids.Length; ctr++)
                        {
                            m_scene.EventManager.TriggerNotAtRotTargetEvent(localids[ctr]);
                        }
                    }
                }
            }
        }
        
        public float GetMass()
        {
            float retmass = 0f;
            lockPartsForRead(true);
            {
                foreach (SceneObjectPart part in m_parts.Values)
                {
                    retmass += part.GetMass();
                }
            }
            lockPartsForRead(false);
            return retmass;
        }
        
        public void CheckSculptAndLoad()
        {
            lockPartsForRead(true);
            {
                if (!IsDeleted)
                {
                    if ((RootPart.GetEffectiveObjectFlags() & (uint)PrimFlags.Phantom) == 0)
                    {
                        foreach (SceneObjectPart part in m_parts.Values)
                        {
                            if (part.Shape.SculptEntry && part.Shape.SculptTexture != UUID.Zero)
                            {
                                // check if a previously decoded sculpt map has been cached
                                if (File.Exists(System.IO.Path.Combine("j2kDecodeCache", "smap_" + part.Shape.SculptTexture.ToString())))
                                {
                                    part.SculptTextureCallback(part.Shape.SculptTexture, null);
                                }
                                else
                                {
                                    m_scene.AssetService.Get(
                                        part.Shape.SculptTexture.ToString(), part, AssetReceived);
                                }
                            }
                        }
                    }
                }
            }
            lockPartsForRead(false);
        }

        protected void AssetReceived(string id, Object sender, AssetBase asset)
        {
            SceneObjectPart sop = (SceneObjectPart)sender;

            if (sop != null)
            {
                if (asset != null)
                    sop.SculptTextureCallback(asset.FullID, asset);
            }
        }

        /// <summary>
        /// Set the user group to which this scene object belongs.
        /// </summary>
        /// <param name="GroupID"></param>
        /// <param name="client"></param>
        public void SetGroup(UUID GroupID, IClientAPI client)
        {
            lockPartsForRead(true);
            {
                foreach (SceneObjectPart part in m_parts.Values)
                {
                    part.SetGroup(GroupID, client);
                    part.Inventory.ChangeInventoryGroup(GroupID);
                }

                HasGroupChanged = true;
            }
            lockPartsForRead(false);

            // Don't trigger the update here - otherwise some client issues occur when multiple updates are scheduled
            // for the same object with very different properties.  The caller must schedule the update.
            //ScheduleGroupForFullUpdate();
        }

        public void TriggerScriptChangedEvent(Changed val)
        {
            foreach (SceneObjectPart part in Children.Values)
            {
                part.TriggerScriptChangedEvent(val);
            }
        }
        
        public override string ToString()
        {
            return String.Format("{0} {1} ({2})", Name, UUID, AbsolutePosition);
        }

        public void SetAttachmentPoint(byte point)
        {
            lockPartsForRead(true);
            {
                foreach (SceneObjectPart part in m_parts.Values)
                    part.SetAttachmentPoint(point);
            }
            lockPartsForRead(false);
        }

        #region ISceneObject
        
        public virtual ISceneObject CloneForNewScene()
        {
            SceneObjectGroup sog = Copy(false);
            sog.m_isDeleted = false;
            return sog;
        }

        public virtual string ToXml2()
        {
            return SceneObjectSerializer.ToXml2Format(this);
        }

        public virtual string ExtraToXmlString()
        {
            return "<ExtraFromItemID>" + GetFromItemID().ToString() + "</ExtraFromItemID>";
        }

        public virtual void ExtraFromXmlString(string xmlstr)
        {
            string id = xmlstr.Substring(xmlstr.IndexOf("<ExtraFromItemID>"));
            id = xmlstr.Replace("<ExtraFromItemID>", "");
            id = id.Replace("</ExtraFromItemID>", "");

            UUID uuid = UUID.Zero;
            UUID.TryParse(id, out uuid);

            SetFromItemID(uuid);
        }

        public void ResetOwnerChangeFlag()
        {
            ForEachPart(delegate(SceneObjectPart part)
            {
                part.ResetOwnerChangeFlag();
            });
        }

        #endregion
    }
}<|MERGE_RESOLUTION|>--- conflicted
+++ resolved
@@ -1786,7 +1786,6 @@
                     // don't backup while it's selected or you're asking for changes mid stream.
                     if (isTimeToPersist() || forcedBackup)
                     {
-<<<<<<< HEAD
                         if (m_rootPart.PhysActor != null &&
                             (!m_rootPart.PhysActor.IsPhysical))
                         {
@@ -1797,14 +1796,9 @@
                                 m_scene.PhysicsScene.AddPhysicsActorTaint(m_rootPart.PhysActor);
                             }
                         }
-                     //   m_log.DebugFormat(
-                     //       "[SCENE]: Storing {0}, {1} in {2}",
-                     //       Name, UUID, m_scene.RegionInfo.RegionName);
-=======
 //                        m_log.DebugFormat(
 //                            "[SCENE]: Storing {0}, {1} in {2}",
 //                            Name, UUID, m_scene.RegionInfo.RegionName);
->>>>>>> 609375bf
 
                         SceneObjectGroup backup_group = Copy(false);
                         backup_group.RootPart.Velocity = RootPart.Velocity;
