/*
 * Copyright (c) Contributors, http://opensimulator.org/
 * See CONTRIBUTORS.TXT for a full list of copyright holders.
 *
 * Redistribution and use in source and binary forms, with or without
 * modification, are permitted provided that the following conditions are met:
 *     * Redistributions of source code must retain the above copyright
 *       notice, this list of conditions and the following disclaimer.
 *     * Redistributions in binary form must reproduce the above copyright
 *       notice, this list of conditions and the following disclaimer in the
 *       documentation and/or other materials provided with the distribution.
 *     * Neither the name of the OpenSimulator Project nor the
 *       names of its contributors may be used to endorse or promote products
 *       derived from this software without specific prior written permission.
 *
 * THIS SOFTWARE IS PROVIDED BY THE DEVELOPERS ``AS IS'' AND ANY
 * EXPRESS OR IMPLIED WARRANTIES, INCLUDING, BUT NOT LIMITED TO, THE IMPLIED
 * WARRANTIES OF MERCHANTABILITY AND FITNESS FOR A PARTICULAR PURPOSE ARE
 * DISCLAIMED. IN NO EVENT SHALL THE CONTRIBUTORS BE LIABLE FOR ANY
 * DIRECT, INDIRECT, INCIDENTAL, SPECIAL, EXEMPLARY, OR CONSEQUENTIAL DAMAGES
 * (INCLUDING, BUT NOT LIMITED TO, PROCUREMENT OF SUBSTITUTE GOODS OR SERVICES;
 * LOSS OF USE, DATA, OR PROFITS; OR BUSINESS INTERRUPTION) HOWEVER CAUSED AND
 * ON ANY THEORY OF LIABILITY, WHETHER IN CONTRACT, STRICT LIABILITY, OR TORT
 * (INCLUDING NEGLIGENCE OR OTHERWISE) ARISING IN ANY WAY OUT OF THE USE OF THIS
 * SOFTWARE, EVEN IF ADVISED OF THE POSSIBILITY OF SUCH DAMAGE.
 */

using System;
using System.Collections.Generic;
using System.Drawing;
using System.IO;
using System.Diagnostics;
using System.Threading;
using System.Xml;
using System.Xml.Serialization;
using OpenMetaverse;
using OpenMetaverse.Packets;
using OpenSim.Framework;
using OpenSim.Region.Framework.Interfaces;
using OpenSim.Region.Physics.Manager;
using OpenSim.Region.Framework.Scenes.Serialization;

namespace OpenSim.Region.Framework.Scenes
{
    [Flags]
    public enum scriptEvents
    {
        None = 0,
        attach = 1,
        collision = 16,
        collision_end = 32,
        collision_start = 64,
        control = 128,
        dataserver = 256,
        email = 512,
        http_response = 1024,
        land_collision = 2048,
        land_collision_end = 4096,
        land_collision_start = 8192,
        at_target = 16384,
        at_rot_target = 16777216,
        listen = 32768,
        money = 65536,
        moving_end = 131072,
        moving_start = 262144,
        not_at_rot_target = 524288,
        not_at_target = 1048576,
        remote_data = 8388608,
        run_time_permissions = 268435456,
        state_entry = 1073741824,
        state_exit = 2,
        timer = 4,
        touch = 8,
        touch_end = 536870912,
        touch_start = 2097152,
        object_rez = 4194304
    }

    struct scriptPosTarget
    {
        public Vector3 targetPos;
        public float tolerance;
        public uint handle;
    }

    struct scriptRotTarget
    {
        public Quaternion targetRot;
        public float tolerance;
        public uint handle;
    }

    public delegate void PrimCountTaintedDelegate();

    /// <summary>
    /// A scene object group is conceptually an object in the scene.  The object is constituted of SceneObjectParts
    /// (often known as prims), one of which is considered the root part.
    /// </summary>
    public partial class SceneObjectGroup : EntityBase, ISceneObject
    {
        // private PrimCountTaintedDelegate handlerPrimCountTainted = null;

        /// <summary>
        /// Signal whether the non-inventory attributes of any prims in the group have changed
        /// since the group's last persistent backup
        /// </summary>
        private bool m_hasGroupChanged = false;
        private long timeFirstChanged = 0;
        private long timeLastChanged = 0;
        private long m_maxPersistTime = 0;
        private long m_minPersistTime = 0;
        private Random m_rand;
        private bool m_suspendUpdates;
        private System.Threading.ReaderWriterLockSlim m_partsLock = new System.Threading.ReaderWriterLockSlim();        
        private List<ScenePresence> m_linkedAvatars = new List<ScenePresence>();

        public bool areUpdatesSuspended
        {
            get
            {
                return m_suspendUpdates;
            }
            set 
            {
                m_suspendUpdates = value;   
                if (!value)
                {
                    QueueForUpdateCheck();
                }               
            }
        }

        public void lockPartsForRead(bool locked)
        {
            if (locked)
            {
                if (m_partsLock.RecursiveReadCount > 0)
                {
                    m_log.Error("[SceneObjectGroup.m_parts] Recursive read lock requested. This should not happen and means something needs to be fixed. For now though, it's safe to continue.");
                    try
                    {
                        StackTrace stackTrace = new StackTrace();           // get call stack
                        StackFrame[] stackFrames = stackTrace.GetFrames();  // get method calls (frames)

                        // write call stack method names
                        foreach (StackFrame stackFrame in stackFrames)
                        {
                            m_log.Error("[SceneObjectGroup.m_parts]  "+(stackFrame.GetMethod().Name));   // write method name
                        }

                        m_partsLock.ExitReadLock();
                    }
                    catch { } // Ignore errors, to allow resync
                }
                if (m_partsLock.RecursiveWriteCount > 0)
                {
                    m_log.Error("[SceneObjectGroup.m_parts] Recursive read lock requested (write lock exists on this thread). This should not happen and means something needs to be fixed.");
                    try
                    {
                        m_partsLock.ExitWriteLock();
                    }
                    catch { }

                }

                while (!m_partsLock.TryEnterReadLock(60000))
                {
                    m_log.Error("[SceneObjectGroup.m_parts] Thread lock detected while trying to aquire READ lock of m_parts in SceneObjectGroup. I'm going to try to solve the thread lock automatically to preserve region stability, but this needs to be fixed.");
                    if (m_partsLock.IsWriteLockHeld)
                    {
                        m_partsLock = new System.Threading.ReaderWriterLockSlim();
                    }
                }
            }
            else
            {
                if (m_partsLock.RecursiveReadCount > 0)
                {
                    m_partsLock.ExitReadLock();
                }
            }
        }
        public void lockPartsForWrite(bool locked)
        {
            if (locked)
            {
                if (m_partsLock.RecursiveReadCount > 0)
                {
                    m_log.Error("[SceneObjectGroup.m_parts] Recursive write lock requested. This should not happen and means something needs to be fixed. For now though, it's safe to continue.");
                    m_partsLock.ExitReadLock();
                }
                if (m_partsLock.RecursiveWriteCount > 0)
                {
                    m_log.Error("[SceneObjectGroup.m_parts] Recursive write lock requested. This should not happen and means something needs to be fixed.");
                    m_partsLock.ExitWriteLock();
                }

                while (!m_partsLock.TryEnterWriteLock(60000))
                {
                    m_log.Error("[SceneObjectGroup.m_parts] Thread lock detected while trying to aquire WRITE lock of m_scripts in XEngine. I'm going to try to solve the thread lock automatically to preserve region stability, but this needs to be fixed.");
                    if (m_partsLock.IsWriteLockHeld)
                    {
                        m_partsLock = new System.Threading.ReaderWriterLockSlim();
                    }
                }
            }
            else
            {
                if (m_partsLock.RecursiveWriteCount > 0)
                {
                    m_partsLock.ExitWriteLock();
                }
            }
        }

        public bool HasGroupChanged
        {
            set
            {
                if (value)
                {
                    if (m_isBackedUp)
                    {
                        m_scene.SceneGraph.FireChangeBackup(this);
                    }
                    timeLastChanged = DateTime.Now.Ticks;
                    if (!m_hasGroupChanged)
                        timeFirstChanged = DateTime.Now.Ticks;
                    if (m_rootPart != null && m_rootPart.UUID != null && m_scene != null)
                    {
                        if (m_rand == null)
                        {
                            byte[] val = new byte[16];
                            m_rootPart.UUID.ToBytes(val, 0);
                            m_rand = new Random(BitConverter.ToInt32(val, 0));
                        }
                       
                        if (m_scene.GetRootAgentCount() == 0)
                        {
                            //If the region is empty, this change has been made by an automated process
                            //and thus we delay the persist time by a random amount between 1.5 and 2.5.

                            float factor = 1.5f + (float)(m_rand.NextDouble());
                            m_maxPersistTime = (long)((float)m_scene.m_persistAfter * factor);
                            m_minPersistTime = (long)((float)m_scene.m_dontPersistBefore * factor);
                        }
                        else
                        {
                            //If the region is not empty, we want to obey the minimum and maximum persist times
                            //but add a random factor so we stagger the object persistance a little
                            m_maxPersistTime = (long)((float)m_scene.m_persistAfter * (1.0d - (m_rand.NextDouble() / 5.0d))); //Multiply by 1.0-1.5
                            m_minPersistTime = (long)((float)m_scene.m_dontPersistBefore * (1.0d + (m_rand.NextDouble() / 2.0d))); //Multiply by 0.8-1.0
                        }
                    }
                }
                m_hasGroupChanged = value;
            }

            get { return m_hasGroupChanged; }
        }

        private bool isTimeToPersist()
        {
            if (IsSelected || IsDeleted || IsAttachment)
                return false;
            if (!m_hasGroupChanged)
                return false;
            if (m_scene.ShuttingDown)
                return true;

            if (m_minPersistTime == 0 || m_maxPersistTime == 0)
            {
                m_maxPersistTime = m_scene.m_persistAfter;
                m_minPersistTime = m_scene.m_dontPersistBefore;
            }
                
            long currentTime = DateTime.Now.Ticks;

            if (timeLastChanged == 0) timeLastChanged = currentTime;
            if (timeFirstChanged == 0) timeFirstChanged = currentTime;

            if (currentTime - timeLastChanged > m_minPersistTime || currentTime - timeFirstChanged > m_maxPersistTime)
                return true;
            return false;
        }
        
        /// <value>
        /// Is this scene object acting as an attachment?
        /// 
        /// We return false if the group has already been deleted.
        ///
        /// TODO: At the moment set must be done on the part itself.  There may be a case for doing it here since I
        /// presume either all or no parts in a linkset can be part of an attachment (in which
        /// case the value would get proprogated down into all the descendent parts).
        /// </value>
        public bool IsAttachment
        {
            get
            {
                if (!IsDeleted)
                    return m_rootPart.IsAttachment;
                
                return false;
            }
        }

        public float scriptScore = 0f;

        private Vector3 lastPhysGroupPos;
        private Quaternion lastPhysGroupRot;

        private bool m_isBackedUp = false;

        /// <summary>
        /// The constituent parts of this group
        /// </summary>
        protected Dictionary<UUID, SceneObjectPart> m_parts = new Dictionary<UUID, SceneObjectPart>();

        protected ulong m_regionHandle;
        protected SceneObjectPart m_rootPart;
        // private Dictionary<UUID, scriptEvents> m_scriptEvents = new Dictionary<UUID, scriptEvents>();

        private Dictionary<uint, scriptPosTarget> m_targets = new Dictionary<uint, scriptPosTarget>();
        private Dictionary<uint, scriptRotTarget> m_rotTargets = new Dictionary<uint, scriptRotTarget>();

        private bool m_scriptListens_atTarget = false;
        private bool m_scriptListens_notAtTarget = false;

        private bool m_scriptListens_atRotTarget = false;
        private bool m_scriptListens_notAtRotTarget = false;
        public bool m_dupeInProgress = false;
        internal Dictionary<UUID, string> m_savedScriptState = null;

        #region Properties

        /// <summary>
        /// The name of an object grouping is always the same as its root part
        /// </summary>
        public override string Name
        {
            get {
                if (RootPart == null)
                    return "";
                return RootPart.Name;
            }
            set { RootPart.Name = value; }
        }

        /// <summary>
        /// Added because the Parcel code seems to use it
        /// but not sure a object should have this
        /// as what does it tell us? that some avatar has selected it (but not what Avatar/user)
        /// think really there should be a list (or whatever) in each scenepresence
        /// saying what prim(s) that user has selected.
        /// </summary>
        protected bool m_isSelected = false;

        /// <summary>
        /// Number of prims in this group
        /// </summary>
        public int PrimCount
        {
            get { lock (m_parts) { return m_parts.Count; } }
        }

        protected Quaternion m_rotation = Quaternion.Identity;

        public virtual Quaternion Rotation
        {
            get { return m_rotation; }
            set {
                lockPartsForRead(true);
                try
                {
                    foreach(SceneObjectPart p in m_parts.Values)
                    {
                        p.StoreUndoState(UndoType.STATE_GROUP_ROTATION);
                    }
                }
                finally
                {
                    lockPartsForRead(false);
                }
                m_rotation = value; 
            }
        }

        public Quaternion GroupRotation
        {
            get { return m_rootPart.RotationOffset; }
        }

        public UUID GroupID
        {
            get { return m_rootPart.GroupID; }
            set { m_rootPart.GroupID = value; }
        }

        /// <value>
        /// The parts of this scene object group.  You must lock this property before using it.
        /// If you want to know the number of children, consider using the PrimCount property instead
        /// </value>
        public Dictionary<UUID, SceneObjectPart> Children
        {
            get { return m_parts; }
            set { m_parts = value; }
        }

        /// <value>
        /// The root part of this scene object
        /// </value>
        public SceneObjectPart RootPart
        {
            get { return m_rootPart; }
        }

        public ulong RegionHandle
        {
            get { return m_regionHandle; }
            set
            {
                m_regionHandle = value;
                lockPartsForRead(true);
                {
                    foreach (SceneObjectPart part in m_parts.Values)
                    {
                        
                        part.RegionHandle = m_regionHandle;
                        
                    }
                }
                lockPartsForRead(false);
            }
        }

        /// <summary>
        /// Check both the attachment property and the relevant properties of the underlying root part.
        /// </summary>
        /// This is necessary in some cases, particularly when a scene object has just crossed into a region and doesn't
        /// have the IsAttachment property yet checked.
        /// 
        /// FIXME: However, this should be fixed so that this property
        /// propertly reflects the underlying status.
        /// <returns></returns>
        public bool IsAttachmentCheckFull()
        {
            return (IsAttachment || (m_rootPart.Shape.PCode == 9 && m_rootPart.Shape.State != 0));
        }
        
        /// <summary>
        /// The absolute position of this scene object in the scene
        /// </summary>
        public override Vector3 AbsolutePosition
        {
            get { return m_rootPart.GroupPosition; }
            set
            {
                Vector3 val = value;

                if ((m_scene.TestBorderCross(val - Vector3.UnitX, Cardinals.E) || m_scene.TestBorderCross(val + Vector3.UnitX, Cardinals.W)
                    || m_scene.TestBorderCross(val - Vector3.UnitY, Cardinals.N) || m_scene.TestBorderCross(val + Vector3.UnitY, Cardinals.S)) 
                    && !IsAttachmentCheckFull() && (!m_scene.LoadingPrims))
                {
                    m_scene.CrossPrimGroupIntoNewRegion(val, this, true);
                }
<<<<<<< HEAD

                lockPartsForRead(true);
                foreach (SceneObjectPart part in m_parts.Values)
                {
                    part.IgnoreUndoUpdate = true;
                }
=======
                
>>>>>>> 87a6554d
                if (RootPart.GetStatusSandbox())
                {
                    if (Util.GetDistanceTo(RootPart.StatusSandboxPos, value) > 10)
                    {
                        RootPart.ScriptSetPhysicsStatus(false);
                        Scene.SimChat(Utils.StringToBytes("Hit Sandbox Limit"),
                              ChatTypeEnum.DebugChannel, 0x7FFFFFFF, RootPart.AbsolutePosition, Name, UUID, false);
                        lockPartsForRead(false);
                        return;
                    }
                }
<<<<<<< HEAD
                List<SceneObjectPart> parts = new List<SceneObjectPart>(m_parts.Values);
                lockPartsForRead(false);
                foreach (SceneObjectPart part in parts)
=======
                
                lock (m_parts)
>>>>>>> 87a6554d
                {
                    part.IgnoreUndoUpdate = false;
                    part.StoreUndoState(UndoType.STATE_GROUP_POSITION);
                    part.GroupPosition = val;
                    if (!m_dupeInProgress)
                    {
                        part.TriggerScriptChangedEvent(Changed.POSITION);
                    }
                }
                if (!m_dupeInProgress)
                {
                    foreach (ScenePresence av in m_linkedAvatars)
                    {
                        Vector3 offset = m_parts[av.LinkedPrim].GetWorldPosition() - av.ParentPosition;
                        av.AbsolutePosition += offset;
                        av.ParentPosition = m_parts[av.LinkedPrim].GetWorldPosition(); //ParentPosition gets cleared by AbsolutePosition
                        av.SendFullUpdateToAllClients();
                    }
                }

                //if (m_rootPart.PhysActor != null)
                //{
                //m_rootPart.PhysActor.Position =
                //new PhysicsVector(m_rootPart.GroupPosition.X, m_rootPart.GroupPosition.Y,
                //m_rootPart.GroupPosition.Z);
                //m_scene.PhysicsScene.AddPhysicsActorTaint(m_rootPart.PhysActor);
                //}
            }
        }

        public override uint LocalId
        {
            get { return m_rootPart.LocalId; }
            set { m_rootPart.LocalId = value; }
        }

        public override UUID UUID
        {
            get { return m_rootPart.UUID; }
            set 
            { 
                m_rootPart.UUID = value; 
                
                lock (m_parts)
                {
                    m_parts.Remove(m_rootPart.UUID);
                    m_parts.Add(m_rootPart.UUID, m_rootPart);
                }
            }
        }

        public UUID OwnerID
        {
            get { return m_rootPart.OwnerID; }
            set { m_rootPart.OwnerID = value; }
        }

        public float Damage
        {
            get { return m_rootPart.Damage; }
            set { m_rootPart.Damage = value; }
        }

        public Color Color
        {
            get { return m_rootPart.Color; }
            set { m_rootPart.Color = value; }
        }

        public string Text
        {
            get {
                string returnstr = m_rootPart.Text;
                if (returnstr.Length  > 255)
                {
                    returnstr = returnstr.Substring(0, 255);
                }
                return returnstr;
            }
            set { m_rootPart.Text = value; }
        }

        protected virtual bool InSceneBackup
        {
            get { return true; }
        }
        
        private bool m_passCollision;
        public bool PassCollision
        {
            get { return m_passCollision; }
            set
            {
                m_passCollision = value;
                HasGroupChanged = true;
            }
        }

        public bool IsSelected
        {
            get { return m_isSelected; }
            set
            {
                m_isSelected = value;
                // Tell physics engine that group is selected
                if (m_rootPart.PhysActor != null)
                {
                    m_rootPart.PhysActor.Selected = value;
                    // Pass it on to the children.
                    foreach (SceneObjectPart child in Children.Values)
                    {
                        if (child.PhysActor != null)
                        {
                            child.PhysActor.Selected = value;
                        }
                    }
                }
            }
        }

        private SceneObjectPart m_PlaySoundMasterPrim = null;
        public SceneObjectPart PlaySoundMasterPrim
        {
            get { return m_PlaySoundMasterPrim; }
            set { m_PlaySoundMasterPrim = value; }
        }

        private List<SceneObjectPart> m_PlaySoundSlavePrims = new List<SceneObjectPart>();
        public List<SceneObjectPart> PlaySoundSlavePrims
        {
            get { return m_PlaySoundSlavePrims; }
            set { m_PlaySoundSlavePrims = value; }
        }

        private SceneObjectPart m_LoopSoundMasterPrim = null;
        public SceneObjectPart LoopSoundMasterPrim
        {
            get { return m_LoopSoundMasterPrim; }
            set { m_LoopSoundMasterPrim = value; }
        }

        private List<SceneObjectPart> m_LoopSoundSlavePrims = new List<SceneObjectPart>();
        public List<SceneObjectPart> LoopSoundSlavePrims
        {
            get { return m_LoopSoundSlavePrims; }
            set { m_LoopSoundSlavePrims = value; }
        }

        // The UUID for the Region this Object is in.
        public UUID RegionUUID
        {
            get
            {
                if (m_scene != null)
                {
                    return m_scene.RegionInfo.RegionID;
                }
                return UUID.Zero;
            }
        }

        #endregion

        #region Constructors

        /// <summary>
        /// Constructor
        /// </summary>
        public SceneObjectGroup()
        {
            
        }

        /// <summary>
        /// This constructor creates a SceneObjectGroup using a pre-existing SceneObjectPart.
        /// The original SceneObjectPart will be used rather than a copy, preserving
        /// its existing localID and UUID.
        /// </summary>
        public SceneObjectGroup(SceneObjectPart part)
        {
            SetRootPart(part);
        }

        /// <summary>
        /// Constructor.  This object is added to the scene later via AttachToScene()
        /// </summary>
        public SceneObjectGroup(UUID ownerID, Vector3 pos, Quaternion rot, PrimitiveBaseShape shape)
        {
            SetRootPart(new SceneObjectPart(ownerID, shape, pos, rot, Vector3.Zero));
        }

        /// <summary>
        /// Constructor.
        /// </summary>
        public SceneObjectGroup(UUID ownerID, Vector3 pos, PrimitiveBaseShape shape)
            : this(ownerID, pos, Quaternion.Identity, shape)
        {
        }

        public void LoadScriptState(XmlDocument doc)
        {
            XmlNodeList nodes = doc.GetElementsByTagName("SavedScriptState");
            if (nodes.Count > 0)
            {
                m_savedScriptState = new Dictionary<UUID, string>();
                foreach (XmlNode node in nodes)
                {
                    if (node.Attributes["UUID"] != null)
                    {
                        UUID itemid = new UUID(node.Attributes["UUID"].Value);
                        m_savedScriptState.Add(itemid, node.InnerXml);
                    }
                } 
            }
        }

        public void SetFromItemID(UUID AssetId)
        {
            lockPartsForRead(true);
            {
                foreach (SceneObjectPart part in m_parts.Values)
                {
                    
                    part.FromItemID = AssetId;
                    
                }
            }
            lockPartsForRead(false);
        }

        public UUID GetFromItemID()
        {
            return m_rootPart.FromItemID;
        }

        /// <summary>
        /// Hooks this object up to the backup event so that it is persisted to the database when the update thread executes.
        /// </summary>
        public virtual void AttachToBackup()
        {
            if (IsAttachment) return;
            m_scene.SceneGraph.FireAttachToBackup(this);

            if (InSceneBackup)
            {
                //m_log.DebugFormat(
                //    "[SCENE OBJECT GROUP]: Attaching object {0} {1} to scene presistence sweep", Name, UUID);

                if (!m_isBackedUp)
                    m_scene.EventManager.OnBackup += ProcessBackup;
                
                m_isBackedUp = true;
            }
        }
        
        /// <summary>
        /// Attach this object to a scene.  It will also now appear to agents.
        /// </summary>
        /// <param name="scene"></param>
        public void AttachToScene(Scene scene)
        {
            m_scene = scene;
            RegionHandle = m_scene.RegionInfo.RegionHandle;

            if (m_rootPart.Shape.PCode != 9 || m_rootPart.Shape.State == 0)
                m_rootPart.ParentID = 0;
            if (m_rootPart.LocalId == 0)
                m_rootPart.LocalId = m_scene.AllocateLocalId();

            lock (m_parts)
            {
                foreach (SceneObjectPart part in m_parts.Values)
                {
                    if (Object.ReferenceEquals(part, m_rootPart))
                    {
                        continue;
                    }
    
                    if (part.LocalId == 0)
                    {
                        part.LocalId = m_scene.AllocateLocalId();
                    }
    
                    part.ParentID = m_rootPart.LocalId;
                    //m_log.DebugFormat("[SCENE]: Given local id {0} to part {1}, linknum {2}, parent {3} {4}", part.LocalId, part.UUID, part.LinkNum, part.ParentID, part.ParentUUID);
                }
            }
            
            ApplyPhysics(m_scene.m_physicalPrim);

            // Don't trigger the update here - otherwise some client issues occur when multiple updates are scheduled
            // for the same object with very different properties.  The caller must schedule the update.
            //ScheduleGroupForFullUpdate();
        }

        public Vector3 GroupScale()
        {
            Vector3 minScale = new Vector3(Constants.RegionSize, Constants.RegionSize, Constants.RegionSize);
            Vector3 maxScale = Vector3.Zero;
            Vector3 finalScale = new Vector3(0.5f, 0.5f, 0.5f);

            lockPartsForRead(true);
            {
                foreach (SceneObjectPart part in m_parts.Values)
                {
                    Vector3 partscale = part.Scale;
                    Vector3 partoffset = part.OffsetPosition;

                    minScale.X = (partscale.X + partoffset.X < minScale.X) ? partscale.X + partoffset.X : minScale.X;
                    minScale.Y = (partscale.Y + partoffset.Y < minScale.Y) ? partscale.Y + partoffset.Y : minScale.Y;
                    minScale.Z = (partscale.Z + partoffset.Z < minScale.Z) ? partscale.Z + partoffset.Z : minScale.Z;

                    maxScale.X = (partscale.X + partoffset.X > maxScale.X) ? partscale.X + partoffset.X : maxScale.X;
                    maxScale.Y = (partscale.Y + partoffset.Y > maxScale.Y) ? partscale.Y + partoffset.Y : maxScale.Y;
                    maxScale.Z = (partscale.Z + partoffset.Z > maxScale.Z) ? partscale.Z + partoffset.Z : maxScale.Z;
                    
                }
            }
            lockPartsForRead(false);

            finalScale.X = (minScale.X > maxScale.X) ? minScale.X : maxScale.X;
            finalScale.Y = (minScale.Y > maxScale.Y) ? minScale.Y : maxScale.Y;
            finalScale.Z = (minScale.Z > maxScale.Z) ? minScale.Z : maxScale.Z;
            return finalScale;

        }
        public EntityIntersection TestIntersection(Ray hRay, bool frontFacesOnly, bool faceCenters)
        {
            // We got a request from the inner_scene to raytrace along the Ray hRay
            // We're going to check all of the prim in this group for intersection with the ray
            // If we get a result, we're going to find the closest result to the origin of the ray
            // and send back the intersection information back to the innerscene.

            EntityIntersection result = new EntityIntersection();

            lockPartsForRead(true);
            {
                foreach (SceneObjectPart part in m_parts.Values)
                {
                    
                    // Temporary commented to stop compiler warning
                    //Vector3 partPosition =
                    //    new Vector3(part.AbsolutePosition.X, part.AbsolutePosition.Y, part.AbsolutePosition.Z);
                    Quaternion parentrotation = GroupRotation;

                    // Telling the prim to raytrace.
                    //EntityIntersection inter = part.TestIntersection(hRay, parentrotation);

                    EntityIntersection inter = part.TestIntersectionOBB(hRay, parentrotation,frontFacesOnly, faceCenters);

                    // This may need to be updated to the maximum draw distance possible..
                    // We might (and probably will) be checking for prim creation from other sims
                    // when the camera crosses the border.
                    float idist = Constants.RegionSize;

                    if (inter.HitTF)
                    {
                        // We need to find the closest prim to return to the testcaller along the ray
                        if (inter.distance < idist)
                        {
                            result.HitTF = true;
                            result.ipoint = inter.ipoint;
                            result.obj = part;
                            result.normal = inter.normal;
                            result.distance = inter.distance;
                        }
                    }
                    
                }
            }
            lockPartsForRead(false);
            return result;
        }

        /// <summary>
        /// Gets a vector representing the size of the bounding box containing all the prims in the group
        /// Treats all prims as rectangular, so no shape (cut etc) is taken into account
        /// offsetHeight is the offset in the Z axis from the centre of the bounding box to the centre of the root prim
        /// </summary>
        /// <returns></returns>
        public void GetAxisAlignedBoundingBoxRaw(out float minX, out float maxX, out float minY, out float maxY, out float minZ, out float maxZ)
        {
            maxX = -256f;
            maxY = -256f;
            maxZ = -256f;
            minX = 256f;
            minY = 256f;
            minZ = 8192f;

<<<<<<< HEAD
            lockPartsForRead(true);
=======
            lock(m_parts)
>>>>>>> 87a6554d
            {
                foreach (SceneObjectPart part in m_parts.Values)
                {
                    
                    Vector3 worldPos = part.GetWorldPosition();
                    Vector3 offset = worldPos - AbsolutePosition;
                    Quaternion worldRot;
                    if (part.ParentID == 0)
                    {
                        worldRot = part.RotationOffset;
                    }
                    else
                    {
                        worldRot = part.GetWorldRotation();
                    }

                    Vector3 frontTopLeft;
                    Vector3 frontTopRight;
                    Vector3 frontBottomLeft;
                    Vector3 frontBottomRight;

                    Vector3 backTopLeft;
                    Vector3 backTopRight;
                    Vector3 backBottomLeft;
                    Vector3 backBottomRight;

                   // Vector3[] corners = new Vector3[8];

                    Vector3 orig = Vector3.Zero;

                    frontTopLeft.X = orig.X - (part.Scale.X / 2);
                    frontTopLeft.Y = orig.Y - (part.Scale.Y / 2);
                    frontTopLeft.Z = orig.Z + (part.Scale.Z / 2);

                    frontTopRight.X = orig.X - (part.Scale.X / 2);
                    frontTopRight.Y = orig.Y + (part.Scale.Y / 2);
                    frontTopRight.Z = orig.Z + (part.Scale.Z / 2);

                    frontBottomLeft.X = orig.X - (part.Scale.X / 2);
                    frontBottomLeft.Y = orig.Y - (part.Scale.Y / 2);
                    frontBottomLeft.Z = orig.Z - (part.Scale.Z / 2);

                    frontBottomRight.X = orig.X - (part.Scale.X / 2);
                    frontBottomRight.Y = orig.Y + (part.Scale.Y / 2);
                    frontBottomRight.Z = orig.Z - (part.Scale.Z / 2);

                    backTopLeft.X = orig.X + (part.Scale.X / 2);
                    backTopLeft.Y = orig.Y - (part.Scale.Y / 2);
                    backTopLeft.Z = orig.Z + (part.Scale.Z / 2);

                    backTopRight.X = orig.X + (part.Scale.X / 2);
                    backTopRight.Y = orig.Y + (part.Scale.Y / 2);
                    backTopRight.Z = orig.Z + (part.Scale.Z / 2);

                    backBottomLeft.X = orig.X + (part.Scale.X / 2);
                    backBottomLeft.Y = orig.Y - (part.Scale.Y / 2);
                    backBottomLeft.Z = orig.Z - (part.Scale.Z / 2);

                    backBottomRight.X = orig.X + (part.Scale.X / 2);
                    backBottomRight.Y = orig.Y + (part.Scale.Y / 2);
                    backBottomRight.Z = orig.Z - (part.Scale.Z / 2);

                    

                    //m_log.InfoFormat("pre corner 1 is {0} {1} {2}", frontTopLeft.X, frontTopLeft.Y, frontTopLeft.Z);
                    //m_log.InfoFormat("pre corner 2 is {0} {1} {2}", frontTopRight.X, frontTopRight.Y, frontTopRight.Z);
                    //m_log.InfoFormat("pre corner 3 is {0} {1} {2}", frontBottomRight.X, frontBottomRight.Y, frontBottomRight.Z);
                    //m_log.InfoFormat("pre corner 4 is {0} {1} {2}", frontBottomLeft.X, frontBottomLeft.Y, frontBottomLeft.Z);
                    //m_log.InfoFormat("pre corner 5 is {0} {1} {2}", backTopLeft.X, backTopLeft.Y, backTopLeft.Z);
                    //m_log.InfoFormat("pre corner 6 is {0} {1} {2}", backTopRight.X, backTopRight.Y, backTopRight.Z);
                    //m_log.InfoFormat("pre corner 7 is {0} {1} {2}", backBottomRight.X, backBottomRight.Y, backBottomRight.Z);
                    //m_log.InfoFormat("pre corner 8 is {0} {1} {2}", backBottomLeft.X, backBottomLeft.Y, backBottomLeft.Z);

                    //for (int i = 0; i < 8; i++)
                    //{
                    //    corners[i] = corners[i] * worldRot;
                    //    corners[i] += offset;

                    //    if (corners[i].X > maxX)
                    //        maxX = corners[i].X;
                    //    if (corners[i].X < minX)
                    //        minX = corners[i].X;

                    //    if (corners[i].Y > maxY)
                    //        maxY = corners[i].Y;
                    //    if (corners[i].Y < minY)
                    //        minY = corners[i].Y;

                    //    if (corners[i].Z > maxZ)
                    //        maxZ = corners[i].Y;
                    //    if (corners[i].Z < minZ)
                    //        minZ = corners[i].Z;
                    //}

                    frontTopLeft = frontTopLeft * worldRot;
                    frontTopRight = frontTopRight * worldRot;
                    frontBottomLeft = frontBottomLeft * worldRot;
                    frontBottomRight = frontBottomRight * worldRot;

                    backBottomLeft = backBottomLeft * worldRot;
                    backBottomRight = backBottomRight * worldRot;
                    backTopLeft = backTopLeft * worldRot;
                    backTopRight = backTopRight * worldRot;


                    frontTopLeft += offset;
                    frontTopRight += offset;
                    frontBottomLeft += offset;
                    frontBottomRight += offset;

                    backBottomLeft += offset;
                    backBottomRight += offset;
                    backTopLeft += offset;
                    backTopRight += offset;

                    //m_log.InfoFormat("corner 1 is {0} {1} {2}", frontTopLeft.X, frontTopLeft.Y, frontTopLeft.Z);
                    //m_log.InfoFormat("corner 2 is {0} {1} {2}", frontTopRight.X, frontTopRight.Y, frontTopRight.Z);
                    //m_log.InfoFormat("corner 3 is {0} {1} {2}", frontBottomRight.X, frontBottomRight.Y, frontBottomRight.Z);
                    //m_log.InfoFormat("corner 4 is {0} {1} {2}", frontBottomLeft.X, frontBottomLeft.Y, frontBottomLeft.Z);
                    //m_log.InfoFormat("corner 5 is {0} {1} {2}", backTopLeft.X, backTopLeft.Y, backTopLeft.Z);
                    //m_log.InfoFormat("corner 6 is {0} {1} {2}", backTopRight.X, backTopRight.Y, backTopRight.Z);
                    //m_log.InfoFormat("corner 7 is {0} {1} {2}", backBottomRight.X, backBottomRight.Y, backBottomRight.Z);
                    //m_log.InfoFormat("corner 8 is {0} {1} {2}", backBottomLeft.X, backBottomLeft.Y, backBottomLeft.Z);

                    if (frontTopRight.X > maxX)
                        maxX = frontTopRight.X;
                    if (frontTopLeft.X > maxX)
                        maxX = frontTopLeft.X;
                    if (frontBottomRight.X > maxX)
                        maxX = frontBottomRight.X;
                    if (frontBottomLeft.X > maxX)
                        maxX = frontBottomLeft.X;

                    if (backTopRight.X > maxX)
                        maxX = backTopRight.X;
                    if (backTopLeft.X > maxX)
                        maxX = backTopLeft.X;
                    if (backBottomRight.X > maxX)
                        maxX = backBottomRight.X;
                    if (backBottomLeft.X > maxX)
                        maxX = backBottomLeft.X;

                    if (frontTopRight.X < minX)
                        minX = frontTopRight.X;
                    if (frontTopLeft.X < minX)
                        minX = frontTopLeft.X;
                    if (frontBottomRight.X < minX)
                        minX = frontBottomRight.X;
                    if (frontBottomLeft.X < minX)
                        minX = frontBottomLeft.X;

                    if (backTopRight.X < minX)
                        minX = backTopRight.X;
                    if (backTopLeft.X < minX)
                        minX = backTopLeft.X;
                    if (backBottomRight.X < minX)
                        minX = backBottomRight.X;
                    if (backBottomLeft.X < minX)
                        minX = backBottomLeft.X;

                    //
                    if (frontTopRight.Y > maxY)
                        maxY = frontTopRight.Y;
                    if (frontTopLeft.Y > maxY)
                        maxY = frontTopLeft.Y;
                    if (frontBottomRight.Y > maxY)
                        maxY = frontBottomRight.Y;
                    if (frontBottomLeft.Y > maxY)
                        maxY = frontBottomLeft.Y;

                    if (backTopRight.Y > maxY)
                        maxY = backTopRight.Y;
                    if (backTopLeft.Y > maxY)
                        maxY = backTopLeft.Y;
                    if (backBottomRight.Y > maxY)
                        maxY = backBottomRight.Y;
                    if (backBottomLeft.Y > maxY)
                        maxY = backBottomLeft.Y;

                    if (frontTopRight.Y < minY)
                        minY = frontTopRight.Y;
                    if (frontTopLeft.Y < minY)
                        minY = frontTopLeft.Y;
                    if (frontBottomRight.Y < minY)
                        minY = frontBottomRight.Y;
                    if (frontBottomLeft.Y < minY)
                        minY = frontBottomLeft.Y;

                    if (backTopRight.Y < minY)
                        minY = backTopRight.Y;
                    if (backTopLeft.Y < minY)
                        minY = backTopLeft.Y;
                    if (backBottomRight.Y < minY)
                        minY = backBottomRight.Y;
                    if (backBottomLeft.Y < minY)
                        minY = backBottomLeft.Y;

                    //
                    if (frontTopRight.Z > maxZ)
                        maxZ = frontTopRight.Z;
                    if (frontTopLeft.Z > maxZ)
                        maxZ = frontTopLeft.Z;
                    if (frontBottomRight.Z > maxZ)
                        maxZ = frontBottomRight.Z;
                    if (frontBottomLeft.Z > maxZ)
                        maxZ = frontBottomLeft.Z;

                    if (backTopRight.Z > maxZ)
                        maxZ = backTopRight.Z;
                    if (backTopLeft.Z > maxZ)
                        maxZ = backTopLeft.Z;
                    if (backBottomRight.Z > maxZ)
                        maxZ = backBottomRight.Z;
                    if (backBottomLeft.Z > maxZ)
                        maxZ = backBottomLeft.Z;

                    if (frontTopRight.Z < minZ)
                        minZ = frontTopRight.Z;
                    if (frontTopLeft.Z < minZ)
                        minZ = frontTopLeft.Z;
                    if (frontBottomRight.Z < minZ)
                        minZ = frontBottomRight.Z;
                    if (frontBottomLeft.Z < minZ)
                        minZ = frontBottomLeft.Z;

                    if (backTopRight.Z < minZ)
                        minZ = backTopRight.Z;
                    if (backTopLeft.Z < minZ)
                        minZ = backTopLeft.Z;
                    if (backBottomRight.Z < minZ)
                        minZ = backBottomRight.Z;
                    if (backBottomLeft.Z < minZ)
                        minZ = backBottomLeft.Z;
                }
            }
            lockPartsForRead(false);
        }

        public Vector3 GetAxisAlignedBoundingBox(out float offsetHeight)
        {
            float minX;
            float maxX;
            float minY;
            float maxY;
            float minZ;
            float maxZ;

            GetAxisAlignedBoundingBoxRaw(out minX, out maxX, out minY, out maxY, out minZ, out maxZ);
            Vector3 boundingBox = new Vector3(maxX - minX, maxY - minY, maxZ - minZ);

            offsetHeight = 0;
            float lower = (minZ * -1);
            if (lower > maxZ)
            {
                offsetHeight = lower - (boundingBox.Z / 2);

            }
            else if (maxZ > lower)
            {
                offsetHeight = maxZ - (boundingBox.Z / 2);
                offsetHeight *= -1;
            }

           // m_log.InfoFormat("BoundingBox is {0} , {1} , {2} ", boundingBox.X, boundingBox.Y, boundingBox.Z);
            return boundingBox;
        }

        #endregion

        public void SaveScriptedState(XmlTextWriter writer)
        {
            SaveScriptedState(writer, false);
        }

        public void SaveScriptedState(XmlTextWriter writer, bool oldIDs)
        {
            XmlDocument doc = new XmlDocument();
            Dictionary<UUID,string> states = new Dictionary<UUID,string>();

            // Capture script state while holding the lock
            lockPartsForRead(true);
            {
                foreach (SceneObjectPart part in m_parts.Values)
                {
                    
                    Dictionary<UUID,string> pstates = part.Inventory.GetScriptStates(oldIDs);
                    foreach (UUID itemid in pstates.Keys)
                    {
                        states.Add(itemid, pstates[itemid]);
                    }
                    
                }
            }
            lockPartsForRead(false);

            if (states.Count > 0)
            {
                // Now generate the necessary XML wrappings
                writer.WriteStartElement(String.Empty, "GroupScriptStates", String.Empty);
                foreach (UUID itemid in states.Keys)
                {
                    doc.LoadXml(states[itemid]);
                    writer.WriteStartElement(String.Empty, "SavedScriptState", String.Empty);
                    writer.WriteAttributeString(String.Empty, "UUID", String.Empty, itemid.ToString());
                    writer.WriteRaw(doc.DocumentElement.OuterXml); // Writes ScriptState element
                    writer.WriteEndElement(); // End of SavedScriptState
                }
                writer.WriteEndElement(); // End of GroupScriptStates
            }
        }

        /// <summary>
        /// Add the avatar to this linkset (avatar is sat).
        /// </summary>
        /// <param name="agentID"></param>
        public void AddAvatar(UUID agentID)
        {
            ScenePresence presence;
            if (m_scene.TryGetScenePresence(agentID, out presence))
            {
                if (!m_linkedAvatars.Contains(presence))
                {
                    m_linkedAvatars.Add(presence);
                }
            }
        }

        /// <summary>
        /// Delete the avatar from this linkset (avatar is unsat).
        /// </summary>
        /// <param name="agentID"></param>
        public void DeleteAvatar(UUID agentID)
        {
            ScenePresence presence;
            if (m_scene.TryGetScenePresence(agentID, out presence))
            {
                if (m_linkedAvatars.Contains(presence))
                {
                    m_linkedAvatars.Remove(presence);
                }
            }
        }

        /// <summary>
        /// Returns the list of linked presences (avatars sat on this group)
        /// </summary>
        /// <param name="agentID"></param>
        public List<ScenePresence> GetLinkedAvatars()
        {
            return m_linkedAvatars;
        }

        /// <summary>
        /// Attach this scene object to the given avatar.
        /// </summary>
        /// <param name="agentID"></param>
        /// <param name="attachmentpoint"></param>
        /// <param name="AttachOffset"></param>
        public void AttachToAgent(UUID agentID, uint attachmentpoint, Vector3 AttachOffset, bool silent)
        {
            ScenePresence avatar = m_scene.GetScenePresence(agentID);
            if (avatar != null)
            {
                // don't attach attachments to child agents
                if (avatar.IsChildAgent) return;

//                m_log.DebugFormat("[SOG]: Adding attachment {0} to avatar {1}", Name, avatar.Name);
                                  
                DetachFromBackup();

                // Remove from database and parcel prim count
                m_scene.DeleteFromStorage(UUID);
                m_scene.EventManager.TriggerParcelPrimCountTainted();

                m_rootPart.AttachedAvatar = agentID;

                //Anakin Lohner bug #3839 
                lock (m_parts)
                {
                    foreach (SceneObjectPart p in m_parts.Values)
                    {
                        p.AttachedAvatar = agentID;
                    }
                }

                if (m_rootPart.PhysActor != null)
                {
                    m_scene.PhysicsScene.RemovePrim(m_rootPart.PhysActor);
                    m_rootPart.PhysActor = null;
                }

                AbsolutePosition = AttachOffset;
                m_rootPart.AttachedPos = AttachOffset;
                m_rootPart.IsAttachment = true;

                m_rootPart.SetParentLocalId(avatar.LocalId);
                SetAttachmentPoint(Convert.ToByte(attachmentpoint));

                avatar.AddAttachment(this);

                if (!silent)
                {
                    // Killing it here will cause the client to deselect it
                    // It then reappears on the avatar, deselected
                    // through the full update below
                    //
                    if (IsSelected)
                    {
                        m_scene.SendKillObject(m_rootPart.LocalId);
                    }

                    IsSelected = false; // fudge....
                    ScheduleGroupForFullUpdate();
                }
            }
            else
            {
                m_log.WarnFormat(
                    "[SOG]: Tried to add attachment {0} to avatar with UUID {1} in region {2} but the avatar is not present", 
                    UUID, agentID, Scene.RegionInfo.RegionName);
            }
        }

        public byte GetAttachmentPoint()
        {
            return m_rootPart.Shape.State;
        }

        public void ClearPartAttachmentData()
        {
            SetAttachmentPoint((Byte)0);
        }

        public void DetachToGround()
        {
            ScenePresence avatar = m_scene.GetScenePresence(m_rootPart.AttachedAvatar);
            if (avatar == null)
                return;

            avatar.RemoveAttachment(this);

            Vector3 detachedpos = new Vector3(127f,127f,127f);
            if (avatar == null)
                return;

            detachedpos = avatar.AbsolutePosition;
            RootPart.FromItemID = UUID.Zero;

            AbsolutePosition = detachedpos;
            m_rootPart.AttachedAvatar = UUID.Zero;
            
            //Anakin Lohner bug #3839            
            lock (m_parts)
            {
                foreach (SceneObjectPart p in m_parts.Values)
                {
                    p.AttachedAvatar = UUID.Zero;
                }
            }

            m_rootPart.SetParentLocalId(0);
            SetAttachmentPoint((byte)0);
            m_rootPart.ApplyPhysics(m_rootPart.GetEffectiveObjectFlags(), m_rootPart.VolumeDetectActive, m_scene.m_physicalPrim);
            HasGroupChanged = true;
            RootPart.Rezzed = DateTime.Now;
            RootPart.RemFlag(PrimFlags.TemporaryOnRez);
            AttachToBackup();
            m_scene.EventManager.TriggerParcelPrimCountTainted();
            m_rootPart.ScheduleFullUpdate();
            m_rootPart.ClearUndoState();
        }

        public void DetachToInventoryPrep()
        {
            ScenePresence avatar = m_scene.GetScenePresence(m_rootPart.AttachedAvatar);
            //Vector3 detachedpos = new Vector3(127f, 127f, 127f);
            if (avatar != null)
            {
                //detachedpos = avatar.AbsolutePosition;
                avatar.RemoveAttachment(this);
            }

            m_rootPart.AttachedAvatar = UUID.Zero;
            
            //Anakin Lohner bug #3839 
            lock (m_parts)
            {
                foreach (SceneObjectPart p in m_parts.Values)
                {
                    p.AttachedAvatar = UUID.Zero;
                }
            }

            m_rootPart.SetParentLocalId(0);
            //m_rootPart.SetAttachmentPoint((byte)0);
            m_rootPart.IsAttachment = false;
            AbsolutePosition = m_rootPart.AttachedPos;
            //m_rootPart.ApplyPhysics(m_rootPart.GetEffectiveObjectFlags(), m_scene.m_physicalPrim);
            //AttachToBackup();
            //m_rootPart.ScheduleFullUpdate();
        }

        /// <summary>
        ///
        /// </summary>
        /// <param name="part"></param>
        private void SetPartAsNonRoot(SceneObjectPart part)
        {
            part.ParentID = m_rootPart.LocalId;
            part.ClearUndoState();
        }

        public override void UpdateMovement()
        {
            lockPartsForRead(true);
            {
                foreach (SceneObjectPart part in m_parts.Values)
                {
                    
                    part.UpdateMovement();
                    
                }
            }
            lockPartsForRead(false);
        }

        public ushort GetTimeDilation()
        {
            return Utils.FloatToUInt16(m_scene.TimeDilation, 0.0f, 1.0f);
        }

        /// <summary>
        /// Added as a way for the storage provider to reset the scene,
        /// most likely a better way to do this sort of thing but for now...
        /// </summary>
        /// <param name="scene"></param>
        public void SetScene(Scene scene)
        {
            m_scene = scene;
        }
        
        /// <summary>
        /// Set a part to act as the root part for this scene object
        /// </summary>
        /// <param name="part"></param>
        public void SetRootPart(SceneObjectPart part)
        {
            if (part == null)
                throw new ArgumentNullException("Cannot give SceneObjectGroup a null root SceneObjectPart");

            part.SetParent(this);
            m_rootPart = part;
            if (!IsAttachment)
                part.ParentID = 0;
            part.LinkNum = 0;
            
            lock (m_parts)
                m_parts.Add(m_rootPart.UUID, m_rootPart);
        }

        /// <summary>
        /// Add a new part to this scene object.  The part must already be correctly configured.
        /// </summary>
        /// <param name="part"></param>
        public void AddPart(SceneObjectPart part)
        {
            lockPartsForWrite(true);
            {
                part.SetParent(this);
                m_parts.Add(part.UUID, part);

                part.LinkNum = m_parts.Count;

                if (part.LinkNum == 2 && RootPart != null)
                    RootPart.LinkNum = 1;
            }
            lockPartsForWrite(false);
        }

        /// <summary>
        /// Make sure that every non root part has the proper parent root part local id
        /// </summary>
        private void UpdateParentIDs()
        {
            lockPartsForRead(true);
            {
                foreach (SceneObjectPart part in m_parts.Values)
                {
                    
                    if (part.UUID != m_rootPart.UUID)
                    {
                        part.ParentID = m_rootPart.LocalId;
                    }
                    
                }
            }
            lockPartsForRead(false);
        }

        public void RegenerateFullIDs()
        {
            lockPartsForRead(true);
            {
                foreach (SceneObjectPart part in m_parts.Values)
                {
                    
                    part.UUID = UUID.Random();
                    
                }
            }
            lockPartsForRead(false);
        }

        // helper provided for parts.
        public int GetSceneMaxUndo()
        {
            if (m_scene != null)
                return m_scene.MaxUndoCount;
            return 5;
        }

        // justincc: I don't believe this hack is needed any longer, especially since the physics
        // parts of set AbsolutePosition were already commented out.  By changing HasGroupChanged to false
        // this method was preventing proper reload of scene objects.
        
        // dahlia: I had to uncomment it, without it meshing was failing on some prims and objects
        // at region startup
        
        // teravus: After this was removed from the linking algorithm, Linked prims no longer collided 
        // properly when non-physical if they havn't been moved.   This breaks ALL builds.
        // see: http://opensimulator.org/mantis/view.php?id=3108
        
        // Here's the deal, this is ABSOLUTELY CRITICAL so the physics scene gets the update about the 
        // position of linkset prims.  IF YOU CHANGE THIS, YOU MUST TEST colliding with just linked and 
        // unmoved prims!  As soon as you move a Prim/group, it will collide properly because Absolute 
        // Position has been set!
        
        public void ResetChildPrimPhysicsPositions()
        {
            AbsolutePosition = AbsolutePosition; // could someone in the know please explain how this works?

            // teravus: AbsolutePosition is NOT a normal property!
            // the code in the getter of AbsolutePosition is significantly different then the code in the setter!
            
        }

        public UUID GetPartsFullID(uint localID)
        {
            SceneObjectPart part = GetChildPart(localID);
            if (part != null)
            {
                return part.UUID;
            }
            return UUID.Zero;
        }

        public void ObjectGrabHandler(uint localId, Vector3 offsetPos, IClientAPI remoteClient)
        {
            if (m_rootPart.LocalId == localId)
            {
                OnGrabGroup(offsetPos, remoteClient);
            }
            else
            {
                SceneObjectPart part = GetChildPart(localId);
                OnGrabPart(part, offsetPos, remoteClient);
            }
        }

        public virtual void OnGrabPart(SceneObjectPart part, Vector3 offsetPos, IClientAPI remoteClient)
        {
            part.StoreUndoState(UndoType.STATE_PRIM_ALL);
            part.OnGrab(offsetPos, remoteClient);
        }

        public virtual void OnGrabGroup(Vector3 offsetPos, IClientAPI remoteClient)
        {
            m_scene.EventManager.TriggerGroupGrab(UUID, offsetPos, remoteClient.AgentId);
        }

        /// <summary>
        /// Delete this group from its scene and tell all the scene presences about that deletion.
        /// </summary>
        /// <param name="silent">Broadcast deletions to all clients.</param>
        public void DeleteGroup(bool silent)
        {
            // We need to keep track of this state in case this group is still queued for backup.
            m_isDeleted = true;

            DetachFromBackup();

            lockPartsForRead(true);
            List<SceneObjectPart> values = new List<SceneObjectPart>(m_parts.Values);
            lockPartsForRead(false);
            
            foreach (SceneObjectPart part in values)
            {
//                    part.Inventory.RemoveScriptInstances();
                
                Scene.ForEachScenePresence(delegate (ScenePresence sp)
                {
                    if (sp.ParentID == LocalId)
                    {
                        sp.StandUp();
                    }

                    if (!silent)
                    {
                        part.UpdateFlag = 0;
                        if (part == m_rootPart)
                            sp.ControllingClient.SendKillObject(m_regionHandle, part.LocalId);
                    }
                });
                
            }
            
          
        }

        public void AddScriptLPS(int count)
        {
            if (scriptScore + count >= float.MaxValue - count)
                scriptScore = 0;

            scriptScore += (float)count;
            SceneGraph d = m_scene.SceneGraph;
            d.AddToScriptLPS(count);
        }

        public void AddActiveScriptCount(int count)
        {
            SceneGraph d = m_scene.SceneGraph;
            d.AddActiveScripts(count);
        }

        public void aggregateScriptEvents()
        {
            PrimFlags objectflagupdate = (PrimFlags)RootPart.GetEffectiveObjectFlags();

            scriptEvents aggregateScriptEvents = 0;

            lockPartsForRead(true);
            {
                foreach (SceneObjectPart part in m_parts.Values)
                {
                    
                    if (part == null)
                        continue;
                    if (part != RootPart)
                        part.Flags = objectflagupdate;
                    aggregateScriptEvents |= part.AggregateScriptEvents;
                    
                }
            }
            lockPartsForRead(false);

            m_scriptListens_atTarget = ((aggregateScriptEvents & scriptEvents.at_target) != 0);
            m_scriptListens_notAtTarget = ((aggregateScriptEvents & scriptEvents.not_at_target) != 0);

            if (!m_scriptListens_atTarget && !m_scriptListens_notAtTarget)
            {
                lock (m_targets)
                    m_targets.Clear();
                m_scene.RemoveGroupTarget(this);
            }
            m_scriptListens_atRotTarget = ((aggregateScriptEvents & scriptEvents.at_rot_target) != 0);
            m_scriptListens_notAtRotTarget = ((aggregateScriptEvents & scriptEvents.not_at_rot_target) != 0);

            if (!m_scriptListens_atRotTarget && !m_scriptListens_notAtRotTarget)
            {
                lock (m_rotTargets)
                    m_rotTargets.Clear();
                m_scene.RemoveGroupTarget(this);
            }

            ScheduleGroupForFullUpdate();
        }

        public void SetText(string text, Vector3 color, double alpha)
        {
            Color = Color.FromArgb(0xff - (int) (alpha * 0xff),
                                   (int) (color.X * 0xff),
                                   (int) (color.Y * 0xff),
                                   (int) (color.Z * 0xff));
            Text = text;

            HasGroupChanged = true;
            m_rootPart.ScheduleFullUpdate();
        }

        /// <summary>
        /// Apply physics to this group
        /// </summary>
        /// <param name="m_physicalPrim"></param>
        public void ApplyPhysics(bool m_physicalPrim)
        {
            lockPartsForRead(true);
            
            if (m_parts.Count > 1)
            {
                List<SceneObjectPart> values = new List<SceneObjectPart>(m_parts.Values);
                lockPartsForRead(false);
                m_rootPart.ApplyPhysics(m_rootPart.GetEffectiveObjectFlags(), m_rootPart.VolumeDetectActive, m_physicalPrim);
                foreach (SceneObjectPart part in values)
                {
                    
                    if (part.LocalId != m_rootPart.LocalId)
                    {
                        part.ApplyPhysics(m_rootPart.GetEffectiveObjectFlags(), part.VolumeDetectActive, m_physicalPrim);
                    }
                    
                }
                // Hack to get the physics scene geometries in the right spot
                ResetChildPrimPhysicsPositions();
            }
            else
            {
                lockPartsForRead(false);
                m_rootPart.ApplyPhysics(m_rootPart.GetEffectiveObjectFlags(), m_rootPart.VolumeDetectActive, m_physicalPrim);
            }
        }

        public void SetOwnerId(UUID userId)
        {
                ForEachPart(delegate(SceneObjectPart part) 
                {
                    
                    part.OwnerID = userId;
                    
                });
        }

        public void ForEachPart(Action<SceneObjectPart> whatToDo)
        {
            lockPartsForRead(true);
            List<SceneObjectPart> values = new List<SceneObjectPart>(m_parts.Values);
            lockPartsForRead(false);    
            foreach (SceneObjectPart part in values)
            {
                
                whatToDo(part);
                
            }
        }

        #region Events

        /// <summary>
        /// Processes backup.
        /// </summary>
        /// <param name="datastore"></param>
        public virtual void ProcessBackup(IRegionDataStore datastore, bool forcedBackup)
        {
            if (!m_isBackedUp)
                return;

            // Since this is the top of the section of call stack for backing up a particular scene object, don't let
            // any exception propogate upwards.

            if (IsDeleted || UUID == UUID.Zero)
                return;

            try
            {
                if (!m_scene.ShuttingDown || // if shutting down then there will be nothing to handle the return so leave till next restart
                        m_scene.LoginsDisabled || // We're starting up or doing maintenance, don't mess with things
                        m_scene.LoadingPrims) // Land may not be valid yet
                
                {
                    ILandObject parcel = m_scene.LandChannel.GetLandObject(
                            m_rootPart.GroupPosition.X, m_rootPart.GroupPosition.Y);

                    if (parcel != null && parcel.LandData != null &&
                            parcel.LandData.OtherCleanTime != 0)
                    {
                        if (parcel.LandData.OwnerID != OwnerID &&
                                (parcel.LandData.GroupID != GroupID ||
                                parcel.LandData.GroupID == UUID.Zero))
                        {
                            if ((DateTime.UtcNow - RootPart.Rezzed).TotalMinutes >
                                    parcel.LandData.OtherCleanTime)
                            {
                                DetachFromBackup();
                                m_log.InfoFormat("[SCENE]: Returning object {0} due to parcel auto return", RootPart.UUID.ToString());
                                m_scene.AddReturn(OwnerID, Name, AbsolutePosition, "parcel auto return");
                                m_scene.DeRezObject(null, RootPart.LocalId,
                                    RootPart.GroupID, DeRezAction.Return, UUID.Zero);

                                return;
                            }
                        }
                    }
                }

                if (HasGroupChanged)
                {
                    // don't backup while it's selected or you're asking for changes mid stream.
                    if ((isTimeToPersist()) || (forcedBackup))
                    {
                     //   m_log.DebugFormat(
                     //       "[SCENE]: Storing {0}, {1} in {2}",
                     //       Name, UUID, m_scene.RegionInfo.RegionName);

                        SceneObjectGroup backup_group = Copy(false);
                        backup_group.RootPart.Velocity = RootPart.Velocity;
                        backup_group.RootPart.Acceleration = RootPart.Acceleration;
                        backup_group.RootPart.AngularVelocity = RootPart.AngularVelocity;
                        backup_group.RootPart.ParticleSystem = RootPart.ParticleSystem;
                        HasGroupChanged = false;

                        m_scene.EventManager.TriggerOnSceneObjectPreSave(backup_group, this);
                        datastore.StoreObject(backup_group, m_scene.RegionInfo.RegionID);

                        backup_group.ForEachPart(delegate(SceneObjectPart part) 
                        { 
                            part.Inventory.ProcessInventoryBackup(datastore); 
                        });

                        backup_group = null;
                    }
    //                else
    //                {
    //                    m_log.DebugFormat(
    //                        "[SCENE]: Did not update persistence of object {0} {1}, selected = {2}",
    //                        Name, UUID, IsSelected);
    //                }
                }
            }
            catch (Exception e)
            {
                m_log.ErrorFormat(
                    "[SCENE]: Storing of {0}, {1} in {2} failed with exception {3}\n\t{4}", 
                    Name, UUID, m_scene.RegionInfo.RegionName, e, e.StackTrace);
            }
        }

        #endregion

        public void SendFullUpdateToClient(IClientAPI remoteClient)
        {
            RootPart.SendFullUpdate(
                remoteClient, m_scene.Permissions.GenerateClientFlags(remoteClient.AgentId, RootPart.UUID));

            lockPartsForRead(true);
            {
                foreach (SceneObjectPart part in m_parts.Values)
                {
                    
                    if (part != RootPart)
                        part.SendFullUpdate(
                            remoteClient, m_scene.Permissions.GenerateClientFlags(remoteClient.AgentId, part.UUID));
                }
            }
            lockPartsForRead(false);
        }

        #region Copying

        /// <summary>
        /// Duplicates this object, including operations such as physics set up and attaching to the backup event.
        /// </summary>
        /// <param name="userExposed">True if the duplicate will immediately be in the scene, false otherwise</param>
        /// <returns></returns>
        public SceneObjectGroup Copy(bool userExposed)
        {
            SceneObjectGroup dupe;
            try
            {
                m_dupeInProgress = true;
                dupe = (SceneObjectGroup)MemberwiseClone();
                dupe.m_isBackedUp = false;
                dupe.m_parts = new Dictionary<UUID, SceneObjectPart>();

                // Warning, The following code related to previousAttachmentStatus is needed so that clones of 
                // attachments do not bordercross while they're being duplicated.  This is hacktastic!
                // Normally, setting AbsolutePosition will bordercross a prim if it's outside the region!
                // unless IsAttachment is true!, so to prevent border crossing, we save it's attachment state 
                // (which should be false anyway) set it as an Attachment and then set it's Absolute Position, 
                // then restore it's attachment state

                // This is only necessary when userExposed is false!

                bool previousAttachmentStatus = dupe.RootPart.IsAttachment;

                if (!userExposed)
                    dupe.RootPart.IsAttachment = true;

                dupe.AbsolutePosition = new Vector3(AbsolutePosition.X, AbsolutePosition.Y, AbsolutePosition.Z);

                if (!userExposed)
                {
                    dupe.RootPart.IsAttachment = previousAttachmentStatus;
                }

                dupe.CopyRootPart(m_rootPart, OwnerID, GroupID, userExposed);
                dupe.m_rootPart.LinkNum = m_rootPart.LinkNum;

                if (userExposed)
                    dupe.m_rootPart.TrimPermissions();

                /// may need to create a new Physics actor.
                if (dupe.RootPart.PhysActor != null && userExposed)
                {
                    PrimitiveBaseShape pbs = dupe.RootPart.Shape;

                    dupe.RootPart.PhysActor = m_scene.PhysicsScene.AddPrimShape(
                        dupe.RootPart.Name,
                        pbs,
                        dupe.RootPart.AbsolutePosition,
                        dupe.RootPart.Scale,
                        dupe.RootPart.RotationOffset,
                        dupe.RootPart.PhysActor.IsPhysical);

                    dupe.RootPart.PhysActor.LocalID = dupe.RootPart.LocalId;
                    dupe.RootPart.DoPhysicsPropertyUpdate(dupe.RootPart.PhysActor.IsPhysical, true);
                }

                lockPartsForRead(true);

                List<SceneObjectPart> partList;

                partList = new List<SceneObjectPart>(m_parts.Values);

                lockPartsForRead(false);

                partList.Sort(delegate(SceneObjectPart p1, SceneObjectPart p2)
                    {
                        return p1.LinkNum.CompareTo(p2.LinkNum);
                    }
                );

                foreach (SceneObjectPart part in partList)
                {
                    if (part.UUID != m_rootPart.UUID)
                    {
                        SceneObjectPart newPart = dupe.CopyPart(part, OwnerID, GroupID, userExposed);

                        newPart.LinkNum = part.LinkNum;
                    }

                    // Need to duplicate the physics actor as well            
                    if (part.PhysActor != null && userExposed)
                    {
                        PrimitiveBaseShape pbs = part.Shape;
        
                        part.PhysActor 
                            = m_scene.PhysicsScene.AddPrimShape(
                                part.Name,
                                pbs,
                                part.AbsolutePosition,
                                part.Scale,
                                part.RotationOffset,
                                part.PhysActor.IsPhysical);
        
                        part.PhysActor.LocalID = part.LocalId;
                        part.DoPhysicsPropertyUpdate(part.PhysActor.IsPhysical, true);
                    }                

                }
                if (userExposed)
                {
                    dupe.UpdateParentIDs();
                    dupe.HasGroupChanged = true;
                    dupe.AttachToBackup();

                    ScheduleGroupForFullUpdate();
                }

            }
            finally
            {
                m_dupeInProgress = false;
            }
            return dupe;
        }

        /// <summary>
        /// Copy the given part as the root part of this scene object.
        /// </summary>
        /// <param name="part"></param>
        /// <param name="cAgentID"></param>
        /// <param name="cGroupID"></param>
        public void CopyRootPart(SceneObjectPart part, UUID cAgentID, UUID cGroupID, bool userExposed)
        {
            SetRootPart(part.Copy(m_scene.AllocateLocalId(), OwnerID, GroupID, 0, userExposed));
        }

        public void ScriptSetPhysicsStatus(bool UsePhysics)
        {
            bool IsTemporary = ((RootPart.Flags & PrimFlags.TemporaryOnRez) != 0);
            bool IsPhantom = ((RootPart.Flags & PrimFlags.Phantom) != 0);
            bool IsVolumeDetect = RootPart.VolumeDetectActive;
            UpdatePrimFlags(RootPart.LocalId, UsePhysics, IsTemporary, IsPhantom, IsVolumeDetect);
        }

        public void ScriptSetTemporaryStatus(bool TemporaryStatus)
        {
            bool UsePhysics = ((RootPart.Flags & PrimFlags.Physics) != 0);
            bool IsPhantom = ((RootPart.Flags & PrimFlags.Phantom) != 0);
            bool IsVolumeDetect = RootPart.VolumeDetectActive;
            UpdatePrimFlags(RootPart.LocalId, UsePhysics, TemporaryStatus, IsPhantom, IsVolumeDetect);
        }

        public void ScriptSetPhantomStatus(bool PhantomStatus)
        {
            bool UsePhysics = ((RootPart.Flags & PrimFlags.Physics) != 0);
            bool IsTemporary = ((RootPart.Flags & PrimFlags.TemporaryOnRez) != 0);
            bool IsVolumeDetect = RootPart.VolumeDetectActive;
            UpdatePrimFlags(RootPart.LocalId, UsePhysics, IsTemporary, PhantomStatus, IsVolumeDetect);
        }

        public void ScriptSetVolumeDetect(bool VDStatus)
        {
            bool UsePhysics = ((RootPart.Flags & PrimFlags.Physics) != 0);
            bool IsTemporary = ((RootPart.Flags & PrimFlags.TemporaryOnRez) != 0);
            bool IsPhantom = ((RootPart.Flags & PrimFlags.Phantom) != 0);
            UpdatePrimFlags(RootPart.LocalId, UsePhysics, IsTemporary, IsPhantom, VDStatus);

            /*
            ScriptSetPhantomStatus(false);  // What ever it was before, now it's not phantom anymore

            if (PhysActor != null) // Should always be the case now
            {
                PhysActor.SetVolumeDetect(param);
            }
            if (param != 0)
                AddFlag(PrimFlags.Phantom);

            ScheduleFullUpdate();
            */
        }

        public void applyImpulse(Vector3 impulse)
        {
            // We check if rootpart is null here because scripts don't delete if you delete the host.
            // This means that unfortunately, we can pass a null physics actor to Simulate!
            // Make sure we don't do that!
            SceneObjectPart rootpart = m_rootPart;
            if (rootpart != null)
            {
                if (IsAttachment)
                {
                    ScenePresence avatar = m_scene.GetScenePresence(rootpart.AttachedAvatar);
                    if (avatar != null)
                    {
                        avatar.PushForce(impulse);
                    }
                }
                else
                {
                    if (rootpart.PhysActor != null)
                    {
                        rootpart.PhysActor.AddForce(impulse, true);
                        m_scene.PhysicsScene.AddPhysicsActorTaint(rootpart.PhysActor);
                    }
                }
            }
        }

        public void applyAngularImpulse(Vector3 impulse)
        {
            // We check if rootpart is null here because scripts don't delete if you delete the host.
            // This means that unfortunately, we can pass a null physics actor to Simulate!
            // Make sure we don't do that!
            SceneObjectPart rootpart = m_rootPart;
            if (rootpart != null)
            {
                if (rootpart.PhysActor != null)
                {
                    if (!IsAttachment)
                    {
                        rootpart.PhysActor.AddAngularForce(impulse, true);
                        m_scene.PhysicsScene.AddPhysicsActorTaint(rootpart.PhysActor);
                    }
                }
            }
        }

        public void setAngularImpulse(Vector3 impulse)
        {
            // We check if rootpart is null here because scripts don't delete if you delete the host.
            // This means that unfortunately, we can pass a null physics actor to Simulate!
            // Make sure we don't do that!
            SceneObjectPart rootpart = m_rootPart;
            if (rootpart != null)
            {
                if (rootpart.PhysActor != null)
                {
                    if (!IsAttachment)
                    {
                        rootpart.PhysActor.Torque = impulse;
                        m_scene.PhysicsScene.AddPhysicsActorTaint(rootpart.PhysActor);
                    }
                }
            }
        }

        public Vector3 GetTorque()
        {
            // We check if rootpart is null here because scripts don't delete if you delete the host.
            // This means that unfortunately, we can pass a null physics actor to Simulate!
            // Make sure we don't do that!
            SceneObjectPart rootpart = m_rootPart;
            if (rootpart != null)
            {
                if (rootpart.PhysActor != null)
                {
                    if (!IsAttachment)
                    {
                        Vector3 torque = rootpart.PhysActor.Torque;
                        return torque;
                    }
                }
            }
            return Vector3.Zero;
        }

        public void moveToTarget(Vector3 target, float tau)
        {
            SceneObjectPart rootpart = m_rootPart;
            if (rootpart != null)
            {
                if (IsAttachment)
                {
                    ScenePresence avatar = m_scene.GetScenePresence(rootpart.AttachedAvatar);
                    if (avatar != null)
                    {
                        List<string> coords = new List<string>();
                        uint regionX = 0;
                        uint regionY = 0;
                        Utils.LongToUInts(Scene.RegionInfo.RegionHandle, out regionX, out regionY);
                        target.X += regionX;
                        target.Y += regionY;
                        coords.Add(target.X.ToString());
                        coords.Add(target.Y.ToString());
                        coords.Add(target.Z.ToString());
                        avatar.DoMoveToPosition(avatar, "", coords);
                    }
                }
                else
                {
                    if (rootpart.PhysActor != null)
                    {
                        rootpart.PhysActor.PIDTarget = target;
                        rootpart.PhysActor.PIDTau = tau;
                        rootpart.PhysActor.PIDActive = true;
                    }
                }
            }
        }

        public void stopMoveToTarget()
        {
            SceneObjectPart rootpart = m_rootPart;
            if (rootpart != null)
            {
                if (rootpart.PhysActor != null)
                {
                    rootpart.PhysActor.PIDActive = false;
                }
            }
        }
        
        public void rotLookAt(Quaternion target, float strength, float damping)
        {
            SceneObjectPart rootpart = m_rootPart;
            if (rootpart != null)
            {
                if (IsAttachment)
                {
                /*
                    ScenePresence avatar = m_scene.GetScenePresence(rootpart.AttachedAvatar);
                    if (avatar != null)
                    {
                    Rotate the Av?
                    } */
                }
                else
                {
                    if (rootpart.PhysActor != null)
                    {									// APID must be implemented in your physics system for this to function.
                        rootpart.PhysActor.APIDTarget = new Quaternion(target.X, target.Y, target.Z, target.W);
                        rootpart.PhysActor.APIDStrength = strength;
                        rootpart.PhysActor.APIDDamping = damping;
                        rootpart.PhysActor.APIDActive = true;
                    }
                }
            }
        }

        public void stopLookAt()
        {
            SceneObjectPart rootpart = m_rootPart;
            if (rootpart != null)
            {
                if (rootpart.PhysActor != null)
                {							// APID must be implemented in your physics system for this to function.
                    rootpart.PhysActor.APIDActive = false;
                }
            }
        
        }

        /// <summary>
        /// Uses a PID to attempt to clamp the object on the Z axis at the given height over tau seconds.
        /// </summary>
        /// <param name="height">Height to hover.  Height of zero disables hover.</param>
        /// <param name="hoverType">Determines what the height is relative to </param>
        /// <param name="tau">Number of seconds over which to reach target</param>
        public void SetHoverHeight(float height, PIDHoverType hoverType, float tau)
        {
            SceneObjectPart rootpart = m_rootPart;
            if (rootpart != null)
            {
                if (rootpart.PhysActor != null)
                {
                    if (height != 0f)
                    {
                        rootpart.PhysActor.PIDHoverHeight = height;
                        rootpart.PhysActor.PIDHoverType = hoverType;
                        rootpart.PhysActor.PIDTau = tau;
                        rootpart.PhysActor.PIDHoverActive = true;
                    }
                    else
                    {
                        rootpart.PhysActor.PIDHoverActive = false;
                    }
                }
            }
        }

        /// <summary>
        /// Set the owner of the root part.
        /// </summary>
        /// <param name="part"></param>
        /// <param name="cAgentID"></param>
        /// <param name="cGroupID"></param>
        public void SetRootPartOwner(SceneObjectPart part, UUID cAgentID, UUID cGroupID)
        {
            part.LastOwnerID = part.OwnerID;
            part.OwnerID = cAgentID;
            part.GroupID = cGroupID;

            if (part.OwnerID != cAgentID)
            {
                // Apply Next Owner Permissions if we're not bypassing permissions
                if (!m_scene.Permissions.BypassPermissions())
                    ApplyNextOwnerPermissions();
            }

            part.ScheduleFullUpdate();
        }

        /// <summary>
        /// Make a copy of the given part.
        /// </summary>
        /// <param name="part"></param>
        /// <param name="cAgentID"></param>
        /// <param name="cGroupID"></param>
        public SceneObjectPart CopyPart(SceneObjectPart part, UUID cAgentID, UUID cGroupID, bool userExposed)
        {
<<<<<<< HEAD
            SceneObjectPart newPart = part.Copy(m_scene.AllocateLocalId(), OwnerID, GroupID, m_parts.Count, userExposed);
            newPart.SetParent(this);

            lockPartsForWrite(true);
            {
=======
            SceneObjectPart newPart = null;
            
            lock (m_parts)
            {            
                newPart = part.Copy(m_scene.AllocateLocalId(), OwnerID, GroupID, m_parts.Count, userExposed);
                newPart.SetParent(this);
>>>>>>> 87a6554d
                m_parts.Add(newPart.UUID, newPart);
            }
            lockPartsForWrite(false);

            SetPartAsNonRoot(newPart);

            return newPart;
        }

        /// <summary>
        /// Reset the UUIDs for all the prims that make up this group.
        ///
        /// This is called by methods which want to add a new group to an existing scene, in order
        /// to ensure that there are no clashes with groups already present.
        /// </summary>
        public void ResetIDs()
        {
            lock (m_parts)
            {
                List<SceneObjectPart> partsList = new List<SceneObjectPart>(m_parts.Values);
                m_parts.Clear();
                foreach (SceneObjectPart part in partsList)
                {
                    part.ResetIDs(part.LinkNum); // Don't change link nums
                    m_parts.Add(part.UUID, part);
                }
            }
        }

        /// <summary>
        ///
        /// </summary>
        /// <param name="part"></param>
        public void ServiceObjectPropertiesFamilyRequest(IClientAPI remoteClient, UUID AgentID, uint RequestFlags)
        {

            remoteClient.SendObjectPropertiesFamilyData(RequestFlags, RootPart.UUID, RootPart.OwnerID, RootPart.GroupID, RootPart.BaseMask,
                                                        RootPart.OwnerMask, RootPart.GroupMask, RootPart.EveryoneMask, RootPart.NextOwnerMask,
                                                        RootPart.OwnershipCost, RootPart.ObjectSaleType, RootPart.SalePrice, RootPart.Category,
                                                        RootPart.CreatorID, RootPart.Name, RootPart.Description);
        }

        public void SetPartOwner(SceneObjectPart part, UUID cAgentID, UUID cGroupID)
        {
            part.OwnerID = cAgentID;
            part.GroupID = cGroupID;
        }

        #endregion

        #region Scheduling

        public override void Update()
        {
            // Check that the group was not deleted before the scheduled update
            // FIXME: This is merely a temporary measure to reduce the incidence of failure when
            // an object has been deleted from a scene before update was processed.
            // A more fundamental overhaul of the update mechanism is required to eliminate all
            // the race conditions.
            if (m_isDeleted)
                return;

            // Even temporary objects take part in physics (e.g. temp-on-rez bullets)
            //if ((RootPart.Flags & PrimFlags.TemporaryOnRez) != 0)
            //    return;

            lockPartsForRead(true);
            {
                bool UsePhysics = ((RootPart.Flags & PrimFlags.Physics) != 0);

                if (UsePhysics && !AbsolutePosition.ApproxEquals(lastPhysGroupPos, 0.02f))
                {
                    m_rootPart.UpdateFlag = 1;
                    lastPhysGroupPos = AbsolutePosition;
                }

                if (UsePhysics && !GroupRotation.ApproxEquals(lastPhysGroupRot, 0.1f))
                {
                    m_rootPart.UpdateFlag = 1;
                    lastPhysGroupRot = GroupRotation;
                }

                foreach (SceneObjectPart part in m_parts.Values)
                {
                    if (!IsSelected)
                        part.UpdateLookAt();

                    part.SendScheduledUpdates();
                    
                }
            }
            lockPartsForRead(false);
        }

        public void ScheduleFullUpdateToAvatar(ScenePresence presence)
        {
//            m_log.DebugFormat("[SOG]: Scheduling full update for {0} {1} just to avatar {2}", Name, UUID, presence.Name);
            
            RootPart.AddFullUpdateToAvatar(presence);

            lockPartsForRead(true);
            {
                foreach (SceneObjectPart part in m_parts.Values)
                {
                    
                    if (part != RootPart)
                        part.AddFullUpdateToAvatar(presence);
                    
                }
            }
            lockPartsForRead(false);
        }

        public void ScheduleTerseUpdateToAvatar(ScenePresence presence)
        {
            lockPartsForRead(true);

            foreach (SceneObjectPart part in m_parts.Values)
            {
                part.AddTerseUpdateToAvatar(presence);
            }

            lockPartsForRead(false);
        }

        /// <summary>
        /// Schedule a full update for this scene object
        /// </summary>
        public void ScheduleGroupForFullUpdate()
        {
//            if (IsAttachment)
//                m_log.DebugFormat("[SOG]: Scheduling full update for {0} {1}", Name, LocalId);
            
            checkAtTargets();
            RootPart.ScheduleFullUpdate();

            lockPartsForRead(true);
            {
                foreach (SceneObjectPart part in m_parts.Values)
                {
                    
                    if (part != RootPart)
                        part.ScheduleFullUpdate();
                    
                }
            }
            lockPartsForRead(false);
        }

        /// <summary>
        /// Schedule a terse update for this scene object
        /// </summary>
        public void ScheduleGroupForTerseUpdate()
        {
            lockPartsForRead(true);
            foreach (SceneObjectPart part in m_parts.Values)
            {
                part.ScheduleTerseUpdate();
            }

            lockPartsForRead(false);
        }

        /// <summary>
        /// Immediately send a full update for this scene object.
        /// </summary>
        public void SendGroupFullUpdate()
        {                       
            if (IsDeleted)
                return;

//            m_log.DebugFormat("[SOG]: Sending immediate full group update for {0} {1}", Name, UUID);            
            
            RootPart.SendFullUpdateToAllClients();

            lockPartsForRead(true);
            {
                foreach (SceneObjectPart part in m_parts.Values)
                {
                    
                    if (part != RootPart)
                        part.SendFullUpdateToAllClients();
                    
                }
            }
            lockPartsForRead(false);
        }

        /// <summary>
        /// Immediately send an update for this scene object's root prim only.
        /// This is for updates regarding the object as a whole, and none of its parts in particular.
        /// Note: this may not be used by opensim (it probably should) but it's used by
        /// external modules.
        /// </summary>
        public void SendGroupRootTerseUpdate()
        {
            if (IsDeleted)
                return;

            RootPart.SendTerseUpdateToAllClients();
        }

        public void QueueForUpdateCheck()
        {
            if (m_scene == null) // Need to check here as it's null during object creation
                return;
            
            m_scene.SceneGraph.AddToUpdateList(this);
        }

        /// <summary>
        /// Immediately send a terse update for this scene object.
        /// </summary>
        public void SendGroupTerseUpdate()
        {
            if (IsDeleted)
                return;

            lockPartsForRead(true);
            {
                foreach (SceneObjectPart part in m_parts.Values)
                {
                    part.SendTerseUpdateToAllClients();
                }
            }
            lockPartsForRead(false);
        }

        #endregion

        #region SceneGroupPart Methods

        /// <summary>
        /// Get the child part by LinkNum
        /// </summary>
        /// <param name="linknum"></param>
        /// <returns>null if no child part with that linknum or child part</returns>
        public SceneObjectPart GetLinkNumPart(int linknum)
        {
            lockPartsForRead(true);
            {
                foreach (SceneObjectPart part in m_parts.Values)
                {
                    if (part.LinkNum == linknum)
                    {
                        lockPartsForRead(false);
                        return part;
                    }
                }
            }
            lockPartsForRead(false);

            return null;
        }

        /// <summary>
        /// Get a part with a given UUID
        /// </summary>
        /// <param name="primID"></param>
        /// <returns>null if a child part with the primID was not found</returns>
        public SceneObjectPart GetChildPart(UUID primID)
        {
            SceneObjectPart childPart = null;
            
            lock (m_parts)
            {
                if (m_parts.ContainsKey(primID))
                {
                    childPart = m_parts[primID];
                }
            }
            
            return childPart;
        }

        /// <summary>
        /// Get a part with a given local ID
        /// </summary>
        /// <param name="localID"></param>
        /// <returns>null if a child part with the local ID was not found</returns>
        public SceneObjectPart GetChildPart(uint localID)
        {
            //m_log.DebugFormat("Entered looking for {0}", localID);
            lockPartsForRead(true);
            {
                foreach (SceneObjectPart part in m_parts.Values)
                {
                    //m_log.DebugFormat("Found {0}", part.LocalId);
                    if (part.LocalId == localID)
                    {
                        lockPartsForRead(false);
                        return part;
                    }
                }
            }
            lockPartsForRead(false);

            return null;
        }

        /// <summary>
        /// Does this group contain the child prim
        /// should be able to remove these methods once we have a entity index in scene
        /// </summary>
        /// <param name="primID"></param>
        /// <returns></returns>
        public bool HasChildPrim(UUID primID)
        {
            lock (m_parts)
            {
                if (m_parts.ContainsKey(primID))
                    return true;
            }

            return false;
        }

        /// <summary>
        /// Does this group contain the child prim
        /// should be able to remove these methods once we have a entity index in scene
        /// </summary>
        /// <param name="localID"></param>
        /// <returns></returns>
        public bool HasChildPrim(uint localID)
        {
            //m_log.DebugFormat("Entered HasChildPrim looking for {0}", localID);
            lockPartsForRead(true);
            {
                foreach (SceneObjectPart part in m_parts.Values)
                {
                    //m_log.DebugFormat("Found {0}", part.LocalId);
                    if (part.LocalId == localID)
                    {
                        lockPartsForRead(false);
                        return true;
                    }
                }
            }
            lockPartsForRead(false);

            return false;
        }

        #endregion

        #region Packet Handlers

        /// <summary>
        /// Link the prims in a given group to this group
        /// </summary>
        /// <param name="objectGroup">The group of prims which should be linked to this group</param>
        public void LinkToGroup(SceneObjectGroup objectGroup)
        {
            // Make sure we have sent any pending unlinks or stuff.
            //if (objectGroup.RootPart.UpdateFlag > 0)
            //{
            //    m_log.WarnFormat(
            //        "[SCENE OBJECT GROUP]: Forcing send of linkset {0}, {1} to {2}, {3} as its still waiting.",
            //        objectGroup.RootPart.Name, objectGroup.RootPart.UUID, RootPart.Name, RootPart.UUID);

            //    objectGroup.RootPart.SendScheduledUpdates();
            //}

//            m_log.DebugFormat(
//                "[SCENE OBJECT GROUP]: Linking group with root part {0}, {1} to group with root part {2}, {3}",
//                objectGroup.RootPart.Name, objectGroup.RootPart.UUID, RootPart.Name, RootPart.UUID);

            SceneObjectPart linkPart = objectGroup.m_rootPart;

            Vector3 oldGroupPosition = linkPart.GroupPosition;
            Quaternion oldRootRotation = linkPart.RotationOffset;

            linkPart.OffsetPosition = linkPart.GroupPosition - AbsolutePosition;
            linkPart.GroupPosition = AbsolutePosition;
            Vector3 axPos = linkPart.OffsetPosition;

            Quaternion parentRot = m_rootPart.RotationOffset;
            axPos *= Quaternion.Inverse(parentRot);

            linkPart.OffsetPosition = axPos;
            Quaternion oldRot = linkPart.RotationOffset;
            Quaternion newRot = Quaternion.Inverse(parentRot) * oldRot;
            linkPart.RotationOffset = newRot;

            linkPart.ParentID = m_rootPart.LocalId;
            if (m_rootPart.LinkNum == 0)
                m_rootPart.LinkNum = 1;

            lockPartsForWrite(true);
            
            m_parts.Add(linkPart.UUID, linkPart);

            lockPartsForWrite(false);

            // Insert in terms of link numbers, the new links
            // before the current ones (with the exception of 
            // the root prim. Shuffle the old ones up
            lockPartsForRead(true);
            foreach (KeyValuePair<UUID, SceneObjectPart> kvp in m_parts) 
            {
                if (kvp.Value.LinkNum != 1)
                {
                    // Don't update root prim link number
                    kvp.Value.LinkNum += objectGroup.PrimCount;
                }
            }
            lockPartsForRead(false);

            linkPart.LinkNum = 2;

            linkPart.SetParent(this);
            linkPart.CreateSelected = true;

            //if (linkPart.PhysActor != null)
            //{
            // m_scene.PhysicsScene.RemovePrim(linkPart.PhysActor);
    
            //linkPart.PhysActor = null;
            //}

            //TODO: rest of parts
            int linkNum = 3;
            foreach (SceneObjectPart part in objectGroup.Children.Values)
            {
                if (part.UUID != objectGroup.m_rootPart.UUID)
                {
                    LinkNonRootPart(part, oldGroupPosition, oldRootRotation, linkNum++);
                }
                part.ClearUndoState();
            }

            m_scene.UnlinkSceneObject(objectGroup.UUID, true);
            objectGroup.m_isDeleted = true;

            objectGroup.lockPartsForWrite(true);
            
            objectGroup.m_parts.Clear();
            
            objectGroup.lockPartsForWrite(false);
            
            // Can't do this yet since backup still makes use of the root part without any synchronization
//            objectGroup.m_rootPart = null;

            AttachToBackup();

            // Here's the deal, this is ABSOLUTELY CRITICAL so the physics scene gets the update about the 
            // position of linkset prims.  IF YOU CHANGE THIS, YOU MUST TEST colliding with just linked and 
            // unmoved prims!
            ResetChildPrimPhysicsPositions();

            //HasGroupChanged = true;
            //ScheduleGroupForFullUpdate();
        }

        /// <summary>
        /// Delink the given prim from this group.  The delinked prim is established as
        /// an independent SceneObjectGroup.
        /// </summary>
        /// <param name="partID"></param>
        /// <returns>The object group of the newly delinked prim.  Null if part could not be found</returns>
        public SceneObjectGroup DelinkFromGroup(uint partID)
        {
            return DelinkFromGroup(partID, true);
        }

        /// <summary>
        /// Delink the given prim from this group.  The delinked prim is established as
        /// an independent SceneObjectGroup.
        /// </summary>
        /// <param name="partID"></param>
        /// <param name="sendEvents"></param>
        /// <returns>The object group of the newly delinked prim.  Null if part could not be found</returns>
        public SceneObjectGroup DelinkFromGroup(uint partID, bool sendEvents)
        {
            SceneObjectPart linkPart = GetChildPart(partID);

            if (linkPart != null)
            {
                return DelinkFromGroup(linkPart, sendEvents);
            }
            else
            {
                m_log.WarnFormat("[SCENE OBJECT GROUP]: " +
                                 "DelinkFromGroup(): Child prim {0} not found in object {1}, {2}",
                                 partID, LocalId, UUID);

                return null;
            }
        }

        /// <summary>
        /// Delink the given prim from this group.  The delinked prim is established as
        /// an independent SceneObjectGroup.
        /// </summary>
        /// <param name="partID"></param>
        /// <param name="sendEvents"></param>
        /// <returns>The object group of the newly delinked prim.</returns>
        public SceneObjectGroup DelinkFromGroup(SceneObjectPart linkPart, bool sendEvents)
        {
//                m_log.DebugFormat(
//                    "[SCENE OBJECT GROUP]: Delinking part {0}, {1} from group with root part {2}, {3}",
//                    linkPart.Name, linkPart.UUID, RootPart.Name, RootPart.UUID);
            
            linkPart.ClearUndoState();

            Quaternion worldRot = linkPart.GetWorldRotation();

            // Remove the part from this object
            lockPartsForWrite(true);
            {
                m_parts.Remove(linkPart.UUID);
<<<<<<< HEAD
            }
            lockPartsForWrite(false);
            lockPartsForRead(true);
            if (m_parts.Count == 1 && RootPart != null) //Single prim is left
                RootPart.LinkNum = 0;
            else
            {
                foreach (SceneObjectPart p in m_parts.Values)
=======
                
                if (m_parts.Count == 1 && RootPart != null) //Single prim is left
>>>>>>> 87a6554d
                {
                    RootPart.LinkNum = 0;
                }
                else
                {
                    foreach (SceneObjectPart p in m_parts.Values)
                    {
                        if (p.LinkNum > linkPart.LinkNum)
                            p.LinkNum--;
                    }
                }                
            }
            lockPartsForRead(false);

            linkPart.ParentID = 0;
            linkPart.LinkNum = 0;

            if (linkPart.PhysActor != null)
            {
                m_scene.PhysicsScene.RemovePrim(linkPart.PhysActor);
            }

            // We need to reset the child part's position
            // ready for life as a separate object after being a part of another object
            Quaternion parentRot = m_rootPart.RotationOffset;

            Vector3 axPos = linkPart.OffsetPosition;

            axPos *= parentRot;
            linkPart.OffsetPosition = new Vector3(axPos.X, axPos.Y, axPos.Z);
            linkPart.GroupPosition = AbsolutePosition + linkPart.OffsetPosition;
            linkPart.OffsetPosition = new Vector3(0, 0, 0);

            linkPart.RotationOffset = worldRot;

            SceneObjectGroup objectGroup = new SceneObjectGroup(linkPart);

            m_scene.AddNewSceneObject(objectGroup, true);

            if (sendEvents)
                linkPart.TriggerScriptChangedEvent(Changed.LINK);

            linkPart.Rezzed = RootPart.Rezzed;

            //HasGroupChanged = true;
            //ScheduleGroupForFullUpdate();

            return objectGroup;
        }

        /// <summary>
        /// Stop this object from being persisted over server restarts.
        /// </summary>
        /// <param name="objectGroup"></param>
        public virtual void DetachFromBackup()
        {
            m_scene.SceneGraph.FireDetachFromBackup(this);

            if (m_isBackedUp)
                m_scene.EventManager.OnBackup -= ProcessBackup;
            
            m_isBackedUp = false;
        }

        private void LinkNonRootPart(SceneObjectPart part, Vector3 oldGroupPosition, Quaternion oldGroupRotation, int linkNum)
        {
            Quaternion parentRot = oldGroupRotation;
            Quaternion oldRot = part.RotationOffset;
            Quaternion worldRot = parentRot * oldRot;

            parentRot = oldGroupRotation;

            Vector3 axPos = part.OffsetPosition;

            axPos *= parentRot;
            part.OffsetPosition = axPos;
            part.GroupPosition = oldGroupPosition + part.OffsetPosition;
            part.OffsetPosition = Vector3.Zero;
            part.RotationOffset = worldRot;

            part.SetParent(this);
            part.ParentID = m_rootPart.LocalId;

            // Caller locks m_parts for us
            m_parts.Add(part.UUID, part);

            part.LinkNum = linkNum;

            part.OffsetPosition = part.GroupPosition - AbsolutePosition;

            Quaternion rootRotation = m_rootPart.RotationOffset;

            Vector3 pos = part.OffsetPosition;
            pos *= Quaternion.Inverse(rootRotation);
            part.OffsetPosition = pos;

            parentRot = m_rootPart.RotationOffset;
            oldRot = part.RotationOffset;
            Quaternion newRot = Quaternion.Inverse(parentRot) * oldRot;
            part.RotationOffset = newRot;
        }

        /// <summary>
        /// If object is physical, apply force to move it around
        /// If object is not physical, just put it at the resulting location
        /// </summary>
        /// <param name="offset">Always seems to be 0,0,0, so ignoring</param>
        /// <param name="pos">New position.  We do the math here to turn it into a force</param>
        /// <param name="remoteClient"></param>
        public void GrabMovement(Vector3 offset, Vector3 pos, IClientAPI remoteClient)
        {
            if (m_scene.EventManager.TriggerGroupMove(UUID, pos))
            {
                if (m_rootPart.PhysActor != null)
                {
                    if (m_rootPart.PhysActor.IsPhysical)
                    {
                        if (!m_rootPart.BlockGrab)
                        {
                            Vector3 llmoveforce = pos - AbsolutePosition;
                            Vector3 grabforce = llmoveforce;
                            grabforce = (grabforce / 10) * m_rootPart.PhysActor.Mass;
                            m_rootPart.PhysActor.AddForce(grabforce, true);
                            m_scene.PhysicsScene.AddPhysicsActorTaint(m_rootPart.PhysActor);
                        }
                    }
                    else
                    {
                        //NonPhysicalGrabMovement(pos);
                    }
                }
                else
                {
                    //NonPhysicalGrabMovement(pos);
                }
            }
        }

        public void NonPhysicalGrabMovement(Vector3 pos)
        {
            AbsolutePosition = pos;
            m_rootPart.SendTerseUpdateToAllClients();
        }

        /// <summary>
        /// If object is physical, prepare for spinning torques (set flag to save old orientation)
        /// </summary>
        /// <param name="rotation">Rotation.  We do the math here to turn it into a torque</param>
        /// <param name="remoteClient"></param>
        public void SpinStart(IClientAPI remoteClient)
        {
            if (m_scene.EventManager.TriggerGroupSpinStart(UUID))
            {
                if (m_rootPart.PhysActor != null)
                {
                    if (m_rootPart.PhysActor.IsPhysical)
                    {
                        m_rootPart.IsWaitingForFirstSpinUpdatePacket = true;
                    }
                }
            }
        }

        /// <summary>
        /// If object is physical, apply torque to spin it around
        /// </summary>
        /// <param name="rotation">Rotation.  We do the math here to turn it into a torque</param>
        /// <param name="remoteClient"></param>
        public void SpinMovement(Quaternion newOrientation, IClientAPI remoteClient)
        {
            // The incoming newOrientation, sent by the client, "seems" to be the 
            // desired target orientation. This needs further verification; in particular, 
            // one would expect that the initial incoming newOrientation should be
            // fairly close to the original prim's physical orientation, 
            // m_rootPart.PhysActor.Orientation. This however does not seem to be the
            // case (might just be an issue with different quaternions representing the
            // same rotation, or it might be a coordinate system issue).
            //
            // Since it's not clear what the relationship is between the PhysActor.Orientation
            // and the incoming orientations sent by the client, we take an alternative approach
            // of calculating the delta rotation between the orientations being sent by the 
            // client. (Since a spin is invoked by ctrl+shift+drag in the client, we expect
            // a steady stream of several new orientations coming in from the client.)
            // This ensures that the delta rotations are being calculated from self-consistent
            // pairs of old/new rotations. Given the delta rotation, we apply a torque around
            // the delta rotation axis, scaled by the object mass times an arbitrary scaling
            // factor (to ensure the resulting torque is not "too strong" or "too weak").
            // 
            // Ideally we need to calculate (probably iteratively) the exact torque or series
            // of torques needed to arrive exactly at the destination orientation. However, since 
            // it is not yet clear how to map the destination orientation (provided by the viewer)
            // into PhysActor orientations (needed by the physics engine), we omit this step. 
            // This means that the resulting torque will at least be in the correct direction, 
            // but it will result in over-shoot or under-shoot of the target orientation.
            // For the end user, this means that ctrl+shift+drag can be used for relative,
            // but not absolute, adjustments of orientation for physical prims.
          
            if (m_scene.EventManager.TriggerGroupSpin(UUID, newOrientation))
            {
                if (m_rootPart.PhysActor != null)
                {
                    if (m_rootPart.PhysActor.IsPhysical)
                    {
                        if (m_rootPart.IsWaitingForFirstSpinUpdatePacket)
                        {
                            // first time initialization of "old" orientation for calculation of delta rotations
                            m_rootPart.SpinOldOrientation = newOrientation;
                            m_rootPart.IsWaitingForFirstSpinUpdatePacket = false;
                        }
                        else
                        {
                          // save and update old orientation
                          Quaternion old = m_rootPart.SpinOldOrientation;
                          m_rootPart.SpinOldOrientation = newOrientation;
                          //m_log.Error("[SCENE OBJECT GROUP]: Old orientation is " + old);
                          //m_log.Error("[SCENE OBJECT GROUP]: Incoming new orientation is " + newOrientation);

                          // compute difference between previous old rotation and new incoming rotation
                          Quaternion minimalRotationFromQ1ToQ2 = Quaternion.Inverse(old) * newOrientation;

                          float rotationAngle;
                          Vector3 rotationAxis;
                          minimalRotationFromQ1ToQ2.GetAxisAngle(out rotationAxis, out rotationAngle);
                          rotationAxis.Normalize();

                          //m_log.Error("SCENE OBJECT GROUP]: rotation axis is " + rotationAxis);
                          Vector3 spinforce = new Vector3(rotationAxis.X, rotationAxis.Y, rotationAxis.Z);
                          spinforce = (spinforce/8) * m_rootPart.PhysActor.Mass; // 8 is an arbitrary torque scaling factor
                          m_rootPart.PhysActor.AddAngularForce(spinforce,true);
                          m_scene.PhysicsScene.AddPhysicsActorTaint(m_rootPart.PhysActor);
                        }
                    }
                    else
                    {
                        //NonPhysicalSpinMovement(pos);
                    }
                }
                else
                {
                    //NonPhysicalSpinMovement(pos);
                }
            }
        }

        /// <summary>
        /// Return metadata about a prim (name, description, sale price, etc.)
        /// </summary>
        /// <param name="client"></param>
        public void GetProperties(IClientAPI client)
        {
            m_rootPart.GetProperties(client);
        }

        /// <summary>
        /// Set the name of a prim
        /// </summary>
        /// <param name="name"></param>
        /// <param name="localID"></param>
        public void SetPartName(string name, uint localID)
        {
            SceneObjectPart part = GetChildPart(localID);
            if (part != null)
            {
                part.Name = name;
            }
        }

        public void SetPartDescription(string des, uint localID)
        {
            SceneObjectPart part = GetChildPart(localID);
            if (part != null)
            {
                part.Description = des;
            }
        }

        public void SetPartText(string text, uint localID)
        {
            SceneObjectPart part = GetChildPart(localID);
            if (part != null)
            {
                part.SetText(text);
            }
        }

        public void SetPartText(string text, UUID partID)
        {
            SceneObjectPart part = GetChildPart(partID);
            if (part != null)
            {
                part.SetText(text);
            }
        }

        public string GetPartName(uint localID)
        {
            SceneObjectPart part = GetChildPart(localID);
            if (part != null)
            {
                return part.Name;
            }
            return String.Empty;
        }

        public string GetPartDescription(uint localID)
        {
            SceneObjectPart part = GetChildPart(localID);
            if (part != null)
            {
                return part.Description;
            }
            return String.Empty;
        }

        /// <summary>
        /// Update prim flags for this group.
        /// </summary>
        /// <param name="localID"></param>
        /// <param name="type"></param>
        /// <param name="inUse"></param>
        /// <param name="data"></param>
        public void UpdatePrimFlags(uint localID, bool UsePhysics, bool IsTemporary, bool IsPhantom, bool IsVolumeDetect)
        {
            SceneObjectPart selectionPart = GetChildPart(localID);

            if (IsTemporary)
            {
                DetachFromBackup();
                // Remove from database and parcel prim count
                //
                m_scene.DeleteFromStorage(UUID);
                m_scene.EventManager.TriggerParcelPrimCountTainted();
            }

            if (selectionPart != null)
            {
                lockPartsForRead(true);
                List<SceneObjectPart> parts = new List<SceneObjectPart>(m_parts.Values);
                lockPartsForRead(false);
                foreach (SceneObjectPart part in parts)
                {
                    if (part.Scale.X > 10.0 || part.Scale.Y > 10.0 || part.Scale.Z > 10.0)
                    {
                        if (part.Scale.X > m_scene.RegionInfo.PhysPrimMax || 
                            part.Scale.Y > m_scene.RegionInfo.PhysPrimMax ||
                            part.Scale.Z > m_scene.RegionInfo.PhysPrimMax)
                        {
                            UsePhysics = false; // Reset physics
                            break;
                        }
                    }
                }

                foreach (SceneObjectPart part in parts)
                {
                    part.UpdatePrimFlags(UsePhysics, IsTemporary, IsPhantom, IsVolumeDetect);
                }
                
            }
        }

        public void UpdateExtraParam(uint localID, ushort type, bool inUse, byte[] data)
        {
            SceneObjectPart part = GetChildPart(localID);
            if (part != null)
            {
                part.UpdateExtraParam(type, inUse, data);
            }
        }



        /// <summary>
        /// Gets the number of parts
        /// </summary>
        /// <returns></returns>
        public int GetPartCount()
        {
            return Children.Count;
        }

        /// <summary>
        /// Get the parts of this scene object
        /// </summary>
        /// <returns></returns>
        public SceneObjectPart[] GetParts()
        {
            int numParts = Children.Count;
            SceneObjectPart[] partArray = new SceneObjectPart[numParts];
            Children.Values.CopyTo(partArray, 0);
            return partArray;
        }

        /// <summary>
        /// Update the texture entry for this part
        /// </summary>
        /// <param name="localID"></param>
        /// <param name="textureEntry"></param>
        public void UpdateTextureEntry(uint localID, byte[] textureEntry)
        {
            SceneObjectPart part = GetChildPart(localID);
            if (part != null)
            {
                part.UpdateTextureEntry(textureEntry);
            }
        }

        public void UpdatePermissions(UUID AgentID, byte field, uint localID,
                uint mask, byte addRemTF)
        {
            lock (m_parts)
            {
                foreach (SceneObjectPart part in m_parts.Values)
                    part.UpdatePermissions(AgentID, field, localID, mask, addRemTF);
            }

            HasGroupChanged = true;
        }

        #endregion

        #region Shape

        /// <summary>
        ///
        /// </summary>
        /// <param name="shapeBlock"></param>
        public void UpdateShape(ObjectShapePacket.ObjectDataBlock shapeBlock, uint localID)
        {
            SceneObjectPart part = GetChildPart(localID);
            if (part != null)
            {
                part.UpdateShape(shapeBlock);

                if (part.PhysActor != null)
                    m_scene.PhysicsScene.AddPhysicsActorTaint(part.PhysActor);
            }
        }

        #endregion

        #region Resize

        /// <summary>
        /// Resize the given part
        /// </summary>
        /// <param name="scale"></param>
        /// <param name="localID"></param>
        public void Resize(Vector3 scale, uint localID)
        {
            if (scale.X > m_scene.m_maxNonphys)
                scale.X = m_scene.m_maxNonphys;
            if (scale.Y > m_scene.m_maxNonphys)
                scale.Y = m_scene.m_maxNonphys;
            if (scale.Z > m_scene.m_maxNonphys)
                scale.Z = m_scene.m_maxNonphys;
            SceneObjectPart part = GetChildPart(localID);
            if (part != null)
            {
                if (part.PhysActor != null)
                {
                    if (part.PhysActor.IsPhysical)
                    {
                        if (scale.X > m_scene.m_maxPhys)
                            scale.X = m_scene.m_maxPhys;
                        if (scale.Y > m_scene.m_maxPhys)
                            scale.Y = m_scene.m_maxPhys;
                        if (scale.Z > m_scene.m_maxPhys)
                            scale.Z = m_scene.m_maxPhys;
                    }
                    part.PhysActor.Size = scale;
                    m_scene.PhysicsScene.AddPhysicsActorTaint(part.PhysActor);
                }
                part.Resize(scale);

                HasGroupChanged = true;
                ScheduleGroupForFullUpdate();

                //if (part.UUID == m_rootPart.UUID)
                //{
                //if (m_rootPart.PhysActor != null)
                //{
                //m_rootPart.PhysActor.Size =
                //new PhysicsVector(m_rootPart.Scale.X, m_rootPart.Scale.Y, m_rootPart.Scale.Z);
                //m_scene.PhysicsScene.AddPhysicsActorTaint(m_rootPart.PhysActor);
                //}
                //}
            }
        }

        public void GroupResize(Vector3 scale, uint localID)
        {
            SceneObjectPart part = GetChildPart(localID);
            if (part != null)
            {
                if (scale.X > m_scene.m_maxNonphys)
                    scale.X = m_scene.m_maxNonphys;
                if (scale.Y > m_scene.m_maxNonphys)
                    scale.Y = m_scene.m_maxNonphys;
                if (scale.Z > m_scene.m_maxNonphys)
                    scale.Z = m_scene.m_maxNonphys;
                if (part.PhysActor != null && part.PhysActor.IsPhysical)
                {
                    if (scale.X > m_scene.m_maxPhys)
                        scale.X = m_scene.m_maxPhys;
                    if (scale.Y > m_scene.m_maxPhys)
                        scale.Y = m_scene.m_maxPhys;
                    if (scale.Z > m_scene.m_maxPhys)
                        scale.Z = m_scene.m_maxPhys;
                }
                float x = (scale.X / part.Scale.X);
                float y = (scale.Y / part.Scale.Y);
                float z = (scale.Z / part.Scale.Z);

                lockPartsForRead(true);
                if (x > 1.0f || y > 1.0f || z > 1.0f)
                {
                    foreach (SceneObjectPart obPart in m_parts.Values)
                    {
                        if (obPart.UUID != m_rootPart.UUID)
                        {
                            Vector3 oldSize = new Vector3(obPart.Scale);
                            obPart.IgnoreUndoUpdate = true;

                            float f = 1.0f;
                            float a = 1.0f;

                            if (part.PhysActor != null && part.PhysActor.IsPhysical)
                            {
                                if (oldSize.X*x > m_scene.m_maxPhys)
                                {
                                    f = m_scene.m_maxPhys / oldSize.X;
                                    a = f / x;
                                    x *= a;
                                    y *= a;
                                    z *= a;
                                }
                                if (oldSize.Y*y > m_scene.m_maxPhys)
                                {
                                    f = m_scene.m_maxPhys / oldSize.Y;
                                    a = f / y;
                                    x *= a;
                                    y *= a;
                                    z *= a;
                                }
                                if (oldSize.Z*z > m_scene.m_maxPhys)
                                {
                                    f = m_scene.m_maxPhys / oldSize.Z;
                                    a = f / z;
                                    x *= a;
                                    y *= a;
                                    z *= a;
                                }
                            }
                            else
                            {
                                if (oldSize.X*x > m_scene.m_maxNonphys)
                                {
                                    f = m_scene.m_maxNonphys / oldSize.X;
                                    a = f / x;
                                    x *= a;
                                    y *= a;
                                    z *= a;
                                }
                                if (oldSize.Y*y > m_scene.m_maxNonphys)
                                {
                                    f = m_scene.m_maxNonphys / oldSize.Y;
                                    a = f / y;
                                    x *= a;
                                    y *= a;
                                    z *= a;
                                }
                                if (oldSize.Z*z > m_scene.m_maxNonphys)
                                {
                                    f = m_scene.m_maxNonphys / oldSize.Z;
                                    a = f / z;
                                    x *= a;
                                    y *= a;
                                    z *= a;
                                }
                                
                            }
                        }
                    }
                }
                lockPartsForRead(false);

                Vector3 prevScale = part.Scale;
                prevScale.X *= x;
                prevScale.Y *= y;
                prevScale.Z *= z;;

                part.IgnoreUndoUpdate = false;
                part.StoreUndoState(UndoType.STATE_GROUP_SCALE);
                part.IgnoreUndoUpdate = true;
                part.Resize(prevScale);
                part.IgnoreUndoUpdate = false;

                lockPartsForRead(true);
                {
                    foreach (SceneObjectPart obPart in m_parts.Values)
                    {
                        if (obPart.UUID != m_rootPart.UUID)
                        {
                            obPart.IgnoreUndoUpdate = false;
                            obPart.StoreUndoState(UndoType.STATE_GROUP_SCALE);
                            obPart.IgnoreUndoUpdate = true;

                            Vector3 currentpos = new Vector3(obPart.OffsetPosition);
                            currentpos.X *= x;
                            currentpos.Y *= y;
                            currentpos.Z *= z;
                            Vector3 newSize = new Vector3(obPart.Scale);
                            newSize.X *= x;
                            newSize.Y *= y;
                            newSize.Z *= z;
                            obPart.Resize(newSize);
                            obPart.UpdateOffSet(currentpos);
                        }
                        obPart.IgnoreUndoUpdate = false;
                    }
                }
                lockPartsForRead(false);

                if (part.PhysActor != null)
                {
                    part.PhysActor.Size = prevScale;
                    m_scene.PhysicsScene.AddPhysicsActorTaint(part.PhysActor);
                }

                part.IgnoreUndoUpdate = false;
                HasGroupChanged = true;
                ScheduleGroupForTerseUpdate();
            }
        }

        #endregion

        #region Position

        /// <summary>
        /// Move this scene object
        /// </summary>
        /// <param name="pos"></param>
        public void UpdateGroupPosition(Vector3 pos)
        {
            if (m_scene.EventManager.TriggerGroupMove(UUID, pos))
            {
                if (IsAttachment)
                {
                    m_rootPart.StoreUndoState(UndoType.STATE_GROUP_POSITION);
                    m_rootPart.AttachedPos = pos;
                }
                if (RootPart.GetStatusSandbox())
                {
                    if (Util.GetDistanceTo(RootPart.StatusSandboxPos, pos) > 10)
                    {
                        RootPart.ScriptSetPhysicsStatus(false);
                        pos = AbsolutePosition;
                        Scene.SimChat(Utils.StringToBytes("Hit Sandbox Limit"),
                              ChatTypeEnum.DebugChannel, 0x7FFFFFFF, RootPart.AbsolutePosition, Name, UUID, false);
                    }
                }
                AbsolutePosition = pos;

                HasGroupChanged = true;
            }

            //we need to do a terse update even if the move wasn't allowed
            // so that the position is reset in the client (the object snaps back)
            ScheduleGroupForTerseUpdate();
        }

        /// <summary>
        /// Update the position of a single part of this scene object
        /// </summary>
        /// <param name="pos"></param>
        /// <param name="localID"></param>
        public void UpdateSinglePosition(Vector3 pos, uint localID)
        {
            SceneObjectPart part = GetChildPart(localID);
            foreach (SceneObjectPart parts in Children.Values)
            {
                parts.StoreUndoState(UndoType.STATE_PRIM_POSITION);
            }
            if (part != null)
            {
                if (part.UUID == m_rootPart.UUID)
                {
                    UpdateRootPosition(pos);
                }
                else
                {
                    part.UpdateOffSet(pos);
                }

                HasGroupChanged = true;
            }
        }

        /// <summary>
        ///
        /// </summary>
        /// <param name="pos"></param>
        private void UpdateRootPosition(Vector3 pos)
        {
            foreach (SceneObjectPart part in Children.Values)
            {
                part.StoreUndoState(UndoType.STATE_PRIM_POSITION);
            }
            Vector3 newPos = new Vector3(pos.X, pos.Y, pos.Z);
            Vector3 oldPos =
                new Vector3(AbsolutePosition.X + m_rootPart.OffsetPosition.X,
                              AbsolutePosition.Y + m_rootPart.OffsetPosition.Y,
                              AbsolutePosition.Z + m_rootPart.OffsetPosition.Z);
            Vector3 diff = oldPos - newPos;
            Vector3 axDiff = new Vector3(diff.X, diff.Y, diff.Z);
            Quaternion partRotation = m_rootPart.RotationOffset;
            axDiff *= Quaternion.Inverse(partRotation);
            diff = axDiff;

            lockPartsForRead(true);
            {
                foreach (SceneObjectPart obPart in m_parts.Values)
                {
                    if (obPart.UUID != m_rootPart.UUID)
                    {
                        obPart.OffsetPosition = obPart.OffsetPosition + diff;
                    }
                }
            }
            lockPartsForRead(false);

            //We have to set undoing here because otherwise an undo state will be saved
            if (!m_rootPart.Undoing)
            {
                m_rootPart.Undoing = true;
                AbsolutePosition = newPos;
                m_rootPart.Undoing = false;
            }
            else
            {
                AbsolutePosition = newPos;
            }

            HasGroupChanged = true;
            if (m_rootPart.Undoing)
            {
                ScheduleGroupForFullUpdate();
            }
            else
            {
                ScheduleGroupForTerseUpdate();
            }
        }

        public void OffsetForNewRegion(Vector3 offset)
        {
            m_rootPart.GroupPosition = offset;
        }

        #endregion

        #region Rotation

        /// <summary>
        ///
        /// </summary>
        /// <param name="rot"></param>
        public void UpdateGroupRotationR(Quaternion rot)
        {
            foreach (SceneObjectPart parts in Children.Values)
            {
                parts.StoreUndoState(UndoType.STATE_GROUP_ROTATION);
            }
            m_rootPart.UpdateRotation(rot);

            PhysicsActor actor = m_rootPart.PhysActor;
            if (actor != null)
            {
                actor.Orientation = m_rootPart.RotationOffset;
                m_scene.PhysicsScene.AddPhysicsActorTaint(actor);
            }

            HasGroupChanged = true;
            ScheduleGroupForTerseUpdate();
        }

        /// <summary>
        ///
        /// </summary>
        /// <param name="pos"></param>
        /// <param name="rot"></param>
        public void UpdateGroupRotationPR(Vector3 pos, Quaternion rot)
        {
            foreach (SceneObjectPart parts in Children.Values)
            {
                parts.StoreUndoState(UndoType.STATE_GROUP_ROTATION);
            }
            m_rootPart.UpdateRotation(rot);

            PhysicsActor actor = m_rootPart.PhysActor;
            if (actor != null)
            {
                actor.Orientation = m_rootPart.RotationOffset;
                m_scene.PhysicsScene.AddPhysicsActorTaint(actor);
            }

            AbsolutePosition = pos;

            HasGroupChanged = true;
            ScheduleGroupForTerseUpdate();
        }

        /// <summary>
        ///
        /// </summary>
        /// <param name="rot"></param>
        /// <param name="localID"></param>
        public void UpdateSingleRotation(Quaternion rot, uint localID)
        {
            SceneObjectPart part = GetChildPart(localID);
            foreach (SceneObjectPart parts in Children.Values)
            {
                parts.StoreUndoState(UndoType.STATE_PRIM_ROTATION);
            }
            if (part != null)
            {
                if (part.UUID == m_rootPart.UUID)
                {
                    UpdateRootRotation(rot);
                }
                else
                {
                    part.UpdateRotation(rot);
                }
            }
        }

        /// <summary>
        ///
        /// </summary>
        /// <param name="rot"></param>
        /// <param name="localID"></param>
        public void UpdateSingleRotation(Quaternion rot, Vector3 pos, uint localID)
        {
            SceneObjectPart part = GetChildPart(localID);
            if (part != null)
            {
                if (part.UUID == m_rootPart.UUID)
                {
                    UpdateRootRotation(rot);
                    if (!m_rootPart.Undoing)
                    {
                        m_rootPart.Undoing = true;
                        AbsolutePosition = pos;
                        m_rootPart.Undoing = false;
                    }
                    else
                    {
                        AbsolutePosition = pos;
                    }
                }
                else
                {
                    part.StoreUndoState(UndoType.STATE_PRIM_ROTATION);
                    part.IgnoreUndoUpdate = true;
                    part.UpdateRotation(rot);
                    part.OffsetPosition = pos;
                    part.IgnoreUndoUpdate = false;
                }
            }
        }

        /// <summary>
        ///
        /// </summary>
        /// <param name="rot"></param>
        private void UpdateRootRotation(Quaternion rot)
        {
            Quaternion axRot = rot;
            Quaternion oldParentRot = m_rootPart.RotationOffset;

            m_rootPart.StoreUndoState(UndoType.STATE_PRIM_ROTATION);
            bool cancelUndo = false;
            if (!m_rootPart.Undoing)
            {
                m_rootPart.Undoing = true;
                cancelUndo = true;
            }
            m_rootPart.UpdateRotation(rot);
            if (m_rootPart.PhysActor != null)
            {
                m_rootPart.PhysActor.Orientation = m_rootPart.RotationOffset;
                m_scene.PhysicsScene.AddPhysicsActorTaint(m_rootPart.PhysActor);
            }

            lockPartsForRead(true);

            foreach (SceneObjectPart prim in m_parts.Values)
            {
                if (prim.UUID != m_rootPart.UUID)
                {
                    prim.IgnoreUndoUpdate = true;
                    Vector3 axPos = prim.OffsetPosition;
                    axPos *= oldParentRot;
                    axPos *= Quaternion.Inverse(axRot);
                    prim.OffsetPosition = axPos;
                    Quaternion primsRot = prim.RotationOffset;
                    Quaternion newRot = primsRot * oldParentRot;
                    newRot *= Quaternion.Inverse(axRot);
                    prim.RotationOffset = newRot;
                    prim.ScheduleTerseUpdate();
                    prim.IgnoreUndoUpdate = false;
                }
            }
            if (cancelUndo == true)
            {
                m_rootPart.Undoing = false;
            }
            lockPartsForRead(false);

            m_rootPart.ScheduleTerseUpdate();
        }

        #endregion

        internal void SetAxisRotation(int axis, int rotate10)
        {
            bool setX = false;
            bool setY = false;
            bool setZ = false;

            int xaxis = 2;
            int yaxis = 4;
            int zaxis = 8;

            if (m_rootPart != null)
            {
                setX = ((axis & xaxis) != 0) ? true : false;
                setY = ((axis & yaxis) != 0) ? true : false;
                setZ = ((axis & zaxis) != 0) ? true : false;

                float setval = (rotate10 > 0) ? 1f : 0f;

                if (setX)
                    m_rootPart.RotationAxis.X = setval;
                if (setY)
                    m_rootPart.RotationAxis.Y = setval;
                if (setZ)
                    m_rootPart.RotationAxis.Z = setval;

                if (setX || setY || setZ)
                {
                    m_rootPart.SetPhysicsAxisRotation();
                }

            }
        }
        public int registerRotTargetWaypoint(Quaternion target, float tolerance)
        {
            scriptRotTarget waypoint = new scriptRotTarget();
            waypoint.targetRot = target;
            waypoint.tolerance = tolerance;
            uint handle = m_scene.AllocateLocalId();
            waypoint.handle = handle;
            lock (m_rotTargets)
            {
                m_rotTargets.Add(handle, waypoint);
            }
            m_scene.AddGroupTarget(this);
            return (int)handle;
        }

        public void unregisterRotTargetWaypoint(int handle)
        {
            lock (m_targets)
            {
                m_rotTargets.Remove((uint)handle);
                if (m_targets.Count == 0)
                    m_scene.RemoveGroupTarget(this);
            }
        }

        public int registerTargetWaypoint(Vector3 target, float tolerance)
        {
            scriptPosTarget waypoint = new scriptPosTarget();
            waypoint.targetPos = target;
            waypoint.tolerance = tolerance;
            uint handle = m_scene.AllocateLocalId();
            waypoint.handle = handle;
            lock (m_targets)
            {
                m_targets.Add(handle, waypoint);
            }
            m_scene.AddGroupTarget(this);
            return (int)handle;
        }
        
        public void unregisterTargetWaypoint(int handle)
        {
            lock (m_targets)
            {
                m_targets.Remove((uint)handle);
                if (m_targets.Count == 0)
                    m_scene.RemoveGroupTarget(this);
            }
        }

        public void checkAtTargets()
        {
            if (m_scriptListens_atTarget || m_scriptListens_notAtTarget)
            {
                if (m_targets.Count > 0)
                {
                    bool at_target = false;
                    //Vector3 targetPos;
                    //uint targetHandle;
                    Dictionary<uint, scriptPosTarget> atTargets = new Dictionary<uint, scriptPosTarget>();
                    lock (m_targets)
                    {
                        foreach (uint idx in m_targets.Keys)
                        {
                            scriptPosTarget target = m_targets[idx];
                            if (Util.GetDistanceTo(target.targetPos, m_rootPart.GroupPosition) <= target.tolerance)
                            {
                                // trigger at_target
                                if (m_scriptListens_atTarget)
                                {
                                    at_target = true;
                                    scriptPosTarget att = new scriptPosTarget();
                                    att.targetPos = target.targetPos;
                                    att.tolerance = target.tolerance;
                                    att.handle = target.handle;
                                    atTargets.Add(idx, att);
                                }
                            }
                        }
                    }
                    
                    if (atTargets.Count > 0)
                    {
                        uint[] localids = new uint[0];
                        lockPartsForRead(true);
                        {
                            localids = new uint[m_parts.Count];
                            int cntr = 0;
                            foreach (SceneObjectPart part in m_parts.Values)
                            {
                                localids[cntr] = part.LocalId;
                                cntr++;
                            }
                        }
                        lockPartsForRead(false);
                        
                        for (int ctr = 0; ctr < localids.Length; ctr++)
                        {
                            foreach (uint target in atTargets.Keys)
                            {
                                scriptPosTarget att = atTargets[target];
                                m_scene.EventManager.TriggerAtTargetEvent(
                                    localids[ctr], att.handle, att.targetPos, m_rootPart.GroupPosition);
                            }
                        }
                        
                        return;
                    }
                    
                    if (m_scriptListens_notAtTarget && !at_target)
                    {
                        //trigger not_at_target
                        uint[] localids = new uint[0];
                        lockPartsForRead(true);
                        {
                            localids = new uint[m_parts.Count];
                            int cntr = 0;
                            foreach (SceneObjectPart part in m_parts.Values)
                            {
                                localids[cntr] = part.LocalId;
                                cntr++;
                            }
                        }
                        lockPartsForRead(false);    

                        for (int ctr = 0; ctr < localids.Length; ctr++)
                        {
                            m_scene.EventManager.TriggerNotAtTargetEvent(localids[ctr]);
                        }
                    }
                }
            }
            if (m_scriptListens_atRotTarget || m_scriptListens_notAtRotTarget)
            {
                if (m_rotTargets.Count > 0)
                {
                    bool at_Rottarget = false;
                    Dictionary<uint, scriptRotTarget> atRotTargets = new Dictionary<uint, scriptRotTarget>();
                    lock (m_rotTargets)
                    {
                        foreach (uint idx in m_rotTargets.Keys)
                        {
                            scriptRotTarget target = m_rotTargets[idx];
                            double angle = Math.Acos(target.targetRot.X * m_rootPart.RotationOffset.X + target.targetRot.Y * m_rootPart.RotationOffset.Y + target.targetRot.Z * m_rootPart.RotationOffset.Z + target.targetRot.W * m_rootPart.RotationOffset.W) * 2;
                            if (angle < 0) angle = -angle;
                            if (angle > Math.PI) angle = (Math.PI * 2 - angle);
                            if (angle <= target.tolerance)
                            {
                                // trigger at_rot_target
                                if (m_scriptListens_atRotTarget)
                                {
                                    at_Rottarget = true;
                                    scriptRotTarget att = new scriptRotTarget();
                                    att.targetRot = target.targetRot;
                                    att.tolerance = target.tolerance;
                                    att.handle = target.handle;
                                    atRotTargets.Add(idx, att);
                                }
                            }
                        }
                    }

                    if (atRotTargets.Count > 0)
                    {
                        uint[] localids = new uint[0];
                        lockPartsForRead(true);
                        try
                        {
                            localids = new uint[m_parts.Count];
                            int cntr = 0;
                            foreach (SceneObjectPart part in m_parts.Values)
                            {
                                localids[cntr] = part.LocalId;
                                cntr++;
                            }
                        }
                        finally
                        {
                            lockPartsForRead(false);
                        }

                        for (int ctr = 0; ctr < localids.Length; ctr++)
                        {
                            foreach (uint target in atRotTargets.Keys)
                            {
                                scriptRotTarget att = atRotTargets[target];
                                m_scene.EventManager.TriggerAtRotTargetEvent(
                                    localids[ctr], att.handle, att.targetRot, m_rootPart.RotationOffset);
                            }
                        }

                        return;
                    }

                    if (m_scriptListens_notAtRotTarget && !at_Rottarget)
                    {
                        //trigger not_at_target
                        uint[] localids = new uint[0];
                        lockPartsForRead(true);
                        try
                        {
                            localids = new uint[m_parts.Count];
                            int cntr = 0;
                            foreach (SceneObjectPart part in m_parts.Values)
                            {
                                localids[cntr] = part.LocalId;
                                cntr++;
                            }
                        }
                        finally
                        {
                            lockPartsForRead(false);
                        }

                        for (int ctr = 0; ctr < localids.Length; ctr++)
                        {
                            m_scene.EventManager.TriggerNotAtRotTargetEvent(localids[ctr]);
                        }
                    }
                }
            }
        }
        
        public float GetMass()
        {
            float retmass = 0f;
            lockPartsForRead(true);
            {
                foreach (SceneObjectPart part in m_parts.Values)
                {
                    retmass += part.GetMass();
                }
            }
            lockPartsForRead(false);
            return retmass;
        }
        
        public void CheckSculptAndLoad()
        {
            lockPartsForRead(true);
            {
                if (!IsDeleted)
                {
                    if ((RootPart.GetEffectiveObjectFlags() & (uint)PrimFlags.Phantom) == 0)
                    {
                        foreach (SceneObjectPart part in m_parts.Values)
                        {
                            if (part.Shape.SculptEntry && part.Shape.SculptTexture != UUID.Zero)
                            {
                                // check if a previously decoded sculpt map has been cached
                                if (File.Exists(System.IO.Path.Combine("j2kDecodeCache", "smap_" + part.Shape.SculptTexture.ToString())))
                                {
                                    part.SculptTextureCallback(part.Shape.SculptTexture, null);
                                }
                                else
                                {
                                    m_scene.AssetService.Get(
                                        part.Shape.SculptTexture.ToString(), part, AssetReceived);
                                }
                            }
                        }
                    }
                }
            }
            lockPartsForRead(false);
        }

        protected void AssetReceived(string id, Object sender, AssetBase asset)
        {
            SceneObjectPart sop = (SceneObjectPart)sender;

            if (sop != null)
            {
                if (asset != null)
                    sop.SculptTextureCallback(asset.FullID, asset);
            }
        }

        /// <summary>
        /// Set the user group to which this scene object belongs.
        /// </summary>
        /// <param name="GroupID"></param>
        /// <param name="client"></param>
        public void SetGroup(UUID GroupID, IClientAPI client)
        {
            lockPartsForRead(true);
            {
                foreach (SceneObjectPart part in m_parts.Values)
                {
                    part.SetGroup(GroupID, client);
                    part.Inventory.ChangeInventoryGroup(GroupID);
                }

                HasGroupChanged = true;
            }
            lockPartsForRead(false);

            // Don't trigger the update here - otherwise some client issues occur when multiple updates are scheduled
            // for the same object with very different properties.  The caller must schedule the update.
            //ScheduleGroupForFullUpdate();
        }

        public void TriggerScriptChangedEvent(Changed val)
        {
            foreach (SceneObjectPart part in Children.Values)
            {
                part.TriggerScriptChangedEvent(val);
            }
        }
        
        public override string ToString()
        {
            return String.Format("{0} {1} ({2})", Name, UUID, AbsolutePosition);
        }

        public void SetAttachmentPoint(byte point)
        {
            lockPartsForRead(true);
            {
                foreach (SceneObjectPart part in m_parts.Values)
                    part.SetAttachmentPoint(point);
            }
            lockPartsForRead(false);
        }

        #region ISceneObject
        
        public virtual ISceneObject CloneForNewScene()
        {
            SceneObjectGroup sog = Copy(false);
            sog.m_isDeleted = false;
            return sog;
        }

        public virtual string ToXml2()
        {
            return SceneObjectSerializer.ToXml2Format(this);
        }

        public virtual string ExtraToXmlString()
        {
            return "<ExtraFromItemID>" + GetFromItemID().ToString() + "</ExtraFromItemID>";
        }

        public virtual void ExtraFromXmlString(string xmlstr)
        {
            string id = xmlstr.Substring(xmlstr.IndexOf("<ExtraFromItemID>"));
            id = xmlstr.Replace("<ExtraFromItemID>", "");
            id = id.Replace("</ExtraFromItemID>", "");

            UUID uuid = UUID.Zero;
            UUID.TryParse(id, out uuid);

            SetFromItemID(uuid);
        }

        public void ResetOwnerChangeFlag()
        {
            ForEachPart(delegate(SceneObjectPart part)
            {
                part.ResetOwnerChangeFlag();
            });
        }

        #endregion
    }
}<|MERGE_RESOLUTION|>--- conflicted
+++ resolved
@@ -463,16 +463,12 @@
                 {
                     m_scene.CrossPrimGroupIntoNewRegion(val, this, true);
                 }
-<<<<<<< HEAD
 
                 lockPartsForRead(true);
                 foreach (SceneObjectPart part in m_parts.Values)
                 {
                     part.IgnoreUndoUpdate = true;
                 }
-=======
-                
->>>>>>> 87a6554d
                 if (RootPart.GetStatusSandbox())
                 {
                     if (Util.GetDistanceTo(RootPart.StatusSandboxPos, value) > 10)
@@ -484,14 +480,9 @@
                         return;
                     }
                 }
-<<<<<<< HEAD
                 List<SceneObjectPart> parts = new List<SceneObjectPart>(m_parts.Values);
                 lockPartsForRead(false);
                 foreach (SceneObjectPart part in parts)
-=======
-                
-                lock (m_parts)
->>>>>>> 87a6554d
                 {
                     part.IgnoreUndoUpdate = false;
                     part.StoreUndoState(UndoType.STATE_GROUP_POSITION);
@@ -881,11 +872,7 @@
             minY = 256f;
             minZ = 8192f;
 
-<<<<<<< HEAD
             lockPartsForRead(true);
-=======
-            lock(m_parts)
->>>>>>> 87a6554d
             {
                 foreach (SceneObjectPart part in m_parts.Values)
                 {
@@ -2247,20 +2234,11 @@
         /// <param name="cGroupID"></param>
         public SceneObjectPart CopyPart(SceneObjectPart part, UUID cAgentID, UUID cGroupID, bool userExposed)
         {
-<<<<<<< HEAD
             SceneObjectPart newPart = part.Copy(m_scene.AllocateLocalId(), OwnerID, GroupID, m_parts.Count, userExposed);
             newPart.SetParent(this);
 
             lockPartsForWrite(true);
             {
-=======
-            SceneObjectPart newPart = null;
-            
-            lock (m_parts)
-            {            
-                newPart = part.Copy(m_scene.AllocateLocalId(), OwnerID, GroupID, m_parts.Count, userExposed);
-                newPart.SetParent(this);
->>>>>>> 87a6554d
                 m_parts.Add(newPart.UUID, newPart);
             }
             lockPartsForWrite(false);
@@ -2772,7 +2750,6 @@
             lockPartsForWrite(true);
             {
                 m_parts.Remove(linkPart.UUID);
-<<<<<<< HEAD
             }
             lockPartsForWrite(false);
             lockPartsForRead(true);
@@ -2781,21 +2758,10 @@
             else
             {
                 foreach (SceneObjectPart p in m_parts.Values)
-=======
-                
-                if (m_parts.Count == 1 && RootPart != null) //Single prim is left
->>>>>>> 87a6554d
-                {
-                    RootPart.LinkNum = 0;
-                }
-                else
-                {
-                    foreach (SceneObjectPart p in m_parts.Values)
-                    {
-                        if (p.LinkNum > linkPart.LinkNum)
-                            p.LinkNum--;
-                    }
-                }                
+                {
+                    if (p.LinkNum > linkPart.LinkNum)
+                        p.LinkNum--;
+                }
             }
             lockPartsForRead(false);
 
