--- conflicted
+++ resolved
@@ -3842,107 +3842,6 @@
             SetFromItemID(uuid);
         }
 
-<<<<<<< HEAD
-        public double GetUpdatePriority(IClientAPI client)
-        {
-            switch (Scene.UpdatePrioritizationScheme)
-            {
-                case Scene.UpdatePrioritizationSchemes.Time:
-                    return GetPriorityByTime();
-                case Scene.UpdatePrioritizationSchemes.Distance:
-                    return GetPriorityByDistance(client);
-                case Scene.UpdatePrioritizationSchemes.SimpleAngularDistance:
-                    return GetPriorityBySimpleAngularDistance(client);
-                case Scenes.Scene.UpdatePrioritizationSchemes.FrontBack:
-                    return GetPriorityByFrontBack(client);
-                default:
-                    throw new InvalidOperationException("UpdatePrioritizationScheme not defined");
-            }
-        }
-
-        private double GetPriorityByTime()
-        {
-            return DateTime.Now.ToOADate();
-        }
-
-        private double GetPriorityByDistance(IClientAPI client)
-        {
-            ScenePresence presence = Scene.GetScenePresence(client.AgentId);
-            if (presence != null)
-            {
-                return GetPriorityByDistance((presence.IsChildAgent) ?
-                    presence.AbsolutePosition : presence.CameraPosition);
-            }
-            return double.NaN;
-        }
-
-        private double GetPriorityBySimpleAngularDistance(IClientAPI client)
-        {
-            ScenePresence presence = Scene.GetScenePresence(client.AgentId);
-            if (presence != null)
-            {
-                return GetPriorityBySimpleAngularDistance((presence.IsChildAgent) ?
-                    presence.AbsolutePosition : presence.CameraPosition);
-            }
-            return double.NaN;
-        }
-
-        private double GetPriorityByFrontBack(IClientAPI client)
-        {
-            ScenePresence presence = Scene.GetScenePresence(client.AgentId);
-            if (presence != null)
-            {
-                return GetPriorityByFrontBack(presence.CameraPosition, presence.CameraAtAxis);
-            }
-            return double.NaN;
-        }
-
-        public double GetPriorityByDistance(Vector3 position)
-        {
-            return Vector3.Distance(AbsolutePosition, position);
-        }
-
-        public double GetPriorityBySimpleAngularDistance(Vector3 position)
-        {
-            double distance = Vector3.Distance(position, AbsolutePosition);
-            if (distance >= double.Epsilon)
-            {
-                float height;
-                Vector3 box = GetAxisAlignedBoundingBox(out height);
-
-                double angle = box.X / distance;
-                double max = angle;
-
-                angle = box.Y / distance;
-                if (max < angle)
-                    max = angle;
-
-                angle = box.Z / distance;
-                if (max < angle)
-                    max = angle;
-
-                return -max;
-            }
-            else
-                return double.MinValue;
-        }
-
-        public double GetPriorityByFrontBack(Vector3 camPosition, Vector3 camAtAxis)
-        {
-            // Distance
-            double priority = Vector3.Distance(camPosition, AbsolutePosition);
-
-            // Scale
-            //priority -= GroupScale().Length();
-
-            // Plane equation
-            float d = -Vector3.Dot(camPosition, camAtAxis);
-            float p = Vector3.Dot(camAtAxis, AbsolutePosition) + d;
-            if (p < 0.0f) priority *= 2.0f;
-
-            return priority;
-        }
-
         public void ResetOwnerChangeFlag()
         {
             ForEachPart(delegate(SceneObjectPart part)
@@ -3950,8 +3849,7 @@
                 part.ResetOwnerChangeFlag();
             });
         }
-=======
+
         #endregion
->>>>>>> 4e23acb1
     }
 }