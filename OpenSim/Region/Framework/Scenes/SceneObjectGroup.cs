/*
 * Copyright (c) Contributors, http://opensimulator.org/
 * See CONTRIBUTORS.TXT for a full list of copyright holders.
 *
 * Redistribution and use in source and binary forms, with or without
 * modification, are permitted provided that the following conditions are met:
 *     * Redistributions of source code must retain the above copyright
 *       notice, this list of conditions and the following disclaimer.
 *     * Redistributions in binary form must reproduce the above copyright
 *       notice, this list of conditions and the following disclaimer in the
 *       documentation and/or other materials provided with the distribution.
 *     * Neither the name of the OpenSimulator Project nor the
 *       names of its contributors may be used to endorse or promote products
 *       derived from this software without specific prior written permission.
 *
 * THIS SOFTWARE IS PROVIDED BY THE DEVELOPERS ``AS IS'' AND ANY
 * EXPRESS OR IMPLIED WARRANTIES, INCLUDING, BUT NOT LIMITED TO, THE IMPLIED
 * WARRANTIES OF MERCHANTABILITY AND FITNESS FOR A PARTICULAR PURPOSE ARE
 * DISCLAIMED. IN NO EVENT SHALL THE CONTRIBUTORS BE LIABLE FOR ANY
 * DIRECT, INDIRECT, INCIDENTAL, SPECIAL, EXEMPLARY, OR CONSEQUENTIAL DAMAGES
 * (INCLUDING, BUT NOT LIMITED TO, PROCUREMENT OF SUBSTITUTE GOODS OR SERVICES;
 * LOSS OF USE, DATA, OR PROFITS; OR BUSINESS INTERRUPTION) HOWEVER CAUSED AND
 * ON ANY THEORY OF LIABILITY, WHETHER IN CONTRACT, STRICT LIABILITY, OR TORT
 * (INCLUDING NEGLIGENCE OR OTHERWISE) ARISING IN ANY WAY OUT OF THE USE OF THIS
 * SOFTWARE, EVEN IF ADVISED OF THE POSSIBILITY OF SUCH DAMAGE.
 */
 
using System;
using System.ComponentModel;
using System.Collections.Generic;
using System.Drawing;
using System.IO;
using System.Diagnostics;
using System.Linq;
using System.Threading;
using System.Xml;
using System.Xml.Serialization;
using OpenMetaverse;
using OpenMetaverse.Packets;
using OpenSim.Framework;
using OpenSim.Region.Framework.Interfaces;
using OpenSim.Region.Physics.Manager;
using OpenSim.Region.Framework.Scenes.Serialization;

namespace OpenSim.Region.Framework.Scenes
{
    
    [Flags]
    public enum scriptEvents
    {
        None = 0,
        attach = 1,
        collision = 16,
        collision_end = 32,
        collision_start = 64,
        control = 128,
        dataserver = 256,
        email = 512,
        http_response = 1024,
        land_collision = 2048,
        land_collision_end = 4096,
        land_collision_start = 8192,
        at_target = 16384,
        at_rot_target = 16777216,
        listen = 32768,
        money = 65536,
        moving_end = 131072,
        moving_start = 262144,
        not_at_rot_target = 524288,
        not_at_target = 1048576,
        remote_data = 8388608,
        run_time_permissions = 268435456,
        state_entry = 1073741824,
        state_exit = 2,
        timer = 4,
        touch = 8,
        touch_end = 536870912,
        touch_start = 2097152,
        object_rez = 4194304
    }

    struct scriptPosTarget
    {
        public Vector3 targetPos;
        public float tolerance;
        public uint handle;
    }

    struct scriptRotTarget
    {
        public Quaternion targetRot;
        public float tolerance;
        public uint handle;
    }

    public delegate void PrimCountTaintedDelegate();

    /// <summary>
    /// A scene object group is conceptually an object in the scene.  The object is constituted of SceneObjectParts
    /// (often known as prims), one of which is considered the root part.
    /// </summary>
    public partial class SceneObjectGroup : EntityBase, ISceneObject
    {
        // private PrimCountTaintedDelegate handlerPrimCountTainted = null;

        /// <summary>
        /// Signal whether the non-inventory attributes of any prims in the group have changed
        /// since the group's last persistent backup
        /// </summary>
        private bool m_hasGroupChanged = false;
        private long timeFirstChanged = 0;
        private long timeLastChanged = 0;
        private long m_maxPersistTime = 0;
        private long m_minPersistTime = 0;
        private Random m_rand;
        private bool m_suspendUpdates;
        private List<ScenePresence> m_linkedAvatars = new List<ScenePresence>();

        public bool areUpdatesSuspended
        {
            get
            {
                return m_suspendUpdates;
            }
            set 
            {
                m_suspendUpdates = value;   
                if (!value)
                {
                    QueueForUpdateCheck();
                }               
            }
        }

        /// <summary>
        /// This indicates whether the object has changed such that it needs to be repersisted to permenant storage
        /// (the database).
        /// </summary>
        /// <remarks>
        /// Ultimately, this should be managed such that region modules can change it at the end of a set of operations
        /// so that either all changes are preserved or none at all.  However, currently, a large amount of internal
        /// code will set this anyway when some object properties are changed.
        /// </remarks>
        public bool HasGroupChanged
        {
            set
            {
                if (value)
                {
                    if (m_isBackedUp)
                    {
                        m_scene.SceneGraph.FireChangeBackup(this);
                    }
                    timeLastChanged = DateTime.Now.Ticks;
                    if (!m_hasGroupChanged)
                        timeFirstChanged = DateTime.Now.Ticks;
                    if (m_rootPart != null && m_rootPart.UUID != null && m_scene != null)
                    {
                        if (m_rand == null)
                        {
                            byte[] val = new byte[16];
                            m_rootPart.UUID.ToBytes(val, 0);
                            m_rand = new Random(BitConverter.ToInt32(val, 0));
                        }
                       
                        if (m_scene.GetRootAgentCount() == 0)
                        {
                            //If the region is empty, this change has been made by an automated process
                            //and thus we delay the persist time by a random amount between 1.5 and 2.5.

                            float factor = 1.5f + (float)(m_rand.NextDouble());
                            m_maxPersistTime = (long)((float)m_scene.m_persistAfter * factor);
                            m_minPersistTime = (long)((float)m_scene.m_dontPersistBefore * factor);
                        }
                        else
                        {
                            //If the region is not empty, we want to obey the minimum and maximum persist times
                            //but add a random factor so we stagger the object persistance a little
                            m_maxPersistTime = (long)((float)m_scene.m_persistAfter * (1.0d - (m_rand.NextDouble() / 5.0d))); //Multiply by 1.0-1.5
                            m_minPersistTime = (long)((float)m_scene.m_dontPersistBefore * (1.0d + (m_rand.NextDouble() / 2.0d))); //Multiply by 0.8-1.0
                        }
                    }
                }
                m_hasGroupChanged = value;
                
//                m_log.DebugFormat(
//                    "[SCENE OBJECT GROUP]: HasGroupChanged set to {0} for {1} {2}", m_hasGroupChanged, Name, LocalId);
            }

            get { return m_hasGroupChanged; }
        }
        
        /// <summary>
        /// Has the group changed due to an unlink operation?  We record this in order to optimize deletion, since
        /// an unlinked group currently has to be persisted to the database before we can perform an unlink operation.
        /// </summary>
        public bool HasGroupChangedDueToDelink { get; set; }

        private bool isTimeToPersist()
        {
            if (IsSelected || IsDeleted || IsAttachment)
                return false;
            if (!m_hasGroupChanged)
                return false;
            if (m_scene.ShuttingDown)
                return true;

            if (m_minPersistTime == 0 || m_maxPersistTime == 0)
            {
                m_maxPersistTime = m_scene.m_persistAfter;
                m_minPersistTime = m_scene.m_dontPersistBefore;
            }
                
            long currentTime = DateTime.Now.Ticks;

            if (timeLastChanged == 0) timeLastChanged = currentTime;
            if (timeFirstChanged == 0) timeFirstChanged = currentTime;

            if (currentTime - timeLastChanged > m_minPersistTime || currentTime - timeFirstChanged > m_maxPersistTime)
                return true;
            return false;
        }

        /// <summary>
        /// Is this scene object acting as an attachment?
        /// </summary>
        public bool IsAttachment { get; set; }

        /// <summary>
        /// The avatar to which this scene object is attached.
        /// </summary>
        /// <remarks>
        /// If we're not attached to an avatar then this is UUID.Zero
        /// </remarks>
        public UUID AttachedAvatar { get; set; }

        /// <summary>
        /// Attachment point of this scene object to an avatar.
        /// </summary>
        /// <remarks>
        /// 0 if we're not attached to anything
        /// </remarks>
        public uint AttachmentPoint
        {
            get
            {
                return m_rootPart.Shape.State;
            }

            set
            {
                IsAttachment = value != 0;
                m_rootPart.Shape.State = (byte)value;
            }
        }

        /// <summary>
        /// If this scene object has an attachment point then indicate whether there is a point where
        /// attachments are perceivable by avatars other than the avatar to which this object is attached.
        /// </summary>
        /// <remarks>
        /// HUDs are not perceivable by other avatars.
        /// </remarks>
        public bool HasPrivateAttachmentPoint
        {
            get
            {
                return AttachmentPoint >= (uint)OpenMetaverse.AttachmentPoint.HUDCenter2
                    && AttachmentPoint <= (uint)OpenMetaverse.AttachmentPoint.HUDBottomRight;
            }
        }

        public void ClearPartAttachmentData()
        {
            AttachmentPoint = 0;

            // Even though we don't use child part state parameters for attachments any more, we still need to set
            // these to zero since having them non-zero in rezzed scene objects will crash some clients.  Even if
            // we store them correctly, scene objects that we receive from elsewhere might not.
            foreach (SceneObjectPart part in Parts)
                part.Shape.State = 0;
        }

        /// <summary>
        /// Is this scene object phantom?
        /// </summary>
        /// <remarks>
        /// Updating must currently take place through UpdatePrimFlags()
        /// </remarks>
        public bool IsPhantom
        {
            get { return (RootPart.Flags & PrimFlags.Phantom) != 0; }
        }

        /// <summary>
        /// Does this scene object use physics?
        /// </summary>
        /// <remarks>
        /// Updating must currently take place through UpdatePrimFlags()
        /// </remarks>
        public bool UsesPhysics
        {
            get { return (RootPart.Flags & PrimFlags.Physics) != 0; }
        }

        /// <summary>
        /// Is this scene object temporary?
        /// </summary>
        /// <remarks>
        /// Updating must currently take place through UpdatePrimFlags()
        /// </remarks>
        public bool IsTemporary
        {
            get { return (RootPart.Flags & PrimFlags.TemporaryOnRez) != 0; }
        }

        public bool IsVolumeDetect
        {
            get { return RootPart.VolumeDetectActive; }
        }

        private Vector3 lastPhysGroupPos;
        private Quaternion lastPhysGroupRot;

        private bool m_isBackedUp;

        protected MapAndArray<UUID, SceneObjectPart> m_parts = new MapAndArray<UUID, SceneObjectPart>();

        protected ulong m_regionHandle;
        protected SceneObjectPart m_rootPart;
        // private Dictionary<UUID, scriptEvents> m_scriptEvents = new Dictionary<UUID, scriptEvents>();

        private Dictionary<uint, scriptPosTarget> m_targets = new Dictionary<uint, scriptPosTarget>();
        private Dictionary<uint, scriptRotTarget> m_rotTargets = new Dictionary<uint, scriptRotTarget>();

        private bool m_scriptListens_atTarget;
        private bool m_scriptListens_notAtTarget;
        private bool m_scriptListens_atRotTarget;
        private bool m_scriptListens_notAtRotTarget;

        public bool m_dupeInProgress = false;
        internal Dictionary<UUID, string> m_savedScriptState;

        #region Properties

        /// <summary>
        /// The name of an object grouping is always the same as its root part
        /// </summary>
        public override string Name
        {
            get { return RootPart.Name; }
            set { RootPart.Name = value; }
        }

        public string Description
        {
            get { return RootPart.Description; }
            set { RootPart.Description = value; }
        }

        /// <summary>
        /// Added because the Parcel code seems to use it
        /// but not sure a object should have this
        /// as what does it tell us? that some avatar has selected it (but not what Avatar/user)
        /// think really there should be a list (or whatever) in each scenepresence
        /// saying what prim(s) that user has selected.
        /// </summary>
        protected bool m_isSelected = false;

        /// <summary>
        /// Number of prims in this group
        /// </summary>
        public int PrimCount
        {
            get { return m_parts.Count; }
        }

//        protected Quaternion m_rotation = Quaternion.Identity;
//
//        public virtual Quaternion Rotation
//        {
//            get { return m_rotation; }
//            set {
//                m_rotation = value; 
//            }
//        }

        public Quaternion GroupRotation
        {
            get { return m_rootPart.RotationOffset; }
        }

        public Vector3 GroupScale
        {
            get
            {
                Vector3 minScale = new Vector3(Constants.RegionSize, Constants.RegionSize, Constants.RegionSize);
                Vector3 maxScale = Vector3.Zero;
                Vector3 finalScale = new Vector3(0.5f, 0.5f, 0.5f);
    
                SceneObjectPart[] parts = m_parts.GetArray();
                for (int i = 0; i < parts.Length; i++)
                {
                    SceneObjectPart part = parts[i];
                    Vector3 partscale = part.Scale;
                    Vector3 partoffset = part.OffsetPosition;
    
                    minScale.X = (partscale.X + partoffset.X < minScale.X) ? partscale.X + partoffset.X : minScale.X;
                    minScale.Y = (partscale.Y + partoffset.Y < minScale.Y) ? partscale.Y + partoffset.Y : minScale.Y;
                    minScale.Z = (partscale.Z + partoffset.Z < minScale.Z) ? partscale.Z + partoffset.Z : minScale.Z;
    
                    maxScale.X = (partscale.X + partoffset.X > maxScale.X) ? partscale.X + partoffset.X : maxScale.X;
                    maxScale.Y = (partscale.Y + partoffset.Y > maxScale.Y) ? partscale.Y + partoffset.Y : maxScale.Y;
                    maxScale.Z = (partscale.Z + partoffset.Z > maxScale.Z) ? partscale.Z + partoffset.Z : maxScale.Z;
                }
    
                finalScale.X = (minScale.X > maxScale.X) ? minScale.X : maxScale.X;
                finalScale.Y = (minScale.Y > maxScale.Y) ? minScale.Y : maxScale.Y;
                finalScale.Z = (minScale.Z > maxScale.Z) ? minScale.Z : maxScale.Z;
    
                return finalScale;
            }
        }

        public UUID GroupID
        {
            get { return m_rootPart.GroupID; }
            set { m_rootPart.GroupID = value; }
        }

        public SceneObjectPart[] Parts
        {
            get { return m_parts.GetArray(); }
        }

        public bool ContainsPart(UUID partID)
        {
            return m_parts.ContainsKey(partID);
        }

        /// <summary>
        /// Does this group contain the given part?
        /// should be able to remove these methods once we have a entity index in scene
        /// </summary>
        /// <param name="localID"></param>
        /// <returns></returns>
        public bool ContainsPart(uint localID)
        {
            SceneObjectPart[] parts = m_parts.GetArray();
            for (int i = 0; i < parts.Length; i++)
            {
                if (parts[i].LocalId == localID)
                    return true;
            }

            return false;
        }

        /// <value>
        /// The root part of this scene object
        /// </value>
        public SceneObjectPart RootPart
        {
            get { return m_rootPart; }
        }

        public ulong RegionHandle
        {
            get { return m_regionHandle; }
            set
            {
                m_regionHandle = value;
                SceneObjectPart[] parts = m_parts.GetArray();
                for (int i = 0; i < parts.Length; i++)
                    parts[i].RegionHandle = value;
            }
        }

        /// <summary>
        /// Check both the attachment property and the relevant properties of the underlying root part.
        /// </summary>
        /// <remarks>
        /// This is necessary in some cases, particularly when a scene object has just crossed into a region and doesn't
        /// have the IsAttachment property yet checked.
        /// 
        /// FIXME: However, this should be fixed so that this property
        /// propertly reflects the underlying status.
        /// </remarks>
        /// <returns></returns>
        public bool IsAttachmentCheckFull()
        {
            return (IsAttachment || (m_rootPart.Shape.PCode == 9 && m_rootPart.Shape.State != 0));
        }



        private struct avtocrossInfo
        {
            public ScenePresence av;
            public uint ParentID;
        }

        /// <summary>
        /// The absolute position of this scene object in the scene
        /// </summary>
        public override Vector3 AbsolutePosition
        {
            get { return m_rootPart.GroupPosition; }
            set
            {
                Vector3 val = value;

                if (Scene != null)
                {
                    //                    if ((Scene.TestBorderCross(val - Vector3.UnitX, Cardinals.E) || Scene.TestBorderCross(val + Vector3.UnitX, Cardinals.W)
                    //                        || Scene.TestBorderCross(val - Vector3.UnitY, Cardinals.N) || Scene.TestBorderCross(val + Vector3.UnitY, Cardinals.S))
                    //                        && !IsAttachmentCheckFull() && (!Scene.LoadingPrims))
                    if ((Scene.TestBorderCross(val, Cardinals.E) || Scene.TestBorderCross(val, Cardinals.W)
                        || Scene.TestBorderCross(val, Cardinals.N) || Scene.TestBorderCross(val, Cardinals.S))
                        && !IsAttachmentCheckFull() && (!Scene.LoadingPrims))
                    {
                        IEntityTransferModule entityTransfer = m_scene.RequestModuleInterface<IEntityTransferModule>();
                        uint x = 0;
                        uint y = 0;
                        string version = String.Empty;
                        Vector3 newpos = Vector3.Zero;
                        OpenSim.Services.Interfaces.GridRegion destination = null;

                        bool canCross = true;
                        foreach (ScenePresence av in m_linkedAvatars)
                        {
                            // We need to cross these agents. First, let's find
                            // out if any of them can't cross for some reason.
                            // We have to deny the crossing entirely if any
                            // of them are banned. Alternatively, we could
                            // unsit banned agents....


                            // We set the avatar position as being the object
                            // position to get the region to send to
                            if ((destination = entityTransfer.GetDestination(m_scene, av.UUID, val, out x, out y, out version, out newpos)) == null)
                            {
                                canCross = false;
                                break;
                            }

                            m_log.DebugFormat("[SCENE OBJECT]: Avatar {0} needs to be crossed to {1}", av.Name, destination.RegionName);
                        }

                        if (canCross)
                        {
                            // We unparent the SP quietly so that it won't
                            // be made to stand up

                            List<avtocrossInfo> avsToCross = new List<avtocrossInfo>();

                            foreach (ScenePresence av in m_linkedAvatars)
                            {
                                avtocrossInfo avinfo = new avtocrossInfo();
                                SceneObjectPart parentPart = m_scene.GetSceneObjectPart(av.ParentID);
                                if (parentPart != null)
                                    av.ParentUUID = parentPart.UUID;

                                avinfo.av = av;
                                avinfo.ParentID = av.ParentID;
                                avsToCross.Add(avinfo);

                                av.ParentID = 0;
                            }

//                            m_linkedAvatars.Clear();
                            m_scene.CrossPrimGroupIntoNewRegion(val, this, true);

                            // Normalize
                            if (val.X >= Constants.RegionSize)
                                val.X -= Constants.RegionSize;
                            if (val.Y >= Constants.RegionSize)
                                val.Y -= Constants.RegionSize;
                            if (val.X < 0)
                                val.X += Constants.RegionSize;
                            if (val.Y < 0)
                                val.Y += Constants.RegionSize;

                            // If it's deleted, crossing was successful
                            if (IsDeleted)
                            {
                                //                                foreach (ScenePresence av in m_linkedAvatars)
                                foreach (avtocrossInfo avinfo in avsToCross)
                                {
                                    ScenePresence av = avinfo.av;
                                    if (!av.IsInTransit) // just in case...
                                    {
                                        m_log.DebugFormat("[SCENE OBJECT]: Crossing avatar {0} to {1}", av.Name, val);

                                        av.IsInTransit = true;

                                        CrossAgentToNewRegionDelegate d = entityTransfer.CrossAgentToNewRegionAsync;
                                        d.BeginInvoke(av, val, x, y, destination, av.Flying, version, CrossAgentToNewRegionCompleted, d);
                                    }
                                    else
                                        m_log.DebugFormat("[SCENE OBJECT]: Crossing avatar alreasy in transit {0} to {1}", av.Name, val);
                                }
                                avsToCross.Clear();
                                return;
                            }
                            else // cross failed, put avas back ??
                            {
                                foreach (avtocrossInfo avinfo in avsToCross)
                                {
                                    ScenePresence av = avinfo.av;
                                    av.ParentUUID = UUID.Zero;
                                    av.ParentID = avinfo.ParentID;
//                                    m_linkedAvatars.Add(av);
                                }
                            }
                            avsToCross.Clear();

                        }
                        else if (RootPart.PhysActor != null)
                        {
                            RootPart.PhysActor.CrossingFailure();
                        }

                        Vector3 oldp = AbsolutePosition;
                        val.X = Util.Clamp<float>(oldp.X, 0.5f, (float)Constants.RegionSize - 0.5f);
                        val.Y = Util.Clamp<float>(oldp.Y, 0.5f, (float)Constants.RegionSize - 0.5f);
                        val.Z = Util.Clamp<float>(oldp.Z, 0.5f, 4096.0f);
                    }
                }

/* don't see the need but worse don't see where is restored to false if things stay in
                foreach (SceneObjectPart part in m_parts.GetArray())
                {
                    part.IgnoreUndoUpdate = true;
                }
 */
                if (RootPart.GetStatusSandbox())
                {
                    if (Util.GetDistanceTo(RootPart.StatusSandboxPos, value) > 10)
                    {
                        RootPart.ScriptSetPhysicsStatus(false);
                        
                        if (Scene != null)
                            Scene.SimChat(Utils.StringToBytes("Hit Sandbox Limit"),
                                  ChatTypeEnum.DebugChannel, 0x7FFFFFFF, RootPart.AbsolutePosition, Name, UUID, false);
                        
                        return;
                    }
                }

                // Restuff the new GroupPosition into each SOP of the linkset.
                //    This has the affect of resetting and tainting the physics actors.
                SceneObjectPart[] parts = m_parts.GetArray();
                bool triggerScriptEvent = m_rootPart.GroupPosition != val;
                if (m_dupeInProgress)
                    triggerScriptEvent = false;
                foreach (SceneObjectPart part in parts)
                {
                    part.GroupPosition = val;
                    if (triggerScriptEvent)
                        part.TriggerScriptChangedEvent(Changed.POSITION);
                }

/*
    This seems not needed and should not be needed:
    sp absolute position depends on sit part absolute position fixed above.
    sp ParentPosition is not used anywhere.
    Since presence is sitting, viewer considers it 'linked' to root prim, so it will move/rotate it
    Sending a extra packet with avatar position is not only bandwidth waste, but may cause jitter in viewers due to UPD nature.
 
                if (!m_dupeInProgress)
                {
                    foreach (ScenePresence av in m_linkedAvatars)
                    {
                        SceneObjectPart p = m_scene.GetSceneObjectPart(av.ParentID);
                        if (p != null && m_parts.TryGetValue(p.UUID, out p))
                        {
                            Vector3 offset = p.GetWorldPosition() - av.ParentPosition;
                            av.AbsolutePosition += offset;
//                            av.ParentPosition = p.GetWorldPosition(); //ParentPosition gets cleared by AbsolutePosition
                            av.SendAvatarDataToAllAgents();
                        }
                    }
                }
*/
                //if (m_rootPart.PhysActor != null)
                //{
                //m_rootPart.PhysActor.Position =
                //new PhysicsVector(m_rootPart.GroupPosition.X, m_rootPart.GroupPosition.Y,
                //m_rootPart.GroupPosition.Z);
                //m_scene.PhysicsScene.AddPhysicsActorTaint(m_rootPart.PhysActor);
                //}
                
                if (Scene != null)
                    Scene.EventManager.TriggerParcelPrimCountTainted();
            }
        }

        public override Vector3 Velocity
        {
            get { return RootPart.Velocity; }
            set { RootPart.Velocity = value; }
        }

        private void CrossAgentToNewRegionCompleted(IAsyncResult iar)
        {
            CrossAgentToNewRegionDelegate icon = (CrossAgentToNewRegionDelegate)iar.AsyncState;
            ScenePresence agent = icon.EndInvoke(iar);

            //// If the cross was successful, this agent is a child agent
            if (agent.IsChildAgent)
            {
                if (agent.ParentUUID != UUID.Zero)
                {
                    agent.ParentPart = null;
//                    agent.ParentPosition = Vector3.Zero;
//                    agent.ParentUUID = UUID.Zero;
                }
            }

            agent.ParentUUID = UUID.Zero;

//                agent.Reset();
//            else // Not successful
//                agent.RestoreInCurrentScene();

            // In any case
            agent.IsInTransit = false;

            m_log.DebugFormat("[SCENE OBJECT]: Crossing agent {0} {1} completed.", agent.Firstname, agent.Lastname);
        }

        public override uint LocalId
        {
            get { return m_rootPart.LocalId; }
            set { m_rootPart.LocalId = value; }
        }

        public override UUID UUID
        {
            get { return m_rootPart.UUID; }
            set 
            {
                lock (m_parts.SyncRoot)
                {
                    m_parts.Remove(m_rootPart.UUID);
                    m_rootPart.UUID = value;
                    m_parts.Add(value, m_rootPart);
                }
            }
        }

        public UUID LastOwnerID
        {
            get { return m_rootPart.LastOwnerID; }
            set { m_rootPart.LastOwnerID = value; }
        }

        public UUID OwnerID
        {
            get { return m_rootPart.OwnerID; }
            set { m_rootPart.OwnerID = value; }
        }

        public float Damage
        {
            get { return m_rootPart.Damage; }
            set { m_rootPart.Damage = value; }
        }

        public Color Color
        {
            get { return m_rootPart.Color; }
            set { m_rootPart.Color = value; }
        }

        public string Text
        {
            get {
                string returnstr = m_rootPart.Text;
                if (returnstr.Length  > 255)
                {
                    returnstr = returnstr.Substring(0, 255);
                }
                return returnstr;
            }
            set { m_rootPart.Text = value; }
        }

        protected virtual bool InSceneBackup
        {
            get { return true; }
        }
        
        public bool IsSelected
        {
            get { return m_isSelected; }
            set
            {
                m_isSelected = value;
                // Tell physics engine that group is selected

                // this is not right
                // but ode engines should only really need to know about root part
                // so they can put entire object simulation on hold and not colliding
                // keep as was for now
                
                PhysicsActor pa = m_rootPart.PhysActor;
                if (pa != null)
                {
                    pa.Selected = value;

                    // Pass it on to the children.
                    SceneObjectPart[] parts = m_parts.GetArray();
                    for (int i = 0; i < parts.Length; i++)
                    {
                        SceneObjectPart child = parts[i];

                        PhysicsActor childPa = child.PhysActor;
                        if (childPa != null)
                            childPa.Selected = value;
                    }
                }
                if (RootPart.KeyframeMotion != null)
                    RootPart.KeyframeMotion.Selected = value;
            }
        }

        public void PartSelectChanged(bool partSelect)
        {
            // any part selected makes group selected
            if (m_isSelected == partSelect)
                return;

            if (partSelect)
            {
                IsSelected = partSelect;
//                if (!IsAttachment)
//                    ScheduleGroupForFullUpdate();
            }
            else
            {
                // bad bad bad 2 heavy for large linksets
                // since viewer does send lot of (un)selects
                // this needs to be replaced by a specific list or count ?
                // but that will require extra code in several places

                SceneObjectPart[] parts = m_parts.GetArray();
                for (int i = 0; i < parts.Length; i++)
                {
                    SceneObjectPart part = parts[i];
                    if (part.IsSelected)
                        return;
                }
                IsSelected = partSelect;
                if (!IsAttachment)
                {
                    ScheduleGroupForFullUpdate();
                }
            }
        }

        private SceneObjectPart m_PlaySoundMasterPrim = null;
        public SceneObjectPart PlaySoundMasterPrim
        {
            get { return m_PlaySoundMasterPrim; }
            set { m_PlaySoundMasterPrim = value; }
        }

        private List<SceneObjectPart> m_PlaySoundSlavePrims = new List<SceneObjectPart>();
        public List<SceneObjectPart> PlaySoundSlavePrims
        {
            get { return m_PlaySoundSlavePrims; }
            set { m_PlaySoundSlavePrims = value; }
        }

        private SceneObjectPart m_LoopSoundMasterPrim = null;
        public SceneObjectPart LoopSoundMasterPrim
        {
            get { return m_LoopSoundMasterPrim; }
            set { m_LoopSoundMasterPrim = value; }
        }

        private List<SceneObjectPart> m_LoopSoundSlavePrims = new List<SceneObjectPart>();
        public List<SceneObjectPart> LoopSoundSlavePrims
        {
            get { return m_LoopSoundSlavePrims; }
            set { m_LoopSoundSlavePrims = value; }
        }

        /// <summary>
        /// The UUID for the region this object is in.
        /// </summary>
        public UUID RegionUUID
        {
            get
            {
                if (m_scene != null)
                {
                    return m_scene.RegionInfo.RegionID;
                }
                return UUID.Zero;
            }
        }

        /// <summary>
        /// The item ID that this object was rezzed from, if applicable.
        /// </summary>
        /// <remarks>
        /// If not applicable will be UUID.Zero
        /// </remarks>
        public UUID FromItemID { get; set; }

        /// <summary>
        /// Refers to the SceneObjectPart.UUID property of the object that this object was rezzed from, if applicable.
        /// </summary>
        /// <remarks>
        /// If not applicable will be UUID.Zero
        /// </remarks>
        public UUID FromPartID { get; set; }

        /// <summary>
        /// The folder ID that this object was rezzed from, if applicable.
        /// </summary>
        /// <remarks>
        /// If not applicable will be UUID.Zero
        /// </remarks>
        public UUID FromFolderID { get; set; }

        #endregion

//        ~SceneObjectGroup()
//        {
//            //m_log.DebugFormat("[SCENE OBJECT GROUP]: Destructor called for {0}, local id {1}", Name, LocalId);
//            Console.WriteLine("Destructor called for {0}, local id {1}", Name, LocalId);
//        }

        #region Constructors

        /// <summary>
        /// Constructor
        /// </summary>
        public SceneObjectGroup()
        {
            
        }

        /// <summary>
        /// This constructor creates a SceneObjectGroup using a pre-existing SceneObjectPart.
        /// The original SceneObjectPart will be used rather than a copy, preserving
        /// its existing localID and UUID.
        /// </summary>
        /// <param name='part'>Root part for this scene object.</param>
        public SceneObjectGroup(SceneObjectPart part)
        {
            SetRootPart(part);
        }

        /// <summary>
        /// Constructor.  This object is added to the scene later via AttachToScene()
        /// </summary>
        public SceneObjectGroup(UUID ownerID, Vector3 pos, Quaternion rot, PrimitiveBaseShape shape)
<<<<<<< HEAD
        {
            SetRootPart(new SceneObjectPart(ownerID, shape, pos, rot, Vector3.Zero));
=======
            :this(new SceneObjectPart(ownerID, shape, pos, rot, Vector3.Zero))
        { 
>>>>>>> 513b77b7
        }

        /// <summary>
        /// Constructor.
        /// </summary>
        public SceneObjectGroup(UUID ownerID, Vector3 pos, PrimitiveBaseShape shape)
            : this(ownerID, pos, Quaternion.Identity, shape)
        {
        }

        public void LoadScriptState(XmlDocument doc)
        {
            XmlNodeList nodes = doc.GetElementsByTagName("SavedScriptState");
            if (nodes.Count > 0)
            {
                if (m_savedScriptState == null)
                    m_savedScriptState = new Dictionary<UUID, string>();
                foreach (XmlNode node in nodes)
                {
                    if (node.Attributes["UUID"] != null)
                    {
                        UUID itemid = new UUID(node.Attributes["UUID"].Value);
                        if (itemid != UUID.Zero)
                            m_savedScriptState[itemid] = node.InnerXml;
                    }
                } 
            }
        }

        /// <summary>
        /// Hooks this object up to the backup event so that it is persisted to the database when the update thread executes.
        /// </summary>
        public virtual void AttachToBackup()
        {
            if (IsAttachment) return;
            m_scene.SceneGraph.FireAttachToBackup(this);

            if (InSceneBackup)
            {
                //m_log.DebugFormat(
                //    "[SCENE OBJECT GROUP]: Attaching object {0} {1} to scene presistence sweep", Name, UUID);

                if (!m_isBackedUp)
                    m_scene.EventManager.OnBackup += ProcessBackup;
                
                m_isBackedUp = true;
            }
        }
        
        /// <summary>
        /// Attach this object to a scene.  It will also now appear to agents.
        /// </summary>
        /// <param name="scene"></param>
        public void AttachToScene(Scene scene)
        {
            m_scene = scene;
            RegionHandle = m_scene.RegionInfo.RegionHandle;

            if (m_rootPart.Shape.PCode != 9 || m_rootPart.Shape.State == 0)
                m_rootPart.ParentID = 0;
            if (m_rootPart.LocalId == 0)
                m_rootPart.LocalId = m_scene.AllocateLocalId();

            SceneObjectPart[] parts = m_parts.GetArray();
            for (int i = 0; i < parts.Length; i++)
            {
                SceneObjectPart part = parts[i];
                if (Object.ReferenceEquals(part, m_rootPart))
                    continue;

                if (part.LocalId == 0)
                    part.LocalId = m_scene.AllocateLocalId();

                part.ParentID = m_rootPart.LocalId;
                //m_log.DebugFormat("[SCENE]: Given local id {0} to part {1}, linknum {2}, parent {3} {4}", part.LocalId, part.UUID, part.LinkNum, part.ParentID, part.ParentUUID);
            }

            ApplyPhysics();

            if (RootPart.PhysActor != null)
                RootPart.Force = RootPart.Force;
            if (RootPart.PhysActor != null)
                RootPart.Torque = RootPart.Torque;
            if (RootPart.PhysActor != null)
                RootPart.Buoyancy = RootPart.Buoyancy;

            // Don't trigger the update here - otherwise some client issues occur when multiple updates are scheduled
            // for the same object with very different properties.  The caller must schedule the update.
            //ScheduleGroupForFullUpdate();
        }

        public EntityIntersection TestIntersection(Ray hRay, bool frontFacesOnly, bool faceCenters)
        {
            // We got a request from the inner_scene to raytrace along the Ray hRay
            // We're going to check all of the prim in this group for intersection with the ray
            // If we get a result, we're going to find the closest result to the origin of the ray
            // and send back the intersection information back to the innerscene.

            EntityIntersection result = new EntityIntersection();

            SceneObjectPart[] parts = m_parts.GetArray();

            // Find closest hit here
            float idist = float.MaxValue;

            for (int i = 0; i < parts.Length; i++)
            {
                SceneObjectPart part = parts[i];

                // Temporary commented to stop compiler warning
                //Vector3 partPosition =
                //    new Vector3(part.AbsolutePosition.X, part.AbsolutePosition.Y, part.AbsolutePosition.Z);
                Quaternion parentrotation = GroupRotation;

                // Telling the prim to raytrace.
                //EntityIntersection inter = part.TestIntersection(hRay, parentrotation);

                EntityIntersection inter = part.TestIntersectionOBB(hRay, parentrotation, frontFacesOnly, faceCenters);

                if (inter.HitTF)
                {
                    // We need to find the closest prim to return to the testcaller along the ray
                    if (inter.distance < idist)
                    {
                        result.HitTF = true;
                        result.ipoint = inter.ipoint;
                        result.obj = part;
                        result.normal = inter.normal;
                        result.distance = inter.distance;

                        idist = inter.distance;
                    }
                }
            }
            return result;
        }

        /// <summary>
        /// Gets a vector representing the size of the bounding box containing all the prims in the group
        /// Treats all prims as rectangular, so no shape (cut etc) is taken into account
        /// offsetHeight is the offset in the Z axis from the centre of the bounding box to the centre of the root prim
        /// </summary>
        /// <returns></returns>
        public void GetAxisAlignedBoundingBoxRaw(out float minX, out float maxX, out float minY, out float maxY, out float minZ, out float maxZ)
        {
            maxX = float.MinValue;
            maxY = float.MinValue;
            maxZ = float.MinValue;
            minX = float.MaxValue;
            minY = float.MaxValue;
            minZ = float.MaxValue;

            SceneObjectPart[] parts = m_parts.GetArray();
            foreach (SceneObjectPart part in parts)
            {
                Vector3 worldPos = part.GetWorldPosition();
                Vector3 offset = worldPos - AbsolutePosition;
                Quaternion worldRot;
                if (part.ParentID == 0)
                {
                    worldRot = part.RotationOffset;
                }
                else
                {
                    worldRot = part.GetWorldRotation();
                }

                Vector3 frontTopLeft;
                Vector3 frontTopRight;
                Vector3 frontBottomLeft;
                Vector3 frontBottomRight;

                Vector3 backTopLeft;
                Vector3 backTopRight;
                Vector3 backBottomLeft;
                Vector3 backBottomRight;

               // Vector3[] corners = new Vector3[8];

                Vector3 orig = Vector3.Zero;

                frontTopLeft.X = orig.X - (part.Scale.X / 2);
                frontTopLeft.Y = orig.Y - (part.Scale.Y / 2);
                frontTopLeft.Z = orig.Z + (part.Scale.Z / 2);

                frontTopRight.X = orig.X - (part.Scale.X / 2);
                frontTopRight.Y = orig.Y + (part.Scale.Y / 2);
                frontTopRight.Z = orig.Z + (part.Scale.Z / 2);

                frontBottomLeft.X = orig.X - (part.Scale.X / 2);
                frontBottomLeft.Y = orig.Y - (part.Scale.Y / 2);
                frontBottomLeft.Z = orig.Z - (part.Scale.Z / 2);

                frontBottomRight.X = orig.X - (part.Scale.X / 2);
                frontBottomRight.Y = orig.Y + (part.Scale.Y / 2);
                frontBottomRight.Z = orig.Z - (part.Scale.Z / 2);

                backTopLeft.X = orig.X + (part.Scale.X / 2);
                backTopLeft.Y = orig.Y - (part.Scale.Y / 2);
                backTopLeft.Z = orig.Z + (part.Scale.Z / 2);

                backTopRight.X = orig.X + (part.Scale.X / 2);
                backTopRight.Y = orig.Y + (part.Scale.Y / 2);
                backTopRight.Z = orig.Z + (part.Scale.Z / 2);

                backBottomLeft.X = orig.X + (part.Scale.X / 2);
                backBottomLeft.Y = orig.Y - (part.Scale.Y / 2);
                backBottomLeft.Z = orig.Z - (part.Scale.Z / 2);

                backBottomRight.X = orig.X + (part.Scale.X / 2);
                backBottomRight.Y = orig.Y + (part.Scale.Y / 2);
                backBottomRight.Z = orig.Z - (part.Scale.Z / 2);

                

                //m_log.InfoFormat("pre corner 1 is {0} {1} {2}", frontTopLeft.X, frontTopLeft.Y, frontTopLeft.Z);
                //m_log.InfoFormat("pre corner 2 is {0} {1} {2}", frontTopRight.X, frontTopRight.Y, frontTopRight.Z);
                //m_log.InfoFormat("pre corner 3 is {0} {1} {2}", frontBottomRight.X, frontBottomRight.Y, frontBottomRight.Z);
                //m_log.InfoFormat("pre corner 4 is {0} {1} {2}", frontBottomLeft.X, frontBottomLeft.Y, frontBottomLeft.Z);
                //m_log.InfoFormat("pre corner 5 is {0} {1} {2}", backTopLeft.X, backTopLeft.Y, backTopLeft.Z);
                //m_log.InfoFormat("pre corner 6 is {0} {1} {2}", backTopRight.X, backTopRight.Y, backTopRight.Z);
                //m_log.InfoFormat("pre corner 7 is {0} {1} {2}", backBottomRight.X, backBottomRight.Y, backBottomRight.Z);
                //m_log.InfoFormat("pre corner 8 is {0} {1} {2}", backBottomLeft.X, backBottomLeft.Y, backBottomLeft.Z);

                //for (int i = 0; i < 8; i++)
                //{
                //    corners[i] = corners[i] * worldRot;
                //    corners[i] += offset;

                //    if (corners[i].X > maxX)
                //        maxX = corners[i].X;
                //    if (corners[i].X < minX)
                //        minX = corners[i].X;

                //    if (corners[i].Y > maxY)
                //        maxY = corners[i].Y;
                //    if (corners[i].Y < minY)
                //        minY = corners[i].Y;

                //    if (corners[i].Z > maxZ)
                //        maxZ = corners[i].Y;
                //    if (corners[i].Z < minZ)
                //        minZ = corners[i].Z;
                //}

                frontTopLeft = frontTopLeft * worldRot;
                frontTopRight = frontTopRight * worldRot;
                frontBottomLeft = frontBottomLeft * worldRot;
                frontBottomRight = frontBottomRight * worldRot;

                backBottomLeft = backBottomLeft * worldRot;
                backBottomRight = backBottomRight * worldRot;
                backTopLeft = backTopLeft * worldRot;
                backTopRight = backTopRight * worldRot;


                frontTopLeft += offset;
                frontTopRight += offset;
                frontBottomLeft += offset;
                frontBottomRight += offset;

                backBottomLeft += offset;
                backBottomRight += offset;
                backTopLeft += offset;
                backTopRight += offset;

                //m_log.InfoFormat("corner 1 is {0} {1} {2}", frontTopLeft.X, frontTopLeft.Y, frontTopLeft.Z);
                //m_log.InfoFormat("corner 2 is {0} {1} {2}", frontTopRight.X, frontTopRight.Y, frontTopRight.Z);
                //m_log.InfoFormat("corner 3 is {0} {1} {2}", frontBottomRight.X, frontBottomRight.Y, frontBottomRight.Z);
                //m_log.InfoFormat("corner 4 is {0} {1} {2}", frontBottomLeft.X, frontBottomLeft.Y, frontBottomLeft.Z);
                //m_log.InfoFormat("corner 5 is {0} {1} {2}", backTopLeft.X, backTopLeft.Y, backTopLeft.Z);
                //m_log.InfoFormat("corner 6 is {0} {1} {2}", backTopRight.X, backTopRight.Y, backTopRight.Z);
                //m_log.InfoFormat("corner 7 is {0} {1} {2}", backBottomRight.X, backBottomRight.Y, backBottomRight.Z);
                //m_log.InfoFormat("corner 8 is {0} {1} {2}", backBottomLeft.X, backBottomLeft.Y, backBottomLeft.Z);

                if (frontTopRight.X > maxX)
                    maxX = frontTopRight.X;
                if (frontTopLeft.X > maxX)
                    maxX = frontTopLeft.X;
                if (frontBottomRight.X > maxX)
                    maxX = frontBottomRight.X;
                if (frontBottomLeft.X > maxX)
                    maxX = frontBottomLeft.X;

                if (backTopRight.X > maxX)
                    maxX = backTopRight.X;
                if (backTopLeft.X > maxX)
                    maxX = backTopLeft.X;
                if (backBottomRight.X > maxX)
                    maxX = backBottomRight.X;
                if (backBottomLeft.X > maxX)
                    maxX = backBottomLeft.X;

                if (frontTopRight.X < minX)
                    minX = frontTopRight.X;
                if (frontTopLeft.X < minX)
                    minX = frontTopLeft.X;
                if (frontBottomRight.X < minX)
                    minX = frontBottomRight.X;
                if (frontBottomLeft.X < minX)
                    minX = frontBottomLeft.X;

                if (backTopRight.X < minX)
                    minX = backTopRight.X;
                if (backTopLeft.X < minX)
                    minX = backTopLeft.X;
                if (backBottomRight.X < minX)
                    minX = backBottomRight.X;
                if (backBottomLeft.X < minX)
                    minX = backBottomLeft.X;

                //
                if (frontTopRight.Y > maxY)
                    maxY = frontTopRight.Y;
                if (frontTopLeft.Y > maxY)
                    maxY = frontTopLeft.Y;
                if (frontBottomRight.Y > maxY)
                    maxY = frontBottomRight.Y;
                if (frontBottomLeft.Y > maxY)
                    maxY = frontBottomLeft.Y;

                if (backTopRight.Y > maxY)
                    maxY = backTopRight.Y;
                if (backTopLeft.Y > maxY)
                    maxY = backTopLeft.Y;
                if (backBottomRight.Y > maxY)
                    maxY = backBottomRight.Y;
                if (backBottomLeft.Y > maxY)
                    maxY = backBottomLeft.Y;

                if (frontTopRight.Y < minY)
                    minY = frontTopRight.Y;
                if (frontTopLeft.Y < minY)
                    minY = frontTopLeft.Y;
                if (frontBottomRight.Y < minY)
                    minY = frontBottomRight.Y;
                if (frontBottomLeft.Y < minY)
                    minY = frontBottomLeft.Y;

                if (backTopRight.Y < minY)
                    minY = backTopRight.Y;
                if (backTopLeft.Y < minY)
                    minY = backTopLeft.Y;
                if (backBottomRight.Y < minY)
                    minY = backBottomRight.Y;
                if (backBottomLeft.Y < minY)
                    minY = backBottomLeft.Y;

                //
                if (frontTopRight.Z > maxZ)
                    maxZ = frontTopRight.Z;
                if (frontTopLeft.Z > maxZ)
                    maxZ = frontTopLeft.Z;
                if (frontBottomRight.Z > maxZ)
                    maxZ = frontBottomRight.Z;
                if (frontBottomLeft.Z > maxZ)
                    maxZ = frontBottomLeft.Z;

                if (backTopRight.Z > maxZ)
                    maxZ = backTopRight.Z;
                if (backTopLeft.Z > maxZ)
                    maxZ = backTopLeft.Z;
                if (backBottomRight.Z > maxZ)
                    maxZ = backBottomRight.Z;
                if (backBottomLeft.Z > maxZ)
                    maxZ = backBottomLeft.Z;

                if (frontTopRight.Z < minZ)
                    minZ = frontTopRight.Z;
                if (frontTopLeft.Z < minZ)
                    minZ = frontTopLeft.Z;
                if (frontBottomRight.Z < minZ)
                    minZ = frontBottomRight.Z;
                if (frontBottomLeft.Z < minZ)
                    minZ = frontBottomLeft.Z;

                if (backTopRight.Z < minZ)
                    minZ = backTopRight.Z;
                if (backTopLeft.Z < minZ)
                    minZ = backTopLeft.Z;
                if (backBottomRight.Z < minZ)
                    minZ = backBottomRight.Z;
                if (backBottomLeft.Z < minZ)
                    minZ = backBottomLeft.Z;
            }
        }

        public Vector3 GetAxisAlignedBoundingBox(out float offsetHeight)
        {
            float minX;
            float maxX;
            float minY;
            float maxY;
            float minZ;
            float maxZ;

            GetAxisAlignedBoundingBoxRaw(out minX, out maxX, out minY, out maxY, out minZ, out maxZ);
            Vector3 boundingBox = new Vector3(maxX - minX, maxY - minY, maxZ - minZ);

            offsetHeight = 0;
            float lower = (minZ * -1);
            if (lower > maxZ)
            {
                offsetHeight = lower - (boundingBox.Z / 2);

            }
            else if (maxZ > lower)
            {
                offsetHeight = maxZ - (boundingBox.Z / 2);
                offsetHeight *= -1;
            }

           // m_log.InfoFormat("BoundingBox is {0} , {1} , {2} ", boundingBox.X, boundingBox.Y, boundingBox.Z);
            return boundingBox;
        }

        #endregion

        public void GetResourcesCosts(SceneObjectPart apart,
            out float linksetResCost, out float linksetPhysCost, out float partCost, out float partPhysCost)
        {
            // this information may need to be cached

            float cost;
            float tmpcost;

            bool ComplexCost = false;

            SceneObjectPart p;
            SceneObjectPart[] parts;

            lock (m_parts)
            {
                parts = m_parts.GetArray();
            }

            int nparts = parts.Length;
          

            for (int i = 0; i < nparts; i++)
            {
                p = parts[i];

                if (p.UsesComplexCost)
                {
                    ComplexCost = true;
                    break;
                }
            }

            if (ComplexCost)
            {
                linksetResCost = 0;
                linksetPhysCost = 0;
                partCost = 0; 
                partPhysCost = 0;

                for (int i = 0; i < nparts; i++)
                {
                    p = parts[i];

                    cost = p.StreamingCost;
                    tmpcost = p.SimulationCost;
                    if (tmpcost > cost)
                        cost = tmpcost;
                    tmpcost = p.PhysicsCost;
                    if (tmpcost > cost)
                        cost = tmpcost;

                    linksetPhysCost += tmpcost;
                    linksetResCost += cost;

                    if (p == apart)
                    {
                        partCost = cost;
                        partPhysCost = tmpcost;
                    }
                }
            }
            else
            {
                partPhysCost = 1.0f;
                partCost = 1.0f;
                linksetResCost = (float)nparts;
                linksetPhysCost = linksetResCost;
            }
        }

        public void GetSelectedCosts(out float PhysCost, out float StreamCost, out float SimulCost)
        {
            SceneObjectPart p;
            SceneObjectPart[] parts;

            lock (m_parts)
            {
                parts = m_parts.GetArray();
            }

            int nparts = parts.Length;

            PhysCost = 0;
            StreamCost = 0;
            SimulCost = 0;

            for (int i = 0; i < nparts; i++)
            {
                p = parts[i];

                StreamCost += p.StreamingCost;
                SimulCost += p.SimulationCost;
                PhysCost += p.PhysicsCost;
            }
        }

        public void SaveScriptedState(XmlTextWriter writer)
        {
            SaveScriptedState(writer, false);
        }

        public void SaveScriptedState(XmlTextWriter writer, bool oldIDs)
        {
            XmlDocument doc = new XmlDocument();
            Dictionary<UUID,string> states = new Dictionary<UUID,string>();

            SceneObjectPart[] parts = m_parts.GetArray();
            for (int i = 0; i < parts.Length; i++)
            {
                Dictionary<UUID, string> pstates = parts[i].Inventory.GetScriptStates(oldIDs);
                foreach (KeyValuePair<UUID, string> kvp in pstates)
                    states[kvp.Key] = kvp.Value;
            }

            if (states.Count > 0)
            {
                // Now generate the necessary XML wrappings
                writer.WriteStartElement(String.Empty, "GroupScriptStates", String.Empty);
                foreach (UUID itemid in states.Keys)
                {
                    doc.LoadXml(states[itemid]);
                    writer.WriteStartElement(String.Empty, "SavedScriptState", String.Empty);
                    writer.WriteAttributeString(String.Empty, "UUID", String.Empty, itemid.ToString());
                    writer.WriteRaw(doc.DocumentElement.OuterXml); // Writes ScriptState element
                    writer.WriteEndElement(); // End of SavedScriptState
                }
                writer.WriteEndElement(); // End of GroupScriptStates
            }
        }

        /// <summary>
        /// Add the avatar to this linkset (avatar is sat).
        /// </summary>
        /// <param name="agentID"></param>
        public void AddAvatar(UUID agentID)
        {
            ScenePresence presence;
            if (m_scene.TryGetScenePresence(agentID, out presence))
            {
                if (!m_linkedAvatars.Contains(presence))
                {
                    m_linkedAvatars.Add(presence);
                }
            }
        }

        /// <summary>
        /// Delete the avatar from this linkset (avatar is unsat).
        /// </summary>
        /// <param name="agentID"></param>
        public void DeleteAvatar(UUID agentID)
        {
            ScenePresence presence;
            if (m_scene.TryGetScenePresence(agentID, out presence))
            {
                if (m_linkedAvatars.Contains(presence))
                {
                    m_linkedAvatars.Remove(presence);
                }
            }
        }

        /// <summary>
        /// Returns the list of linked presences (avatars sat on this group)
        /// </summary>
        /// <param name="agentID"></param>
        public List<ScenePresence> GetLinkedAvatars()
        {
            return m_linkedAvatars;
        }

        /// <summary>
        /// Attach this scene object to the given avatar.
        /// </summary>
        /// <param name="agentID"></param>
        /// <param name="attachmentpoint"></param>
        /// <param name="AttachOffset"></param>
        private void AttachToAgent(
            ScenePresence avatar, SceneObjectGroup so, uint attachmentpoint, Vector3 attachOffset, bool silent)
        {
            if (avatar != null)
            {
                // don't attach attachments to child agents
                if (avatar.IsChildAgent) return;

                // Remove from database and parcel prim count
                m_scene.DeleteFromStorage(so.UUID);
                m_scene.EventManager.TriggerParcelPrimCountTainted();

                so.AttachedAvatar = avatar.UUID;

                if (so.RootPart.PhysActor != null)
                {
                    m_scene.PhysicsScene.RemovePrim(so.RootPart.PhysActor);
                    so.RootPart.PhysActor = null;
                }

                so.AbsolutePosition = attachOffset;
                so.RootPart.AttachedPos = attachOffset;
                so.IsAttachment = true;
                so.RootPart.SetParentLocalId(avatar.LocalId);
                so.AttachmentPoint = attachmentpoint;

                avatar.AddAttachment(this);

                if (!silent)
                {
                    // Killing it here will cause the client to deselect it
                    // It then reappears on the avatar, deselected
                    // through the full update below
                    //
                    if (IsSelected)
                    {
                        m_scene.SendKillObject(new List<uint> { m_rootPart.LocalId });
                    }

                    IsSelected = false; // fudge....
                    ScheduleGroupForFullUpdate();
                }
            }
            else
            {
                m_log.WarnFormat(
                    "[SOG]: Tried to add attachment {0} to avatar with UUID {1} in region {2} but the avatar is not present", 
                    UUID, avatar.ControllingClient.AgentId, Scene.RegionInfo.RegionName);
            }
        }

        public byte GetAttachmentPoint()
        {
            return m_rootPart.Shape.State;
        }

        public void DetachToGround()
        {
            ScenePresence avatar = m_scene.GetScenePresence(AttachedAvatar);
            if (avatar == null)
                return;

            avatar.RemoveAttachment(this);

            Vector3 detachedpos = new Vector3(127f,127f,127f);
            if (avatar == null)
                return;

            detachedpos = avatar.AbsolutePosition;
            FromItemID = UUID.Zero;

            AbsolutePosition = detachedpos;
            AttachedAvatar = UUID.Zero;

            //SceneObjectPart[] parts = m_parts.GetArray();
            //for (int i = 0; i < parts.Length; i++)
            //    parts[i].AttachedAvatar = UUID.Zero;

            m_rootPart.SetParentLocalId(0);
            AttachmentPoint = (byte)0;
            // must check if buildind should be true or false here
            m_rootPart.ApplyPhysics(m_rootPart.GetEffectiveObjectFlags(), m_rootPart.VolumeDetectActive,false);
            HasGroupChanged = true;
            RootPart.Rezzed = DateTime.Now;
            RootPart.RemFlag(PrimFlags.TemporaryOnRez);
            AttachToBackup();
            m_scene.EventManager.TriggerParcelPrimCountTainted();
            m_rootPart.ScheduleFullUpdate();
            m_rootPart.ClearUndoState();
        }

        public void DetachToInventoryPrep()
        {
            ScenePresence avatar = m_scene.GetScenePresence(AttachedAvatar);
            //Vector3 detachedpos = new Vector3(127f, 127f, 127f);
            if (avatar != null)
            {
                //detachedpos = avatar.AbsolutePosition;
                avatar.RemoveAttachment(this);
            }

            AttachedAvatar = UUID.Zero;

            /*SceneObjectPart[] parts = m_parts.GetArray();
            for (int i = 0; i < parts.Length; i++)
                parts[i].AttachedAvatar = UUID.Zero;*/

            m_rootPart.SetParentLocalId(0);
            //m_rootPart.SetAttachmentPoint((byte)0);
            IsAttachment = false;
            AbsolutePosition = m_rootPart.AttachedPos;
            //m_rootPart.ApplyPhysics(m_rootPart.GetEffectiveObjectFlags(), m_scene.m_physicalPrim);
            //AttachToBackup();
            //m_rootPart.ScheduleFullUpdate();
        }

        /// <summary>
        ///
        /// </summary>
        /// <param name="part"></param>
        private void SetPartAsNonRoot(SceneObjectPart part)
        {
            part.ParentID = m_rootPart.LocalId;
            part.ClearUndoState();
        }

        public ushort GetTimeDilation()
        {
            return Utils.FloatToUInt16(m_scene.TimeDilation, 0.0f, 1.0f);
        }
        
        /// <summary>
        /// Set a part to act as the root part for this scene object
        /// </summary>
        /// <param name="part"></param>
        public void SetRootPart(SceneObjectPart part)
        {
            if (part == null)
                throw new ArgumentNullException("Cannot give SceneObjectGroup a null root SceneObjectPart");

            part.SetParent(this);
            m_rootPart = part;
            if (!IsAttachment)
                part.ParentID = 0;
            part.LinkNum = 0;
            
            m_parts.Add(m_rootPart.UUID, m_rootPart);
        }

        /// <summary>
        /// Add a new part to this scene object.  The part must already be correctly configured.
        /// </summary>
        /// <param name="part"></param>
        public void AddPart(SceneObjectPart part)
        {
            part.SetParent(this);
            m_parts.Add(part.UUID, part);

            part.LinkNum = m_parts.Count;

            if (part.LinkNum == 2)
                RootPart.LinkNum = 1;
        }

        /// <summary>
        /// Make sure that every non root part has the proper parent root part local id
        /// </summary>
        private void UpdateParentIDs()
        {
            SceneObjectPart[] parts = m_parts.GetArray();
            for (int i = 0; i < parts.Length; i++)
            {
                SceneObjectPart part = parts[i];
                if (part.UUID != m_rootPart.UUID)
                    part.ParentID = m_rootPart.LocalId;
            }
        }

        public void RegenerateFullIDs()
        {
            SceneObjectPart[] parts = m_parts.GetArray();
            for (int i = 0; i < parts.Length; i++)
                parts[i].UUID = UUID.Random();
        }

        // helper provided for parts.
        public int GetSceneMaxUndo()
        {
            if (m_scene != null)
                return m_scene.MaxUndoCount;
            return 5;
        }

        // justincc: I don't believe this hack is needed any longer, especially since the physics
        // parts of set AbsolutePosition were already commented out.  By changing HasGroupChanged to false
        // this method was preventing proper reload of scene objects.
        
        // dahlia: I had to uncomment it, without it meshing was failing on some prims and objects
        // at region startup
        
        // teravus: After this was removed from the linking algorithm, Linked prims no longer collided 
        // properly when non-physical if they havn't been moved.   This breaks ALL builds.
        // see: http://opensimulator.org/mantis/view.php?id=3108
        
        // Here's the deal, this is ABSOLUTELY CRITICAL so the physics scene gets the update about the 
        // position of linkset prims.  IF YOU CHANGE THIS, YOU MUST TEST colliding with just linked and 
        // unmoved prims!  As soon as you move a Prim/group, it will collide properly because Absolute 
        // Position has been set!
        
        public void ResetChildPrimPhysicsPositions()
        {
            // Setting this SOG's absolute position also loops through and sets the positions
            //    of the SOP's in this SOG's linkset. This has the side affect of making sure
            //    the physics world matches the simulated world.
            AbsolutePosition = AbsolutePosition; // could someone in the know please explain how this works?

            // teravus: AbsolutePosition is NOT a normal property!
            // the code in the getter of AbsolutePosition is significantly different then the code in the setter!
            // jhurliman: Then why is it a property instead of two methods?
        }

        public UUID GetPartsFullID(uint localID)
        {
            SceneObjectPart part = GetPart(localID);
            if (part != null)
            {
                return part.UUID;
            }
            return UUID.Zero;
        }

        public void ObjectGrabHandler(uint localId, Vector3 offsetPos, IClientAPI remoteClient)
        {
            if (m_rootPart.LocalId == localId)
            {
                OnGrabGroup(offsetPos, remoteClient);
            }
            else
            {
                SceneObjectPart part = GetPart(localId);
                OnGrabPart(part, offsetPos, remoteClient);
            }
        }

        public virtual void OnGrabPart(SceneObjectPart part, Vector3 offsetPos, IClientAPI remoteClient)
        {
//            m_log.DebugFormat(
//                "[SCENE OBJECT GROUP]: Processing OnGrabPart for {0} on {1} {2}, offsetPos {3}",
//                remoteClient.Name, part.Name, part.LocalId, offsetPos);

//            part.StoreUndoState();
            part.OnGrab(offsetPos, remoteClient);
        }

        public virtual void OnGrabGroup(Vector3 offsetPos, IClientAPI remoteClient)
        {
            m_scene.EventManager.TriggerGroupGrab(UUID, offsetPos, remoteClient.AgentId);
        }

        /// <summary>
        /// Delete this group from its scene.
        /// </summary>
        /// 
        /// This only handles the in-world consequences of deletion (e.g. any avatars sitting on it are forcibly stood
        /// up and all avatars receive notification of its removal.  Removal of the scene object from database backup
        /// must be handled by the caller.
        /// 
        /// <param name="silent">If true then deletion is not broadcast to clients</param>
        public void DeleteGroupFromScene(bool silent)
        {
            // We need to keep track of this state in case this group is still queued for backup.
            IsDeleted = true;

            DetachFromBackup();

            SceneObjectPart[] parts = m_parts.GetArray();
            for (int i = 0; i < parts.Length; i++)
            {
                SceneObjectPart part = parts[i];

                Scene.ForEachRootScenePresence(delegate(ScenePresence avatar)
                {
                    if (avatar.ParentID == LocalId)
                        avatar.StandUp();

                    if (!silent)
                    {
                        part.ClearUpdateSchedule();
                        if (part == m_rootPart)
                        {
                            if (!IsAttachment
                                || AttachedAvatar == avatar.ControllingClient.AgentId
                                || !HasPrivateAttachmentPoint)
                                avatar.ControllingClient.SendKillObject(m_regionHandle, new List<uint> { part.LocalId });
                        }
                    }
                });
            }

        }

        public void AddScriptLPS(int count)
        {
            m_scene.SceneGraph.AddToScriptLPS(count);
        }

        public void AddActiveScriptCount(int count)
        {
            SceneGraph d = m_scene.SceneGraph;
            d.AddActiveScripts(count);
        }

        public void aggregateScriptEvents()
        {
            PrimFlags objectflagupdate = (PrimFlags)RootPart.GetEffectiveObjectFlags();

            scriptEvents aggregateScriptEvents = 0;

            SceneObjectPart[] parts = m_parts.GetArray();
            for (int i = 0; i < parts.Length; i++)
            {
                SceneObjectPart part = parts[i];
                if (part == null)
                    continue;
                if (part != RootPart)
                    part.Flags = objectflagupdate;
                aggregateScriptEvents |= part.AggregateScriptEvents;
            }

            m_scriptListens_atTarget = ((aggregateScriptEvents & scriptEvents.at_target) != 0);
            m_scriptListens_notAtTarget = ((aggregateScriptEvents & scriptEvents.not_at_target) != 0);

            if (!m_scriptListens_atTarget && !m_scriptListens_notAtTarget)
            {
                lock (m_targets)
                    m_targets.Clear();
                m_scene.RemoveGroupTarget(this);
            }
            m_scriptListens_atRotTarget = ((aggregateScriptEvents & scriptEvents.at_rot_target) != 0);
            m_scriptListens_notAtRotTarget = ((aggregateScriptEvents & scriptEvents.not_at_rot_target) != 0);

            if (!m_scriptListens_atRotTarget && !m_scriptListens_notAtRotTarget)
            {
                lock (m_rotTargets)
                    m_rotTargets.Clear();
                m_scene.RemoveGroupTarget(this);
            }

            ScheduleGroupForFullUpdate();
        }

        public void SetText(string text, Vector3 color, double alpha)
        {
            Color = Color.FromArgb(0xff - (int) (alpha * 0xff),
                                   (int) (color.X * 0xff),
                                   (int) (color.Y * 0xff),
                                   (int) (color.Z * 0xff));
            Text = text;

            HasGroupChanged = true;
            m_rootPart.ScheduleFullUpdate();
        }

        /// <summary>
        /// Apply physics to this group
        /// </summary>
        public void ApplyPhysics()
        {
            SceneObjectPart[] parts = m_parts.GetArray();
            if (parts.Length > 1)
            {
                ResetChildPrimPhysicsPositions();

                // Apply physics to the root prim
                m_rootPart.ApplyPhysics(m_rootPart.GetEffectiveObjectFlags(), m_rootPart.VolumeDetectActive, true);


                for (int i = 0; i < parts.Length; i++)
                {
                    SceneObjectPart part = parts[i];
                    if (part.LocalId != m_rootPart.LocalId)
                        part.ApplyPhysics(m_rootPart.GetEffectiveObjectFlags(), part.VolumeDetectActive, true);
                }
                // Hack to get the physics scene geometries in the right spot
//                ResetChildPrimPhysicsPositions();
                if (m_rootPart.PhysActor != null)
                {
                    m_rootPart.PhysActor.Building = false;
                }
			}
			else
			{
                // Apply physics to the root prim
                m_rootPart.ApplyPhysics(m_rootPart.GetEffectiveObjectFlags(), m_rootPart.VolumeDetectActive, false);
            }
        }

        public void SetOwnerId(UUID userId)
        {
                ForEachPart(delegate(SceneObjectPart part) 
                {
                    
                    part.OwnerID = userId;
                    
                });
        }

        public void ForEachPart(Action<SceneObjectPart> whatToDo)
        {
            SceneObjectPart[] parts = m_parts.GetArray();
            for (int i = 0; i < parts.Length; i++)
                whatToDo(parts[i]);
        }

        #region Events

        /// <summary>
        /// Processes backup.
        /// </summary>
        /// <param name="datastore"></param>
        public virtual void ProcessBackup(ISimulationDataService datastore, bool forcedBackup)
        {
            if (!m_isBackedUp)
            {
//                m_log.DebugFormat(
//                    "[WATER WARS]: Ignoring backup of {0} {1} since object is not marked to be backed up", Name, UUID);
                return;
            }

            if (IsDeleted || UUID == UUID.Zero)
            {
//                m_log.DebugFormat(
//                    "[WATER WARS]: Ignoring backup of {0} {1} since object is marked as already deleted", Name, UUID);
                return;
            }

            if ((RootPart.Flags & PrimFlags.TemporaryOnRez) != 0)
                return;

            // Since this is the top of the section of call stack for backing up a particular scene object, don't let
            // any exception propogate upwards.
            try
            {
                if (!m_scene.ShuttingDown || // if shutting down then there will be nothing to handle the return so leave till next restart
                        !m_scene.LoginsEnabled || // We're starting up or doing maintenance, don't mess with things
                        m_scene.LoadingPrims) // Land may not be valid yet
                
                {
                    ILandObject parcel = m_scene.LandChannel.GetLandObject(
                            m_rootPart.GroupPosition.X, m_rootPart.GroupPosition.Y);

                    if (parcel != null && parcel.LandData != null &&
                            parcel.LandData.OtherCleanTime != 0)
                    {
                        if (parcel.LandData.OwnerID != OwnerID &&
                                (parcel.LandData.GroupID != GroupID ||
                                parcel.LandData.GroupID == UUID.Zero))
                        {
                            if ((DateTime.UtcNow - RootPart.Rezzed).TotalMinutes >
                                    parcel.LandData.OtherCleanTime)
                            {
                                DetachFromBackup();
                                m_log.DebugFormat(
                                    "[SCENE OBJECT GROUP]: Returning object {0} due to parcel autoreturn", 
                                     RootPart.UUID);
                                m_scene.AddReturn(OwnerID == GroupID ? LastOwnerID : OwnerID, Name, AbsolutePosition, "parcel autoreturn");
                                m_scene.DeRezObjects(null, new List<uint>() { RootPart.LocalId }, UUID.Zero,
                                        DeRezAction.Return, UUID.Zero);

                                return;
                            }
                        }
                    }

                }

                if (m_scene.UseBackup && HasGroupChanged)
                {
                    // don't backup while it's selected or you're asking for changes mid stream.
                    if (isTimeToPersist() || forcedBackup)
                    {
                        if (m_rootPart.PhysActor != null &&
                            (!m_rootPart.PhysActor.IsPhysical))
                        {
                            // Possible ghost prim
                            if (m_rootPart.PhysActor.Position != m_rootPart.GroupPosition)
                            {
                                foreach (SceneObjectPart part in m_parts.GetArray())
                                {
                                    // Re-set physics actor positions and
                                    // orientations
                                    part.GroupPosition = m_rootPart.GroupPosition;
                                }
                            }
                        }
//                        m_log.DebugFormat(
//                            "[SCENE]: Storing {0}, {1} in {2}",
//                            Name, UUID, m_scene.RegionInfo.RegionName);

                        if (RootPart.Shape.PCode == 9 && RootPart.Shape.State != 0)
                        {
                            RootPart.Shape.State = 0;
                            ScheduleGroupForFullUpdate();
                        }

                        SceneObjectGroup backup_group = Copy(false);
                        backup_group.RootPart.Velocity = RootPart.Velocity;
                        backup_group.RootPart.Acceleration = RootPart.Acceleration;
                        backup_group.RootPart.AngularVelocity = RootPart.AngularVelocity;
                        backup_group.RootPart.ParticleSystem = RootPart.ParticleSystem;
                        HasGroupChanged = false;
                        HasGroupChangedDueToDelink = false;

                        m_scene.EventManager.TriggerOnSceneObjectPreSave(backup_group, this);
                        backup_group.ForEachPart(delegate(SceneObjectPart part) 
                        { 
                            if (part.KeyframeMotion != null)
                            {
                                part.KeyframeMotion = KeyframeMotion.FromData(backup_group, part.KeyframeMotion.Serialize());
                                part.KeyframeMotion.UpdateSceneObject(this);
                            }
                        });

                        datastore.StoreObject(backup_group, m_scene.RegionInfo.RegionID);

                        backup_group.ForEachPart(delegate(SceneObjectPart part) 
                        { 
                            part.Inventory.ProcessInventoryBackup(datastore); 
                        });

                        backup_group = null;
                    }
//                    else
//                    {
//                        m_log.DebugFormat(
//                            "[SCENE]: Did not update persistence of object {0} {1}, selected = {2}",
//                            Name, UUID, IsSelected);
//                    }
                }
            }
            catch (Exception e)
            {
                m_log.ErrorFormat(
                    "[SCENE]: Storing of {0}, {1} in {2} failed with exception {3}{4}", 
                    Name, UUID, m_scene.RegionInfo.RegionName, e.Message, e.StackTrace);
            }
        }

        #endregion

        /// <summary>
        /// Send the parts of this SOG to a single client
        /// </summary>
        /// <remarks>
        /// Used when the client initially connects and when client sends RequestPrim packet
        /// </remarks>
        /// <param name="remoteClient"></param>
        public void SendFullUpdateToClient(IClientAPI remoteClient)
        {
            RootPart.SendFullUpdate(remoteClient);

            SceneObjectPart[] parts = m_parts.GetArray();
            for (int i = 0; i < parts.Length; i++)
            {
                SceneObjectPart part = parts[i];
                if (part != RootPart)
                    part.SendFullUpdate(remoteClient);
            }
        }

        #region Copying

        /// <summary>
        /// Duplicates this object, including operations such as physics set up and attaching to the backup event.
        /// </summary>
        /// <param name="userExposed">True if the duplicate will immediately be in the scene, false otherwise</param>
        /// <returns></returns>
        public SceneObjectGroup Copy(bool userExposed)
        {
            m_dupeInProgress = true;
            SceneObjectGroup dupe = (SceneObjectGroup)MemberwiseClone();
            dupe.m_isBackedUp = false;
            dupe.m_parts = new MapAndArray<OpenMetaverse.UUID, SceneObjectPart>();

            // new group as no sitting avatars            
            dupe.m_linkedAvatars = new List<ScenePresence>();

            // Warning, The following code related to previousAttachmentStatus is needed so that clones of 
            // attachments do not bordercross while they're being duplicated.  This is hacktastic!
            // Normally, setting AbsolutePosition will bordercross a prim if it's outside the region!
            // unless IsAttachment is true!, so to prevent border crossing, we save it's attachment state 
            // (which should be false anyway) set it as an Attachment and then set it's Absolute Position, 
            // then restore it's attachment state

            // This is only necessary when userExposed is false!

            bool previousAttachmentStatus = dupe.IsAttachment;

            if (!userExposed)
                dupe.IsAttachment = true;

            dupe.AbsolutePosition = new Vector3(AbsolutePosition.X, AbsolutePosition.Y, AbsolutePosition.Z);

            if (!userExposed)
            {
                dupe.IsAttachment = previousAttachmentStatus;
            }

            dupe.CopyRootPart(m_rootPart, OwnerID, GroupID, userExposed);
            dupe.m_rootPart.LinkNum = m_rootPart.LinkNum;

            if (userExposed)
                dupe.m_rootPart.TrimPermissions();

            List<SceneObjectPart> partList = new List<SceneObjectPart>(m_parts.GetArray());

            partList.Sort(delegate(SceneObjectPart p1, SceneObjectPart p2)
            {
                return p1.LinkNum.CompareTo(p2.LinkNum);
            }
            );

            foreach (SceneObjectPart part in partList)
            {
                SceneObjectPart newPart;
                if (part.UUID != m_rootPart.UUID)
                {
                    newPart = dupe.CopyPart(part, OwnerID, GroupID, userExposed);
                    newPart.LinkNum = part.LinkNum;
                    if (userExposed)
                        newPart.ParentID = dupe.m_rootPart.LocalId;
                 }
                else
                {
                    newPart = dupe.m_rootPart;
                }
/*
                bool isphys = ((newPart.Flags & PrimFlags.Physics) != 0);
                bool isphan = ((newPart.Flags & PrimFlags.Phantom) != 0);

                // Need to duplicate the physics actor as well
                if (userExposed && (isphys || !isphan || newPart.VolumeDetectActive))
                {
                    PrimitiveBaseShape pbs = newPart.Shape;
                    newPart.PhysActor
                        = m_scene.PhysicsScene.AddPrimShape(
                            string.Format("{0}/{1}", newPart.Name, newPart.UUID),
                            pbs,
                            newPart.AbsolutePosition,
                            newPart.Scale,
                            newPart.GetWorldRotation(),
                            isphys,
                            isphan,
                            newPart.LocalId);

                    newPart.DoPhysicsPropertyUpdate(isphys, true);
 */
                if (userExposed)
                    newPart.ApplyPhysics((uint)newPart.Flags,newPart.VolumeDetectActive,true);
//                }
            }

            if (userExposed)
            {
// done above                dupe.UpdateParentIDs();

                if (dupe.m_rootPart.PhysActor != null)
                    dupe.m_rootPart.PhysActor.Building = false; // tell physics to finish building

                dupe.HasGroupChanged = true;
                dupe.AttachToBackup();

                ScheduleGroupForFullUpdate();
            }

            m_dupeInProgress = false;
            return dupe;
        }

        /// <summary>
        /// Copy the given part as the root part of this scene object.
        /// </summary>
        /// <param name="part"></param>
        /// <param name="cAgentID"></param>
        /// <param name="cGroupID"></param>
        public void CopyRootPart(SceneObjectPart part, UUID cAgentID, UUID cGroupID, bool userExposed)
        {
            //            SetRootPart(part.Copy(m_scene.AllocateLocalId(), OwnerID, GroupID, 0, userExposed));
            // give newpart a new local ID lettng old part keep same
            SceneObjectPart newpart = part.Copy(part.LocalId, OwnerID, GroupID, 0, userExposed);
            newpart.LocalId = m_scene.AllocateLocalId();

            SetRootPart(newpart);
            if (userExposed)
                RootPart.Velocity = Vector3.Zero; // In case source is moving
        }

        public void ScriptSetPhysicsStatus(bool usePhysics)
        {
            if (usePhysics)
            {
                if (RootPart.KeyframeMotion != null)
                    RootPart.KeyframeMotion.Stop();
                RootPart.KeyframeMotion = null;
            }
            UpdatePrimFlags(RootPart.LocalId, usePhysics, IsTemporary, IsPhantom, IsVolumeDetect);
        }

        public void ScriptSetTemporaryStatus(bool makeTemporary)
        {
            UpdatePrimFlags(RootPart.LocalId, UsesPhysics, makeTemporary, IsPhantom, IsVolumeDetect);
        }

        public void ScriptSetPhantomStatus(bool makePhantom)
        {
            UpdatePrimFlags(RootPart.LocalId, UsesPhysics, IsTemporary, makePhantom, IsVolumeDetect);
        }

        public void ScriptSetVolumeDetect(bool makeVolumeDetect)
        {
            UpdatePrimFlags(RootPart.LocalId, UsesPhysics, IsTemporary, IsPhantom, makeVolumeDetect);

            /*
            ScriptSetPhantomStatus(false);  // What ever it was before, now it's not phantom anymore

            if (PhysActor != null) // Should always be the case now
            {
                PhysActor.SetVolumeDetect(param);
            }
            if (param != 0)
                AddFlag(PrimFlags.Phantom);

            ScheduleFullUpdate();
            */
        }

        public void applyImpulse(Vector3 impulse)
        {
            if (IsAttachment)
            {
                ScenePresence avatar = m_scene.GetScenePresence(AttachedAvatar);
                if (avatar != null)
                {
                    avatar.PushForce(impulse);
                }
            }
            else
            {
                PhysicsActor pa = RootPart.PhysActor;

                if (pa != null)
                {
                    // false to be applied as a impulse 
                    pa.AddForce(impulse, false);
                    m_scene.PhysicsScene.AddPhysicsActorTaint(pa);
                }
            }
        }

        public void ApplyAngularImpulse(Vector3 impulse)
        {
            PhysicsActor pa = RootPart.PhysActor;

            if (pa != null)
            {
                if (!IsAttachment)
                {
                    // false to be applied as a impulse
                    pa.AddAngularForce(impulse, false);
                    m_scene.PhysicsScene.AddPhysicsActorTaint(pa);
                }
            }
        }

        public Vector3 GetTorque()
        {
            return RootPart.Torque;
        }

         // This is used by both Double-Click Auto-Pilot and llMoveToTarget() in an attached object
        public void moveToTarget(Vector3 target, float tau)
        {
            if (IsAttachment)
            {
                ScenePresence avatar = m_scene.GetScenePresence(AttachedAvatar);
                if (avatar != null)
                {
                    avatar.MoveToTarget(target, false, false);
                }
            }
            else
            {
                PhysicsActor pa = RootPart.PhysActor;

                if (pa != null)
                {
                    pa.PIDTarget = target;
                    pa.PIDTau = tau;
                    pa.PIDActive = true;
                }
            }
        }

        public void stopMoveToTarget()
        {
            PhysicsActor pa = RootPart.PhysActor;

            if (pa != null)
                pa.PIDActive = false;
        }
        
        public void rotLookAt(Quaternion target, float strength, float damping)
        {
            SceneObjectPart rootpart = m_rootPart;
            if (rootpart != null)
            {
                if (IsAttachment)
                {
                /*
                    ScenePresence avatar = m_scene.GetScenePresence(rootpart.AttachedAvatar);
                    if (avatar != null)
                    {
                    Rotate the Av?
                    } */
                }
                else
                {
                    if (rootpart.PhysActor != null)
                    {									// APID must be implemented in your physics system for this to function.
                        rootpart.PhysActor.APIDTarget = new Quaternion(target.X, target.Y, target.Z, target.W);
                        rootpart.PhysActor.APIDStrength = strength;
                        rootpart.PhysActor.APIDDamping = damping;
                        rootpart.PhysActor.APIDActive = true;
                    }
                }
            }
        }

        public void stopLookAt()
        {
            SceneObjectPart rootpart = m_rootPart;
            if (rootpart != null)
            {
                if (rootpart.PhysActor != null)
                {							// APID must be implemented in your physics system for this to function.
                    rootpart.PhysActor.APIDActive = false;
                }
            }
        
        }

        /// <summary>
        /// Uses a PID to attempt to clamp the object on the Z axis at the given height over tau seconds.
        /// </summary>
        /// <param name="height">Height to hover.  Height of zero disables hover.</param>
        /// <param name="hoverType">Determines what the height is relative to </param>
        /// <param name="tau">Number of seconds over which to reach target</param>
        public void SetHoverHeight(float height, PIDHoverType hoverType, float tau)
        {
            PhysicsActor pa = RootPart.PhysActor;

            if (pa != null)
            {
                if (height != 0f)
                {
                    pa.PIDHoverHeight = height;
                    pa.PIDHoverType = hoverType;
                    pa.PIDHoverTau = tau;
                    pa.PIDHoverActive = true;
                }
                else
                {
                    pa.PIDHoverActive = false;
                }
            }
        }

        /// <summary>
        /// Set the owner of the root part.
        /// </summary>
        /// <param name="part"></param>
        /// <param name="cAgentID"></param>
        /// <param name="cGroupID"></param>
        public void SetRootPartOwner(SceneObjectPart part, UUID cAgentID, UUID cGroupID)
        {
            part.LastOwnerID = part.OwnerID;
            part.OwnerID = cAgentID;
            part.GroupID = cGroupID;

            if (part.OwnerID != cAgentID)
            {
                // Apply Next Owner Permissions if we're not bypassing permissions
                if (!m_scene.Permissions.BypassPermissions())
                    ApplyNextOwnerPermissions();
            }

            part.ScheduleFullUpdate();
        }

        /// <summary>
        /// Make a copy of the given part.
        /// </summary>
        /// <param name="part"></param>
        /// <param name="cAgentID"></param>
        /// <param name="cGroupID"></param>
        public SceneObjectPart CopyPart(SceneObjectPart part, UUID cAgentID, UUID cGroupID, bool userExposed)
        {
            // give new ID to the new part, letting old keep original
            //            SceneObjectPart newPart = part.Copy(m_scene.AllocateLocalId(), OwnerID, GroupID, m_parts.Count, userExposed);
            SceneObjectPart newPart = part.Copy(part.LocalId, OwnerID, GroupID, m_parts.Count, userExposed);
            newPart.LocalId = m_scene.AllocateLocalId();
            newPart.SetParent(this);

            AddPart(newPart);

            SetPartAsNonRoot(newPart);
            return newPart;
        }

        /// <summary>
        /// Reset the UUIDs for all the prims that make up this group.
        /// </summary>
        /// <remarks>
        /// This is called by methods which want to add a new group to an existing scene, in order
        /// to ensure that there are no clashes with groups already present.
        /// </remarks>
        public void ResetIDs()
        {
            lock (m_parts.SyncRoot)
            {
                List<SceneObjectPart> partsList = new List<SceneObjectPart>(m_parts.GetArray());
                m_parts.Clear();
                foreach (SceneObjectPart part in partsList)
                {
                    part.ResetIDs(part.LinkNum); // Don't change link nums
                    m_parts.Add(part.UUID, part);
                }
            }
        }

        /// <summary>
        ///
        /// </summary>
        /// <param name="part"></param>
        public void ServiceObjectPropertiesFamilyRequest(IClientAPI remoteClient, UUID AgentID, uint RequestFlags)
        {
            remoteClient.SendObjectPropertiesFamilyData(RootPart, RequestFlags);
            
//             remoteClient.SendObjectPropertiesFamilyData(RequestFlags, RootPart.UUID, RootPart.OwnerID, RootPart.GroupID, RootPart.BaseMask,
//                                                         RootPart.OwnerMask, RootPart.GroupMask, RootPart.EveryoneMask, RootPart.NextOwnerMask,
//                                                         RootPart.OwnershipCost, RootPart.ObjectSaleType, RootPart.SalePrice, RootPart.Category,
//                                                         RootPart.CreatorID, RootPart.Name, RootPart.Description);
        }

        public void SetPartOwner(SceneObjectPart part, UUID cAgentID, UUID cGroupID)
        {
            part.OwnerID = cAgentID;
            part.GroupID = cGroupID;
        }

        #endregion

        public override void Update()
        {
            // Check that the group was not deleted before the scheduled update
            // FIXME: This is merely a temporary measure to reduce the incidence of failure when
            // an object has been deleted from a scene before update was processed.
            // A more fundamental overhaul of the update mechanism is required to eliminate all
            // the race conditions.
            if (IsDeleted)
                return;

            // Even temporary objects take part in physics (e.g. temp-on-rez bullets)
            //if ((RootPart.Flags & PrimFlags.TemporaryOnRez) != 0)
            //    return;

            // If we somehow got here to updating the SOG and its root part is not scheduled for update,
            // check to see if the physical position or rotation warrant an update. 
            if (m_rootPart.UpdateFlag == UpdateRequired.NONE)
            {
                bool UsePhysics = ((RootPart.Flags & PrimFlags.Physics) != 0);

                if (UsePhysics && !AbsolutePosition.ApproxEquals(lastPhysGroupPos, 0.02f))
                {
                    m_rootPart.UpdateFlag = UpdateRequired.TERSE;
                    lastPhysGroupPos = AbsolutePosition;
                }

                if (UsePhysics && !GroupRotation.ApproxEquals(lastPhysGroupRot, 0.1f))
                {
                    m_rootPart.UpdateFlag = UpdateRequired.TERSE;
                    lastPhysGroupRot = GroupRotation;
                }
            }

            SceneObjectPart[] parts = m_parts.GetArray();
            for (int i = 0; i < parts.Length; i++)
            {
                SceneObjectPart part = parts[i];
                if (!IsSelected)
                    part.UpdateLookAt();
                part.SendScheduledUpdates();
            }
        }

        /// <summary>
        /// Schedule a full update for this scene object to all interested viewers.
        /// </summary>
        /// <remarks>
        /// Ultimately, this should be managed such that region modules can invoke it at the end of a set of operations
        /// so that either all changes are sent at once.  However, currently, a large amount of internal
        /// code will set this anyway when some object properties are changed.
        /// </remarks>
        public void ScheduleGroupForFullUpdate()
        {
//            if (IsAttachment)
//                m_log.DebugFormat("[SOG]: Scheduling full update for {0} {1}", Name, LocalId);
            
            checkAtTargets();
            RootPart.ScheduleFullUpdate();

            SceneObjectPart[] parts = m_parts.GetArray();
            for (int i = 0; i < parts.Length; i++)
            {
                SceneObjectPart part = parts[i];
                if (part != RootPart)
                    part.ScheduleFullUpdate();
            }
        }

        /// <summary>
        /// Schedule a terse update for this scene object to all interested viewers.
        /// </summary>
        /// <remarks>
        /// Ultimately, this should be managed such that region modules can invoke it at the end of a set of operations
        /// so that either all changes are sent at once.  However, currently, a large amount of internal
        /// code will set this anyway when some object properties are changed.
        /// </remarks>
        public void ScheduleGroupForTerseUpdate()
        {
//            m_log.DebugFormat("[SOG]: Scheduling terse update for {0} {1}", Name, UUID);

            SceneObjectPart[] parts = m_parts.GetArray();
            for (int i = 0; i < parts.Length; i++)
                parts[i].ScheduleTerseUpdate();
        }

        /// <summary>
        /// Immediately send a full update for this scene object.
        /// </summary>
        public void SendGroupFullUpdate()
        {                       
            if (IsDeleted)
                return;

//            m_log.DebugFormat("[SOG]: Sending immediate full group update for {0} {1}", Name, UUID);            
            
            RootPart.SendFullUpdateToAllClients();

            SceneObjectPart[] parts = m_parts.GetArray();
            for (int i = 0; i < parts.Length; i++)
            {
                SceneObjectPart part = parts[i];
                if (part != RootPart)
                    part.SendFullUpdateToAllClients();
            }
        }

        /// <summary>
        /// Immediately send an update for this scene object's root prim only.
        /// This is for updates regarding the object as a whole, and none of its parts in particular.
        /// Note: this may not be used by opensim (it probably should) but it's used by
        /// external modules.
        /// </summary>
        public void SendGroupRootTerseUpdate()
        {
            if (IsDeleted)
                return;

            RootPart.SendTerseUpdateToAllClients();
        }

        public void QueueForUpdateCheck()
        {
            if (m_scene == null) // Need to check here as it's null during object creation
                return;
            
            m_scene.SceneGraph.AddToUpdateList(this);
        }

        /// <summary>
        /// Immediately send a terse update for this scene object.
        /// </summary>
        public void SendGroupTerseUpdate()
        {
            if (IsDeleted)
                return;

            SceneObjectPart[] parts = m_parts.GetArray();
            for (int i = 0; i < parts.Length; i++)
                parts[i].SendTerseUpdateToAllClients();
        }

        /// <summary>
        /// Send metadata about the root prim (name, description, sale price, permissions, etc.) to a client.
        /// </summary>
        /// <param name="client"></param>
        public void SendPropertiesToClient(IClientAPI client)
        {
            m_rootPart.SendPropertiesToClient(client);
        }

        #region SceneGroupPart Methods

        /// <summary>
        /// Get the child part by LinkNum
        /// </summary>
        /// <param name="linknum"></param>
        /// <returns>null if no child part with that linknum or child part</returns>
        public SceneObjectPart GetLinkNumPart(int linknum)
        {
            SceneObjectPart[] parts = m_parts.GetArray();
            for (int i = 0; i < parts.Length; i++)
            {
                if (parts[i].LinkNum == linknum)
                    return parts[i];
            }

            return null;
        }

        /// <summary>
        /// Get a part with a given UUID
        /// </summary>
        /// <param name="primID"></param>
        /// <returns>null if a part with the primID was not found</returns>
        public SceneObjectPart GetPart(UUID primID)
        {
            SceneObjectPart childPart;
            m_parts.TryGetValue(primID, out childPart);
            return childPart;
        }

        /// <summary>
        /// Get a part with a given local ID
        /// </summary>
        /// <param name="localID"></param>
        /// <returns>null if a part with the local ID was not found</returns>
        public SceneObjectPart GetPart(uint localID)
        {
            SceneObjectPart[] parts = m_parts.GetArray();
            for (int i = 0; i < parts.Length; i++)
            {
                if (parts[i].LocalId == localID)
                    return parts[i];
            }

            return null;
        }

        #endregion

        #region Packet Handlers

        /// <summary>
        /// Link the prims in a given group to this group
        /// </summary>
        /// <remarks>
        /// Do not call this method directly - use Scene.LinkObjects() instead to avoid races between threads.
        /// FIXME: There are places where scripts call these methods directly without locking.  This is a potential race condition.
        /// </remarks>
        /// <param name="objectGroup">The group of prims which should be linked to this group</param>
        public void LinkToGroup(SceneObjectGroup objectGroup)
        {
            LinkToGroup(objectGroup, false);
        }

        // Link an existing group to this group.
        // The group being linked need not be a linkset -- it can have just one prim.
        public void LinkToGroup(SceneObjectGroup objectGroup, bool insert)
        {
//            m_log.DebugFormat(
//                "[SCENE OBJECT GROUP]: Linking group with root part {0}, {1} to group with root part {2}, {3}",
//                objectGroup.RootPart.Name, objectGroup.RootPart.UUID, RootPart.Name, RootPart.UUID);

            // Linking to ourselves is not a valid operation.
            if (objectGroup == this)
                return;

            // 'linkPart' == the root of the group being linked into this group
            SceneObjectPart linkPart = objectGroup.m_rootPart;

            if (m_rootPart.PhysActor != null)
                m_rootPart.PhysActor.Building = true;
            if (linkPart.PhysActor != null)
                linkPart.PhysActor.Building = true;

            // physics flags from group to be applied to linked parts
            bool grpusephys = UsesPhysics;
            bool grptemporary = IsTemporary;

            // Remember where the group being linked thought it was
            Vector3 oldGroupPosition = linkPart.GroupPosition;
            Quaternion oldRootRotation = linkPart.RotationOffset;

            // A linked SOP remembers its location and rotation relative to the root of a group. 
            // Convert the root of the group being linked to be relative to the
            //   root of the group being linked to.
            // Note: Some of the assignments have complex side effects.

            // First move the new group's root SOP's position to be relative to ours
            // (radams1: Not sure if the multiple setting of OffsetPosition is required. If not,
            //   this code can be reordered to have a more logical flow.)
            linkPart.OffsetPosition = linkPart.GroupPosition - AbsolutePosition;
            // Assign the new parent to the root of the old group
            linkPart.ParentID = m_rootPart.LocalId;
            // Now that it's a child, it's group position is our root position
            linkPart.GroupPosition = AbsolutePosition;

            Vector3 axPos = linkPart.OffsetPosition;
            // Rotate the linking root SOP's position to be relative to the new root prim
            Quaternion parentRot = m_rootPart.RotationOffset;
            axPos *= Quaternion.Conjugate(parentRot);
            linkPart.OffsetPosition = axPos;

            // Make the linking root SOP's rotation relative to the new root prim
            Quaternion oldRot = linkPart.RotationOffset;
            Quaternion newRot = Quaternion.Conjugate(parentRot) * oldRot;
            linkPart.RotationOffset = newRot;

            // If there is only one SOP in a SOG, the LinkNum is zero. I.e., not a linkset.
            // Now that we know this SOG has at least two SOPs in it, the new root
            //    SOP becomes the first in the linkset.
            if (m_rootPart.LinkNum == 0)
                m_rootPart.LinkNum = 1;

            lock (m_parts.SyncRoot)
            {
                // Calculate the new link number for the old root SOP
                int linkNum;
                if (insert)
                {
                    linkNum = 2;
                    foreach (SceneObjectPart part in Parts)
                    {
                        if (part.LinkNum > 1)
                            part.LinkNum++;
                    }
                }
                else
                {
                    linkNum = PrimCount + 1;
                }

                // Add the old root SOP as a part in our group's list
                m_parts.Add(linkPart.UUID, linkPart);

                linkPart.SetParent(this);
                linkPart.CreateSelected = true;

                // let physics know preserve part volume dtc messy since UpdatePrimFlags doesn't look to parent changes for now
                linkPart.UpdatePrimFlags(grpusephys, grptemporary, (IsPhantom || (linkPart.Flags & PrimFlags.Phantom) != 0), linkPart.VolumeDetectActive, true);

                // If the added SOP is physical, also tell the physics engine about the link relationship.
                if (linkPart.PhysActor != null && m_rootPart.PhysActor != null && m_rootPart.PhysActor.IsPhysical)
                {
                    linkPart.PhysActor.link(m_rootPart.PhysActor);
                    this.Scene.PhysicsScene.AddPhysicsActorTaint(linkPart.PhysActor);
                }

                linkPart.LinkNum = linkNum++;
                linkPart.UpdatePrimFlags(UsesPhysics, IsTemporary, IsPhantom, IsVolumeDetect, false);

                // Get a list of the SOP's in the old group in order of their linknum's.
                SceneObjectPart[] ogParts = objectGroup.Parts;
                Array.Sort(ogParts, delegate(SceneObjectPart a, SceneObjectPart b)
                        {
                            return a.LinkNum - b.LinkNum;
                        });

                // Add each of the SOP's from the old linkset to our linkset
                for (int i = 0; i < ogParts.Length; i++)
                {
                    SceneObjectPart part = ogParts[i];
                    if (part.UUID != objectGroup.m_rootPart.UUID)
                    {
                        LinkNonRootPart(part, oldGroupPosition, oldRootRotation, linkNum++);

                        // Update the physics flags for the newly added SOP
                        // (Is this necessary? LinkNonRootPart() has already called UpdatePrimFlags but with different flags!??)
                        part.UpdatePrimFlags(grpusephys, grptemporary, (IsPhantom || (part.Flags & PrimFlags.Phantom) != 0), part.VolumeDetectActive, true);

                        // If the added SOP is physical, also tell the physics engine about the link relationship.
                        if (part.PhysActor != null && m_rootPart.PhysActor != null && m_rootPart.PhysActor.IsPhysical)
                        {
                            part.PhysActor.link(m_rootPart.PhysActor);
                            this.Scene.PhysicsScene.AddPhysicsActorTaint(part.PhysActor);
                        }
                    }
                    part.ClearUndoState();
                }
            }

            // Now that we've aquired all of the old SOG's parts, remove the old SOG from the scene.
            m_scene.UnlinkSceneObject(objectGroup, true);
            objectGroup.IsDeleted = true;

            objectGroup.m_parts.Clear();
            
            // Can't do this yet since backup still makes use of the root part without any synchronization
//            objectGroup.m_rootPart = null;

            AttachToBackup();

            // Here's the deal, this is ABSOLUTELY CRITICAL so the physics scene gets the update about the 
            // position of linkset prims.  IF YOU CHANGE THIS, YOU MUST TEST colliding with just linked and 
            // unmoved prims!
            ResetChildPrimPhysicsPositions();

            if (m_rootPart.PhysActor != null)
                m_rootPart.PhysActor.Building = false;

            //HasGroupChanged = true;
            //ScheduleGroupForFullUpdate();
        }

        /// <summary>
        /// Delink the given prim from this group.  The delinked prim is established as
        /// an independent SceneObjectGroup.
        /// </summary>
        /// <remarks>
        /// FIXME: This method should not be called directly since it bypasses update locking, allowing a potential race
        /// condition.  But currently there is no
        /// alternative method that does take a lonk to delink a single prim.
        /// </remarks>
        /// <param name="partID"></param>
        /// <returns>The object group of the newly delinked prim.  Null if part could not be found</returns>
        public SceneObjectGroup DelinkFromGroup(uint partID)
        {
            return DelinkFromGroup(partID, true);
        }

        /// <summary>
        /// Delink the given prim from this group.  The delinked prim is established as
        /// an independent SceneObjectGroup.
        /// </summary>
        /// <remarks>
        /// FIXME: This method should not be called directly since it bypasses update locking, allowing a potential race
        /// condition.  But currently there is no
        /// alternative method that does take a lonk to delink a single prim.
        /// </remarks>
        /// <param name="partID"></param>
        /// <param name="sendEvents"></param>
        /// <returns>The object group of the newly delinked prim.  Null if part could not be found</returns>
        public SceneObjectGroup DelinkFromGroup(uint partID, bool sendEvents)
        {
            SceneObjectPart linkPart = GetPart(partID);

            if (linkPart != null)
            {
                return DelinkFromGroup(linkPart, sendEvents);
            }
            else
            {
                m_log.WarnFormat("[SCENE OBJECT GROUP]: " +
                                 "DelinkFromGroup(): Child prim {0} not found in object {1}, {2}",
                                 partID, LocalId, UUID);

                return null;
            }
        }

        /// <summary>
        /// Delink the given prim from this group.  The delinked prim is established as
        /// an independent SceneObjectGroup.
        /// </summary>
        /// <remarks>
        /// FIXME: This method should not be called directly since it bypasses update locking, allowing a potential race
        /// condition.  But currently there is no
        /// alternative method that does take a lock to delink a single prim.
        /// </remarks>
        /// <param name="partID"></param>
        /// <param name="sendEvents"></param>
        /// <returns>The object group of the newly delinked prim.</returns>
        public SceneObjectGroup DelinkFromGroup(SceneObjectPart linkPart, bool sendEvents)
        {
//                m_log.DebugFormat(
//                    "[SCENE OBJECT GROUP]: Delinking part {0}, {1} from group with root part {2}, {3}",
//                    linkPart.Name, linkPart.UUID, RootPart.Name, RootPart.UUID);

            if (m_rootPart.PhysActor != null)
                m_rootPart.PhysActor.Building = true;

            linkPart.ClearUndoState();

            Vector3 worldPos = linkPart.GetWorldPosition();
            Quaternion worldRot = linkPart.GetWorldRotation();

            // Remove the part from this object
            lock (m_parts.SyncRoot)
            {
                m_parts.Remove(linkPart.UUID);

                SceneObjectPart[] parts = m_parts.GetArray();

                // Rejigger the linknum's of the remaining SOP's to fill any gap
                if (parts.Length == 1 && RootPart != null)
                {
                    // Single prim left
                    RootPart.LinkNum = 0;
                }
                else
                {
                    for (int i = 0; i < parts.Length; i++)
                    {
                        SceneObjectPart part = parts[i];
                        if (part.LinkNum > linkPart.LinkNum)
                            part.LinkNum--;
                    }
                }
            }

            linkPart.ParentID = 0;
            linkPart.LinkNum = 0;

            PhysicsActor linkPartPa = linkPart.PhysActor;

            // Remove the SOP from the physical scene.
            // If the new SOG is physical, it is re-created later.
            // (There is a problem here in that we have not yet told the physics
            //    engine about the delink. Someday, linksets should be made first
            //    class objects in the physics engine interface).
            if (linkPartPa != null)
                m_scene.PhysicsScene.RemovePrim(linkPartPa);

            // We need to reset the child part's position
            // ready for life as a separate object after being a part of another object

            /* This commented out code seems to recompute what GetWorldPosition already does.
             * Replace with a call to GetWorldPosition (before unlinking)
            Quaternion parentRot = m_rootPart.RotationOffset;
            Vector3 axPos = linkPart.OffsetPosition;
            axPos *= parentRot;
            linkPart.OffsetPosition = new Vector3(axPos.X, axPos.Y, axPos.Z);
            linkPart.GroupPosition = AbsolutePosition + linkPart.OffsetPosition;
            linkPart.OffsetPosition = new Vector3(0, 0, 0);
             */
            linkPart.GroupPosition = worldPos;
            linkPart.OffsetPosition = Vector3.Zero;
            linkPart.RotationOffset = worldRot;

            // Create a new SOG to go around this unlinked and unattached SOP
            SceneObjectGroup objectGroup = new SceneObjectGroup(linkPart);

            m_scene.AddNewSceneObject(objectGroup, true);

            if (sendEvents)
                linkPart.TriggerScriptChangedEvent(Changed.LINK);

            linkPart.Rezzed = RootPart.Rezzed;

            // When we delete a group, we currently have to force persist to the database if the object id has changed
            // (since delete works by deleting all rows which have a given object id)

            // this is as it seems to be in sl now
            if(linkPart.PhysicsShapeType == (byte)PhysShapeType.none)
                linkPart.PhysicsShapeType = linkPart.DefaultPhysicsShapeType(); // root prims can't have type none for now

            if (m_rootPart.PhysActor != null)
                m_rootPart.PhysActor.Building = false;

            objectGroup.HasGroupChangedDueToDelink = true;

            return objectGroup;
        }

        /// <summary>
        /// Stop this object from being persisted over server restarts.
        /// </summary>
        /// <param name="objectGroup"></param>
        public virtual void DetachFromBackup()
        {
            m_scene.SceneGraph.FireDetachFromBackup(this);
            if (m_isBackedUp && Scene != null)
                m_scene.EventManager.OnBackup -= ProcessBackup;
            
            m_isBackedUp = false;
        }

        // This links an SOP from a previous linkset into my linkset.
        // The trick is that the SOP's position and rotation are relative to the old root SOP's
        //    so we are passed in the position and rotation of the old linkset so this can
        //    unjigger this SOP's position and rotation from the previous linkset and
        //    then make them relative to my linkset root.
        private void LinkNonRootPart(SceneObjectPart part, Vector3 oldGroupPosition, Quaternion oldGroupRotation, int linkNum)
        {
            Quaternion parentRot = oldGroupRotation;
            Quaternion oldRot = part.RotationOffset;

            // Move our position to not be relative to the old parent
            Vector3 axPos = part.OffsetPosition;
            axPos *= parentRot;
            part.OffsetPosition = axPos;
            Vector3 newPos = oldGroupPosition + part.OffsetPosition;
            part.GroupPosition = newPos;
            part.OffsetPosition = Vector3.Zero;

            // Compution our rotation to be not relative to the old parent
            Quaternion worldRot = parentRot * oldRot;
            part.RotationOffset = worldRot;

            // Add this SOP to our linkset
            part.SetParent(this);
            part.ParentID = m_rootPart.LocalId;
            m_parts.Add(part.UUID, part);

            part.LinkNum = linkNum;

            // Compute the new position of this SOP relative to the group position
            part.OffsetPosition = newPos - AbsolutePosition;

            // (radams1 20120711: I don't know why part.OffsetPosition is set multiple times.
            //   It would have the affect of setting the physics engine position multiple 
            //   times. In theory, that is not necessary but I don't have a good linkset
            //   test to know that cleaning up this code wouldn't break things.)

            // Rotate the relative position by the rotation of the group
            Quaternion rootRotation = m_rootPart.RotationOffset;
            Vector3 pos = part.OffsetPosition;
            pos *= Quaternion.Conjugate(rootRotation);
            part.OffsetPosition = pos;

            // Compute the SOP's rotation relative to the rotation of the group.
            parentRot = m_rootPart.RotationOffset;
            oldRot = part.RotationOffset;
            Quaternion newRot = Quaternion.Conjugate(parentRot) * worldRot;
            part.RotationOffset = newRot;

            // Since this SOP's state has changed, push those changes into the physics engine
            //    and the simulator.
            // done on caller
//            part.UpdatePrimFlags(UsesPhysics, IsTemporary, IsPhantom, IsVolumeDetect, false);
        }

        /// <summary>
        /// If object is physical, apply force to move it around
        /// If object is not physical, just put it at the resulting location
        /// </summary>
        /// <param name="offset">Always seems to be 0,0,0, so ignoring</param>
        /// <param name="pos">New position.  We do the math here to turn it into a force</param>
        /// <param name="remoteClient"></param>
        public void GrabMovement(Vector3 offset, Vector3 pos, IClientAPI remoteClient)
        {
            if (m_scene.EventManager.TriggerGroupMove(UUID, pos))
            {
                PhysicsActor pa = m_rootPart.PhysActor;

                if (pa != null)
                {
                    if (pa.IsPhysical)
                    {
                        if (!m_rootPart.BlockGrab)
                        {
/*                            Vector3 llmoveforce = pos - AbsolutePosition;
                            Vector3 grabforce = llmoveforce;
                            grabforce = (grabforce / 10) * pa.Mass;
 */
                            // empirically convert distance diference to a impulse
                            Vector3 grabforce = pos - AbsolutePosition;
                            grabforce = grabforce * (pa.Mass/ 10.0f);
                            pa.AddForce(grabforce, false);
                            m_scene.PhysicsScene.AddPhysicsActorTaint(pa);
                        }
                    }
                    else
                    {
                        //NonPhysicalGrabMovement(pos);
                    }
                }
                else
                {
                    //NonPhysicalGrabMovement(pos);
                }
            }
        }

        public void NonPhysicalGrabMovement(Vector3 pos)
        {
            AbsolutePosition = pos;
            m_rootPart.SendTerseUpdateToAllClients();
        }

        /// <summary>
        /// If object is physical, prepare for spinning torques (set flag to save old orientation)
        /// </summary>
        /// <param name="rotation">Rotation.  We do the math here to turn it into a torque</param>
        /// <param name="remoteClient"></param>
        public void SpinStart(IClientAPI remoteClient)
        {
            if (m_scene.EventManager.TriggerGroupSpinStart(UUID))
            {
                PhysicsActor pa = m_rootPart.PhysActor;

                if (pa != null)
                {
                    if (pa.IsPhysical)
                    {
                        m_rootPart.IsWaitingForFirstSpinUpdatePacket = true;
                    }
                }
            }
        }

        /// <summary>
        /// If object is physical, apply torque to spin it around
        /// </summary>
        /// <param name="rotation">Rotation.  We do the math here to turn it into a torque</param>
        /// <param name="remoteClient"></param>
        public void SpinMovement(Quaternion newOrientation, IClientAPI remoteClient)
        {
            // The incoming newOrientation, sent by the client, "seems" to be the 
            // desired target orientation. This needs further verification; in particular, 
            // one would expect that the initial incoming newOrientation should be
            // fairly close to the original prim's physical orientation, 
            // m_rootPart.PhysActor.Orientation. This however does not seem to be the
            // case (might just be an issue with different quaternions representing the
            // same rotation, or it might be a coordinate system issue).
            //
            // Since it's not clear what the relationship is between the PhysActor.Orientation
            // and the incoming orientations sent by the client, we take an alternative approach
            // of calculating the delta rotation between the orientations being sent by the 
            // client. (Since a spin is invoked by ctrl+shift+drag in the client, we expect
            // a steady stream of several new orientations coming in from the client.)
            // This ensures that the delta rotations are being calculated from self-consistent
            // pairs of old/new rotations. Given the delta rotation, we apply a torque around
            // the delta rotation axis, scaled by the object mass times an arbitrary scaling
            // factor (to ensure the resulting torque is not "too strong" or "too weak").
            // 
            // Ideally we need to calculate (probably iteratively) the exact torque or series
            // of torques needed to arrive exactly at the destination orientation. However, since 
            // it is not yet clear how to map the destination orientation (provided by the viewer)
            // into PhysActor orientations (needed by the physics engine), we omit this step. 
            // This means that the resulting torque will at least be in the correct direction, 
            // but it will result in over-shoot or under-shoot of the target orientation.
            // For the end user, this means that ctrl+shift+drag can be used for relative,
            // but not absolute, adjustments of orientation for physical prims.
            if (m_scene.EventManager.TriggerGroupSpin(UUID, newOrientation))
            {
                PhysicsActor pa = m_rootPart.PhysActor;

                if (pa != null)
                {
                    if (pa.IsPhysical)
                    {
                        if (m_rootPart.IsWaitingForFirstSpinUpdatePacket)
                        {
                            // first time initialization of "old" orientation for calculation of delta rotations
                            m_rootPart.SpinOldOrientation = newOrientation;
                            m_rootPart.IsWaitingForFirstSpinUpdatePacket = false;
                        }
                        else
                        {
                          // save and update old orientation
                          Quaternion old = m_rootPart.SpinOldOrientation;
                          m_rootPart.SpinOldOrientation = newOrientation;
                          //m_log.Error("[SCENE OBJECT GROUP]: Old orientation is " + old);
                          //m_log.Error("[SCENE OBJECT GROUP]: Incoming new orientation is " + newOrientation);

                          // compute difference between previous old rotation and new incoming rotation
                          Quaternion minimalRotationFromQ1ToQ2 = Quaternion.Inverse(old) * newOrientation;

                          float rotationAngle;
                          Vector3 rotationAxis;
                          minimalRotationFromQ1ToQ2.GetAxisAngle(out rotationAxis, out rotationAngle);
                          rotationAxis.Normalize();

                          //m_log.Error("SCENE OBJECT GROUP]: rotation axis is " + rotationAxis);
                          Vector3 spinforce = new Vector3(rotationAxis.X, rotationAxis.Y, rotationAxis.Z);
                          spinforce = (spinforce/8) * pa.Mass; // 8 is an arbitrary torque scaling factor
                          pa.AddAngularForce(spinforce,true);
                          m_scene.PhysicsScene.AddPhysicsActorTaint(pa);
                        }
                    }
                    else
                    {
                        //NonPhysicalSpinMovement(pos);
                    }
                }
                else
                {
                    //NonPhysicalSpinMovement(pos);
                }
            }
        }

        /// <summary>
        /// Set the name of a prim
        /// </summary>
        /// <param name="name"></param>
        /// <param name="localID"></param>
        public void SetPartName(string name, uint localID)
        {
            SceneObjectPart part = GetPart(localID);
            if (part != null)
            {
                part.Name = name;
            }
        }

        public void SetPartDescription(string des, uint localID)
        {
            SceneObjectPart part = GetPart(localID);
            if (part != null)
            {
                part.Description = des;
            }
        }

        public void SetPartText(string text, uint localID)
        {
            SceneObjectPart part = GetPart(localID);
            if (part != null)
            {
                part.SetText(text);
            }
        }

        public void SetPartText(string text, UUID partID)
        {
            SceneObjectPart part = GetPart(partID);
            if (part != null)
            {
                part.SetText(text);
            }
        }

        public string GetPartName(uint localID)
        {
            SceneObjectPart part = GetPart(localID);
            if (part != null)
            {
                return part.Name;
            }
            return String.Empty;
        }

        public string GetPartDescription(uint localID)
        {
            SceneObjectPart part = GetPart(localID);
            if (part != null)
            {
                return part.Description;
            }
            return String.Empty;
        }

        /// <summary>
        /// Update prim flags for this group.
        /// </summary>
        /// <param name="localID"></param>
        /// <param name="UsePhysics"></param>
        /// <param name="SetTemporary"></param>
        /// <param name="SetPhantom"></param>
        /// <param name="SetVolumeDetect"></param>
        public void UpdatePrimFlags(uint localID, bool UsePhysics, bool SetTemporary, bool SetPhantom, bool SetVolumeDetect)
        {
            SceneObjectPart selectionPart = GetPart(localID);

            if (SetTemporary && Scene != null)
            {
                DetachFromBackup();
                // Remove from database and parcel prim count
                //
                m_scene.DeleteFromStorage(UUID);
                m_scene.EventManager.TriggerParcelPrimCountTainted();
            }

            if (selectionPart != null)
            {
                SceneObjectPart[] parts = m_parts.GetArray();
                
                if (Scene != null)
                {
                    for (int i = 0; i < parts.Length; i++)
                    {
                        SceneObjectPart part = parts[i];
                        if (part.Scale.X > m_scene.m_maxPhys ||
                            part.Scale.Y > m_scene.m_maxPhys ||
                            part.Scale.Z > m_scene.m_maxPhys )
                        {
                            UsePhysics = false; // Reset physics
                            break;
                        }
                    }
                }

                if (parts.Length > 1)
                {
                    m_rootPart.UpdatePrimFlags(UsePhysics, SetTemporary, SetPhantom, SetVolumeDetect, true);

                    for (int i = 0; i < parts.Length; i++)
                    {

                        if (parts[i].UUID != m_rootPart.UUID)
                            parts[i].UpdatePrimFlags(UsePhysics, SetTemporary, SetPhantom, SetVolumeDetect, true);
                    }

                    if (m_rootPart.PhysActor != null)
                        m_rootPart.PhysActor.Building = false;
                }
                else
                    m_rootPart.UpdatePrimFlags(UsePhysics, SetTemporary, SetPhantom, SetVolumeDetect, false);
            }
        }

        public void UpdateExtraParam(uint localID, ushort type, bool inUse, byte[] data)
        {
            SceneObjectPart part = GetPart(localID);
            if (part != null)
            {
                part.UpdateExtraParam(type, inUse, data);
            }
        }



        /// <summary>
        /// Gets the number of parts
        /// </summary>
        /// <returns></returns>
        public int GetPartCount()
        {
            return Parts.Count();
        }

        /// <summary>
        /// Update the texture entry for this part
        /// </summary>
        /// <param name="localID"></param>
        /// <param name="textureEntry"></param>
        public void UpdateTextureEntry(uint localID, byte[] textureEntry)
        {
            SceneObjectPart part = GetPart(localID);
            if (part != null)
            {
                part.UpdateTextureEntry(textureEntry);
            }
        }

        public void UpdatePermissions(UUID AgentID, byte field, uint localID,
                uint mask, byte addRemTF)
        {
            SceneObjectPart[] parts = m_parts.GetArray();
            for (int i = 0; i < parts.Length; i++)
                parts[i].UpdatePermissions(AgentID, field, localID, mask, addRemTF);

            HasGroupChanged = true;

            // Send the group's properties to all clients once all parts are updated
            IClientAPI client;
            if (Scene.TryGetClient(AgentID, out client))
                SendPropertiesToClient(client);
        }

        #endregion

        #region Shape

        /// <summary>
        ///
        /// </summary>
        /// <param name="shapeBlock"></param>
        public void UpdateShape(ObjectShapePacket.ObjectDataBlock shapeBlock, uint localID)
        {
            SceneObjectPart part = GetPart(localID);
            if (part != null)
            {
                part.UpdateShape(shapeBlock);

                PhysicsActor pa = m_rootPart.PhysActor;

                if (pa != null)
                    m_scene.PhysicsScene.AddPhysicsActorTaint(pa);
            }
        }

        #endregion

        #region Resize

        /// <summary>
        /// Resize the entire group of prims.
        /// </summary>
        /// <param name="scale"></param>
        public void GroupResize(Vector3 scale)
        {
            scale.X = Math.Min(scale.X, Scene.m_maxNonphys);
            scale.Y = Math.Min(scale.Y, Scene.m_maxNonphys);
            scale.Z = Math.Min(scale.Z, Scene.m_maxNonphys);

            PhysicsActor pa = m_rootPart.PhysActor;

            if (pa != null && pa.IsPhysical)
            {
                scale.X = Math.Min(scale.X, Scene.m_maxPhys);
                scale.Y = Math.Min(scale.Y, Scene.m_maxPhys);
                scale.Z = Math.Min(scale.Z, Scene.m_maxPhys);
            }

            float x = (scale.X / RootPart.Scale.X);
            float y = (scale.Y / RootPart.Scale.Y);
            float z = (scale.Z / RootPart.Scale.Z);

            SceneObjectPart[] parts;
            if (x > 1.0f || y > 1.0f || z > 1.0f)
            {
                parts = m_parts.GetArray();
                for (int i = 0; i < parts.Length; i++)
                {
                    SceneObjectPart obPart = parts[i];
                    if (obPart.UUID != m_rootPart.UUID)
                    {
                        Vector3 oldSize = new Vector3(obPart.Scale);

                        float f = 1.0f;
                        float a = 1.0f;

                        if (pa != null && pa.IsPhysical)
                        {
                            if (oldSize.X * x > m_scene.m_maxPhys)
                            {
                                f = m_scene.m_maxPhys / oldSize.X;
                                a = f / x;
                                x *= a;
                                y *= a;
                                z *= a;
                            }

                            if (oldSize.Y * y > m_scene.m_maxPhys)
                            {
                                f = m_scene.m_maxPhys / oldSize.Y;
                                a = f / y;
                                x *= a;
                                y *= a;
                                z *= a;
                            }

                            if (oldSize.Z * z > m_scene.m_maxPhys)
                            {
                                f = m_scene.m_maxPhys / oldSize.Z;
                                a = f / z;
                                x *= a;
                                y *= a;
                                z *= a;
                            }
                        }
                        else
                        {
                            if (oldSize.X * x > m_scene.m_maxNonphys)
                            {
                                f = m_scene.m_maxNonphys / oldSize.X;
                                a = f / x;
                                x *= a;
                                y *= a;
                                z *= a;
                            }

                            if (oldSize.Y * y > m_scene.m_maxNonphys)
                            {
                                f = m_scene.m_maxNonphys / oldSize.Y;
                                a = f / y;
                                x *= a;
                                y *= a;
                                z *= a;
                            }

                            if (oldSize.Z * z > m_scene.m_maxNonphys)
                            {
                                f = m_scene.m_maxNonphys / oldSize.Z;
                                a = f / z;
                                x *= a;
                                y *= a;
                                z *= a;
                            }
                        }
                    }
                }
            }

            Vector3 prevScale = RootPart.Scale;
            prevScale.X *= x;
            prevScale.Y *= y;
            prevScale.Z *= z;

            RootPart.Resize(prevScale);

            parts = m_parts.GetArray();
            for (int i = 0; i < parts.Length; i++)
            {
                SceneObjectPart obPart = parts[i];

                if (obPart.UUID != m_rootPart.UUID)
                {
                    Vector3 currentpos = new Vector3(obPart.OffsetPosition);
                    currentpos.X *= x;
                    currentpos.Y *= y;
                    currentpos.Z *= z;

                    Vector3 newSize = new Vector3(obPart.Scale);
                    newSize.X *= x;
                    newSize.Y *= y;
                    newSize.Z *= z;

                    obPart.Resize(newSize);
                    obPart.UpdateOffSet(currentpos);
                }

                HasGroupChanged = true;
                m_rootPart.TriggerScriptChangedEvent(Changed.SCALE);
                ScheduleGroupForTerseUpdate();
            }
        }

        #endregion

        #region Position

        /// <summary>
        /// Move this scene object
        /// </summary>
        /// <param name="pos"></param>
        public void UpdateGroupPosition(Vector3 pos)
        {
            if (m_scene.EventManager.TriggerGroupMove(UUID, pos))
            {
                if (IsAttachment)
                {
                    m_rootPart.AttachedPos = pos;
                }

                if (RootPart.GetStatusSandbox())
                {
                    if (Util.GetDistanceTo(RootPart.StatusSandboxPos, pos) > 10)
                    {
                        RootPart.ScriptSetPhysicsStatus(false);
                        pos = AbsolutePosition;
                        Scene.SimChat(Utils.StringToBytes("Hit Sandbox Limit"),
                              ChatTypeEnum.DebugChannel, 0x7FFFFFFF, RootPart.AbsolutePosition, Name, UUID, false);
                    }
                }

                AbsolutePosition = pos;
                HasGroupChanged = true;
            }

            //we need to do a terse update even if the move wasn't allowed
            // so that the position is reset in the client (the object snaps back)
            RootPart.ScheduleTerseUpdate();
        }

        /// <summary>
        /// Update the position of a single part of this scene object
        /// </summary>
        /// <param name="pos"></param>
        /// <param name="localID"></param>
        /// 

        public void UpdateSinglePosition(Vector3 pos, uint localID)
        {
            SceneObjectPart part = GetPart(localID);

            if (part != null)
            {
// unlock parts position change
                if (m_rootPart.PhysActor != null)
                    m_rootPart.PhysActor.Building = true;

                if (part.UUID == m_rootPart.UUID)
                {
                    UpdateRootPosition(pos);
                }
                else
                {
                    part.UpdateOffSet(pos);
                }

                if (m_rootPart.PhysActor != null)
                    m_rootPart.PhysActor.Building = false;

                HasGroupChanged = true;
            }
        }

        /// <summary>
        /// Update just the root prim position in a linkset
        /// </summary>
        /// <param name="pos"></param>
        public void UpdateRootPosition(Vector3 pos)
        {
            // needs to be called with phys building true
            Vector3 newPos = new Vector3(pos.X, pos.Y, pos.Z);
            Vector3 oldPos =
                new Vector3(AbsolutePosition.X + m_rootPart.OffsetPosition.X,
                              AbsolutePosition.Y + m_rootPart.OffsetPosition.Y,
                              AbsolutePosition.Z + m_rootPart.OffsetPosition.Z);
            Vector3 diff = oldPos - newPos;
            Vector3 axDiff = new Vector3(diff.X, diff.Y, diff.Z);
            Quaternion partRotation = m_rootPart.RotationOffset;
            axDiff *= Quaternion.Inverse(partRotation);
            diff = axDiff;

            SceneObjectPart[] parts = m_parts.GetArray();
            for (int i = 0; i < parts.Length; i++)
            {
                SceneObjectPart obPart = parts[i];
                if (obPart.UUID != m_rootPart.UUID)
                    obPart.OffsetPosition = obPart.OffsetPosition + diff;
            }

            AbsolutePosition = newPos;

            HasGroupChanged = true;
            if (m_rootPart.Undoing)
            {
                ScheduleGroupForFullUpdate();
            }
            else
            {
                ScheduleGroupForTerseUpdate();
            }
        }

        #endregion

        #region Rotation

        /// <summary>
        /// Update the rotation of the group.
        /// </summary>
        /// <param name="rot"></param>
        public void UpdateGroupRotationR(Quaternion rot)
        {
            m_rootPart.UpdateRotation(rot);
        
/* this is done by rootpart RotationOffset set called by UpdateRotation
            PhysicsActor actor = m_rootPart.PhysActor;
            if (actor != null)
            {
                actor.Orientation = m_rootPart.RotationOffset;
                m_scene.PhysicsScene.AddPhysicsActorTaint(actor);
            }
*/
            HasGroupChanged = true;
            ScheduleGroupForTerseUpdate();
        }

        /// <summary>
        /// Update the position and rotation of a group simultaneously.
        /// </summary>
        /// <param name="pos"></param>
        /// <param name="rot"></param>
        public void UpdateGroupRotationPR(Vector3 pos, Quaternion rot)
        {
            m_rootPart.UpdateRotation(rot);

            PhysicsActor actor = m_rootPart.PhysActor;
            if (actor != null)
            {
                actor.Orientation = m_rootPart.RotationOffset;
                m_scene.PhysicsScene.AddPhysicsActorTaint(actor);
            }

            if (IsAttachment)
            {
                m_rootPart.AttachedPos = pos;
            }

            AbsolutePosition = pos;

            HasGroupChanged = true;
            ScheduleGroupForTerseUpdate();
        }

        /// <summary>
        /// Update the rotation of a single prim within the group.
        /// </summary>
        /// <param name="rot"></param>
        /// <param name="localID"></param>
        public void UpdateSingleRotation(Quaternion rot, uint localID)
        {
            SceneObjectPart part = GetPart(localID);

            SceneObjectPart[] parts = m_parts.GetArray();

            if (part != null)
            {
                if (m_rootPart.PhysActor != null)
                    m_rootPart.PhysActor.Building = true;

                if (part.UUID == m_rootPart.UUID)
                {
                    UpdateRootRotation(rot);
                }
                else
                {
                    part.UpdateRotation(rot);
                }

                if (m_rootPart.PhysActor != null)
                    m_rootPart.PhysActor.Building = false;
            }
        }

        /// <summary>
        /// Update the position and rotation simultaneously of a single prim within the group.
        /// </summary>
        /// <param name="rot"></param>
        /// <param name="localID"></param>
        public void UpdateSingleRotation(Quaternion rot, Vector3 pos, uint localID)
        {
            SceneObjectPart part = GetPart(localID);
            if (part != null)
            {
                if (m_rootPart.PhysActor != null)
                    m_rootPart.PhysActor.Building = true;

                if (part.UUID == m_rootPart.UUID)
                {
                    UpdateRootRotation(rot);
                    AbsolutePosition = pos;
                }
                else
                {
                    part.UpdateRotation(rot);
                    part.OffsetPosition = pos;
                }

                if (m_rootPart.PhysActor != null)
                    m_rootPart.PhysActor.Building = false;
            }
        }

        /// <summary>
        /// Update the rotation of just the root prim of a linkset.
        /// </summary>
        /// <param name="rot"></param>
        public void UpdateRootRotation(Quaternion rot)
        {
            // needs to be called with phys building true
            Quaternion axRot = rot;
            Quaternion oldParentRot = m_rootPart.RotationOffset;

            //Don't use UpdateRotation because it schedules an update prematurely
            m_rootPart.RotationOffset = rot;

            PhysicsActor pa = m_rootPart.PhysActor;

            if (pa != null)
            {
                pa.Orientation = m_rootPart.RotationOffset;
                m_scene.PhysicsScene.AddPhysicsActorTaint(pa);
            }

            SceneObjectPart[] parts = m_parts.GetArray();
            for (int i = 0; i < parts.Length; i++)
            {
                SceneObjectPart prim = parts[i];
                if (prim.UUID != m_rootPart.UUID)
                {
                    Quaternion NewRot = oldParentRot * prim.RotationOffset;
                    NewRot = Quaternion.Inverse(axRot) * NewRot;
                    prim.RotationOffset = NewRot;

                    Vector3 axPos = prim.OffsetPosition;

                    axPos *= oldParentRot;
                    axPos *= Quaternion.Inverse(axRot);
                    prim.OffsetPosition = axPos;
                }
            }

            HasGroupChanged = true;
            ScheduleGroupForFullUpdate();
        }

        private enum updatetype :int
        {
            none = 0,
            partterse = 1,
            partfull = 2,
            groupterse = 3,
            groupfull = 4
        }

        public void doChangeObject(SceneObjectPart part, ObjectChangeData data)
        {
            // TODO  this still as excessive *.Schedule*Update()s

            if (part != null && part.ParentGroup != null)
            {
                ObjectChangeType change = data.change;
                bool togroup = ((change & ObjectChangeType.Group) != 0);
                //                bool uniform = ((what & ObjectChangeType.UniformScale) != 0);  not in use

                SceneObjectGroup group = part.ParentGroup;
                PhysicsActor pha = group.RootPart.PhysActor;

                updatetype updateType = updatetype.none;

                if (togroup)
                {
                    // related to group
                    if ((change & (ObjectChangeType.Rotation | ObjectChangeType.Position)) != 0)
                    {
                        if ((change & ObjectChangeType.Rotation) != 0)
                        {
                            group.RootPart.UpdateRotation(data.rotation);
                            updateType = updatetype.none;
                        }
                        if ((change & ObjectChangeType.Position) != 0)
                        {
                            if (IsAttachment || m_scene.Permissions.CanObjectEntry(group.UUID, false, data.position))
                                UpdateGroupPosition(data.position);
                            updateType = updatetype.groupterse;
                        }
                        else
                        // ugly rotation update of all parts
                        {
                            group.ResetChildPrimPhysicsPositions();
                        }

                    }
                    if ((change & ObjectChangeType.Scale) != 0)
                    {
                        if (pha != null)
                            pha.Building = true;

                        group.GroupResize(data.scale);
                        updateType = updatetype.none;

                        if (pha != null)
                            pha.Building = false;
                    }
                }
                else
                {
                    // related to single prim in a link-set ( ie group)
                    if (pha != null)
                        pha.Building = true;

                    // root part is special
                    // parts offset positions or rotations need to change also

                    if (part == group.RootPart)
                    {
                        if ((change & ObjectChangeType.Rotation) != 0)
                            group.UpdateRootRotation(data.rotation);
                        if ((change & ObjectChangeType.Position) != 0)
                            group.UpdateRootPosition(data.position);
                        if ((change & ObjectChangeType.Scale) != 0)
                            part.Resize(data.scale);
                    }
                    else
                    {
                        if ((change & ObjectChangeType.Position) != 0)
                        {
                            part.OffsetPosition = data.position;
                            updateType = updatetype.partterse;
                        }
                        if ((change & ObjectChangeType.Rotation) != 0)
                        {
                            part.UpdateRotation(data.rotation);
                            updateType = updatetype.none;
                        }
                        if ((change & ObjectChangeType.Scale) != 0)
                        {
                            part.Resize(data.scale);
                            updateType = updatetype.none;
                        }
                    }

                    if (pha != null)
                        pha.Building = false;
                }

                if (updateType != updatetype.none)
                {
                    group.HasGroupChanged = true;

                    switch (updateType)
                    {
                        case updatetype.partterse:
                            part.ScheduleTerseUpdate();
                            break;
                        case updatetype.partfull:
                            part.ScheduleFullUpdate();
                            break;
                        case updatetype.groupterse:
                            group.ScheduleGroupForTerseUpdate();
                            break;
                        case updatetype.groupfull:
                            group.ScheduleGroupForFullUpdate();
                            break;
                        default:
                            break;
                    }
                }
            }
        }

        #endregion

        internal void SetAxisRotation(int axis, int rotate10)
        {
            bool setX = false;
            bool setY = false;
            bool setZ = false;

            int xaxis = 2;
            int yaxis = 4;
            int zaxis = 8;

            setX = ((axis & xaxis) != 0) ? true : false;
            setY = ((axis & yaxis) != 0) ? true : false;
            setZ = ((axis & zaxis) != 0) ? true : false;

            float setval = (rotate10 > 0) ? 1f : 0f;

            if (setX)
                RootPart.RotationAxis.X = setval;
            if (setY)
                RootPart.RotationAxis.Y = setval;
            if (setZ)
                RootPart.RotationAxis.Z = setval;

            if (setX || setY || setZ)
                RootPart.SetPhysicsAxisRotation();
        }

        public int registerRotTargetWaypoint(Quaternion target, float tolerance)
        {
            scriptRotTarget waypoint = new scriptRotTarget();
            waypoint.targetRot = target;
            waypoint.tolerance = tolerance;
            uint handle = m_scene.AllocateLocalId();
            waypoint.handle = handle;
            lock (m_rotTargets)
            {
                m_rotTargets.Add(handle, waypoint);
            }
            m_scene.AddGroupTarget(this);
            return (int)handle;
        }

        public void unregisterRotTargetWaypoint(int handle)
        {
            lock (m_targets)
            {
                m_rotTargets.Remove((uint)handle);
                if (m_targets.Count == 0)
                    m_scene.RemoveGroupTarget(this);
            }
        }

        public int registerTargetWaypoint(Vector3 target, float tolerance)
        {
            scriptPosTarget waypoint = new scriptPosTarget();
            waypoint.targetPos = target;
            waypoint.tolerance = tolerance;
            uint handle = m_scene.AllocateLocalId();
            waypoint.handle = handle;
            lock (m_targets)
            {
                m_targets.Add(handle, waypoint);
            }
            m_scene.AddGroupTarget(this);
            return (int)handle;
        }
        
        public void unregisterTargetWaypoint(int handle)
        {
            lock (m_targets)
            {
                m_targets.Remove((uint)handle);
                if (m_targets.Count == 0)
                    m_scene.RemoveGroupTarget(this);
            }
        }

        public void checkAtTargets()
        {
            if (m_scriptListens_atTarget || m_scriptListens_notAtTarget)
            {
                if (m_targets.Count > 0)
                {
                    bool at_target = false;
                    //Vector3 targetPos;
                    //uint targetHandle;
                    Dictionary<uint, scriptPosTarget> atTargets = new Dictionary<uint, scriptPosTarget>();
                    lock (m_targets)
                    {
                        foreach (uint idx in m_targets.Keys)
                        {
                            scriptPosTarget target = m_targets[idx];
                            if (Util.GetDistanceTo(target.targetPos, m_rootPart.GroupPosition) <= target.tolerance)
                            {
                                at_target = true;

                                // trigger at_target
                                if (m_scriptListens_atTarget)
                                {
                                    scriptPosTarget att = new scriptPosTarget();
                                    att.targetPos = target.targetPos;
                                    att.tolerance = target.tolerance;
                                    att.handle = target.handle;
                                    atTargets.Add(idx, att);
                                }
                            }
                        }
                    }
                    
                    if (atTargets.Count > 0)
                    {
                        SceneObjectPart[] parts = m_parts.GetArray();
                        uint[] localids = new uint[parts.Length];
                        for (int i = 0; i < parts.Length; i++)
                            localids[i] = parts[i].LocalId;
                        
                        for (int ctr = 0; ctr < localids.Length; ctr++)
                        {
                            foreach (uint target in atTargets.Keys)
                            {
                                scriptPosTarget att = atTargets[target];
                                m_scene.EventManager.TriggerAtTargetEvent(
                                    localids[ctr], att.handle, att.targetPos, m_rootPart.GroupPosition);
                            }
                        }
                        
                        return;
                    }
                    
                    if (m_scriptListens_notAtTarget && !at_target)
                    {
                        //trigger not_at_target
                        SceneObjectPart[] parts = m_parts.GetArray();
                        uint[] localids = new uint[parts.Length];
                        for (int i = 0; i < parts.Length; i++)
                            localids[i] = parts[i].LocalId;
                        
                        for (int ctr = 0; ctr < localids.Length; ctr++)
                        {
                            m_scene.EventManager.TriggerNotAtTargetEvent(localids[ctr]);
                        }
                    }
                }
            }
            if (m_scriptListens_atRotTarget || m_scriptListens_notAtRotTarget)
            {
                if (m_rotTargets.Count > 0)
                {
                    bool at_Rottarget = false;
                    Dictionary<uint, scriptRotTarget> atRotTargets = new Dictionary<uint, scriptRotTarget>();
                    lock (m_rotTargets)
                    {
                        foreach (uint idx in m_rotTargets.Keys)
                        {
                            scriptRotTarget target = m_rotTargets[idx];
                            double angle
                                = Math.Acos(
                                    target.targetRot.X * m_rootPart.RotationOffset.X
                                        + target.targetRot.Y * m_rootPart.RotationOffset.Y
                                        + target.targetRot.Z * m_rootPart.RotationOffset.Z
                                        + target.targetRot.W * m_rootPart.RotationOffset.W)
                                    * 2;
                            if (angle < 0) angle = -angle;
                            if (angle > Math.PI) angle = (Math.PI * 2 - angle);
                            if (angle <= target.tolerance)
                            {
                                // trigger at_rot_target
                                if (m_scriptListens_atRotTarget)
                                {
                                    at_Rottarget = true;
                                    scriptRotTarget att = new scriptRotTarget();
                                    att.targetRot = target.targetRot;
                                    att.tolerance = target.tolerance;
                                    att.handle = target.handle;
                                    atRotTargets.Add(idx, att);
                                }
                            }
                        }
                    }

                    if (atRotTargets.Count > 0)
                    {
                        SceneObjectPart[] parts = m_parts.GetArray();
                        uint[] localids = new uint[parts.Length];
                        for (int i = 0; i < parts.Length; i++)
                            localids[i] = parts[i].LocalId;

                        for (int ctr = 0; ctr < localids.Length; ctr++)
                        {
                            foreach (uint target in atRotTargets.Keys)
                            {
                                scriptRotTarget att = atRotTargets[target];
                                m_scene.EventManager.TriggerAtRotTargetEvent(
                                    localids[ctr], att.handle, att.targetRot, m_rootPart.RotationOffset);
                            }
                        }

                        return;
                    }

                    if (m_scriptListens_notAtRotTarget && !at_Rottarget)
                    {
                        //trigger not_at_target
                        SceneObjectPart[] parts = m_parts.GetArray();
                        uint[] localids = new uint[parts.Length];
                        for (int i = 0; i < parts.Length; i++)
                            localids[i] = parts[i].LocalId;

                        for (int ctr = 0; ctr < localids.Length; ctr++)
                        {
                            m_scene.EventManager.TriggerNotAtRotTargetEvent(localids[ctr]);
                        }
                    }
                }
            }
        }

        public Vector3 GetGeometricCenter()
        {
            // this is not real geometric center but a average of positions relative to root prim acording to
            // http://wiki.secondlife.com/wiki/llGetGeometricCenter
            // ignoring tortured prims details since sl also seems to ignore
            // so no real use in doing it on physics
            
            Vector3 gc = Vector3.Zero;

            int nparts = m_parts.Count;
            if (nparts <= 1)
                return gc;

            SceneObjectPart[] parts = m_parts.GetArray();
            nparts = parts.Length; // just in case it changed
            if (nparts <= 1)
                return gc;

            Quaternion parentRot = RootPart.RotationOffset;
            Vector3 pPos;

            // average all parts positions
            for (int i = 0; i < nparts; i++)
            {
                // do it directly
                //                gc += parts[i].GetWorldPosition();
                if (parts[i] != RootPart)
                {
                    pPos = parts[i].OffsetPosition;
                    gc += pPos;
                }

            }
            gc /= nparts;

            // relative to root:
//            gc -= AbsolutePosition;
            return gc;
        }

        public float GetMass()
        {
            float retmass = 0f;
            SceneObjectPart[] parts = m_parts.GetArray();
            for (int i = 0; i < parts.Length; i++)
                retmass += parts[i].GetMass();

            return retmass;
        }

        // center of mass of full object
        public Vector3 GetCenterOfMass()
        {
            PhysicsActor pa = RootPart.PhysActor;

            if(((RootPart.Flags & PrimFlags.Physics) !=0) && pa !=null)
            {
                // physics knows better about center of mass of physical prims
                Vector3 tmp = pa.CenterOfMass;
                return tmp;
            }
            
            Vector3 Ptot = Vector3.Zero;
            float totmass = 0f;
            float m;

            SceneObjectPart[] parts = m_parts.GetArray();
            for (int i = 0; i < parts.Length; i++)
            {
                m = parts[i].GetMass();
                Ptot += parts[i].GetPartCenterOfMass() * m;
                totmass += m;
            }

            if (totmass == 0)
                totmass = 0;
            else
                totmass = 1 / totmass;
            Ptot *= totmass;

            return Ptot;
        }

        /// <summary>
        /// If the object is a sculpt/mesh, retrieve the mesh data for each part and reinsert it into each shape so that
        /// the physics engine can use it.
        /// </summary>
        /// <remarks>
        /// When the physics engine has finished with it, the sculpt data is discarded to save memory.
        /// </remarks>
        public void CheckSculptAndLoad()
        {
            if (IsDeleted)
                return;

            if ((RootPart.GetEffectiveObjectFlags() & (uint)PrimFlags.Phantom) != 0)
                return;

//            m_log.Debug("Processing CheckSculptAndLoad for {0} {1}", Name, LocalId);

            SceneObjectPart[] parts = m_parts.GetArray();

            for (int i = 0; i < parts.Length; i++)
                parts[i].CheckSculptAndLoad();
        }

        /// <summary>
        /// Set the user group to which this scene object belongs.
        /// </summary>
        /// <param name="GroupID"></param>
        /// <param name="client"></param>
        public void SetGroup(UUID GroupID, IClientAPI client)
        {
            SceneObjectPart[] parts = m_parts.GetArray();
            for (int i = 0; i < parts.Length; i++)
            {
                SceneObjectPart part = parts[i];
                part.SetGroup(GroupID, client);
                part.Inventory.ChangeInventoryGroup(GroupID);
            }

            HasGroupChanged = true;
            
            // Don't trigger the update here - otherwise some client issues occur when multiple updates are scheduled
            // for the same object with very different properties.  The caller must schedule the update.
            //ScheduleGroupForFullUpdate();
        }

        public void TriggerScriptChangedEvent(Changed val)
        {
            SceneObjectPart[] parts = m_parts.GetArray();
            for (int i = 0; i < parts.Length; i++)
                parts[i].TriggerScriptChangedEvent(val);
        }

        /// <summary>
        /// Returns a count of the number of scripts in this groups parts.
        /// </summary>
        public int ScriptCount()
        {
            int count = 0;
            SceneObjectPart[] parts = m_parts.GetArray();
            for (int i = 0; i < parts.Length; i++)
                count += parts[i].Inventory.ScriptCount();

            return count;
        }

        /// <summary>
        /// A float the value is a representative execution time in milliseconds of all scripts in the link set.
        /// </summary>
        public float ScriptExecutionTime()
        {
            IScriptModule[] engines = Scene.RequestModuleInterfaces<IScriptModule>();

            if (engines.Length == 0) // No engine at all
                return 0.0f;

            float time = 0.0f;

            // get all the scripts in all parts
            SceneObjectPart[] parts = m_parts.GetArray();
            List<TaskInventoryItem> scripts = new List<TaskInventoryItem>();
            for (int i = 0; i < parts.Length; i++)
            {
                scripts.AddRange(parts[i].Inventory.GetInventoryItems(InventoryType.LSL));
            }
            // extract the UUIDs
            List<UUID> ids = new List<UUID>(scripts.Count);
            foreach (TaskInventoryItem script in scripts)
            {
                if (!ids.Contains(script.ItemID))
                {
                    ids.Add(script.ItemID);
                }
            }
            // Offer the list of script UUIDs to each engine found and accumulate the time
            foreach (IScriptModule e in engines)
            {
                if (e != null)
                {
                    time += e.GetScriptExecutionTime(ids);
                }
            }
            return time;
        }

        /// <summary>
        /// Returns a count of the number of running scripts in this groups parts.
        /// </summary>
        public int RunningScriptCount()
        {
            int count = 0;
            SceneObjectPart[] parts = m_parts.GetArray();
            for (int i = 0; i < parts.Length; i++)
                count += parts[i].Inventory.RunningScriptCount();

            return count;
        }

        /// <summary>
        /// Gets the number of sitting avatars.
        /// </summary>
        /// <remarks>This applies to all sitting avatars whether there is a sit target set or not.</remarks>
        /// <returns></returns>
        public int GetSittingAvatarsCount()
        {
             int count = 0;

             Array.ForEach<SceneObjectPart>(m_parts.GetArray(), p => count += p.GetSittingAvatarsCount());

             return count;
        }

        public override string ToString()
        {
            return String.Format("{0} {1} ({2})", Name, UUID, AbsolutePosition);
        }

        #region ISceneObject
        
        public virtual ISceneObject CloneForNewScene()
        {
            SceneObjectGroup sog = Copy(false);
            sog.IsDeleted = false;
            return sog;
        }

        public virtual string ToXml2()
        {
            return SceneObjectSerializer.ToXml2Format(this);
        }

        public virtual string ExtraToXmlString()
        {
            return "<ExtraFromItemID>" + FromItemID.ToString() + "</ExtraFromItemID>";
        }

        public virtual void ExtraFromXmlString(string xmlstr)
        {
            string id = xmlstr.Substring(xmlstr.IndexOf("<ExtraFromItemID>"));
            id = xmlstr.Replace("<ExtraFromItemID>", "");
            id = id.Replace("</ExtraFromItemID>", "");

            UUID uuid = UUID.Zero;
            UUID.TryParse(id, out uuid);

            FromItemID = uuid;
        }

        public void ResetOwnerChangeFlag()
        {
            ForEachPart(delegate(SceneObjectPart part)
            {
                part.ResetOwnerChangeFlag();
            });
        }

        #endregion
    }
}<|MERGE_RESOLUTION|>--- conflicted
+++ resolved
@@ -960,13 +960,8 @@
         /// Constructor.  This object is added to the scene later via AttachToScene()
         /// </summary>
         public SceneObjectGroup(UUID ownerID, Vector3 pos, Quaternion rot, PrimitiveBaseShape shape)
-<<<<<<< HEAD
         {
             SetRootPart(new SceneObjectPart(ownerID, shape, pos, rot, Vector3.Zero));
-=======
-            :this(new SceneObjectPart(ownerID, shape, pos, rot, Vector3.Zero))
-        { 
->>>>>>> 513b77b7
         }
 
         /// <summary>
