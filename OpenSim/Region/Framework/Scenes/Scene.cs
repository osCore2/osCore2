--- conflicted
+++ resolved
@@ -1310,21 +1310,19 @@
                     eventMS = Util.EnvironmentTickCountSubtract(evMS); ;
                 }
 
-<<<<<<< HEAD
                    // if (Frame % m_update_land == 0)
                    // {
                    //     int ldMS = Util.EnvironmentTickCount();
                    //     UpdateLand();
                    //     landMS = Util.EnvironmentTickCountSubtract(ldMS);
                    // }
-=======
+
                 if (Frame % m_update_backup == 0)
                 {
                     int backMS = Util.EnvironmentTickCount();
                     UpdateStorageBackup();
                     backupMS = Util.EnvironmentTickCountSubtract(backMS);
                 }
->>>>>>> 37ae6451
 
                 if (Frame % m_update_terrain == 0)
                 {
