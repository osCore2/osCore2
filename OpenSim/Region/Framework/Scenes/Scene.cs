--- conflicted
+++ resolved
@@ -573,15 +573,12 @@
             m_EstateDataService = estateDataService;
             m_regionHandle = m_regInfo.RegionHandle;
             m_regionName = m_regInfo.RegionName;
-<<<<<<< HEAD
             m_lastUpdate = Util.EnvironmentTickCount();
             m_lastIncoming = 0;
             m_lastOutgoing = 0;
 
             m_physicalPrim = physicalPrim;
-=======
             
->>>>>>> 528cc813
             m_seeIntoRegionFromNeighbor = SeeIntoRegionFromNeighbor;
 
             m_asyncSceneObjectDeleter = new AsyncSceneObjectGroupDeleter(this);
@@ -704,14 +701,10 @@
                 //Animation states
                 m_useFlySlow = startupConfig.GetBoolean("enableflyslow", false);
                 // TODO: Change default to true once the feature is supported
-<<<<<<< HEAD
                 m_usePreJump = startupConfig.GetBoolean("enableprejump", true);
-=======
-                m_usePreJump = startupConfig.GetBoolean("enableprejump", false);
 
                 m_physicalPrim = startupConfig.GetBoolean("physical_prim", true);
 
->>>>>>> 528cc813
                 m_maxNonphys = startupConfig.GetFloat("NonPhysicalPrimMax", m_maxNonphys);
 
                 m_log.DebugFormat("[SCENE]: prejump is {0}", m_usePreJump ? "ON" : "OFF");
