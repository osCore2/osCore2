/*
 * Copyright (c) Contributors, http://opensimulator.org/
 * See CONTRIBUTORS.TXT for a full list of copyright holders.
 *
 * Redistribution and use in source and binary forms, with or without
 * modification, are permitted provided that the following conditions are met:
 *     * Redistributions of source code must retain the above copyright
 *       notice, this list of conditions and the following disclaimer.
 *     * Redistributions in binary form must reproduce the above copyrightD
 *       notice, this list of conditions and the following disclaimer in the
 *       documentation and/or other materials provided with the distribution.
 *     * Neither the name of the OpenSimulator Project nor the
 *       names of its contributors may be used to endorse or promote products
 *       derived from this software without specific prior written permission.
 *
 * THIS SOFTWARE IS PROVIDED BY THE DEVELOPERS ``AS IS'' AND ANY
 * EXPRESS OR IMPLIED WARRANTIES, INCLUDING, BUT NOT LIMITED TO, THE IMPLIED
 * WARRANTIES OF MERCHANTABILITY AND FITNESS FOR A PARTICULAR PURPOSE ARE
 * DISCLAIMED. IN NO EVENT SHALL THE CONTRIBUTORS BE LIABLE FOR ANY
 * DIRECT, INDIRECT, INCIDENTAL, SPECIAL, EXEMPLARY, OR CONSEQUENTIAL DAMAGES
 * (INCLUDING, BUT NOT LIMITED TO, PROCUREMENT OF SUBSTITUTE GOODS OR SERVICES;
 * LOSS OF USE, DATA, OR PROFITS; OR BUSINESS INTERRUPTION) HOWEVER CAUSED AND
 * ON ANY THEORY OF LIABILITY, WHETHER IN CONTRACT, STRICT LIABILITY, OR TORT
 * (INCLUDING NEGLIGENCE OR OTHERWISE) ARISING IN ANY WAY OUT OF THE USE OF THIS
 * SOFTWARE, EVEN IF ADVISED OF THE POSSIBILITY OF SUCH DAMAGE.
 */

using System;
using System.Collections.Generic;
using System.Diagnostics;
using System.Drawing;
using System.Drawing.Imaging;
using System.IO;
using System.Text;
using System.Threading;
using System.Timers;
using System.Xml;
using Nini.Config;
using OpenMetaverse;
using OpenMetaverse.Packets;
using OpenMetaverse.Imaging;
using OpenSim.Framework;
using OpenSim.Framework.Monitoring;
using OpenSim.Services.Interfaces;
using OpenSim.Framework.Communications;
using OpenSim.Framework.Console;
using OpenSim.Region.Framework.Interfaces;
using OpenSim.Region.Framework.Scenes.Scripting;
using OpenSim.Region.Framework.Scenes.Serialization;
using OpenSim.Region.Physics.Manager;
using Timer=System.Timers.Timer;
using TPFlags = OpenSim.Framework.Constants.TeleportFlags;
using GridRegion = OpenSim.Services.Interfaces.GridRegion;

namespace OpenSim.Region.Framework.Scenes
{
    public delegate bool FilterAvatarList(ScenePresence avatar);

    public partial class Scene : SceneBase
    {
        private const long DEFAULT_MIN_TIME_FOR_PERSISTENCE = 60L;
        private const long DEFAULT_MAX_TIME_FOR_PERSISTENCE = 600L;

        public delegate void SynchronizeSceneHandler(Scene scene);

        #region Fields

        public bool EmergencyMonitoring = false;

        /// <summary>
        /// Show debug information about teleports.
        /// </summary>
        public bool DebugTeleporting { get; private set; }

        /// <summary>
        /// Show debug information about the scene loop.
        /// </summary>
        public bool DebugUpdates { get; private set; }

        public SynchronizeSceneHandler SynchronizeScene;

        /// <summary>
        /// Statistical information for this scene.
        /// </summary>
        public SimStatsReporter StatsReporter { get; private set; }

        public List<Border> NorthBorders = new List<Border>();
        public List<Border> EastBorders = new List<Border>();
        public List<Border> SouthBorders = new List<Border>();
        public List<Border> WestBorders = new List<Border>();

        /// <summary>
        /// Controls whether physics can be applied to prims.  Even if false, prims still have entries in a
        /// PhysicsScene in order to perform collision detection
        /// </summary>
        public bool PhysicalPrims { get; private set; }

        /// <summary>
        /// Controls whether prims can be collided with.
        /// </summary>
        /// <remarks>
        /// If this is set to false then prims cannot be subject to physics either.
        /// </summary>
        public bool CollidablePrims { get; private set; }

        /// <summary>
        /// Minimum value of the size of a non-physical prim in each axis
        /// </summary>
        public float m_minNonphys = 0.01f;

        /// <summary>
        /// Maximum value of the size of a non-physical prim in each axis
        /// </summary>
        public float m_maxNonphys = 256;

        /// <summary>
        /// Minimum value of the size of a physical prim in each axis
        /// </summary>
        public float m_minPhys = 0.01f;

        /// <summary>
        /// Maximum value of the size of a physical prim in each axis
        /// </summary>
        public float m_maxPhys = 10;

        public bool m_clampPrimSize;
        public bool m_trustBinaries;
        public bool m_allowScriptCrossings;
        public bool m_useFlySlow;
        public bool m_useTrashOnDelete = true;

        /// <summary>
        /// Temporarily setting to trigger appearance resends at 60 second intervals.
        /// </summary>
        public bool SendPeriodicAppearanceUpdates { get; set; }

        protected float m_defaultDrawDistance = 255.0f;
        public float DefaultDrawDistance 
        {
            get { return m_defaultDrawDistance; }
        }

        private List<string> m_AllowedViewers = new List<string>();
        private List<string> m_BannedViewers = new List<string>();
        
        // TODO: need to figure out how allow client agents but deny
        // root agents when ACL denies access to root agent
        public bool m_strictAccessControl = true;
        public bool m_seeIntoBannedRegion = false;
        public int MaxUndoCount = 5;

        // Using this for RegionReady module to prevent LoginsDisabled from changing under our feet;
        public bool LoginLock = false;

        public bool StartDisabled = false;
        public bool LoadingPrims;
        public IXfer XferManager;

        // the minimum time that must elapse before a changed object will be considered for persisted
        public long m_dontPersistBefore = DEFAULT_MIN_TIME_FOR_PERSISTENCE * 10000000L;
        // the maximum time that must elapse before a changed object will be considered for persisted
        public long m_persistAfter = DEFAULT_MAX_TIME_FOR_PERSISTENCE * 10000000L;

        protected int m_splitRegionID;
        protected Timer m_restartWaitTimer = new Timer();
        protected Timer m_timerWatchdog = new Timer();
        protected List<RegionInfo> m_regionRestartNotifyList = new List<RegionInfo>();
        protected List<RegionInfo> m_neighbours = new List<RegionInfo>();
        protected string m_simulatorVersion = "OpenSimulator Server";
        protected ModuleLoader m_moduleLoader;
        protected AgentCircuitManager m_authenticateHandler;
        protected SceneCommunicationService m_sceneGridService;
        protected ISnmpModule m_snmpService = null;

        protected ISimulationDataService m_SimulationDataService;
        protected IEstateDataService m_EstateDataService;
        protected IAssetService m_AssetService;
        protected IAuthorizationService m_AuthorizationService;
        protected IInventoryService m_InventoryService;
        protected IGridService m_GridService;
        protected ILibraryService m_LibraryService;
        protected ISimulationService m_simulationService;
        protected IAuthenticationService m_AuthenticationService;
        protected IPresenceService m_PresenceService;
        protected IUserAccountService m_UserAccountService;
        protected IAvatarService m_AvatarService;
        protected IGridUserService m_GridUserService;

        protected IXMLRPC m_xmlrpcModule;
        protected IWorldComm m_worldCommModule;
        protected IAvatarFactoryModule m_AvatarFactory;
        protected IConfigSource m_config;
        protected IRegionSerialiserModule m_serialiser;
        protected IDialogModule m_dialogModule;
        protected ICapabilitiesModule m_capsModule;
        protected IGroupsModule m_groupsModule;

        private Dictionary<string, string> m_extraSettings;

        /// <summary>
        /// Current scene frame number
        /// </summary>
        public uint Frame
        {
            get;
            protected set;
        }

        /// <summary>
        /// Current maintenance run number
        /// </summary>
        public uint MaintenanceRun { get; private set; }

        /// <summary>
        /// The minimum length of time in seconds that will be taken for a scene frame.  If the frame takes less time then we
        /// will sleep for the remaining period.
        /// </summary>
        /// <remarks>
        /// One can tweak this number to experiment.  One current effect of reducing it is to make avatar animations
        /// occur too quickly (viewer 1) or with even more slide (viewer 2).
        /// </remarks>
        public float MinFrameTime { get; private set; }

        /// <summary>
        /// The minimum length of time in seconds that will be taken for a maintenance run.
        /// </summary>
        public float MinMaintenanceTime { get; private set; }

        private int m_update_physics = 1;
        private int m_update_entitymovement = 1;
        private int m_update_objects = 1;
        private int m_update_temp_cleaning = 1000;
        private int m_update_presences = 1; // Update scene presence movements
        private int m_update_events = 1;
        private int m_update_backup = 200;
        private int m_update_terrain = 50;
        private int m_update_land = 10;
        private int m_update_coarse_locations = 50;

        private int agentMS;
        private int frameMS;
        private int physicsMS2;
        private int physicsMS;
        private int otherMS;
        private int tempOnRezMS;
        private int eventMS;
        private int backupMS;
        private int terrainMS;
        private int landMS;

        /// <summary>
        /// Tick at which the last frame was processed.
        /// </summary>
        private int m_lastFrameTick;

        public bool CombineRegions = false;
        /// <summary>
        /// Tick at which the last maintenance run occurred.
        /// </summary>
        private int m_lastMaintenanceTick;

        /// <summary>
        /// Signals whether temporary objects are currently being cleaned up.  Needed because this is launched
        /// asynchronously from the update loop.
        /// </summary>
        private bool m_cleaningTemps = false;

//        private Object m_heartbeatLock = new Object();

        // TODO: Possibly stop other classes being able to manipulate this directly.
        private SceneGraph m_sceneGraph;
        private volatile int m_bordersLocked;
        private readonly Timer m_restartTimer = new Timer(15000); // Wait before firing
        private volatile bool m_backingup;
        private Dictionary<UUID, ReturnInfo> m_returns = new Dictionary<UUID, ReturnInfo>();
        private Dictionary<UUID, SceneObjectGroup> m_groupsWithTargets = new Dictionary<UUID, SceneObjectGroup>();

        private bool m_physics_enabled = true;
        private bool m_scripts_enabled = true;
        private string m_defaultScriptEngine;

        /// <summary>
        /// Tick at which the last login occurred.
        /// </summary>
        private int m_LastLogin;

        private int m_lastIncoming;
        private int m_lastOutgoing;
        private int m_hbRestarts = 0;


        /// <summary>
        /// Thread that runs the scene loop.
        /// </summary>
        private Thread m_heartbeatThread;

        /// <summary>
        /// True if these scene is in the process of shutting down or is shutdown.
        /// </summary>
        public bool ShuttingDown
        {
            get { return m_shuttingDown; }
        }
        private volatile bool m_shuttingDown;

//        private int m_lastUpdate;
        private bool m_firstHeartbeat = true;
        
        private UpdatePrioritizationSchemes m_priorityScheme = UpdatePrioritizationSchemes.Time;
        private bool m_reprioritizationEnabled = true;
        private double m_reprioritizationInterval = 5000.0;
        private double m_rootReprioritizationDistance = 10.0;
        private double m_childReprioritizationDistance = 20.0;

        private Timer m_mapGenerationTimer = new Timer();
        private bool m_generateMaptiles;
        private bool m_useBackup = true;

        #endregion Fields

        #region Properties

        /* Used by the loadbalancer plugin on GForge */
        public int SplitRegionID
        {
            get { return m_splitRegionID; }
            set { m_splitRegionID = value; }
        }

        public bool BordersLocked
        {
            get { return m_bordersLocked == 1; }
            set
            {
                if (value == true)
                    m_bordersLocked = 1;
                else
                    m_bordersLocked = 0;
            }
        }
        
        public new float TimeDilation
        {
            get { return m_sceneGraph.PhysicsScene.TimeDilation; }
        }

        public SceneCommunicationService SceneGridService
        {
            get { return m_sceneGridService; }
        }

        public ISnmpModule SnmpService
        {
            get
            {
                if (m_snmpService == null)
                {
                    m_snmpService = RequestModuleInterface<ISnmpModule>();
                }

                return m_snmpService;
            }
        }

        public ISimulationDataService SimulationDataService
        {
            get
            {
                if (m_SimulationDataService == null)
                {
                    m_SimulationDataService = RequestModuleInterface<ISimulationDataService>();

                    if (m_SimulationDataService == null)
                    {
                        throw new Exception("No ISimulationDataService available.");
                    }
                }

                return m_SimulationDataService;
            }
        }

        public IEstateDataService EstateDataService
        {
            get
            {
                if (m_EstateDataService == null)
                {
                    m_EstateDataService = RequestModuleInterface<IEstateDataService>();

                    if (m_EstateDataService == null)
                    {
                        throw new Exception("No IEstateDataService available.");
                    }
                }

                return m_EstateDataService;
            }
        }

        public IAssetService AssetService
        {
            get
            {
                if (m_AssetService == null)
                {
                    m_AssetService = RequestModuleInterface<IAssetService>();

                    if (m_AssetService == null)
                    {
                        throw new Exception("No IAssetService available.");
                    }
                }

                return m_AssetService;
            }
        }
        
        public IAuthorizationService AuthorizationService
        {
            get
            {
                if (m_AuthorizationService == null)
                {
                    m_AuthorizationService = RequestModuleInterface<IAuthorizationService>();

                    //if (m_AuthorizationService == null)
                    //{
                    //    // don't throw an exception if no authorization service is set for the time being
                    //     m_log.InfoFormat("[SCENE]: No Authorization service is configured");
                    //}
                }

                return m_AuthorizationService;
            }
        }

        public IInventoryService InventoryService
        {
            get
            {
                if (m_InventoryService == null)
                {
                    m_InventoryService = RequestModuleInterface<IInventoryService>();

                    if (m_InventoryService == null)
                    {
                        throw new Exception("No IInventoryService available. This could happen if the config_include folder doesn't exist or if the OpenSim.ini [Architecture] section isn't set.  Please also check that you have the correct version of your inventory service dll.  Sometimes old versions of this dll will still exist.  Do a clean checkout and re-create the opensim.ini from the opensim.ini.example.");
                    }
                }

                return m_InventoryService;
            }
        }

        public IGridService GridService
        {
            get
            {
                if (m_GridService == null)
                {
                    m_GridService = RequestModuleInterface<IGridService>();

                    if (m_GridService == null)
                    {
                        throw new Exception("No IGridService available. This could happen if the config_include folder doesn't exist or if the OpenSim.ini [Architecture] section isn't set.  Please also check that you have the correct version of your inventory service dll.  Sometimes old versions of this dll will still exist.  Do a clean checkout and re-create the opensim.ini from the opensim.ini.example.");
                    }
                }

                return m_GridService;
            }
        }

        public ILibraryService LibraryService
        {
            get
            {
                if (m_LibraryService == null)
                    m_LibraryService = RequestModuleInterface<ILibraryService>();

                return m_LibraryService;
            }
        }

        public ISimulationService SimulationService
        {
            get
            {
                if (m_simulationService == null)
                    m_simulationService = RequestModuleInterface<ISimulationService>();

                return m_simulationService;
            }
        }

        public IAuthenticationService AuthenticationService
        {
            get
            {
                if (m_AuthenticationService == null)
                    m_AuthenticationService = RequestModuleInterface<IAuthenticationService>();
                return m_AuthenticationService;
            }
        }

        public IPresenceService PresenceService
        {
            get
            {
                if (m_PresenceService == null)
                    m_PresenceService = RequestModuleInterface<IPresenceService>();
                return m_PresenceService;
            }
        }

        public IUserAccountService UserAccountService
        {
            get
            {
                if (m_UserAccountService == null)
                    m_UserAccountService = RequestModuleInterface<IUserAccountService>();
                return m_UserAccountService;
            }
        }

        public IAvatarService AvatarService
        {
            get
            {
                if (m_AvatarService == null)
                    m_AvatarService = RequestModuleInterface<IAvatarService>();
                return m_AvatarService;
            }
        }

        public IGridUserService GridUserService
        {
            get
            {
                if (m_GridUserService == null)
                    m_GridUserService = RequestModuleInterface<IGridUserService>();
                return m_GridUserService;
            }
        }

        public IAttachmentsModule AttachmentsModule { get; set; }
        public IEntityTransferModule EntityTransferModule { get; private set; }
        public IAgentAssetTransactions AgentTransactionsModule { get; private set; }
        public IUserManagement UserManagementModule { get; private set; }

        public IAvatarFactoryModule AvatarFactory
        {
            get { return m_AvatarFactory; }
        }
        
        public ICapabilitiesModule CapsModule
        {
            get { return m_capsModule; }
        }

        public int MonitorFrameTime { get { return frameMS; } }
        public int MonitorPhysicsUpdateTime { get { return physicsMS; } }
        public int MonitorPhysicsSyncTime { get { return physicsMS2; } }
        public int MonitorOtherTime { get { return otherMS; } }
        public int MonitorTempOnRezTime { get { return tempOnRezMS; } }
        public int MonitorEventTime { get { return eventMS; } } // This may need to be divided into each event?
        public int MonitorBackupTime { get { return backupMS; } }
        public int MonitorTerrainTime { get { return terrainMS; } }
        public int MonitorLandTime { get { return landMS; } }
        public int MonitorLastFrameTick { get { return m_lastFrameTick; } }

        public UpdatePrioritizationSchemes UpdatePrioritizationScheme { get { return m_priorityScheme; } }
        public bool IsReprioritizationEnabled { get { return m_reprioritizationEnabled; } }
        public double ReprioritizationInterval { get { return m_reprioritizationInterval; } }
        public double RootReprioritizationDistance { get { return m_rootReprioritizationDistance; } }
        public double ChildReprioritizationDistance { get { return m_childReprioritizationDistance; } }

        public AgentCircuitManager AuthenticateHandler
        {
            get { return m_authenticateHandler; }
        }

        public bool UseBackup
        {
            get { return m_useBackup; }
        }

        // an instance to the physics plugin's Scene object.
        public PhysicsScene PhysicsScene
        {
            get { return m_sceneGraph.PhysicsScene; }
            set
            {
                // If we're not doing the initial set
                // Then we've got to remove the previous
                // event handler
                if (PhysicsScene != null && PhysicsScene.SupportsNINJAJoints)
                {
                    PhysicsScene.OnJointMoved -= jointMoved;
                    PhysicsScene.OnJointDeactivated -= jointDeactivated;
                    PhysicsScene.OnJointErrorMessage -= jointErrorMessage;
                }

                m_sceneGraph.PhysicsScene = value;

                if (PhysicsScene != null && m_sceneGraph.PhysicsScene.SupportsNINJAJoints)
                {
                    // register event handlers to respond to joint movement/deactivation
                    PhysicsScene.OnJointMoved += jointMoved;
                    PhysicsScene.OnJointDeactivated += jointDeactivated;
                    PhysicsScene.OnJointErrorMessage += jointErrorMessage;
                }
            }
        }

        public string DefaultScriptEngine
        {
            get { return m_defaultScriptEngine; }
        }

        public EntityManager Entities
        {
            get { return m_sceneGraph.Entities; }
        }

        
        // used in sequence see: SpawnPoint()
        private int m_SpawnPoint;
        // can be closest/random/sequence
        public string SpawnPointRouting
        {
            get; private set;
        }
        // allow landmarks to pass
        public bool TelehubAllowLandmarks
        {
            get; private set;
        }

        #endregion Properties

        #region Constructors

        public Scene(RegionInfo regInfo, AgentCircuitManager authen,
                     SceneCommunicationService sceneGridService,
                     ISimulationDataService simDataService, IEstateDataService estateDataService,
                     ModuleLoader moduleLoader, bool dumpAssetsToFile,
                     IConfigSource config, string simulatorVersion)
            : this(regInfo)
        {
            m_config = config;
            MinFrameTime = 0.089f;
            MinMaintenanceTime = 1;

            Random random = new Random();

            m_lastAllocatedLocalId = (uint)(random.NextDouble() * (double)(uint.MaxValue / 2)) + (uint)(uint.MaxValue / 4);
            m_moduleLoader = moduleLoader;
            m_authenticateHandler = authen;
            m_sceneGridService = sceneGridService;
            m_SimulationDataService = simDataService;
            m_EstateDataService = estateDataService;
            m_regionHandle = RegionInfo.RegionHandle;
            m_lastIncoming = 0;
            m_lastOutgoing = 0;

            m_asyncSceneObjectDeleter = new AsyncSceneObjectGroupDeleter(this);
            m_asyncSceneObjectDeleter.Enabled = true;

            m_asyncInventorySender = new AsyncInventorySender(this);

            #region Region Settings

            // Load region settings
            // LoadRegionSettings creates new region settings in persistence if they don't already exist for this region.
            // However, in this case, the default textures are not set in memory properly, so we need to do it here and
            // resave.
            // FIXME: It shouldn't be up to the database plugins to create this data - we should do it when a new
            // region is set up and avoid these gyrations.
            RegionSettings rs = simDataService.LoadRegionSettings(RegionInfo.RegionID);
            m_extraSettings = simDataService.GetExtra(RegionInfo.RegionID);

            bool updatedTerrainTextures = false;
            if (rs.TerrainTexture1 == UUID.Zero)
            {
                rs.TerrainTexture1 = RegionSettings.DEFAULT_TERRAIN_TEXTURE_1;
                updatedTerrainTextures = true;
            }

            if (rs.TerrainTexture2 == UUID.Zero)
            {
                rs.TerrainTexture2 = RegionSettings.DEFAULT_TERRAIN_TEXTURE_2;
                updatedTerrainTextures = true;
            }

            if (rs.TerrainTexture3 == UUID.Zero)
            {
                rs.TerrainTexture3 = RegionSettings.DEFAULT_TERRAIN_TEXTURE_3;
                updatedTerrainTextures = true;
            }

            if (rs.TerrainTexture4 == UUID.Zero)
            {
                rs.TerrainTexture4 = RegionSettings.DEFAULT_TERRAIN_TEXTURE_4;
                updatedTerrainTextures = true;
            }

            if (updatedTerrainTextures)
                rs.Save();

            RegionInfo.RegionSettings = rs;

            if (estateDataService != null)
                RegionInfo.EstateSettings = estateDataService.LoadEstateSettings(RegionInfo.RegionID, false);

            #endregion Region Settings

            //Bind Storage Manager functions to some land manager functions for this scene
            EventManager.OnLandObjectAdded +=
                new EventManager.LandObjectAdded(simDataService.StoreLandObject);
            EventManager.OnLandObjectRemoved +=
                new EventManager.LandObjectRemoved(simDataService.RemoveLandObject);

            m_sceneGraph = new SceneGraph(this);

            // If the scene graph has an Unrecoverable error, restart this sim.
            // Currently the only thing that causes it to happen is two kinds of specific
            // Physics based crashes.
            //
            // Out of memory
            // Operating system has killed the plugin
            m_sceneGraph.UnRecoverableError += RestartNow;

            RegisterDefaultSceneEvents();

            DumpAssetsToFile = dumpAssetsToFile;

            m_scripts_enabled = !RegionInfo.RegionSettings.DisableScripts;

            m_physics_enabled = !RegionInfo.RegionSettings.DisablePhysics;

            m_simulatorVersion = simulatorVersion + " (" + Util.GetRuntimeInformation() + ")";

            #region Region Config

            // Region config overrides global config
            //
            try
            {
<<<<<<< HEAD
                if (m_config.Configs["Startup"] != null)
=======
                IConfig startupConfig = m_config.Configs["Startup"];

                StartDisabled = startupConfig.GetBoolean("StartDisabled", false);

                m_defaultDrawDistance = startupConfig.GetFloat("DefaultDrawDistance", m_defaultDrawDistance);
                m_useBackup = startupConfig.GetBoolean("UseSceneBackup", m_useBackup);
                if (!m_useBackup)
                    m_log.InfoFormat("[SCENE]: Backup has been disabled for {0}", RegionInfo.RegionName);
                
                //Animation states
                m_useFlySlow = startupConfig.GetBoolean("enableflyslow", false);

                PhysicalPrims = startupConfig.GetBoolean("physical_prim", PhysicalPrims);
                CollidablePrims = startupConfig.GetBoolean("collidable_prim", CollidablePrims);

                m_minNonphys = startupConfig.GetFloat("NonphysicalPrimMin", m_minNonphys);
                if (RegionInfo.NonphysPrimMin > 0)
                {
                    m_minNonphys = RegionInfo.NonphysPrimMin;
                }

                m_maxNonphys = startupConfig.GetFloat("NonphysicalPrimMax", m_maxNonphys);
                if (RegionInfo.NonphysPrimMax > 0)
>>>>>>> 9d6fe122
                {
                    IConfig startupConfig = m_config.Configs["Startup"];

<<<<<<< HEAD
                    StartDisabled = startupConfig.GetBoolean("StartDisabled", false);

                    m_defaultDrawDistance = startupConfig.GetFloat("DefaultDrawDistance",m_defaultDrawDistance);
                    m_useBackup = startupConfig.GetBoolean("UseSceneBackup", m_useBackup);
                    if (!m_useBackup)
                        m_log.InfoFormat("[SCENE]: Backup has been disabled for {0}", RegionInfo.RegionName);
                    
                    //Animation states
                    m_useFlySlow = startupConfig.GetBoolean("enableflyslow", false);
=======
                m_minPhys = startupConfig.GetFloat("PhysicalPrimMin", m_minPhys);
                if (RegionInfo.PhysPrimMin > 0)
                {
                    m_minPhys = RegionInfo.PhysPrimMin;
                }

                m_maxPhys = startupConfig.GetFloat("PhysicalPrimMax", m_maxPhys);
                if (RegionInfo.PhysPrimMax > 0)
                {
                    m_maxPhys = RegionInfo.PhysPrimMax;
                }
>>>>>>> 9d6fe122

                    PhysicalPrims = startupConfig.GetBoolean("physical_prim", true);
                    CollidablePrims = startupConfig.GetBoolean("collidable_prim", true);

                    m_maxNonphys = startupConfig.GetFloat("NonphysicalPrimMax", m_maxNonphys);
                    if (RegionInfo.NonphysPrimMax > 0)
                    {
                        m_maxNonphys = RegionInfo.NonphysPrimMax;
                    }

                    m_maxPhys = startupConfig.GetFloat("PhysicalPrimMax", m_maxPhys);

                    if (RegionInfo.PhysPrimMax > 0)
                    {
                        m_maxPhys = RegionInfo.PhysPrimMax;
                    }

                    SpawnPointRouting = startupConfig.GetString("SpawnPointRouting", "closest");
                    TelehubAllowLandmarks = startupConfig.GetBoolean("TelehubAllowLandmark", false);

                    // Here, if clamping is requested in either global or
                    // local config, it will be used
                    //
                    m_clampPrimSize = startupConfig.GetBoolean("ClampPrimSize", m_clampPrimSize);
                    if (RegionInfo.ClampPrimSize)
                    {
                        m_clampPrimSize = true;
                    }

                    m_useTrashOnDelete = startupConfig.GetBoolean("UseTrashOnDelete",m_useTrashOnDelete);
                    m_trustBinaries = startupConfig.GetBoolean("TrustBinaries", m_trustBinaries);
                    m_allowScriptCrossings = startupConfig.GetBoolean("AllowScriptCrossing", m_allowScriptCrossings);
                    m_dontPersistBefore =
                      startupConfig.GetLong("MinimumTimeBeforePersistenceConsidered", DEFAULT_MIN_TIME_FOR_PERSISTENCE);
                    m_dontPersistBefore *= 10000000;
                    m_persistAfter =
                      startupConfig.GetLong("MaximumTimeBeforePersistenceConsidered", DEFAULT_MAX_TIME_FOR_PERSISTENCE);
                    m_persistAfter *= 10000000;

                    m_defaultScriptEngine = startupConfig.GetString("DefaultScriptEngine", "XEngine");
                    m_log.InfoFormat("[SCENE]: Default script engine {0}", m_defaultScriptEngine);

                    IConfig packetConfig = m_config.Configs["PacketPool"];
                    if (packetConfig != null)
                    {
                        PacketPool.Instance.RecyclePackets = packetConfig.GetBoolean("RecyclePackets", true);
                        PacketPool.Instance.RecycleDataBlocks = packetConfig.GetBoolean("RecycleDataBlocks", true);
                    }

                    m_strictAccessControl = startupConfig.GetBoolean("StrictAccessControl", m_strictAccessControl);
                    m_seeIntoBannedRegion = startupConfig.GetBoolean("SeeIntoBannedRegion", m_seeIntoBannedRegion);
                    CombineRegions = startupConfig.GetBoolean("CombineContiguousRegions", false);

                    m_generateMaptiles = startupConfig.GetBoolean("GenerateMaptiles", true);
                    if (m_generateMaptiles)
                    {
                        int maptileRefresh = startupConfig.GetInt("MaptileRefresh", 0);
                        if (maptileRefresh != 0)
                        {
                            m_mapGenerationTimer.Interval = maptileRefresh * 1000;
                            m_mapGenerationTimer.Elapsed += RegenerateMaptileAndReregister;
                            m_mapGenerationTimer.AutoReset = true;
                            m_mapGenerationTimer.Start();
                        }
                    }
                    else
                    {
                        string tile = startupConfig.GetString("MaptileStaticUUID", UUID.Zero.ToString());
                        UUID tileID;

                        if (UUID.TryParse(tile, out tileID))
                        {
                            RegionInfo.RegionSettings.TerrainImageID = tileID;
                        }
                    }

                    string grant = startupConfig.GetString("AllowedClients", String.Empty);
                    if (grant.Length > 0)
                    {
                        foreach (string viewer in grant.Split(','))
                        {
                            m_AllowedViewers.Add(viewer.Trim().ToLower());
                        }
                    }

                    grant = startupConfig.GetString("BannedClients", String.Empty);
                    if (grant.Length > 0)
                    {
                        foreach (string viewer in grant.Split(','))
                        {
                            m_BannedViewers.Add(viewer.Trim().ToLower());
                        }
                    }

                    MinFrameTime              = startupConfig.GetFloat( "MinFrameTime",                      MinFrameTime);
                    m_update_backup           = startupConfig.GetInt(   "UpdateStorageEveryNFrames",         m_update_backup);
                    m_update_coarse_locations = startupConfig.GetInt(   "UpdateCoarseLocationsEveryNFrames", m_update_coarse_locations);
                    m_update_entitymovement   = startupConfig.GetInt(   "UpdateEntityMovementEveryNFrames",  m_update_entitymovement);
                    m_update_events           = startupConfig.GetInt(   "UpdateEventsEveryNFrames",          m_update_events);
                    m_update_objects          = startupConfig.GetInt(   "UpdateObjectsEveryNFrames",         m_update_objects);
                    m_update_physics          = startupConfig.GetInt(   "UpdatePhysicsEveryNFrames",         m_update_physics);
                    m_update_presences        = startupConfig.GetInt(   "UpdateAgentsEveryNFrames",          m_update_presences);
                    m_update_terrain          = startupConfig.GetInt(   "UpdateTerrainEveryNFrames",         m_update_terrain);
                    m_update_temp_cleaning    = startupConfig.GetInt(   "UpdateTempCleaningEveryNFrames",    m_update_temp_cleaning);
                }
            }
            catch (Exception e)
            {
                m_log.Error("[SCENE]: Failed to load StartupConfig: " + e.ToString());
            }

            // FIXME: Ultimately this should be in a module.
            IConfig appearanceConfig = m_config.Configs["Appearance"];
            if (appearanceConfig != null)
            {
                SendPeriodicAppearanceUpdates
                    = appearanceConfig.GetBoolean("ResendAppearanceUpdates", SendPeriodicAppearanceUpdates);
            }

            #endregion Region Config

            #region Interest Management

            IConfig interestConfig = m_config.Configs["InterestManagement"];
            if (interestConfig != null)
            {
                string update_prioritization_scheme = interestConfig.GetString("UpdatePrioritizationScheme", "Time").Trim().ToLower();

                try
                {
                    m_priorityScheme = (UpdatePrioritizationSchemes)Enum.Parse(typeof(UpdatePrioritizationSchemes), update_prioritization_scheme, true);
                }
                catch (Exception)
                {
                    m_log.Warn("[PRIORITIZER]: UpdatePrioritizationScheme was not recognized, setting to default prioritizer Time");
                    m_priorityScheme = UpdatePrioritizationSchemes.Time;
                }

                m_reprioritizationEnabled = interestConfig.GetBoolean("ReprioritizationEnabled", true);
                m_reprioritizationInterval = interestConfig.GetDouble("ReprioritizationInterval", 5000.0);
                m_rootReprioritizationDistance = interestConfig.GetDouble("RootReprioritizationDistance", 10.0);
                m_childReprioritizationDistance = interestConfig.GetDouble("ChildReprioritizationDistance", 20.0);
            }

            m_log.DebugFormat("[SCENE]: Using the {0} prioritization scheme", m_priorityScheme);

            #endregion Interest Management

            StatsReporter = new SimStatsReporter(this);
            StatsReporter.OnSendStatsResult += SendSimStatsPackets;
            StatsReporter.OnStatsIncorrect += m_sceneGraph.RecalculateStats;

            MainConsole.Instance.Commands.AddCommand("scene", false, "gc collect", "gc collect", "gc collect", "Cause the garbage collector to make a single pass", HandleGcCollect);
        }

        public Scene(RegionInfo regInfo) : base(regInfo)
        {
            PhysicalPrims = true;
            CollidablePrims = true;

            BordersLocked = true;
            Border northBorder = new Border();
            northBorder.BorderLine = new Vector3(float.MinValue, float.MaxValue, (int)Constants.RegionSize);  //<---
            northBorder.CrossDirection = Cardinals.N;
            NorthBorders.Add(northBorder);

            Border southBorder = new Border();
            southBorder.BorderLine = new Vector3(float.MinValue, float.MaxValue,0);    //--->
            southBorder.CrossDirection = Cardinals.S;
            SouthBorders.Add(southBorder);

            Border eastBorder = new Border();
            eastBorder.BorderLine = new Vector3(float.MinValue, float.MaxValue, (int)Constants.RegionSize);   //<---
            eastBorder.CrossDirection = Cardinals.E;
            EastBorders.Add(eastBorder);

            Border westBorder = new Border();
            westBorder.BorderLine = new Vector3(float.MinValue, float.MaxValue,0);     //--->
            westBorder.CrossDirection = Cardinals.W;
            WestBorders.Add(westBorder);
            BordersLocked = false;

            m_eventManager = new EventManager();

            m_permissions = new ScenePermissions(this);
        }

        #endregion

        #region Startup / Close Methods

        /// <value>
        /// The scene graph for this scene
        /// </value>
        /// TODO: Possibly stop other classes being able to manipulate this directly.
        public SceneGraph SceneGraph
        {
            get { return m_sceneGraph; }
        }

        protected virtual void RegisterDefaultSceneEvents()
        {
            IDialogModule dm = RequestModuleInterface<IDialogModule>();

            if (dm != null)
                m_eventManager.OnPermissionError += dm.SendAlertToUser;

            m_eventManager.OnSignificantClientMovement += HandleOnSignificantClientMovement;
        }

        public override string GetSimulatorVersion()
        {
            return m_simulatorVersion;
        }

        /// <summary>
        /// Process the fact that a neighbouring region has come up.
        /// </summary>
        /// <remarks>
        /// We only add it to the neighbor list if it's within 1 region from here.
        /// Agents may have draw distance values that cross two regions though, so
        /// we add it to the notify list regardless of distance. We'll check
        /// the agent's draw distance before notifying them though.
        /// </remarks>
        /// <param name="otherRegion">RegionInfo handle for the new region.</param>
        /// <returns>True after all operations complete, throws exceptions otherwise.</returns>
        public override void OtherRegionUp(GridRegion otherRegion)
        {
            uint xcell = (uint)((int)otherRegion.RegionLocX / (int)Constants.RegionSize);
            uint ycell = (uint)((int)otherRegion.RegionLocY / (int)Constants.RegionSize);
            //m_log.InfoFormat("[SCENE]: (on region {0}): Region {1} up in coords {2}-{3}", 
            //    RegionInfo.RegionName, otherRegion.RegionName, xcell, ycell);

            if (RegionInfo.RegionHandle != otherRegion.RegionHandle)
            {
                // If these are cast to INT because long + negative values + abs returns invalid data
                int resultX = Math.Abs((int)xcell - (int)RegionInfo.RegionLocX);
                int resultY = Math.Abs((int)ycell - (int)RegionInfo.RegionLocY);
                if (resultX <= 1 && resultY <= 1)
                {
                    // Let the grid service module know, so this can be cached
                    m_eventManager.TriggerOnRegionUp(otherRegion);

                    try
                    {
                        ForEachRootScenePresence(delegate(ScenePresence agent)
                        {
                            //agent.ControllingClient.new
                            //this.CommsManager.InterRegion.InformRegionOfChildAgent(otherRegion.RegionHandle, agent.ControllingClient.RequestClientInfo());

                            List<ulong> old = new List<ulong>();
                            old.Add(otherRegion.RegionHandle);
                            agent.DropOldNeighbours(old);
                            if (EntityTransferModule != null && agent.PresenceType != PresenceType.Npc)
                                EntityTransferModule.EnableChildAgent(agent, otherRegion);
                        });
                    }
                    catch (NullReferenceException)
                    {
                        // This means that we're not booted up completely yet.
                        // This shouldn't happen too often anymore.
                        m_log.Error("[SCENE]: Couldn't inform client of regionup because we got a null reference exception");
                    }
                }
                else
                {
                    m_log.InfoFormat(
                        "[SCENE]: Got notice about far away Region: {0} at ({1}, {2})",
                        otherRegion.RegionName, otherRegion.RegionLocX, otherRegion.RegionLocY);
                }
            }
        }

        public void AddNeighborRegion(RegionInfo region)
        {
            lock (m_neighbours)
            {
                if (!CheckNeighborRegion(region))
                {
                    m_neighbours.Add(region);
                }
            }
        }

        public bool CheckNeighborRegion(RegionInfo region)
        {
            bool found = false;
            lock (m_neighbours)
            {
                foreach (RegionInfo reg in m_neighbours)
                {
                    if (reg.RegionHandle == region.RegionHandle)
                    {
                        found = true;
                        break;
                    }
                }
            }
            return found;
        }

        /// <summary>
        /// Checks whether this region has a neighbour in the given direction.
        /// </summary>
        /// <param name="car"></param>
        /// <param name="fix"></param>
        /// <returns>
        /// An integer which represents a compass point.  N == 1, going clockwise until we reach NW == 8.
        /// Returns a positive integer if there is a region in that direction, a negative integer if not.
        /// </returns>
        public int HaveNeighbor(Cardinals car, ref int[] fix)
        {
            uint neighbourx = RegionInfo.RegionLocX;
            uint neighboury = RegionInfo.RegionLocY;

            int dir = (int)car;

            if (dir > 1 && dir < 5) //Heading East
                neighbourx++;
            else if (dir > 5) // Heading West
                neighbourx--;

            if (dir < 3 || dir == 8) // Heading North
                neighboury++;
            else if (dir > 3 && dir < 7) // Heading Sout
                neighboury--;

            int x = (int)(neighbourx * Constants.RegionSize);
            int y = (int)(neighboury * Constants.RegionSize);
            GridRegion neighbourRegion = GridService.GetRegionByPosition(RegionInfo.ScopeID, x, y);

            if (neighbourRegion == null)
            {
                fix[0] = (int)(RegionInfo.RegionLocX - neighbourx);
                fix[1] = (int)(RegionInfo.RegionLocY - neighboury);
                return dir * (-1);
            }
            else
                return dir;
        }

        // Alias IncomingHelloNeighbour OtherRegionUp, for now
        public GridRegion IncomingHelloNeighbour(RegionInfo neighbour)
        {
            OtherRegionUp(new GridRegion(neighbour));
            return new GridRegion(RegionInfo);
        }

        // This causes the region to restart immediatley.
        public void RestartNow()
        {
            IConfig startupConfig = m_config.Configs["Startup"];
            if (startupConfig != null)
            {
                if (startupConfig.GetBoolean("InworldRestartShutsDown", false))
                {
                    MainConsole.Instance.RunCommand("shutdown");
                    return;
                }
            }

            m_log.Error("[REGION]: Closing");
            Close();

            if (PhysicsScene != null)
            {
                PhysicsScene.Dispose();
            }            

            m_log.Error("[REGION]: Firing Region Restart Message");

            base.Restart();
        }

        // This is a helper function that notifies root agents in this region that a new sim near them has come up
        // This is in the form of a timer because when an instance of OpenSim.exe is started,
        // Even though the sims initialize, they don't listen until 'all of the sims are initialized'
        // If we tell an agent about a sim that's not listening yet, the agent will not be able to connect to it.
        // subsequently the agent will never see the region come back online.
        public void RestartNotifyWaitElapsed(object sender, ElapsedEventArgs e)
        {
            m_restartWaitTimer.Stop();
            lock (m_regionRestartNotifyList)
            {
                foreach (RegionInfo region in m_regionRestartNotifyList)
                {
                    GridRegion r = new GridRegion(region);
                    try
                    {
                        ForEachRootScenePresence(delegate(ScenePresence agent)
                        {
                            if (EntityTransferModule != null && agent.PresenceType != PresenceType.Npc)
                                EntityTransferModule.EnableChildAgent(agent, r);
                        });
                    }
                    catch (NullReferenceException)
                    {
                        // This means that we're not booted up completely yet.
                        // This shouldn't happen too often anymore.
                    }
                }

                // Reset list to nothing.
                m_regionRestartNotifyList.Clear();
            }
        }

        public void SetSceneCoreDebug(Dictionary<string, string> options)
        {
            if (options.ContainsKey("scripting"))
            {
                bool enableScripts = true;
                if (bool.TryParse(options["scripting"], out enableScripts) && m_scripts_enabled != enableScripts)
                {
                    if (!enableScripts)
                    {
                        m_log.Info("Stopping all Scripts in Scene");
                        
                        EntityBase[] entities = Entities.GetEntities();
                        foreach (EntityBase ent in entities)
                        {
                            if (ent is SceneObjectGroup)
                                ((SceneObjectGroup)ent).RemoveScriptInstances(false);
                        }
                    }
                    else
                    {
                        m_log.Info("Starting all Scripts in Scene");
    
                        EntityBase[] entities = Entities.GetEntities();
                        foreach (EntityBase ent in entities)
                        {
                            if (ent is SceneObjectGroup)
                            {
                                SceneObjectGroup sog = (SceneObjectGroup)ent;
                                sog.CreateScriptInstances(0, false, DefaultScriptEngine, 0);
                                sog.ResumeScripts();
                            }
                        }
                    }

                    m_scripts_enabled = enableScripts;
                }
            }

            if (options.ContainsKey("physics"))
            {
                bool enablePhysics;
                if (bool.TryParse(options["physics"], out enablePhysics))
                    m_physics_enabled = enablePhysics;
            }

//            if (options.ContainsKey("collisions"))
//            {
//                // TODO: Implement.  If false, should stop objects colliding, though possibly should still allow
//                // the avatar themselves to collide with the ground.
//            }

            if (options.ContainsKey("teleport"))
            {
                bool enableTeleportDebugging;
                if (bool.TryParse(options["teleport"], out enableTeleportDebugging))
                    DebugTeleporting = enableTeleportDebugging;
            }

            if (options.ContainsKey("updates"))
            {
                bool enableUpdateDebugging;
                if (bool.TryParse(options["updates"], out enableUpdateDebugging))
                {
                    DebugUpdates = enableUpdateDebugging;
                    GcNotify.Enabled = DebugUpdates;
                }
            }
        }

        public int GetInaccurateNeighborCount()
        {
            return m_neighbours.Count;
        }

        // This is the method that shuts down the scene.
        public override void Close()
        {
            m_log.InfoFormat("[SCENE]: Closing down the single simulator: {0}", RegionInfo.RegionName);

            StatsReporter.Close();

            m_restartTimer.Stop();
            m_restartTimer.Close();

            // Kick all ROOT agents with the message, 'The simulator is going down'
            ForEachScenePresence(delegate(ScenePresence avatar)
                                 {
                                     avatar.RemoveNeighbourRegion(RegionInfo.RegionHandle);

                                     if (!avatar.IsChildAgent)
                                         avatar.ControllingClient.Kick("The simulator is going down.");

                                     avatar.ControllingClient.SendShutdownConnectionNotice();
                                 });

            // Stop updating the scene objects and agents.
            m_shuttingDown = true;

            // Wait here, or the kick messages won't actually get to the agents before the scene terminates.
            // We also need to wait to avoid a race condition with the scene update loop which might not yet
            // have checked ShuttingDown.
            Thread.Sleep(500);

            // Stop all client threads.
            ForEachScenePresence(delegate(ScenePresence avatar) { avatar.ControllingClient.Close(); });

            m_log.Debug("[SCENE]: Persisting changed objects");
            EventManager.TriggerSceneShuttingDown(this);

            EntityBase[] entities = GetEntities();
            foreach (EntityBase entity in entities)
            {
                if (!entity.IsDeleted && entity is SceneObjectGroup && ((SceneObjectGroup)entity).HasGroupChanged)
                {
                    ((SceneObjectGroup)entity).ProcessBackup(SimulationDataService, false);
                }
            }

            m_sceneGraph.Close();

            if (PhysicsScene != null)
            {
                PhysicsScene phys = PhysicsScene;
                // remove the physics engine from both Scene and SceneGraph
                PhysicsScene = null;
                phys.Dispose();
                phys = null;
            }

            if (!GridService.DeregisterRegion(RegionInfo.RegionID))
                m_log.WarnFormat("[SCENE]: Deregister from grid failed for region {0}", Name);

            // call the base class Close method.
            base.Close();
        }

        /// <summary>
        /// Start the scene
        /// </summary>
        public void Start()
        {
//            m_log.DebugFormat("[SCENE]: Starting Heartbeat timer for {0}", RegionInfo.RegionName);

            //m_heartbeatTimer.Enabled = true;
            //m_heartbeatTimer.Interval = (int)(m_timespan * 1000);
            //m_heartbeatTimer.Elapsed += new ElapsedEventHandler(Heartbeat);
            if (m_heartbeatThread != null)
            {
                m_hbRestarts++;
                if(m_hbRestarts > 10)
                    Environment.Exit(1);
                m_log.ErrorFormat("[SCENE]: Restarting heartbeat thread because it hasn't reported in in region {0}", RegionInfo.RegionName);

//int pid = System.Diagnostics.Process.GetCurrentProcess().Id;
//System.Diagnostics.Process proc = new System.Diagnostics.Process();
//proc.EnableRaisingEvents=false; 
//proc.StartInfo.FileName = "/bin/kill";
//proc.StartInfo.Arguments = "-QUIT " + pid.ToString();
//proc.Start();
//proc.WaitForExit();
//Thread.Sleep(1000);
//Environment.Exit(1);
                m_heartbeatThread.Abort();
                Watchdog.AbortThread(m_heartbeatThread.ManagedThreadId);
                m_heartbeatThread = null;
            }
//            m_lastUpdate = Util.EnvironmentTickCount();

            m_heartbeatThread
                = Watchdog.StartThread(
                    Heartbeat, string.Format("Heartbeat ({0})", RegionInfo.RegionName), ThreadPriority.Normal, false, false);
        }

        /// <summary>
        /// Sets up references to modules required by the scene
        /// </summary>
        public void SetModuleInterfaces()
        {
            m_xmlrpcModule = RequestModuleInterface<IXMLRPC>();
            m_worldCommModule = RequestModuleInterface<IWorldComm>();
            XferManager = RequestModuleInterface<IXfer>();
            m_AvatarFactory = RequestModuleInterface<IAvatarFactoryModule>();
            AttachmentsModule = RequestModuleInterface<IAttachmentsModule>();
            m_serialiser = RequestModuleInterface<IRegionSerialiserModule>();
            m_dialogModule = RequestModuleInterface<IDialogModule>();
            m_capsModule = RequestModuleInterface<ICapabilitiesModule>();
            EntityTransferModule = RequestModuleInterface<IEntityTransferModule>();
            m_groupsModule = RequestModuleInterface<IGroupsModule>();
            AgentTransactionsModule = RequestModuleInterface<IAgentAssetTransactions>();
            UserManagementModule = RequestModuleInterface<IUserManagement>();
        }

        #endregion

        #region Update Methods

        /// <summary>
        /// Performs per-frame updates regularly
        /// </summary>
        private void Heartbeat()
        {
//            if (!Monitor.TryEnter(m_heartbeatLock))
//            {
//                Watchdog.RemoveThread();
//                return;
//            }

//            try
//            {

            m_eventManager.TriggerOnRegionStarted(this);

            // The first frame can take a very long time due to physics actors being added on startup.  Therefore,
            // don't turn on the watchdog alarm for this thread until the second frame, in order to prevent false
            // alarms for scenes with many objects.
            Update(1);

            Watchdog.StartThread(
                    Maintenance, string.Format("Maintenance ({0})", RegionInfo.RegionName), ThreadPriority.Normal, false, true);

            Watchdog.GetCurrentThreadInfo().AlarmIfTimeout = true;
            Update(-1);

//                m_lastUpdate = Util.EnvironmentTickCount();
//                m_firstHeartbeat = false;
//            }
//            finally
//            {
//                Monitor.Pulse(m_heartbeatLock);
//                Monitor.Exit(m_heartbeatLock);
//            }

            Watchdog.RemoveThread();
        }

        private void Maintenance()
        {
            DoMaintenance(-1);

            Watchdog.RemoveThread();
        }

        public void DoMaintenance(int runs)
        {
            long? endRun = null;
            int runtc;
            int previousMaintenanceTick;

            if (runs >= 0)
                endRun = MaintenanceRun + runs;

            List<Vector3> coarseLocations;
            List<UUID> avatarUUIDs;

            while (!m_shuttingDown && (endRun == null || MaintenanceRun < endRun))
            {
                runtc = Util.EnvironmentTickCount();
                ++MaintenanceRun;

                // Coarse locations relate to positions of green dots on the mini-map (on a SecondLife client)
                if (MaintenanceRun % (m_update_coarse_locations / 10) == 0)
                {
                    SceneGraph.GetCoarseLocations(out coarseLocations, out avatarUUIDs, 60);
                    // Send coarse locations to clients
                    ForEachScenePresence(delegate(ScenePresence presence)
                    {
                        presence.SendCoarseLocations(coarseLocations, avatarUUIDs);
                    });
                }

                if (SendPeriodicAppearanceUpdates && MaintenanceRun % 60 == 0)
                {
//                    m_log.DebugFormat("[SCENE]: Sending periodic appearance updates");

                    if (AvatarFactory != null)
                    {
                        ForEachRootScenePresence(sp => AvatarFactory.SendAppearance(sp.UUID));
                    }
                }

                Watchdog.UpdateThread();

                previousMaintenanceTick = m_lastMaintenanceTick;
                m_lastMaintenanceTick = Util.EnvironmentTickCount();
                runtc = Util.EnvironmentTickCountSubtract(m_lastMaintenanceTick, runtc);
                runtc = (int)(MinMaintenanceTime * 1000) - runtc;
    
                if (runtc > 0)
                    Thread.Sleep(runtc);
    
                // Optionally warn if a frame takes double the amount of time that it should.
                if (DebugUpdates
                    && Util.EnvironmentTickCountSubtract(
                        m_lastMaintenanceTick, previousMaintenanceTick) > (int)(MinMaintenanceTime * 1000 * 2))
                    m_log.WarnFormat(
                        "[SCENE]: Maintenance took {0} ms (desired max {1} ms) in {2}",
                        Util.EnvironmentTickCountSubtract(m_lastMaintenanceTick, previousMaintenanceTick),
                        MinMaintenanceTime * 1000,
                        RegionInfo.RegionName);
            }
        }

        public override void Update(int frames)
        {
            long? endFrame = null;

            if (frames >= 0)
                endFrame = Frame + frames;

            float physicsFPS = 0f;
            int tmpMS;
            int previousFrameTick;
            int maintc;
            int sleepMS;
            int framestart;

            while (!m_shuttingDown && (endFrame == null || Frame < endFrame))
            {
                framestart = Util.EnvironmentTickCount();
                ++Frame;

//            m_log.DebugFormat("[SCENE]: Processing frame {0} in {1}", Frame, RegionInfo.RegionName);

                agentMS = tempOnRezMS = eventMS = backupMS = terrainMS = landMS = 0;

                try
                {
                    // Apply taints in terrain module to terrain in physics scene
                    if (Frame % m_update_terrain == 0)
                    {
                        tmpMS = Util.EnvironmentTickCount();
                        UpdateTerrain();
                        terrainMS = Util.EnvironmentTickCountSubtract(tmpMS);
                    }

                    tmpMS = Util.EnvironmentTickCount();
                    if ((Frame % m_update_physics == 0) && m_physics_enabled)
                        m_sceneGraph.UpdatePreparePhysics();
                    physicsMS2 = Util.EnvironmentTickCountSubtract(tmpMS);
    
                    // Apply any pending avatar force input to the avatar's velocity
                    tmpMS = Util.EnvironmentTickCount();
                    if (Frame % m_update_entitymovement == 0)
                        m_sceneGraph.UpdateScenePresenceMovement();
                    agentMS = Util.EnvironmentTickCountSubtract(tmpMS);
    
                    // Perform the main physics update.  This will do the actual work of moving objects and avatars according to their
                    // velocity
                    tmpMS = Util.EnvironmentTickCount();
                    if (Frame % m_update_physics == 0)
                    {
                        if (m_physics_enabled)
                            physicsFPS = m_sceneGraph.UpdatePhysics(MinFrameTime);
    
                        if (SynchronizeScene != null)
                            SynchronizeScene(this);
                    }
                    physicsMS = Util.EnvironmentTickCountSubtract(tmpMS);

                    tmpMS = Util.EnvironmentTickCount();
    
                    // Check if any objects have reached their targets
                    CheckAtTargets();
    
                    // Update SceneObjectGroups that have scheduled themselves for updates
                    // Objects queue their updates onto all scene presences
                    if (Frame % m_update_objects == 0)
                        m_sceneGraph.UpdateObjectGroups();
    
                    // Run through all ScenePresences looking for updates
                    // Presence updates and queued object updates for each presence are sent to clients
                    if (Frame % m_update_presences == 0)
                        m_sceneGraph.UpdatePresences();
    
                    agentMS += Util.EnvironmentTickCountSubtract(tmpMS);

    
                    // Delete temp-on-rez stuff
                    if (Frame % m_update_temp_cleaning == 0 && !m_cleaningTemps)
                    {
                        tmpMS = Util.EnvironmentTickCount();
                        m_cleaningTemps = true;
                        Util.FireAndForget(delegate { CleanTempObjects(); m_cleaningTemps = false;  });
                        tempOnRezMS = Util.EnvironmentTickCountSubtract(tmpMS);
                    }
    
                    if (Frame % m_update_events == 0)
                    {
                        tmpMS = Util.EnvironmentTickCount();
                        UpdateEvents();
                        eventMS = Util.EnvironmentTickCountSubtract(tmpMS);
                    }
    
                    if (Frame % m_update_backup == 0)
                    {
                        tmpMS = Util.EnvironmentTickCount();
                        UpdateStorageBackup();
                        backupMS = Util.EnvironmentTickCountSubtract(tmpMS);
                    }
    
                    //if (Frame % m_update_land == 0)
                    //{
                    //    int ldMS = Util.EnvironmentTickCount();
                    //    UpdateLand();
                    //    landMS = Util.EnvironmentTickCountSubtract(ldMS);
                    //}
    
                    if (!LoginsEnabled && Frame == 20)
                    {
    //                    m_log.DebugFormat("{0} {1} {2}", LoginsDisabled, m_sceneGraph.GetActiveScriptsCount(), LoginLock);
    
                        // In 99.9% of cases it is a bad idea to manually force garbage collection. However,
                        // this is a rare case where we know we have just went through a long cycle of heap
                        // allocations, and there is no more work to be done until someone logs in
                        GC.Collect();

                        if (!LoginLock)
                        {
                            if (!StartDisabled)
                            {
                                m_log.InfoFormat("[REGION]: Enabling logins for {0}", RegionInfo.RegionName);
                                LoginsEnabled = true;
                            }

                            m_sceneGridService.InformNeighborsThatRegionisUp(
                                RequestModuleInterface<INeighbourService>(), RegionInfo);

                            // Region ready should always be set
                            Ready = true;
                        }
                        else
                        {
                            // This handles a case of a region having no scripts for the RegionReady module
                            if (m_sceneGraph.GetActiveScriptsCount() == 0)
                            {
                                // In this case, we leave it to the IRegionReadyModule to enable logins
                               
                                // LoginLock can currently only be set by a region module implementation.
                                // If somehow this hasn't been done then the quickest way to bugfix is to see the
                                // NullReferenceException
                                IRegionReadyModule rrm = RequestModuleInterface<IRegionReadyModule>();
                                rrm.TriggerRegionReady(this);
                            }
                        }
                    }
                }
                catch (Exception e)
                {
                    m_log.ErrorFormat(
                        "[SCENE]: Failed on region {0} with exception {1}{2}",
                        RegionInfo.RegionName, e.Message, e.StackTrace);
                }
    
                EventManager.TriggerRegionHeartbeatEnd(this);

                Watchdog.UpdateThread();

                otherMS = tempOnRezMS + eventMS + backupMS + terrainMS + landMS;

                StatsReporter.AddPhysicsFPS(physicsFPS);
                StatsReporter.AddTimeDilation(TimeDilation);
                StatsReporter.AddFPS(1);

                StatsReporter.addAgentMS(agentMS);
                StatsReporter.addPhysicsMS(physicsMS + physicsMS2);
                StatsReporter.addOtherMS(otherMS);
                StatsReporter.addScriptLines(m_sceneGraph.GetScriptLPS());

                previousFrameTick = m_lastFrameTick;
                m_lastFrameTick = Util.EnvironmentTickCount();
                tmpMS = Util.EnvironmentTickCountSubtract(m_lastFrameTick, framestart);
                tmpMS = (int)(MinFrameTime * 1000) - tmpMS;

                m_firstHeartbeat = false;

                sleepMS = Util.EnvironmentTickCount();

                if (tmpMS > 0)
                    Thread.Sleep(tmpMS);

                sleepMS = Util.EnvironmentTickCountSubtract(sleepMS);
                frameMS = Util.EnvironmentTickCountSubtract(framestart);
                StatsReporter.addSleepMS(sleepMS);
                StatsReporter.addFrameMS(frameMS);

                // if (Frame%m_update_avatars == 0)
                //   UpdateInWorldTime();


               // Optionally warn if a frame takes double the amount of time that it should.
                if (DebugUpdates
                    && Util.EnvironmentTickCountSubtract(
                        m_lastFrameTick, previousFrameTick) > (int)(MinFrameTime * 1000 * 2))
                    m_log.WarnFormat(
                        "[SCENE]: Frame took {0} ms (desired max {1} ms) in {2}",
                        Util.EnvironmentTickCountSubtract(m_lastFrameTick, previousFrameTick),
                        MinFrameTime * 1000,
                        RegionInfo.RegionName);
            }
        }        

        public void AddGroupTarget(SceneObjectGroup grp)
        {
            lock (m_groupsWithTargets)
                m_groupsWithTargets[grp.UUID] = grp;
        }

        public void RemoveGroupTarget(SceneObjectGroup grp)
        {
            lock (m_groupsWithTargets)
                m_groupsWithTargets.Remove(grp.UUID);
        }

        private void CheckAtTargets()
        {
            List<SceneObjectGroup> objs = new List<SceneObjectGroup>();
            lock (m_groupsWithTargets)
                objs = new List<SceneObjectGroup>(m_groupsWithTargets.Values);

            foreach (SceneObjectGroup entry in objs)
                entry.checkAtTargets();
        }

        /// <summary>
        /// Send out simstats data to all clients
        /// </summary>
        /// <param name="stats">Stats on the Simulator's performance</param>
        private void SendSimStatsPackets(SimStats stats)
        {
            ForEachRootClient(delegate(IClientAPI client)
            {
                client.SendSimStats(stats);
            });
        }

        /// <summary>
        /// Update the terrain if it needs to be updated.
        /// </summary>
        private void UpdateTerrain()
        {
            EventManager.TriggerTerrainTick();
        }

        /// <summary>
        /// Back up queued up changes
        /// </summary>
        private void UpdateStorageBackup()
        {
            if (!m_backingup)
            {
                m_backingup = true;
                Util.FireAndForget(BackupWaitCallback);
            }
        }

        /// <summary>
        /// Sends out the OnFrame event to the modules
        /// </summary>
        private void UpdateEvents()
        {
            m_eventManager.TriggerOnFrame();
        }

        /// <summary>
        /// Wrapper for Backup() that can be called with Util.FireAndForget()
        /// </summary>
        private void BackupWaitCallback(object o)
        {
            Backup(false);
        }
        
        /// <summary>
        /// Backup the scene.  This acts as the main method of the backup thread.
        /// </summary>
        /// <param name="forced">
        /// If true, then any changes that have not yet been persisted are persisted.  If false,
        /// then the persistence decision is left to the backup code (in some situations, such as object persistence,
        /// it's much more efficient to backup multiple changes at once rather than every single one).
        /// <returns></returns>
        public void Backup(bool forced)
        {
            lock (m_returns)
            {
                EventManager.TriggerOnBackup(SimulationDataService, forced);
                m_backingup = false;

                foreach (KeyValuePair<UUID, ReturnInfo> ret in m_returns)
                {
                    UUID transaction = UUID.Random();

                    GridInstantMessage msg = new GridInstantMessage();
                    msg.fromAgentID = new Guid(UUID.Zero.ToString()); // From server
                    msg.toAgentID = new Guid(ret.Key.ToString());
                    msg.imSessionID = new Guid(transaction.ToString());
                    msg.timestamp = (uint)Util.UnixTimeSinceEpoch();
                    msg.fromAgentName = "Server";
                    msg.dialog = (byte)19; // Object msg
                    msg.fromGroup = false;
                    msg.offline = (byte)1;
                    msg.ParentEstateID = RegionInfo.EstateSettings.ParentEstateID;
                    msg.Position = Vector3.Zero;
                    msg.RegionID = RegionInfo.RegionID.Guid;

                    // We must fill in a null-terminated 'empty' string here since bytes[0] will crash viewer 3.
                    msg.binaryBucket = Util.StringToBytes256("\0");
                    if (ret.Value.count > 1)
                        msg.message = string.Format("Your {0} objects were returned from {1} in region {2} due to {3}", ret.Value.count, ret.Value.location.ToString(), RegionInfo.RegionName, ret.Value.reason);
                    else
                        msg.message = string.Format("Your object {0} was returned from {1} in region {2} due to {3}", ret.Value.objectName, ret.Value.location.ToString(), RegionInfo.RegionName, ret.Value.reason);

                    IMessageTransferModule tr = RequestModuleInterface<IMessageTransferModule>();
                    if (tr != null)
                        tr.SendInstantMessage(msg, delegate(bool success) {});
                }
                m_returns.Clear();
            }
        }

        /// <summary>
        /// Synchronous force backup.  For deletes and links/unlinks
        /// </summary>
        /// <param name="group">Object to be backed up</param>
        public void ForceSceneObjectBackup(SceneObjectGroup group)
        {
            if (group != null)
            {
                group.ProcessBackup(SimulationDataService, true);
            }
        }

        /// <summary>
        /// Tell an agent that their object has been returned. 
        /// </summary>
        /// <remarks>
        /// The actual return is handled by the caller.
        /// </remarks>
        /// <param name="agentID">Avatar Unique Id</param>
        /// <param name="objectName">Name of object returned</param>
        /// <param name="location">Location of object returned</param>
        /// <param name="reason">Reasion for object return</param>
        public void AddReturn(UUID agentID, string objectName, Vector3 location, string reason)
        {
            lock (m_returns)
            {
                if (m_returns.ContainsKey(agentID))
                {
                    ReturnInfo info = m_returns[agentID];
                    info.count++;
                    m_returns[agentID] = info;
                }
                else
                {
                    ReturnInfo info = new ReturnInfo();
                    info.count = 1;
                    info.objectName = objectName;
                    info.location = location;
                    info.reason = reason;
                    m_returns[agentID] = info;
                }
            }
        }

        #endregion

        #region Load Terrain

        /// <summary>
        /// Store the terrain in the persistant data store
        /// </summary>
        public void SaveTerrain()
        {
            SimulationDataService.StoreTerrain(Heightmap.GetDoubles(), RegionInfo.RegionID);
        }

        public void StoreWindlightProfile(RegionLightShareData wl)
        {
            RegionInfo.WindlightSettings = wl;
            SimulationDataService.StoreRegionWindlightSettings(wl);
            m_eventManager.TriggerOnSaveNewWindlightProfile();
        }

        public void LoadWindlightProfile()
        {
            RegionInfo.WindlightSettings = SimulationDataService.LoadRegionWindlightSettings(RegionInfo.RegionID);
            m_eventManager.TriggerOnSaveNewWindlightProfile();
        }

        /// <summary>
        /// Loads the World heightmap
        /// </summary>
        public override void LoadWorldMap()
        {
            try
            {
                double[,] map = SimulationDataService.LoadTerrain(RegionInfo.RegionID);
                if (map == null)
                {
                    // This should be in the Terrain module, but it isn't because
                    // the heightmap is needed _way_ before the modules are initialized...
                    IConfig terrainConfig = m_config.Configs["Terrain"];
                    String m_InitialTerrain = "pinhead-island";
                    if (terrainConfig != null)
                        m_InitialTerrain = terrainConfig.GetString("InitialTerrain", m_InitialTerrain);

                    m_log.InfoFormat("[TERRAIN]: No default terrain. Generating a new terrain {0}.", m_InitialTerrain);
                    Heightmap = new TerrainChannel(m_InitialTerrain);

                    SimulationDataService.StoreTerrain(Heightmap.GetDoubles(), RegionInfo.RegionID);
                }
                else
                {
                    Heightmap = new TerrainChannel(map);
                }
            }
            catch (IOException e)
            {
                m_log.WarnFormat(
                    "[TERRAIN]: Scene.cs: LoadWorldMap() - Regenerating as failed with exception {0}{1}",
                    e.Message, e.StackTrace);
                
                // Non standard region size.    If there's an old terrain in the database, it might read past the buffer
                #pragma warning disable 0162
                if ((int)Constants.RegionSize != 256)
                {
                    Heightmap = new TerrainChannel();

                    SimulationDataService.StoreTerrain(Heightmap.GetDoubles(), RegionInfo.RegionID);
                }
            }
            catch (Exception e)
            {
                m_log.WarnFormat(
                    "[TERRAIN]: Scene.cs: LoadWorldMap() - Failed with exception {0}{1}", e.Message, e.StackTrace);
            }
        }

        /// <summary>
        /// Register this region with a grid service
        /// </summary>
        /// <exception cref="System.Exception">Thrown if registration of the region itself fails.</exception>
        public void RegisterRegionWithGrid()
        {
            m_sceneGridService.SetScene(this);

            //// Unfortunately this needs to be here and it can't be async.
            //// The map tile image is stored in RegionSettings, but it also needs to be
            //// stored in the GridService, because that's what the world map module uses
            //// to send the map image UUIDs (of other regions) to the viewer...
            if (m_generateMaptiles)
                RegenerateMaptile();

            GridRegion region = new GridRegion(RegionInfo);
            string error = GridService.RegisterRegion(RegionInfo.ScopeID, region);
            if (error != String.Empty)
                throw new Exception(error);
        }

        #endregion

        #region Load Land

        /// <summary>
        /// Loads all Parcel data from the datastore for region identified by regionID
        /// </summary>
        /// <param name="regionID">Unique Identifier of the Region to load parcel data for</param>
        public void loadAllLandObjectsFromStorage(UUID regionID)
        {
            m_log.Info("[SCENE]: Loading land objects from storage");
            List<LandData> landData = SimulationDataService.LoadLandObjects(regionID);

            if (LandChannel != null)
            {
                if (landData.Count == 0)
                {
                    EventManager.TriggerNoticeNoLandDataFromStorage();
                }
                else
                {
                    EventManager.TriggerIncomingLandDataFromStorage(landData);
                }
            }
            else
            {
                m_log.Error("[SCENE]: Land Channel is not defined. Cannot load from storage!");
            }
        }

        #endregion

        #region Primitives Methods

        /// <summary>
        /// Loads the World's objects
        /// </summary>
        /// <param name="regionID"></param>
        public virtual void LoadPrimsFromStorage(UUID regionID)
        {
            LoadingPrims = true;
            m_log.Info("[SCENE]: Loading objects from datastore");

            List<SceneObjectGroup> PrimsFromDB = SimulationDataService.LoadObjects(regionID);

            m_log.InfoFormat("[SCENE]: Loaded {0} objects from the datastore", PrimsFromDB.Count);

            foreach (SceneObjectGroup group in PrimsFromDB)
            {
                AddRestoredSceneObject(group, true, true);
                EventManager.TriggerOnSceneObjectLoaded(group);
                SceneObjectPart rootPart = group.GetPart(group.UUID);
                rootPart.Flags &= ~PrimFlags.Scripted;
                rootPart.TrimPermissions();

                // Don't do this here - it will get done later on when sculpt data is loaded.
//                group.CheckSculptAndLoad();
            }

            LoadingPrims = false;
            EventManager.TriggerPrimsLoaded(this);
        }

        public bool SuportsRayCastFiltered()
        {
            if (PhysicsScene == null)
                return false;
            return PhysicsScene.SuportsRaycastWorldFiltered();
        }

        public object RayCastFiltered(Vector3 position, Vector3 direction, float length, int Count, RayFilterFlags filter)      
        {
            if (PhysicsScene == null)
                return null;
            return PhysicsScene.RaycastWorld(position, direction, length, Count,filter);
        }

        /// <summary>
        /// Gets a new rez location based on the raycast and the size of the object that is being rezzed.
        /// </summary>
        /// <param name="RayStart"></param>
        /// <param name="RayEnd"></param>
        /// <param name="RayTargetID"></param>
        /// <param name="rot"></param>
        /// <param name="bypassRayCast"></param>
        /// <param name="RayEndIsIntersection"></param>
        /// <param name="frontFacesOnly"></param>
        /// <param name="scale"></param>
        /// <param name="FaceCenter"></param>
        /// <returns></returns>
        public Vector3 GetNewRezLocation(Vector3 RayStart, Vector3 RayEnd, UUID RayTargetID, Quaternion rot, byte bypassRayCast, byte RayEndIsIntersection, bool frontFacesOnly, Vector3 scale, bool FaceCenter)
        {
        
            float wheight = (float)RegionInfo.RegionSettings.WaterHeight;
            Vector3 wpos = Vector3.Zero;
            // Check for water surface intersection from above
            if ( (RayStart.Z > wheight) && (RayEnd.Z < wheight) )
            {
                float ratio = (RayStart.Z - wheight) / (RayStart.Z - RayEnd.Z);
                wpos.X = RayStart.X - (ratio * (RayStart.X - RayEnd.X));
                wpos.Y = RayStart.Y - (ratio * (RayStart.Y - RayEnd.Y));
                wpos.Z = wheight;
            }                
        
            Vector3 pos = Vector3.Zero;
            if (RayEndIsIntersection == (byte)1)
            {
                pos = RayEnd;
            }
            else if (RayTargetID != UUID.Zero)
            {
                SceneObjectPart target = GetSceneObjectPart(RayTargetID);

                Vector3 direction = Vector3.Normalize(RayEnd - RayStart);
                Vector3 AXOrigin = new Vector3(RayStart.X, RayStart.Y, RayStart.Z);
                Vector3 AXdirection = new Vector3(direction.X, direction.Y, direction.Z);

                if (target != null)
                {
                    pos = target.AbsolutePosition;
                    //m_log.Info("[OBJECT_REZ]: TargetPos: " + pos.ToString() + ", RayStart: " + RayStart.ToString() + ", RayEnd: " + RayEnd.ToString() + ", Volume: " + Util.GetDistanceTo(RayStart,RayEnd).ToString() + ", mag1: " + Util.GetMagnitude(RayStart).ToString() + ", mag2: " + Util.GetMagnitude(RayEnd).ToString());

                    // TODO: Raytrace better here

                    //EntityIntersection ei = m_sceneGraph.GetClosestIntersectingPrim(new Ray(AXOrigin, AXdirection));
                    Ray NewRay = new Ray(AXOrigin, AXdirection);

                    // Ray Trace against target here
                    EntityIntersection ei = target.TestIntersectionOBB(NewRay, Quaternion.Identity, frontFacesOnly, FaceCenter);

                    // Un-comment out the following line to Get Raytrace results printed to the console.
                    // m_log.Info("[RAYTRACERESULTS]: Hit:" + ei.HitTF.ToString() + " Point: " + ei.ipoint.ToString() + " Normal: " + ei.normal.ToString());
                    float ScaleOffset = 0.5f;

                    // If we hit something
                    if (ei.HitTF)
                    {
                        Vector3 scaleComponent = new Vector3(ei.AAfaceNormal.X, ei.AAfaceNormal.Y, ei.AAfaceNormal.Z);
                        if (scaleComponent.X != 0) ScaleOffset = scale.X;
                        if (scaleComponent.Y != 0) ScaleOffset = scale.Y;
                        if (scaleComponent.Z != 0) ScaleOffset = scale.Z;
                        ScaleOffset = Math.Abs(ScaleOffset);
                        Vector3 intersectionpoint = new Vector3(ei.ipoint.X, ei.ipoint.Y, ei.ipoint.Z);
                        Vector3 normal = new Vector3(ei.normal.X, ei.normal.Y, ei.normal.Z);
                        // Set the position to the intersection point
                        Vector3 offset = (normal * (ScaleOffset / 2f));
                        pos = (intersectionpoint + offset);

                        //Seems to make no sense to do this as this call is used for rezzing from inventory as well, and with inventory items their size is not always 0.5f
                        //And in cases when we weren't rezzing from inventory we were re-adding the 0.25 straight after calling this method
                        // Un-offset the prim (it gets offset later by the consumer method)
                        //pos.Z -= 0.25F; 
                       
                    }
                }
                else
                {
                    // We don't have a target here, so we're going to raytrace all the objects in the scene.
                    EntityIntersection ei = m_sceneGraph.GetClosestIntersectingPrim(new Ray(AXOrigin, AXdirection), true, false);

                    // Un-comment the following line to print the raytrace results to the console.
                    //m_log.Info("[RAYTRACERESULTS]: Hit:" + ei.HitTF.ToString() + " Point: " + ei.ipoint.ToString() + " Normal: " + ei.normal.ToString());

                    if (ei.HitTF)
                    {
                        pos = new Vector3(ei.ipoint.X, ei.ipoint.Y, ei.ipoint.Z);
                    } 
                    else
                    {
                        // fall back to our stupid functionality
                        pos = RayEnd;
                    }
                }
            }
            else
            {
                // fall back to our stupid functionality
                pos = RayEnd;

                //increase height so its above the ground.
                //should be getting the normal of the ground at the rez point and using that?
                pos.Z += scale.Z / 2f;
//                return pos;
            }
            
            // check against posible water intercept
            if (wpos.Z > pos.Z) pos = wpos;
            return pos;
        }


        /// <summary>
        /// Create a New SceneObjectGroup/Part by raycasting
        /// </summary>
        /// <param name="ownerID"></param>
        /// <param name="groupID"></param>
        /// <param name="RayEnd"></param>
        /// <param name="rot"></param>
        /// <param name="shape"></param>
        /// <param name="bypassRaycast"></param>
        /// <param name="RayStart"></param>
        /// <param name="RayTargetID"></param>
        /// <param name="RayEndIsIntersection"></param>
        public virtual void AddNewPrim(UUID ownerID, UUID groupID, Vector3 RayEnd, Quaternion rot, PrimitiveBaseShape shape,
                                       byte bypassRaycast, Vector3 RayStart, UUID RayTargetID,
                                       byte RayEndIsIntersection)
        {
            Vector3 pos = GetNewRezLocation(RayStart, RayEnd, RayTargetID, rot, bypassRaycast, RayEndIsIntersection, true, new Vector3(0.5f, 0.5f, 0.5f), false);

            if (Permissions.CanRezObject(1, ownerID, pos))
            {
                // rez ON the ground, not IN the ground
                // pos.Z += 0.25F; The rez point should now be correct so that its not in the ground

                AddNewPrim(ownerID, groupID, pos, rot, shape);
            }
            else
            {
                IClientAPI client = null;
                if (TryGetClient(ownerID, out client))
                    client.SendAlertMessage("You cannot create objects here.");
            }
        }

        public virtual SceneObjectGroup AddNewPrim(
            UUID ownerID, UUID groupID, Vector3 pos, Quaternion rot, PrimitiveBaseShape shape)
        {
            //m_log.DebugFormat(
            //    "[SCENE]: Scene.AddNewPrim() pcode {0} called for {1} in {2}", shape.PCode, ownerID, RegionInfo.RegionName);

            SceneObjectGroup sceneObject = null;
            
            // If an entity creator has been registered for this prim type then use that
            if (m_entityCreators.ContainsKey((PCode)shape.PCode))
            {
                sceneObject = m_entityCreators[(PCode)shape.PCode].CreateEntity(ownerID, groupID, pos, rot, shape);
            }
            else
            {
                // Otherwise, use this default creation code;
                sceneObject = new SceneObjectGroup(ownerID, pos, rot, shape);
                AddNewSceneObject(sceneObject, true);
                sceneObject.SetGroup(groupID, null);
            }

            if (UserManagementModule != null)
                sceneObject.RootPart.CreatorIdentification = UserManagementModule.GetUserUUI(ownerID);

            sceneObject.ScheduleGroupForFullUpdate();

            return sceneObject;
        }
        
        /// <summary>
        /// Add an object into the scene that has come from storage
        /// </summary>
        ///
        /// <param name="sceneObject"></param>
        /// <param name="attachToBackup">
        /// If true, changes to the object will be reflected in its persisted data
        /// If false, the persisted data will not be changed even if the object in the scene is changed
        /// </param>
        /// <param name="alreadyPersisted">
        /// If true, we won't persist this object until it changes
        /// If false, we'll persist this object immediately
        /// </param>
        /// <param name="sendClientUpdates">
        /// If true, we send updates to the client to tell it about this object
        /// If false, we leave it up to the caller to do this
        /// </param>
        /// <returns>
        /// true if the object was added, false if an object with the same uuid was already in the scene
        /// </returns>
        public bool AddRestoredSceneObject(
            SceneObjectGroup sceneObject, bool attachToBackup, bool alreadyPersisted, bool sendClientUpdates)
        {
            bool result =  m_sceneGraph.AddRestoredSceneObject(sceneObject, attachToBackup, alreadyPersisted, sendClientUpdates);
            if (result)
                sceneObject.IsDeleted = false;
            return result;
        }
        
        /// <summary>
        /// Add an object into the scene that has come from storage
        /// </summary>
        ///
        /// <param name="sceneObject"></param>
        /// <param name="attachToBackup">
        /// If true, changes to the object will be reflected in its persisted data
        /// If false, the persisted data will not be changed even if the object in the scene is changed
        /// </param>
        /// <param name="alreadyPersisted">
        /// If true, we won't persist this object until it changes
        /// If false, we'll persist this object immediately
        /// </param>
        /// <returns>
        /// true if the object was added, false if an object with the same uuid was already in the scene
        /// </returns>
        public bool AddRestoredSceneObject(
            SceneObjectGroup sceneObject, bool attachToBackup, bool alreadyPersisted)
        {
            return AddRestoredSceneObject(sceneObject, attachToBackup, alreadyPersisted, true);
        }

        /// <summary>
        /// Add a newly created object to the scene.  Updates are also sent to viewers.
        /// </summary>
        /// <param name="sceneObject"></param>
        /// <param name="attachToBackup">
        /// If true, the object is made persistent into the scene.
        /// If false, the object will not persist over server restarts
        /// </param>
        /// <returns>true if the object was added.  false if not</returns>
        public bool AddNewSceneObject(SceneObjectGroup sceneObject, bool attachToBackup)
        {
            return AddNewSceneObject(sceneObject, attachToBackup, true);
        }
        
        /// <summary>
        /// Add a newly created object to the scene
        /// </summary>
        /// <param name="sceneObject"></param>
        /// <param name="attachToBackup">
        /// If true, the object is made persistent into the scene.
        /// If false, the object will not persist over server restarts
        /// </param>
        /// <param name="sendClientUpdates">
        /// If true, updates for the new scene object are sent to all viewers in range.
        /// If false, it is left to the caller to schedule the update
        /// </param>
        /// <returns>true if the object was added.  false if not</returns>
        public bool AddNewSceneObject(SceneObjectGroup sceneObject, bool attachToBackup, bool sendClientUpdates)
        {           
            if (m_sceneGraph.AddNewSceneObject(sceneObject, attachToBackup, sendClientUpdates))
            {
                EventManager.TriggerObjectAddedToScene(sceneObject);
                return true;       
            }
            
            return false;
        }
        
        /// <summary>
        /// Add a newly created object to the scene.
        /// </summary>
        /// <remarks>
        /// This method does not send updates to the client - callers need to handle this themselves.
        /// </remarks>
        /// <param name="sceneObject"></param>
        /// <param name="attachToBackup"></param>
        /// <param name="pos">Position of the object.  If null then the position stored in the object is used.</param>
        /// <param name="rot">Rotation of the object.  If null then the rotation stored in the object is used.</param>
        /// <param name="vel">Velocity of the object.  This parameter only has an effect if the object is physical</param>
        /// <returns></returns>
        public bool AddNewSceneObject(
            SceneObjectGroup sceneObject, bool attachToBackup, Vector3? pos, Quaternion? rot, Vector3 vel)
        {
            if (m_sceneGraph.AddNewSceneObject(sceneObject, attachToBackup, pos, rot, vel))
            {            
                EventManager.TriggerObjectAddedToScene(sceneObject);
                return true;
            }

            return false;
        }

        /// <summary>
        /// Delete every object from the scene.  This does not include attachments worn by avatars.
        /// </summary>
        public void DeleteAllSceneObjects()
        {
            DeleteAllSceneObjects(false);
        }

        /// <summary>
        /// Delete every object from the scene.  This does not include attachments worn by avatars.
        /// </summary>
        public void DeleteAllSceneObjects(bool exceptNoCopy)
        {
            List<SceneObjectGroup> toReturn = new List<SceneObjectGroup>();
            lock (Entities)
            {
                EntityBase[] entities = Entities.GetEntities();
                foreach (EntityBase e in entities)
                {
                    if (e is SceneObjectGroup)
                    {
                        SceneObjectGroup sog = (SceneObjectGroup)e;
                        if (sog != null && !sog.IsAttachment)
                        {
                            if (!exceptNoCopy || ((sog.GetEffectivePermissions() & (uint)PermissionMask.Copy) != 0))
                            {
                                DeleteSceneObject((SceneObjectGroup)e, false);
                            }
                            else
                            {
                                toReturn.Add((SceneObjectGroup)e);   
                            }
                        }
                    }
                }
            }
            if (toReturn.Count > 0)
            {
                returnObjects(toReturn.ToArray(), UUID.Zero);
            }
        }

        /// <summary>
        /// Synchronously delete the given object from the scene.
        /// </summary>
        /// <remarks>
        /// Scripts are also removed.
        /// </remarks>
        /// <param name="group">Object Id</param>
        /// <param name="silent">Suppress broadcasting changes to other clients.</param>
        public void DeleteSceneObject(SceneObjectGroup group, bool silent)
        {
            DeleteSceneObject(group, silent, true);
        }

        /// <summary>
        /// Synchronously delete the given object from the scene.
        /// </summary>
        /// <param name="group">Object Id</param>
        /// <param name="silent">Suppress broadcasting changes to other clients.</param>
        /// <param name="removeScripts">If true, then scripts are removed.  If false, then they are only stopped.</para>
        public void DeleteSceneObject(SceneObjectGroup group, bool silent, bool removeScripts)
        {            
//            m_log.DebugFormat("[SCENE]: Deleting scene object {0} {1}", group.Name, group.UUID);

            if (removeScripts)
                group.RemoveScriptInstances(true);
            else
                group.StopScriptInstances();

            SceneObjectPart[] partList = group.Parts;

            foreach (SceneObjectPart part in partList)
            {
                if (part.IsJoint() && ((part.Flags & PrimFlags.Physics) != 0))
                {
                    PhysicsScene.RequestJointDeletion(part.Name); // FIXME: what if the name changed?
                }
                else if (part.PhysActor != null)
                {
                    part.RemoveFromPhysics();
                }
            }

            if (UnlinkSceneObject(group, false))
            {
                EventManager.TriggerObjectBeingRemovedFromScene(group);
                EventManager.TriggerParcelPrimCountTainted();
            }

            group.DeleteGroupFromScene(silent);
            if (!silent)
                SendKillObject(new List<uint>() { group.LocalId });

//            m_log.DebugFormat("[SCENE]: Exit DeleteSceneObject() for {0} {1}", group.Name, group.UUID);            
        }

        /// <summary>
        /// Unlink the given object from the scene.  Unlike delete, this just removes the record of the object - the
        /// object itself is not destroyed.
        /// </summary>
        /// <param name="so">The scene object.</param>
        /// <param name="softDelete">If true, only deletes from scene, but keeps the object in the database.</param>
        /// <returns>true if the object was in the scene, false if it was not</returns>
        public bool UnlinkSceneObject(SceneObjectGroup so, bool softDelete)
        {
            if (m_sceneGraph.DeleteSceneObject(so.UUID, softDelete))
            {
                if (!softDelete)
                {
                    // Force a database update so that the scene object group ID is accurate.  It's possible that the
                    // group has recently been delinked from another group but that this change has not been persisted
                    // to the DB.
                    // This is an expensive thing to do so only do it if absolutely necessary.
                    if (so.HasGroupChangedDueToDelink)
                        ForceSceneObjectBackup(so);                
                    
                    so.DetachFromBackup();
                    SimulationDataService.RemoveObject(so.UUID, RegionInfo.RegionID);
                }
                                    
                // We need to keep track of this state in case this group is still queued for further backup.
                so.IsDeleted = true;

                return true;
            }

            return false;
        }

        /// <summary>
        /// Move the given scene object into a new region depending on which region its absolute position has moved
        /// into.
        ///
        /// </summary>
        /// <param name="attemptedPosition">the attempted out of region position of the scene object</param>
        /// <param name="grp">the scene object that we're crossing</param>
        public void CrossPrimGroupIntoNewRegion(Vector3 attemptedPosition, SceneObjectGroup grp, bool silent)
        {
            if (grp == null)
                return;
            if (grp.IsDeleted)
                return;

            if (grp.RootPart.DIE_AT_EDGE)
            {
                // We remove the object here
                try
                {
                    DeleteSceneObject(grp, false);
                }
                catch (Exception)
                {
                    m_log.Warn("[SCENE]: exception when trying to remove the prim that crossed the border.");
                }
                return;
            }

            if (grp.RootPart.RETURN_AT_EDGE)
            {
                // We remove the object here
                try
                {
                    List<SceneObjectGroup> objects = new List<SceneObjectGroup>();
                    objects.Add(grp);
                    SceneObjectGroup[] objectsArray = objects.ToArray();
                    returnObjects(objectsArray, UUID.Zero);
                }
                catch (Exception)
                {
                    m_log.Warn("[SCENE]: exception when trying to return the prim that crossed the border.");
                }
                return;
            }

            if (EntityTransferModule != null)
                EntityTransferModule.Cross(grp, attemptedPosition, silent);
        }

        public Border GetCrossedBorder(Vector3 position, Cardinals gridline)
        {
            if (BordersLocked)
            {
                switch (gridline)
                {
                    case Cardinals.N:
                        lock (NorthBorders)
                        {
                            foreach (Border b in NorthBorders)
                            {
                                if (b.TestCross(position))
                                    return b;
                            }
                        }
                        break;
                    case Cardinals.S:
                        lock (SouthBorders)
                        {
                            foreach (Border b in SouthBorders)
                            {
                                if (b.TestCross(position))
                                    return b;
                            }
                        }

                        break;
                    case Cardinals.E:
                        lock (EastBorders)
                        {
                            foreach (Border b in EastBorders)
                            {
                                if (b.TestCross(position))
                                    return b;
                            }
                        }

                        break;
                    case Cardinals.W:

                        lock (WestBorders)
                        {
                            foreach (Border b in WestBorders)
                            {
                                if (b.TestCross(position))
                                    return b;
                            }
                        }
                        break;

                }
            }
            else
            {
                switch (gridline)
                {
                    case Cardinals.N:
                        foreach (Border b in NorthBorders)
                        {
                            if (b.TestCross(position))
                                return b;
                        }
                       
                        break;
                    case Cardinals.S:
                        foreach (Border b in SouthBorders)
                        {
                            if (b.TestCross(position))
                                return b;
                        }
                        break;
                    case Cardinals.E:
                        foreach (Border b in EastBorders)
                        {
                            if (b.TestCross(position))
                                return b;
                        }

                        break;
                    case Cardinals.W:
                        foreach (Border b in WestBorders)
                        {
                            if (b.TestCross(position))
                                return b;
                        }
                        break;

                }
            }
            

            return null;
        }

        public bool TestBorderCross(Vector3 position, Cardinals border)
        {
            if (BordersLocked)
            {
                switch (border)
                {
                    case Cardinals.N:
                        lock (NorthBorders)
                        {
                            foreach (Border b in NorthBorders)
                            {
                                if (b.TestCross(position))
                                    return true;
                            }
                        }
                        break;
                    case Cardinals.E:
                        lock (EastBorders)
                        {
                            foreach (Border b in EastBorders)
                            {
                                if (b.TestCross(position))
                                    return true;
                            }
                        }
                        break;
                    case Cardinals.S:
                        lock (SouthBorders)
                        {
                            foreach (Border b in SouthBorders)
                            {
                                if (b.TestCross(position))
                                    return true;
                            }
                        }
                        break;
                    case Cardinals.W:
                        lock (WestBorders)
                        {
                            foreach (Border b in WestBorders)
                            {
                                if (b.TestCross(position))
                                    return true;
                            }
                        }
                        break;
                }
            }
            else
            {
                switch (border)
                {
                    case Cardinals.N:
                        foreach (Border b in NorthBorders)
                        {
                            if (b.TestCross(position))
                                return true;
                        }
                        break;
                    case Cardinals.E:
                        foreach (Border b in EastBorders)
                        {
                            if (b.TestCross(position))
                                return true;
                        }
                        break;
                    case Cardinals.S:
                        foreach (Border b in SouthBorders)
                        {
                            if (b.TestCross(position))
                                return true;
                        }
                        break;
                    case Cardinals.W:
                        foreach (Border b in WestBorders)
                        {
                            if (b.TestCross(position))
                                return true;
                        }
                        break;
                }
            }
            return false;
        }


        /// <summary>
        /// Called when objects or attachments cross the border, or teleport, between regions.
        /// </summary>
        /// <param name="sog"></param>
        /// <returns></returns>
        public bool IncomingCreateObject(Vector3 newPosition, ISceneObject sog)
        {
            //m_log.DebugFormat(" >>> IncomingCreateObject(sog) <<< {0} deleted? {1} isAttach? {2}", ((SceneObjectGroup)sog).AbsolutePosition,
            //    ((SceneObjectGroup)sog).IsDeleted, ((SceneObjectGroup)sog).RootPart.IsAttachment);

            SceneObjectGroup newObject;
            try
            {
                newObject = (SceneObjectGroup)sog;
            }
            catch (Exception e)
            {
                m_log.WarnFormat("[INTERREGION]: Problem casting object, exception {0}{1}", e.Message, e.StackTrace);
                return false;
            }

            // If the user is banned, we won't let any of their objects
            // enter. Period.
            //
            if (RegionInfo.EstateSettings.IsBanned(newObject.OwnerID, 36))
            {
                m_log.InfoFormat("[INTERREGION]: Denied prim crossing for banned avatar {0}", newObject.OwnerID);
                return false;
            }

            if (newPosition != Vector3.Zero)
                newObject.RootPart.GroupPosition = newPosition;
            if (newObject.RootPart.KeyframeMotion != null)
                newObject.RootPart.KeyframeMotion.UpdateSceneObject(newObject);

            if (!AddSceneObject(newObject))
            {
                m_log.DebugFormat(
                    "[INTERREGION]: Problem adding scene object {0} in {1} ", newObject.UUID, RegionInfo.RegionName);
                return false;
            }

            if (!newObject.IsAttachment)
            {
                // FIXME: It would be better to never add the scene object at all rather than add it and then delete
                // it
                if (!Permissions.CanObjectEntry(newObject.UUID, true, newObject.AbsolutePosition))
                {
                    // Deny non attachments based on parcel settings
                    //
                    m_log.Info("[INTERREGION]: Denied prim crossing because of parcel settings");

                    DeleteSceneObject(newObject, false);

                    return false;
                }

                // For attachments, we need to wait until the agent is root
                // before we restart the scripts, or else some functions won't work.
                newObject.RootPart.ParentGroup.CreateScriptInstances(0, false, DefaultScriptEngine, GetStateSource(newObject));
                newObject.ResumeScripts();
            }

            // Do this as late as possible so that listeners have full access to the incoming object
            EventManager.TriggerOnIncomingSceneObject(newObject);

            return true;
        }

        /// <summary>
        /// Adds a Scene Object group to the Scene.
        /// Verifies that the creator of the object is not banned from the simulator.
        /// Checks if the item is an Attachment
        /// </summary>
        /// <param name="sceneObject"></param>
        /// <returns>True if the SceneObjectGroup was added, False if it was not</returns>
        public bool AddSceneObject(SceneObjectGroup sceneObject)
        {
            if (sceneObject.OwnerID == UUID.Zero)
            {
                m_log.ErrorFormat("[SCENE]: Owner ID for {0} was zero", sceneObject.UUID);
                return false;
            }

            // If the user is banned, we won't let any of their objects
            // enter. Period.
            //
            int flags = GetUserFlags(sceneObject.OwnerID);
            if (RegionInfo.EstateSettings.IsBanned(sceneObject.OwnerID, flags))
            {
                m_log.InfoFormat("[INTERREGION]: Denied prim crossing for banned avatar {0}", sceneObject.OwnerID);

                return false;
            }

            // Force allocation of new LocalId
            //
            SceneObjectPart[] parts = sceneObject.Parts;
            for (int i = 0; i < parts.Length; i++)
                parts[i].LocalId = 0;

            if (sceneObject.IsAttachmentCheckFull()) // Attachment
            {
                sceneObject.RootPart.AddFlag(PrimFlags.TemporaryOnRez);
                sceneObject.RootPart.AddFlag(PrimFlags.Phantom);
                      
                // Don't sent a full update here because this will cause full updates to be sent twice for 
                // attachments on region crossings, resulting in viewer glitches.
                AddRestoredSceneObject(sceneObject, false, false, false);

                // Handle attachment special case
                SceneObjectPart RootPrim = sceneObject.RootPart;

                // Fix up attachment Parent Local ID
                ScenePresence sp = GetScenePresence(sceneObject.OwnerID);

                if (sp != null)
                {
                    SceneObjectGroup grp = sceneObject;

//                    m_log.DebugFormat(
//                        "[ATTACHMENT]: Received attachment {0}, inworld asset id {1}", grp.FromItemID, grp.UUID);
//                    m_log.DebugFormat(
//                        "[ATTACHMENT]: Attach to avatar {0} at position {1}", sp.UUID, grp.AbsolutePosition);

                    RootPrim.RemFlag(PrimFlags.TemporaryOnRez);
                    
                    if (AttachmentsModule != null)
                        AttachmentsModule.AttachObject(sp, grp, 0, false, false, false);
                }
                else
                {
                    m_log.DebugFormat("[SCENE]: Attachment {0} arrived and scene presence was not found, setting to temp", sceneObject.UUID);
                    RootPrim.RemFlag(PrimFlags.TemporaryOnRez);
                    RootPrim.AddFlag(PrimFlags.TemporaryOnRez);
                }
                if (sceneObject.OwnerID == UUID.Zero)
                {
                    m_log.ErrorFormat("[SCENE]: Owner ID for {0} was zero after attachment processing. BUG!", sceneObject.UUID);
                    return false;
                }
            }
            else
            {
                if (sceneObject.OwnerID == UUID.Zero)
                {
                    m_log.ErrorFormat("[SCENE]: Owner ID for non-attachment {0} was zero", sceneObject.UUID);
                    return false;
                }
                AddRestoredSceneObject(sceneObject, true, false);
            }

            return true;
        }

        private int GetStateSource(SceneObjectGroup sog)
        {
            ScenePresence sp = GetScenePresence(sog.OwnerID);

            if (sp != null)
                return sp.GetStateSource();

            return 2; // StateSource.PrimCrossing
        }

        public int GetUserFlags(UUID user)
        {
            //Unfortunately the SP approach means that the value is cached until region is restarted
            /*
            ScenePresence sp;
            if (TryGetScenePresence(user, out sp))
            {
                return sp.UserFlags;
            }
            else
            {
             */
                UserAccount uac = UserAccountService.GetUserAccount(RegionInfo.ScopeID, user);
                if (uac == null)
                    return 0;
                return uac.UserFlags;
            //}
        }
        #endregion

        #region Add/Remove Avatar Methods

        public override ISceneAgent AddNewClient(IClientAPI client, PresenceType type)
        {
            // Validation occurs in LLUDPServer
            AgentCircuitData aCircuit = m_authenticateHandler.GetAgentCircuitData(client.CircuitCode);

            bool vialogin
                = (aCircuit.teleportFlags & (uint)Constants.TeleportFlags.ViaHGLogin) != 0
                    || (aCircuit.teleportFlags & (uint)Constants.TeleportFlags.ViaLogin) != 0;

            CheckHeartbeat();

            ScenePresence sp = GetScenePresence(client.AgentId);

            // XXX: Not sure how good it is to add a new client if a scene presence already exists.  Possibly this
            // could occur if a viewer crashes and relogs before the old client is kicked out.  But this could cause
            // other problems, and possible the code calling AddNewClient() should ensure that no client is already
            // connected.
            if (sp == null)
            {
                m_log.DebugFormat(
                    "[SCENE]: Adding new child scene presence {0} {1} to scene {2} at pos {3}",
                    client.Name, client.AgentId, RegionInfo.RegionName, client.StartPos);

                m_clientManager.Add(client);
                SubscribeToClientEvents(client);

                sp = m_sceneGraph.CreateAndAddChildScenePresence(client, aCircuit.Appearance, type);
                m_eventManager.TriggerOnNewPresence(sp);

                sp.TeleportFlags = (TPFlags)aCircuit.teleportFlags;

                // The first agent upon login is a root agent by design.
                // For this agent we will have to rez the attachments.
                // All other AddNewClient calls find aCircuit.child to be true.
                if (aCircuit.child == false)
                {
                    // We have to set SP to be a root agent here so that SP.MakeRootAgent() will later not try to
                    // start the scripts again (since this is done in RezAttachments()).
                    // XXX: This is convoluted.
                    sp.IsChildAgent = false;

                    if (AttachmentsModule != null)
                        Util.FireAndForget(delegate(object o) { AttachmentsModule.RezAttachments(sp); });
                }
            }
            else
            {
                m_log.WarnFormat(
                    "[SCENE]: Already found {0} scene presence for {1} in {2} when asked to add new scene presence",
                    sp.IsChildAgent ? "child" : "root", sp.Name, RegionInfo.RegionName);
            }

            // We must set this here so that TriggerOnNewClient and TriggerOnClientLogin can determine whether the
            // client is for a root or child agent.
            client.SceneAgent = sp;

            m_LastLogin = Util.EnvironmentTickCount();

            // Cache the user's name
            CacheUserName(sp, aCircuit);

            EventManager.TriggerOnNewClient(client);
            if (vialogin)
            {
                EventManager.TriggerOnClientLogin(client);
                // Send initial parcel data
                Vector3 pos = sp.AbsolutePosition;
                ILandObject land = LandChannel.GetLandObject(pos.X, pos.Y);
                land.SendLandUpdateToClient(client);
            }

            return sp;
        }

        /// <summary>
        /// Cache the user name for later use.
        /// </summary>
        /// <param name="sp"></param>
        /// <param name="aCircuit"></param>
        private void CacheUserName(ScenePresence sp, AgentCircuitData aCircuit)
        {
            if (UserManagementModule != null)
            {
                string first = aCircuit.firstname, last = aCircuit.lastname;

                if (sp.PresenceType == PresenceType.Npc)
                {
                    UserManagementModule.AddUser(aCircuit.AgentID, first, last);
                }
                else
                {
                    string homeURL = string.Empty;

                    if (aCircuit.ServiceURLs.ContainsKey("HomeURI"))
                        homeURL = aCircuit.ServiceURLs["HomeURI"].ToString();

                    if (aCircuit.lastname.StartsWith("@"))
                    {
                        string[] parts = aCircuit.firstname.Split('.');
                        if (parts.Length >= 2)
                        {
                            first = parts[0];
                            last = parts[1];
                        }
                    }

                    UserManagementModule.AddUser(aCircuit.AgentID, first, last, homeURL);
                }
            }
        }

        private bool VerifyClient(AgentCircuitData aCircuit, System.Net.IPEndPoint ep, out bool vialogin)
        {
            vialogin = false;
            
            // Do the verification here
            if ((aCircuit.teleportFlags & (uint)Constants.TeleportFlags.ViaHGLogin) != 0)
            {
                m_log.DebugFormat("[SCENE]: Incoming client {0} {1} in region {2} via HG login", aCircuit.firstname, aCircuit.lastname, RegionInfo.RegionName);
                vialogin = true;
                IUserAgentVerificationModule userVerification = RequestModuleInterface<IUserAgentVerificationModule>();
                if (userVerification != null && ep != null)
                {
                    if (!userVerification.VerifyClient(aCircuit, ep.Address.ToString()))
                    {
                        // uh-oh, this is fishy
                        m_log.DebugFormat("[SCENE]: User Client Verification for {0} {1} in {2} returned false", aCircuit.firstname, aCircuit.lastname, RegionInfo.RegionName);
                        return false;
                    }
                    else
                        m_log.DebugFormat("[SCENE]: User Client Verification for {0} {1} in {2} returned true", aCircuit.firstname, aCircuit.lastname, RegionInfo.RegionName);

                }
            }

            else if ((aCircuit.teleportFlags & (uint)Constants.TeleportFlags.ViaLogin) != 0)
            {
                m_log.DebugFormat("[SCENE]: Incoming client {0} {1} in region {2} via regular login. Client IP verification not performed.",
                    aCircuit.firstname, aCircuit.lastname, RegionInfo.RegionName);
                vialogin = true;
            }

            return true;
        }

        // Called by Caps, on the first HTTP contact from the client
        public override bool CheckClient(UUID agentID, System.Net.IPEndPoint ep)
        {
            AgentCircuitData aCircuit = m_authenticateHandler.GetAgentCircuitData(agentID);
            if (aCircuit != null)
            {
                bool vialogin = false;
                if (!VerifyClient(aCircuit, ep, out vialogin))
                {
                    // if it doesn't pass, we remove the agentcircuitdata altogether
                    // and the scene presence and the client, if they exist
                    try
                    {
                        ScenePresence sp = GetScenePresence(agentID);

                        if (sp != null)
                        {
                            PresenceService.LogoutAgent(sp.ControllingClient.SessionId);
                            sp.ControllingClient.Close();
                        }

                        // BANG! SLASH!
                        m_authenticateHandler.RemoveCircuit(agentID);

                        return false;
                    }
                    catch (Exception e)
                    {
                        m_log.DebugFormat("[SCENE]: Exception while closing aborted client: {0}", e.StackTrace);
                    }
                }
                else
                    return true;
            }

            return false;
        }

        /// <summary>
        /// Register for events from the client
        /// </summary>
        /// <param name="client">The IClientAPI of the connected client</param>
        public virtual void SubscribeToClientEvents(IClientAPI client)
        {
            SubscribeToClientTerrainEvents(client);
            SubscribeToClientPrimEvents(client);
            SubscribeToClientPrimRezEvents(client);
            SubscribeToClientInventoryEvents(client);
            SubscribeToClientTeleportEvents(client);
            SubscribeToClientScriptEvents(client);
            SubscribeToClientParcelEvents(client);
            SubscribeToClientGridEvents(client);
            SubscribeToClientNetworkEvents(client);
        }

        public virtual void SubscribeToClientTerrainEvents(IClientAPI client)
        {
            client.OnRegionHandShakeReply += SendLayerData;
        }
        
        public virtual void SubscribeToClientPrimEvents(IClientAPI client)
        {
            client.OnUpdatePrimGroupPosition += m_sceneGraph.UpdatePrimGroupPosition;
            client.OnUpdatePrimSinglePosition += m_sceneGraph.UpdatePrimSinglePosition;

            client.onClientChangeObject += m_sceneGraph.ClientChangeObject;

            client.OnUpdatePrimGroupRotation += m_sceneGraph.UpdatePrimGroupRotation;
            client.OnUpdatePrimGroupMouseRotation += m_sceneGraph.UpdatePrimGroupRotation;
            client.OnUpdatePrimSingleRotation += m_sceneGraph.UpdatePrimSingleRotation;
            client.OnUpdatePrimSingleRotationPosition += m_sceneGraph.UpdatePrimSingleRotationPosition;
            
            client.OnUpdatePrimScale += m_sceneGraph.UpdatePrimScale;
            client.OnUpdatePrimGroupScale += m_sceneGraph.UpdatePrimGroupScale;
            client.OnUpdateExtraParams += m_sceneGraph.UpdateExtraParam;
            client.OnUpdatePrimShape += m_sceneGraph.UpdatePrimShape;
            client.OnUpdatePrimTexture += m_sceneGraph.UpdatePrimTexture;
            client.OnObjectRequest += RequestPrim;
            client.OnObjectSelect += SelectPrim;
            client.OnObjectDeselect += DeselectPrim;
            client.OnGrabUpdate += m_sceneGraph.MoveObject;
            client.OnSpinStart += m_sceneGraph.SpinStart;
            client.OnSpinUpdate += m_sceneGraph.SpinObject;
            client.OnDeRezObject += DeRezObjects;
            
            client.OnObjectName += m_sceneGraph.PrimName;
            client.OnObjectClickAction += m_sceneGraph.PrimClickAction;
            client.OnObjectMaterial += m_sceneGraph.PrimMaterial;
            client.OnLinkObjects += LinkObjects;
            client.OnDelinkObjects += DelinkObjects;
            client.OnObjectDuplicate += DuplicateObject;
            client.OnObjectDuplicateOnRay += doObjectDuplicateOnRay;
            client.OnUpdatePrimFlags += m_sceneGraph.UpdatePrimFlags;
            client.OnRequestObjectPropertiesFamily += m_sceneGraph.RequestObjectPropertiesFamily;
            client.OnObjectPermissions += HandleObjectPermissionsUpdate;
            client.OnGrabObject += ProcessObjectGrab;
            client.OnGrabUpdate += ProcessObjectGrabUpdate; 
            client.OnDeGrabObject += ProcessObjectDeGrab;
            client.OnUndo += m_sceneGraph.HandleUndo;
            client.OnRedo += m_sceneGraph.HandleRedo;
            client.OnObjectDescription += m_sceneGraph.PrimDescription;
            client.OnObjectIncludeInSearch += m_sceneGraph.MakeObjectSearchable;
            client.OnObjectOwner += ObjectOwner;
            client.OnObjectGroupRequest += HandleObjectGroupUpdate;
        }

        public virtual void SubscribeToClientPrimRezEvents(IClientAPI client)
        {
            client.OnAddPrim += AddNewPrim;
            client.OnRezObject += RezObject;
        }

        public virtual void SubscribeToClientInventoryEvents(IClientAPI client)
        {
            client.OnLinkInventoryItem += HandleLinkInventoryItem;
            client.OnCreateNewInventoryFolder += HandleCreateInventoryFolder;
            client.OnUpdateInventoryFolder += HandleUpdateInventoryFolder;
            client.OnMoveInventoryFolder += HandleMoveInventoryFolder; // 2; //!!
            client.OnFetchInventoryDescendents += HandleFetchInventoryDescendents;
            client.OnPurgeInventoryDescendents += HandlePurgeInventoryDescendents; // 2; //!!
            client.OnFetchInventory += m_asyncInventorySender.HandleFetchInventory;
            client.OnUpdateInventoryItem += UpdateInventoryItemAsset;
            client.OnCopyInventoryItem += CopyInventoryItem;
            client.OnMoveItemsAndLeaveCopy += MoveInventoryItemsLeaveCopy;
            client.OnMoveInventoryItem += MoveInventoryItem;
            client.OnRemoveInventoryItem += RemoveInventoryItem;
            client.OnRemoveInventoryFolder += RemoveInventoryFolder;
            client.OnRezScript += RezScript;
            client.OnRequestTaskInventory += RequestTaskInventory;
            client.OnRemoveTaskItem += RemoveTaskInventory;
            client.OnUpdateTaskInventory += UpdateTaskInventory;
            client.OnMoveTaskItem += ClientMoveTaskInventoryItem;
        }

        public virtual void SubscribeToClientTeleportEvents(IClientAPI client)
        {
            client.OnTeleportLocationRequest += RequestTeleportLocation;
        }

        public virtual void SubscribeToClientScriptEvents(IClientAPI client)
        {
            client.OnScriptReset += ProcessScriptReset;
            client.OnGetScriptRunning += GetScriptRunning;
            client.OnSetScriptRunning += SetScriptRunning;
        }

        public virtual void SubscribeToClientParcelEvents(IClientAPI client)
        {
            client.OnParcelReturnObjectsRequest += LandChannel.ReturnObjectsInParcel;
            client.OnParcelSetOtherCleanTime += LandChannel.SetParcelOtherCleanTime;
            client.OnParcelBuy += ProcessParcelBuy;
        }

        public virtual void SubscribeToClientGridEvents(IClientAPI client)
        {
            //client.OnNameFromUUIDRequest += HandleUUIDNameRequest;
            client.OnMoneyTransferRequest += ProcessMoneyTransferRequest;
            client.OnSetStartLocationRequest += SetHomeRezPoint;
            client.OnRegionHandleRequest += RegionHandleRequest;
        }
        
        public virtual void SubscribeToClientNetworkEvents(IClientAPI client)
        {
            client.OnNetworkStatsUpdate += StatsReporter.AddPacketsStats;
            client.OnViewerEffect += ProcessViewerEffect;
        }

        /// <summary>
        /// Unsubscribe the client from events.
        /// </summary>
        /// FIXME: Not called anywhere!
        /// <param name="client">The IClientAPI of the client</param>
        public virtual void UnSubscribeToClientEvents(IClientAPI client)
        {
            UnSubscribeToClientTerrainEvents(client);
            UnSubscribeToClientPrimEvents(client);
            UnSubscribeToClientPrimRezEvents(client);
            UnSubscribeToClientInventoryEvents(client);
            UnSubscribeToClientTeleportEvents(client);
            UnSubscribeToClientScriptEvents(client);
            UnSubscribeToClientParcelEvents(client);
            UnSubscribeToClientGridEvents(client);
            UnSubscribeToClientNetworkEvents(client);
        }

        public virtual void UnSubscribeToClientTerrainEvents(IClientAPI client)
        {
            client.OnRegionHandShakeReply -= SendLayerData;
        }

        public virtual void UnSubscribeToClientPrimEvents(IClientAPI client)
        {
            client.OnUpdatePrimGroupPosition -= m_sceneGraph.UpdatePrimGroupPosition;
            client.OnUpdatePrimSinglePosition -= m_sceneGraph.UpdatePrimSinglePosition;

            client.onClientChangeObject -= m_sceneGraph.ClientChangeObject;

            client.OnUpdatePrimGroupRotation -= m_sceneGraph.UpdatePrimGroupRotation;
            client.OnUpdatePrimGroupMouseRotation -= m_sceneGraph.UpdatePrimGroupRotation;
            client.OnUpdatePrimSingleRotation -= m_sceneGraph.UpdatePrimSingleRotation;
            client.OnUpdatePrimSingleRotationPosition -= m_sceneGraph.UpdatePrimSingleRotationPosition;

            client.OnUpdatePrimScale -= m_sceneGraph.UpdatePrimScale;
            client.OnUpdatePrimGroupScale -= m_sceneGraph.UpdatePrimGroupScale;
            client.OnUpdateExtraParams -= m_sceneGraph.UpdateExtraParam;
            client.OnUpdatePrimShape -= m_sceneGraph.UpdatePrimShape;
            client.OnUpdatePrimTexture -= m_sceneGraph.UpdatePrimTexture;
            client.OnObjectRequest -= RequestPrim;
            client.OnObjectSelect -= SelectPrim;
            client.OnObjectDeselect -= DeselectPrim;
            client.OnGrabUpdate -= m_sceneGraph.MoveObject;
            client.OnSpinStart -= m_sceneGraph.SpinStart;
            client.OnSpinUpdate -= m_sceneGraph.SpinObject;
            client.OnDeRezObject -= DeRezObjects;
            client.OnObjectName -= m_sceneGraph.PrimName;
            client.OnObjectClickAction -= m_sceneGraph.PrimClickAction;
            client.OnObjectMaterial -= m_sceneGraph.PrimMaterial;
            client.OnLinkObjects -= LinkObjects;
            client.OnDelinkObjects -= DelinkObjects;
            client.OnObjectDuplicate -= DuplicateObject;
            client.OnObjectDuplicateOnRay -= doObjectDuplicateOnRay;
            client.OnUpdatePrimFlags -= m_sceneGraph.UpdatePrimFlags;
            client.OnRequestObjectPropertiesFamily -= m_sceneGraph.RequestObjectPropertiesFamily;
            client.OnObjectPermissions -= HandleObjectPermissionsUpdate;
            client.OnGrabObject -= ProcessObjectGrab;
            client.OnDeGrabObject -= ProcessObjectDeGrab;
            client.OnUndo -= m_sceneGraph.HandleUndo;
            client.OnRedo -= m_sceneGraph.HandleRedo;
            client.OnObjectDescription -= m_sceneGraph.PrimDescription;
            client.OnObjectIncludeInSearch -= m_sceneGraph.MakeObjectSearchable;
            client.OnObjectOwner -= ObjectOwner;
        }

        public virtual void UnSubscribeToClientPrimRezEvents(IClientAPI client)
        {
            client.OnAddPrim -= AddNewPrim;
            client.OnRezObject -= RezObject;
        }

        public virtual void UnSubscribeToClientInventoryEvents(IClientAPI client)
        {
            client.OnCreateNewInventoryFolder -= HandleCreateInventoryFolder;
            client.OnUpdateInventoryFolder -= HandleUpdateInventoryFolder;
            client.OnMoveInventoryFolder -= HandleMoveInventoryFolder; // 2; //!!
            client.OnFetchInventoryDescendents -= HandleFetchInventoryDescendents;
            client.OnPurgeInventoryDescendents -= HandlePurgeInventoryDescendents; // 2; //!!
            client.OnFetchInventory -= m_asyncInventorySender.HandleFetchInventory;
            client.OnUpdateInventoryItem -= UpdateInventoryItemAsset;
            client.OnCopyInventoryItem -= CopyInventoryItem;
            client.OnMoveInventoryItem -= MoveInventoryItem;
            client.OnRemoveInventoryItem -= RemoveInventoryItem;
            client.OnRemoveInventoryFolder -= RemoveInventoryFolder;
            client.OnRezScript -= RezScript;
            client.OnRequestTaskInventory -= RequestTaskInventory;
            client.OnRemoveTaskItem -= RemoveTaskInventory;
            client.OnUpdateTaskInventory -= UpdateTaskInventory;
            client.OnMoveTaskItem -= ClientMoveTaskInventoryItem;
        }

        public virtual void UnSubscribeToClientTeleportEvents(IClientAPI client)
        {
            client.OnTeleportLocationRequest -= RequestTeleportLocation;
            //client.OnTeleportLandmarkRequest -= RequestTeleportLandmark;
            //client.OnTeleportHomeRequest -= TeleportClientHome;
        }

        public virtual void UnSubscribeToClientScriptEvents(IClientAPI client)
        {
            client.OnScriptReset -= ProcessScriptReset;
            client.OnGetScriptRunning -= GetScriptRunning;
            client.OnSetScriptRunning -= SetScriptRunning;
        }

        public virtual void UnSubscribeToClientParcelEvents(IClientAPI client)
        {
            client.OnParcelReturnObjectsRequest -= LandChannel.ReturnObjectsInParcel;
            client.OnParcelSetOtherCleanTime -= LandChannel.SetParcelOtherCleanTime;
            client.OnParcelBuy -= ProcessParcelBuy;
        }

        public virtual void UnSubscribeToClientGridEvents(IClientAPI client)
        {
            //client.OnNameFromUUIDRequest -= HandleUUIDNameRequest;
            client.OnMoneyTransferRequest -= ProcessMoneyTransferRequest;
            client.OnSetStartLocationRequest -= SetHomeRezPoint;
            client.OnRegionHandleRequest -= RegionHandleRequest;
        }

        public virtual void UnSubscribeToClientNetworkEvents(IClientAPI client)
        {
            client.OnNetworkStatsUpdate -= StatsReporter.AddPacketsStats;
            client.OnViewerEffect -= ProcessViewerEffect;
        }

        /// <summary>
        /// Teleport an avatar to their home region
        /// </summary>
        /// <param name="agentId">The avatar's Unique ID</param>
        /// <param name="client">The IClientAPI for the client</param>
        public virtual bool TeleportClientHome(UUID agentId, IClientAPI client)
        {
            if (EntityTransferModule != null)
            {
                EntityTransferModule.TeleportHome(agentId, client);
            }
            else
            {
                m_log.DebugFormat("[SCENE]: Unable to teleport user home: no AgentTransferModule is active");
                client.SendTeleportFailed("Unable to perform teleports on this simulator.");
            }
            return false;
        }

        /// <summary>
        /// Duplicates object specified by localID. This is the event handler for IClientAPI.
        /// </summary>
        /// <param name="originalPrim">ID of object to duplicate</param>
        /// <param name="offset"></param>
        /// <param name="flags"></param>
        /// <param name="AgentID">Agent doing the duplication</param>
        /// <param name="GroupID">Group of new object</param>
        public void DuplicateObject(uint originalPrim, Vector3 offset, uint flags, UUID AgentID, UUID GroupID)
        {
            SceneObjectGroup copy = SceneGraph.DuplicateObject(originalPrim, offset, flags, AgentID, GroupID, Quaternion.Identity);
            if (copy != null)
                EventManager.TriggerObjectAddedToScene(copy);
        }

        /// <summary>
        /// Duplicates object specified by localID at position raycasted against RayTargetObject using 
        /// RayEnd and RayStart to determine what the angle of the ray is
        /// </summary>
        /// <param name="localID">ID of object to duplicate</param>
        /// <param name="dupeFlags"></param>
        /// <param name="AgentID">Agent doing the duplication</param>
        /// <param name="GroupID">Group of new object</param>
        /// <param name="RayTargetObj">The target of the Ray</param>
        /// <param name="RayEnd">The ending of the ray (farthest away point)</param>
        /// <param name="RayStart">The Beginning of the ray (closest point)</param>
        /// <param name="BypassRaycast">Bool to bypass raycasting</param>
        /// <param name="RayEndIsIntersection">The End specified is the place to add the object</param>
        /// <param name="CopyCenters">Position the object at the center of the face that it's colliding with</param>
        /// <param name="CopyRotates">Rotate the object the same as the localID object</param>
        public void doObjectDuplicateOnRay(uint localID, uint dupeFlags, UUID AgentID, UUID GroupID,
                                           UUID RayTargetObj, Vector3 RayEnd, Vector3 RayStart,
                                           bool BypassRaycast, bool RayEndIsIntersection, bool CopyCenters, bool CopyRotates)
        {
            Vector3 pos;
            const bool frontFacesOnly = true;
            //m_log.Info("HITTARGET: " + RayTargetObj.ToString() + ", COPYTARGET: " + localID.ToString());
            SceneObjectPart target = GetSceneObjectPart(localID);
            SceneObjectPart target2 = GetSceneObjectPart(RayTargetObj);

            if (target != null && target2 != null)
            {
                Vector3 direction = Vector3.Normalize(RayEnd - RayStart);
                Vector3 AXOrigin = new Vector3(RayStart.X, RayStart.Y, RayStart.Z);
                Vector3 AXdirection = new Vector3(direction.X, direction.Y, direction.Z);

                pos = target2.AbsolutePosition;
                //m_log.Info("[OBJECT_REZ]: TargetPos: " + pos.ToString() + ", RayStart: " + RayStart.ToString() + ", RayEnd: " + RayEnd.ToString() + ", Volume: " + Util.GetDistanceTo(RayStart,RayEnd).ToString() + ", mag1: " + Util.GetMagnitude(RayStart).ToString() + ", mag2: " + Util.GetMagnitude(RayEnd).ToString());

                // TODO: Raytrace better here

                //EntityIntersection ei = m_sceneGraph.GetClosestIntersectingPrim(new Ray(AXOrigin, AXdirection));
                Ray NewRay = new Ray(AXOrigin, AXdirection);

                // Ray Trace against target here
                EntityIntersection ei = target2.TestIntersectionOBB(NewRay, Quaternion.Identity, frontFacesOnly, CopyCenters);

                // Un-comment out the following line to Get Raytrace results printed to the console.
                //m_log.Info("[RAYTRACERESULTS]: Hit:" + ei.HitTF.ToString() + " Point: " + ei.ipoint.ToString() + " Normal: " + ei.normal.ToString());
                float ScaleOffset = 0.5f;

                // If we hit something
                if (ei.HitTF)
                {
                    Vector3 scale = target.Scale;
                    Vector3 scaleComponent = new Vector3(ei.AAfaceNormal.X, ei.AAfaceNormal.Y, ei.AAfaceNormal.Z);
                    if (scaleComponent.X != 0) ScaleOffset = scale.X;
                    if (scaleComponent.Y != 0) ScaleOffset = scale.Y;
                    if (scaleComponent.Z != 0) ScaleOffset = scale.Z;
                    ScaleOffset = Math.Abs(ScaleOffset);
                    Vector3 intersectionpoint = new Vector3(ei.ipoint.X, ei.ipoint.Y, ei.ipoint.Z);
                    Vector3 normal = new Vector3(ei.normal.X, ei.normal.Y, ei.normal.Z);
                    Vector3 offset = normal * (ScaleOffset / 2f);
                    pos = intersectionpoint + offset;

                    // stick in offset format from the original prim
                    pos = pos - target.ParentGroup.AbsolutePosition;
                    SceneObjectGroup copy;
                    if (CopyRotates)
                    {
                        Quaternion worldRot = target2.GetWorldRotation();

                        // SceneObjectGroup obj = m_sceneGraph.DuplicateObject(localID, pos, target.GetEffectiveObjectFlags(), AgentID, GroupID, worldRot);
                        copy = m_sceneGraph.DuplicateObject(localID, pos, target.GetEffectiveObjectFlags(), AgentID, GroupID, worldRot);
                        //obj.Rotation = worldRot;
                        //obj.UpdateGroupRotationR(worldRot);
                    }
                    else
                    {
                        copy = m_sceneGraph.DuplicateObject(localID, pos, target.GetEffectiveObjectFlags(), AgentID, GroupID, Quaternion.Identity);
                    }
                    if (copy != null)
                        EventManager.TriggerObjectAddedToScene(copy);
                }
            }
        }

        /// <summary>
        /// Sets the Home Point.   The LoginService uses this to know where to put a user when they log-in
        /// </summary>
        /// <param name="remoteClient"></param>
        /// <param name="regionHandle"></param>
        /// <param name="position"></param>
        /// <param name="lookAt"></param>
        /// <param name="flags"></param>
        public virtual void SetHomeRezPoint(IClientAPI remoteClient, ulong regionHandle, Vector3 position, Vector3 lookAt, uint flags)
        {
            //Add half the avatar's height so that the user doesn't fall through prims
            ScenePresence presence;
            if (TryGetScenePresence(remoteClient.AgentId, out presence))
            {
                if (presence.Appearance != null)
                {
                    position.Z = position.Z + (presence.Appearance.AvatarHeight / 2);
                }
            }

            if (GridUserService != null && GridUserService.SetHome(remoteClient.AgentId.ToString(), RegionInfo.RegionID, position, lookAt))
                // FUBAR ALERT: this needs to be "Home position set." so the viewer saves a home-screenshot.
                m_dialogModule.SendAlertToUser(remoteClient, "Home position set.");
            else
                m_dialogModule.SendAlertToUser(remoteClient, "Set Home request Failed.");
        }

        /// <summary>
        /// Get the avatar apperance for the given client.
        /// </summary>
        /// <param name="client"></param>
        /// <param name="appearance"></param>
        public void GetAvatarAppearance(IClientAPI client, out AvatarAppearance appearance)
        {
            AgentCircuitData aCircuit = m_authenticateHandler.GetAgentCircuitData(client.CircuitCode);

            if (aCircuit == null)
            {
                m_log.DebugFormat("[APPEARANCE] Client did not supply a circuit. Non-Linden? Creating default appearance.");
                appearance = new AvatarAppearance();
                return;
            }

            appearance = aCircuit.Appearance;
            if (appearance == null)
            {
                m_log.DebugFormat("[APPEARANCE]: Appearance not found in {0}, returning default", RegionInfo.RegionName);
                appearance = new AvatarAppearance();
            }
        }

        public override void RemoveClient(UUID agentID, bool closeChildAgents)
        {
//            CheckHeartbeat();
            bool isChildAgent = false;
            ScenePresence avatar = GetScenePresence(agentID);

            if (avatar == null)
            {
                m_log.WarnFormat(
                    "[SCENE]: Called RemoveClient() with agent ID {0} but no such presence is in the scene.", agentID);

                return;
            }

            try
            {
                isChildAgent = avatar.IsChildAgent;

                m_log.DebugFormat(
                    "[SCENE]: Removing {0} agent {1} {2} from {3}",
                    (isChildAgent ? "child" : "root"), avatar.Name, agentID, RegionInfo.RegionName);

                // Don't do this to root agents, it's not nice for the viewer
                if (closeChildAgents && isChildAgent)
                {
                    // Tell a single agent to disconnect from the region.
                    IEventQueue eq = RequestModuleInterface<IEventQueue>();
                    if (eq != null)
                    {
                        eq.DisableSimulator(RegionInfo.RegionHandle, avatar.UUID);
                    }
                    else
                    {
                        avatar.ControllingClient.SendShutdownConnectionNotice();
                    }
                }

                // Only applies to root agents.
                if (avatar.ParentID != 0)
                {
                    avatar.StandUp();
                }

                m_sceneGraph.removeUserCount(!isChildAgent);

                // TODO: We shouldn't use closeChildAgents here - it's being used by the NPC module to stop
                // unnecessary operations.  This should go away once NPCs have no accompanying IClientAPI
                if (closeChildAgents && CapsModule != null)
                    CapsModule.RemoveCaps(agentID);

                // REFACTORING PROBLEM -- well not really a problem, but just to point out that whatever
                // this method is doing is HORRIBLE!!!
                avatar.Scene.NeedSceneCacheClear(avatar.UUID);

                if (closeChildAgents && !isChildAgent)
                {
                    List<ulong> regions = avatar.KnownRegionHandles;
                    regions.Remove(RegionInfo.RegionHandle);
                    m_sceneGridService.SendCloseChildAgentConnections(agentID, regions);
                }

                m_eventManager.TriggerClientClosed(agentID, this);
                m_eventManager.TriggerOnRemovePresence(agentID);

                if (!isChildAgent)
                {
                    if (AttachmentsModule != null)
                    {
                        AttachmentsModule.DeRezAttachments(avatar);
                    }

                    ForEachClient(
                        delegate(IClientAPI client)
                        {
                            //We can safely ignore null reference exceptions.  It means the avatar is dead and cleaned up anyway
                            try { client.SendKillObject(avatar.RegionHandle, new List<uint> { avatar.LocalId }); }
                            catch (NullReferenceException) { }
                        });
                }

                // It's possible for child agents to have transactions if changes are being made cross-border.
                if (AgentTransactionsModule != null)
                    AgentTransactionsModule.RemoveAgentAssetTransactions(agentID);

                m_authenticateHandler.RemoveCircuit(avatar.ControllingClient.CircuitCode);
                m_log.Debug("[Scene] The avatar has left the building");
            }
            catch (Exception e)
            {
                m_log.Error(
                    string.Format("[SCENE]: Exception removing {0} from {1}.  Cleaning up.  Exception ", avatar.Name, Name), e);
            }
            finally
            {
                try
                {
                    // Always clean these structures up so that any failure above doesn't cause them to remain in the
                    // scene with possibly bad effects (e.g. continually timing out on unacked packets and triggering
                    // the same cleanup exception continually.
                    m_sceneGraph.RemoveScenePresence(agentID);
                    m_clientManager.Remove(agentID);
    
                    avatar.Close();
                }
                catch (Exception e)
                {
                    m_log.Error(
                        string.Format("[SCENE]: Exception in final clean up of {0} in {1}.  Exception ", avatar.Name, Name), e);
                }
            }

            //m_log.InfoFormat("[SCENE] Memory pre  GC {0}", System.GC.GetTotalMemory(false));
            //m_log.InfoFormat("[SCENE] Memory post GC {0}", System.GC.GetTotalMemory(true));
        }

        /// <summary>
        /// Removes region from an avatar's known region list.  This coincides with child agents.  For each child agent, there will be a known region entry.
        /// 
        /// </summary>
        /// <param name="avatarID"></param>
        /// <param name="regionslst"></param>
        public void HandleRemoveKnownRegionsFromAvatar(UUID avatarID, List<ulong> regionslst)
        {
            ScenePresence av = GetScenePresence(avatarID);
            if (av != null)
            {
                lock (av)
                {
                    for (int i = 0; i < regionslst.Count; i++)
                    {
                        av.RemoveNeighbourRegion(regionslst[i]);
                    }
                }
            }
        }

        #endregion

        #region Entities

        public void SendKillObject(List<uint> localIDs)
        {
            List<uint> deleteIDs = new List<uint>();

            foreach (uint localID in localIDs)
            {
                SceneObjectPart part = GetSceneObjectPart(localID);
                if (part != null) // It is a prim
                {
                    if (part.ParentGroup != null && !part.ParentGroup.IsDeleted) // Valid
                    {
                        if (part.ParentGroup.RootPart != part) // Child part
                            continue;
                    }
                }
                deleteIDs.Add(localID);
            }
            ForEachClient(delegate(IClientAPI client) { client.SendKillObject(m_regionHandle, deleteIDs); });
        }

        #endregion

        #region RegionComms

        /// <summary>
        /// Do the work necessary to initiate a new user connection for a particular scene.
        /// At the moment, this consists of setting up the caps infrastructure
        /// The return bool should allow for connections to be refused, but as not all calling paths
        /// take proper notice of it let, we allowed banned users in still.
        /// </summary>
        /// <param name="agent">CircuitData of the agent who is connecting</param>
        /// <param name="reason">Outputs the reason for the false response on this string</param>
        /// <returns>True if the region accepts this agent.  False if it does not.  False will 
        /// also return a reason.</returns>
        public bool NewUserConnection(AgentCircuitData agent, uint teleportFlags, out string reason)
        {
            return NewUserConnection(agent, teleportFlags, out reason, true);
        }

        /// <summary>
        /// Do the work necessary to initiate a new user connection for a particular scene.
        /// At the moment, this consists of setting up the caps infrastructure
        /// The return bool should allow for connections to be refused, but as not all calling paths
        /// take proper notice of it let, we allowed banned users in still.
        /// </summary>
        /// <param name="agent">CircuitData of the agent who is connecting</param>
        /// <param name="reason">Outputs the reason for the false response on this string</param>
        /// <param name="requirePresenceLookup">True for normal presence. False for NPC
        /// or other applications where a full grid/Hypergrid presence may not be required.</param>
        /// <returns>True if the region accepts this agent.  False if it does not.  False will 
        /// also return a reason.</returns>
        public bool NewUserConnection(AgentCircuitData agent, uint teleportFlags, out string reason, bool requirePresenceLookup)
        {
            bool vialogin = ((teleportFlags & (uint)TPFlags.ViaLogin) != 0 ||
                (teleportFlags & (uint)TPFlags.ViaHGLogin) != 0);
            bool viahome = ((teleportFlags & (uint)TPFlags.ViaHome) != 0);
            bool godlike = ((teleportFlags & (uint)TPFlags.Godlike) != 0);

            reason = String.Empty;

            //Teleport flags:
            //
            // TeleportFlags.ViaGodlikeLure - Border Crossing
            // TeleportFlags.ViaLogin - Login
            // TeleportFlags.TeleportFlags.ViaLure - Teleport request sent by another user
            // TeleportFlags.ViaLandmark | TeleportFlags.ViaLocation | TeleportFlags.ViaLandmark | TeleportFlags.Default - Regular Teleport

            // Don't disable this log message - it's too helpful
            m_log.DebugFormat(
                "[SCENE]: Region {0} told of incoming {1} agent {2} {3} {4} (circuit code {5}, IP {6}, viewer {7}, teleportflags ({8}), position {9})",
                RegionInfo.RegionName,
                (agent.child ? "child" : "root"),
                agent.firstname,
                agent.lastname,
                agent.AgentID,
                agent.circuitcode,
                agent.IPAddress,
                agent.Viewer,
                ((TPFlags)teleportFlags).ToString(),
                agent.startpos
            );

            if (!LoginsEnabled)
            {
                reason = "Logins Disabled";
                return false;
            }

            //Check if the viewer is banned or in the viewer access list
            //We check if the substring is listed for higher flexebility
            bool ViewerDenied = true;

            //Check if the specific viewer is listed in the allowed viewer list
            if (m_AllowedViewers.Count > 0)
            {
                foreach (string viewer in m_AllowedViewers)
                {
                    if (viewer == agent.Viewer.Substring(0, viewer.Length).Trim().ToLower())
                    {
                        ViewerDenied = false;
                        break;
                    }
                }
            }
            else
            {
                ViewerDenied = false;
            }

            //Check if the viewer is in the banned list
            if (m_BannedViewers.Count > 0)
            {
                foreach (string viewer in m_BannedViewers)
                {
                    if (viewer == agent.Viewer.Substring(0, viewer.Length).Trim().ToLower())
                    {
                        ViewerDenied = true;
                        break;
                    }
                }
            }

            if (ViewerDenied)
            {
                m_log.DebugFormat(
                    "[SCENE]: Access denied for {0} {1} using {2}",
                    agent.firstname, agent.lastname, agent.Viewer);
                reason = "Access denied, your viewer is banned by the region owner";
                return false;
            }           


            ScenePresence sp = GetScenePresence(agent.AgentID);

            if (sp != null && !sp.IsChildAgent)
            {
                // We have a zombie from a crashed session. 
                // Or the same user is trying to be root twice here, won't work.
                // Kill it.
                m_log.WarnFormat(
                    "[SCENE]: Existing root scene presence detected for {0} {1} in {2} when connecting.  Removing existing presence.",
                    sp.Name, sp.UUID, RegionInfo.RegionName);

                sp.ControllingClient.Close();
                sp = null;
            }


            //On login test land permisions
            if (vialogin)
            {
                IUserAccountCacheModule cache = RequestModuleInterface<IUserAccountCacheModule>();
                if (cache != null)
                    cache.Remove(agent.firstname + " " + agent.lastname);
                if (!TestLandRestrictions(agent.AgentID, out reason, ref agent.startpos.X, ref agent.startpos.Y))
                {
                    m_log.DebugFormat("[CONNECTION BEGIN]: Denying access to {0} due to no land access", agent.AgentID.ToString());
                    return false;
                }
            }

            if (sp == null) // We don't have an [child] agent here already
            {
                if (requirePresenceLookup)
                {
                    try
                    {
                        if (!VerifyUserPresence(agent, out reason))
                            return false;
                    } catch (Exception e)
                    {
                        m_log.ErrorFormat(
                            "[SCENE]: Exception verifying presence {0}{1}", e.Message, e.StackTrace);
                        return false;
                    }
                }

                try
                {
                    // Always check estate if this is a login. Always
                    // check if banned regions are to be blacked out.
                    if (vialogin || (!m_seeIntoBannedRegion))
                    {
                        if (!AuthorizeUser(agent, out reason))
                            return false;
                    }
                }
                catch (Exception e)
                {
                    m_log.ErrorFormat(
                        "[SCENE]: Exception authorizing user {0}{1}", e.Message, e.StackTrace);
                    return false;
                }

                m_log.InfoFormat(
                    "[SCENE]: Region {0} authenticated and authorized incoming {1} agent {2} {3} {4} (circuit code {5})",
                    RegionInfo.RegionName, (agent.child ? "child" : "root"), agent.firstname, agent.lastname,
                    agent.AgentID, agent.circuitcode);

                if (CapsModule != null)
                {
                    CapsModule.SetAgentCapsSeeds(agent);
                    CapsModule.CreateCaps(agent.AgentID);
                }
            } else
            {
                // Let the SP know how we got here. This has a lot of interesting
                // uses down the line.
                sp.TeleportFlags = (TPFlags)teleportFlags;

                if (sp.IsChildAgent)
                {
                    m_log.DebugFormat(
                        "[SCENE]: Adjusting known seeds for existing agent {0} in {1}",
                        agent.AgentID, RegionInfo.RegionName);

                    sp.AdjustKnownSeeds();
                    
                    if (CapsModule != null)
                        CapsModule.SetAgentCapsSeeds(agent);
                }
            }

            // In all cases, add or update the circuit data with the new agent circuit data and teleport flags
            agent.teleportFlags = teleportFlags;
            m_authenticateHandler.AddNewCircuit(agent.circuitcode, agent);

            if (vialogin)
            {
//                CleanDroppedAttachments();

                if (TestBorderCross(agent.startpos, Cardinals.E))
                {
                    Border crossedBorder = GetCrossedBorder(agent.startpos, Cardinals.E);
                    agent.startpos.X = crossedBorder.BorderLine.Z - 1;
                }

                if (TestBorderCross(agent.startpos, Cardinals.N))
                {
                    Border crossedBorder = GetCrossedBorder(agent.startpos, Cardinals.N);
                    agent.startpos.Y = crossedBorder.BorderLine.Z - 1;
                }

                //Mitigate http://opensimulator.org/mantis/view.php?id=3522
                // Check if start position is outside of region
                // If it is, check the Z start position also..   if not, leave it alone.
                if (BordersLocked)
                {
                    lock (EastBorders)
                    {
                        if (agent.startpos.X > EastBorders[0].BorderLine.Z)
                        {
                            m_log.Warn("FIX AGENT POSITION");
                            agent.startpos.X = EastBorders[0].BorderLine.Z * 0.5f;
                            if (agent.startpos.Z > 720)
                                agent.startpos.Z = 720;
                        }
                    }
                    lock (NorthBorders)
                    {
                        if (agent.startpos.Y > NorthBorders[0].BorderLine.Z)
                        {
                            m_log.Warn("FIX Agent POSITION");
                            agent.startpos.Y = NorthBorders[0].BorderLine.Z * 0.5f;
                            if (agent.startpos.Z > 720)
                                agent.startpos.Z = 720;
                        }
                    }
                } else
                {
                    if (agent.startpos.X > EastBorders[0].BorderLine.Z)
                    {
                        m_log.Warn("FIX AGENT POSITION");
                        agent.startpos.X = EastBorders[0].BorderLine.Z * 0.5f;
                        if (agent.startpos.Z > 720)
                            agent.startpos.Z = 720;
                    }
                    if (agent.startpos.Y > NorthBorders[0].BorderLine.Z)
                    {
                        m_log.Warn("FIX Agent POSITION");
                        agent.startpos.Y = NorthBorders[0].BorderLine.Z * 0.5f;
                        if (agent.startpos.Z > 720)
                            agent.startpos.Z = 720;
                    }
                }

                // Honor Estate teleport routing via Telehubs excluding ViaHome and GodLike TeleportFlags
                if (RegionInfo.RegionSettings.TelehubObject != UUID.Zero &&
                    RegionInfo.EstateSettings.AllowDirectTeleport == false &&
                    !viahome && !godlike)
                {
                    SceneObjectGroup telehub = GetSceneObjectGroup(RegionInfo.RegionSettings.TelehubObject);
                    // Can have multiple SpawnPoints
                    List<SpawnPoint> spawnpoints = RegionInfo.RegionSettings.SpawnPoints();
                    if (spawnpoints.Count > 1)
                    {
                        // We have multiple SpawnPoints, Route the agent to a random or sequential one
                        if (SpawnPointRouting == "random")
                            agent.startpos = spawnpoints[Util.RandomClass.Next(spawnpoints.Count) - 1].GetLocation(
                                telehub.AbsolutePosition,
                                telehub.GroupRotation
                            );
                        else
                            agent.startpos = spawnpoints[SpawnPoint()].GetLocation(
                                telehub.AbsolutePosition,
                                telehub.GroupRotation
                            );
                    }
                    else
                    {
                        // We have a single SpawnPoint and will route the agent to it
                        agent.startpos = spawnpoints[0].GetLocation(telehub.AbsolutePosition, telehub.GroupRotation);
                    }

                    return true;
                }

                // Honor parcel landing type and position.
                /*
                ILandObject land = LandChannel.GetLandObject(agent.startpos.X, agent.startpos.Y);
                if (land != null)
                {
                    if (land.LandData.LandingType == (byte)1 && land.LandData.UserLocation != Vector3.Zero)
                    {
                        agent.startpos = land.LandData.UserLocation;
                    }
                }
                */// This is now handled properly in ScenePresence.MakeRootAgent
            }

            return true;
        }

        public bool TestLandRestrictions(UUID agentID, out string reason, ref float posX, ref float posY)
        {
            if (posX < 0)
                posX = 0;
            else if (posX >= 256)
                posX = 255.999f;
            if (posY < 0)
                posY = 0;
            else if (posY >= 256)
                posY = 255.999f;

            reason = String.Empty;
            if (Permissions.IsGod(agentID))
                return true;

            ILandObject land = LandChannel.GetLandObject(posX, posY);
            if (land == null)
                return false;

            bool banned = land.IsBannedFromLand(agentID);
            bool restricted = land.IsRestrictedFromLand(agentID);

            if (banned || restricted)
            {
                ILandObject nearestParcel = GetNearestAllowedParcel(agentID, posX, posY);
                if (nearestParcel != null)
                {
                    //Move agent to nearest allowed
                    Vector3 newPosition = GetParcelCenterAtGround(nearestParcel);
                    posX = newPosition.X;
                    posY = newPosition.Y;
                }
                else
                {
                    if (banned)
                    {
                        reason = "Cannot regioncross into banned parcel.";
                    }
                    else
                    {
                        reason = String.Format("Denied access to private region {0}: You are not on the access list for that region.",
                                   RegionInfo.RegionName);
                    }
                    return false;
                }
            }
            reason = "";
            return true;
        }

        /// <summary>
        /// Verifies that the user has a presence on the Grid
        /// </summary>
        /// <param name="agent">Circuit Data of the Agent we're verifying</param>
        /// <param name="reason">Outputs the reason for the false response on this string</param>
        /// <returns>True if the user has a session on the grid.  False if it does not.  False will 
        /// also return a reason.</returns>
        public virtual bool VerifyUserPresence(AgentCircuitData agent, out string reason)
        {
            reason = String.Empty;

            IPresenceService presence = RequestModuleInterface<IPresenceService>();
            if (presence == null)
            {
                reason = String.Format("Failed to verify user presence in the grid for {0} {1} in region {2}. Presence service does not exist.", agent.firstname, agent.lastname, RegionInfo.RegionName);
                return false;
            }

            OpenSim.Services.Interfaces.PresenceInfo pinfo = presence.GetAgent(agent.SessionID);

            if (pinfo == null)
            {
                reason = String.Format("Failed to verify user presence in the grid for {0} {1}, access denied to region {2}.", agent.firstname, agent.lastname, RegionInfo.RegionName);
                return false;
            }

            return true;
        }

        /// <summary>
        /// Verify if the user can connect to this region.  Checks the banlist and ensures that the region is set for public access
        /// </summary>
        /// <param name="agent">The circuit data for the agent</param>
        /// <param name="reason">outputs the reason to this string</param>
        /// <returns>True if the region accepts this agent.  False if it does not.  False will 
        /// also return a reason.</returns>
        protected virtual bool AuthorizeUser(AgentCircuitData agent, out string reason)
        {
            reason = String.Empty;

            if (!m_strictAccessControl) return true;
            if (Permissions.IsGod(agent.AgentID)) return true;

            if (AuthorizationService != null)
            {
                if (!AuthorizationService.IsAuthorizedForRegion(
                    agent.AgentID.ToString(), agent.firstname, agent.lastname, RegionInfo.RegionID.ToString(), out reason))
                {
                    m_log.WarnFormat("[CONNECTION BEGIN]: Denied access to: {0} ({1} {2}) at {3} because {4}",
                                     agent.AgentID, agent.firstname, agent.lastname, RegionInfo.RegionName, reason);
                    
                    return false;
                }
            }

            if (RegionInfo.EstateSettings != null)
            {
                if (RegionInfo.EstateSettings.IsBanned(agent.AgentID, 0))
                {
                    m_log.WarnFormat("[CONNECTION BEGIN]: Denied access to: {0} ({1} {2}) at {3} because the user is on the banlist",
                                     agent.AgentID, agent.firstname, agent.lastname, RegionInfo.RegionName);
                    reason = String.Format("Denied access to region {0}: You have been banned from that region.",
                                           RegionInfo.RegionName);
                    return false;
                }
            }
            else
            {
                m_log.ErrorFormat("[CONNECTION BEGIN]: Estate Settings is null!");
            }

            List<UUID> agentGroups = new List<UUID>();

            if (m_groupsModule != null)
            {
                GroupMembershipData[] GroupMembership = m_groupsModule.GetMembershipData(agent.AgentID);

                if (GroupMembership != null)
                {
                    for (int i = 0; i < GroupMembership.Length; i++)
                        agentGroups.Add(GroupMembership[i].GroupID);
                }
                else
                {
                    m_log.ErrorFormat("[CONNECTION BEGIN]: GroupMembership is null!");
                }
            }

            bool groupAccess = false;
            UUID[] estateGroups = RegionInfo.EstateSettings.EstateGroups;

            if (estateGroups != null)
            {
                foreach (UUID group in estateGroups)
                {
                    if (agentGroups.Contains(group))
                    {
                        groupAccess = true;
                        break;
                    }
                }
            }
            else
            {
                m_log.ErrorFormat("[CONNECTION BEGIN]: EstateGroups is null!");
            }

            if (!RegionInfo.EstateSettings.PublicAccess &&
                !RegionInfo.EstateSettings.HasAccess(agent.AgentID) &&
                !groupAccess)
            {
                m_log.WarnFormat("[CONNECTION BEGIN]: Denied access to: {0} ({1} {2}) at {3} because the user does not have access to the estate",
                                 agent.AgentID, agent.firstname, agent.lastname, RegionInfo.RegionName);
                reason = String.Format("Denied access to private region {0}: You are not on the access list for that region.",
                                       RegionInfo.RegionName);
                return false;
            }

            // TODO: estate/region settings are not properly hooked up
            // to ILandObject.isRestrictedFromLand()
            // if (null != LandChannel)
            // {
            //     // region seems to have local Id of 1
            //     ILandObject land = LandChannel.GetLandObject(1);
            //     if (null != land)
            //     {
            //         if (land.isBannedFromLand(agent.AgentID))
            //         {
            //             m_log.WarnFormat("[CONNECTION BEGIN]: Denied access to: {0} ({1} {2}) at {3} because the user has been banned from land",
            //                              agent.AgentID, agent.firstname, agent.lastname, RegionInfo.RegionName);
            //             reason = String.Format("Denied access to private region {0}: You are banned from that region.",
            //                                    RegionInfo.RegionName);
            //             return false;
            //         }

            //         if (land.isRestrictedFromLand(agent.AgentID))
            //         {
            //             m_log.WarnFormat("[CONNECTION BEGIN]: Denied access to: {0} ({1} {2}) at {3} because the user does not have access to the region",
            //                              agent.AgentID, agent.firstname, agent.lastname, RegionInfo.RegionName);
            //             reason = String.Format("Denied access to private region {0}: You are not on the access list for that region.",
            //                                    RegionInfo.RegionName);
            //             return false;
            //         }
            //     }
            // }

            return true;
        }

        /// <summary>
        /// Update an AgentCircuitData object with new information
        /// </summary>
        /// <param name="data">Information to update the AgentCircuitData with</param>
        public void UpdateCircuitData(AgentCircuitData data)
        {
            m_authenticateHandler.UpdateAgentData(data);
        }

        /// <summary>
        /// Change the Circuit Code for the user's Circuit Data
        /// </summary>
        /// <param name="oldcc">The old Circuit Code.  Must match a previous circuit code</param>
        /// <param name="newcc">The new Circuit Code.  Must not be an already existing circuit code</param>
        /// <returns>True if we successfully changed it.  False if we did not</returns>
        public bool ChangeCircuitCode(uint oldcc, uint newcc)
        {
            return m_authenticateHandler.TryChangeCiruitCode(oldcc, newcc);
        }

//        /// <summary>
//        /// The Grid has requested that we log-off a user.  Log them off.
//        /// </summary>
//        /// <param name="AvatarID">Unique ID of the avatar to log-off</param>
//        /// <param name="RegionSecret">SecureSessionID of the user, or the RegionSecret text when logging on to the grid</param>
//        /// <param name="message">message to display to the user.  Reason for being logged off</param>
//        public void HandleLogOffUserFromGrid(UUID AvatarID, UUID RegionSecret, string message)
//        {
//            ScenePresence loggingOffUser = GetScenePresence(AvatarID);
//            if (loggingOffUser != null)
//            {
//                UUID localRegionSecret = UUID.Zero;
//                bool parsedsecret = UUID.TryParse(RegionInfo.regionSecret, out localRegionSecret);
//
//                // Region Secret is used here in case a new sessionid overwrites an old one on the user server.
//                // Will update the user server in a few revisions to use it.
//
//                if (RegionSecret == loggingOffUser.ControllingClient.SecureSessionId || (parsedsecret && RegionSecret == localRegionSecret))
//                {
//                    m_sceneGridService.SendCloseChildAgentConnections(loggingOffUser.UUID, loggingOffUser.KnownRegionHandles);
//                    loggingOffUser.ControllingClient.Kick(message);
//                    // Give them a second to receive the message!
//                    Thread.Sleep(1000);
//                    loggingOffUser.ControllingClient.Close();
//                }
//                else
//                {
//                    m_log.Info("[USERLOGOFF]: System sending the LogOff user message failed to sucessfully authenticate");
//                }
//            }
//            else
//            {
//                m_log.InfoFormat("[USERLOGOFF]: Got a logoff request for {0} but the user isn't here.  The user might already have been logged out", AvatarID.ToString());
//            }
//        }

        /// <summary>
        /// Triggered when an agent crosses into this sim.  Also happens on initial login.
        /// </summary>
        /// <param name="agentID"></param>
        /// <param name="position"></param>
        /// <param name="isFlying"></param>
        public virtual void AgentCrossing(UUID agentID, Vector3 position, bool isFlying)
        {
            ScenePresence presence = GetScenePresence(agentID);
            if (presence != null)
            {
                try
                {
                    presence.MakeRootAgent(position, isFlying);
                }
                catch (Exception e)
                {
                    m_log.ErrorFormat("[SCENE]: Unable to do agent crossing, exception {0}{1}", e.Message, e.StackTrace);
                }
            }
            else
            {
                m_log.ErrorFormat(
                    "[SCENE]: Could not find presence for agent {0} crossing into scene {1}",
                    agentID, RegionInfo.RegionName);
            }
        }

        /// <summary>
        /// We've got an update about an agent that sees into this region, 
        /// send it to ScenePresence for processing  It's the full data.
        /// </summary>
        /// <param name="cAgentData">Agent that contains all of the relevant things about an agent.
        /// Appearance, animations, position, etc.</param>
        /// <returns>true if we handled it.</returns>
        public virtual bool IncomingChildAgentDataUpdate(AgentData cAgentData)
        {
            m_log.DebugFormat(
                "[SCENE]: Incoming child agent update for {0} in {1}", cAgentData.AgentID, RegionInfo.RegionName);

            // XPTO: if this agent is not allowed here as root, always return false

            // We have to wait until the viewer contacts this region after receiving EAC.
            // That calls AddNewClient, which finally creates the ScenePresence
            int flags = GetUserFlags(cAgentData.AgentID);
            if (RegionInfo.EstateSettings.IsBanned(cAgentData.AgentID, flags))
            {
                m_log.DebugFormat("[SCENE]: Denying root agent entry to {0}: banned", cAgentData.AgentID);
                return false;
            }

            // TODO: This check should probably be in QueryAccess().
            ILandObject nearestParcel = GetNearestAllowedParcel(cAgentData.AgentID, Constants.RegionSize / 2, Constants.RegionSize / 2);
            if (nearestParcel == null)
            {
                m_log.DebugFormat(
                    "[SCENE]: Denying root agent entry to {0} in {1}: no allowed parcel",
                    cAgentData.AgentID, RegionInfo.RegionName);

                return false;
            }

            // We have to wait until the viewer contacts this region after receiving EAC.
            // That calls AddNewClient, which finally creates the ScenePresence
            ScenePresence childAgentUpdate = WaitGetScenePresence(cAgentData.AgentID);

            if (childAgentUpdate != null)
            {
                childAgentUpdate.ChildAgentDataUpdate(cAgentData);
                return true;
            }

            return false;
        }

        /// <summary>
        /// We've got an update about an agent that sees into this region, 
        /// send it to ScenePresence for processing  It's only positional data
        /// </summary>
        /// <param name="cAgentData">AgentPosition that contains agent positional data so we can know what to send</param>
        /// <returns>true if we handled it.</returns>
        public virtual bool IncomingChildAgentDataUpdate(AgentPosition cAgentData)
        {
            //m_log.Debug(" XXX Scene IncomingChildAgentDataUpdate POSITION in " + RegionInfo.RegionName);
            ScenePresence childAgentUpdate = GetScenePresence(cAgentData.AgentID);
            if (childAgentUpdate != null)
            {
                // I can't imagine *yet* why we would get an update if the agent is a root agent..
                // however to avoid a race condition crossing borders..
                if (childAgentUpdate.IsChildAgent)
                {
                    uint rRegionX = (uint)(cAgentData.RegionHandle >> 40);
                    uint rRegionY = (((uint)(cAgentData.RegionHandle)) >> 8);
                    uint tRegionX = RegionInfo.RegionLocX;
                    uint tRegionY = RegionInfo.RegionLocY;
                    //Send Data to ScenePresence
                    childAgentUpdate.ChildAgentDataUpdate(cAgentData, tRegionX, tRegionY, rRegionX, rRegionY);
                    // Not Implemented:
                    //TODO: Do we need to pass the message on to one of our neighbors?
                }

                return true;
            }

            return false;
        }

        /// <summary>
        /// Poll until the requested ScenePresence appears or we timeout.
        /// </summary>
        /// <returns>The scene presence is found, else null.</returns>
        /// <param name='agentID'></param>
        protected virtual ScenePresence WaitGetScenePresence(UUID agentID)
        {
            int ntimes = 20;
            ScenePresence sp = null;
            while ((sp = GetScenePresence(agentID)) == null && (ntimes-- > 0))
                Thread.Sleep(1000);

            if (sp == null)
                m_log.WarnFormat(
                    "[SCENE PRESENCE]: Did not find presence with id {0} in {1} before timeout",
                    agentID, RegionInfo.RegionName);
//            else
//                m_log.DebugFormat(
//                    "[SCENE PRESENCE]: Found presence {0} {1} {2} in {3} after {4} waits",
//                    sp.Name, sp.UUID, sp.IsChildAgent ? "child" : "root", RegionInfo.RegionName, 10 - ntimes);

            return sp;
        }

        public virtual bool IncomingRetrieveRootAgent(UUID id, out IAgentData agent)
        {
            agent = null;
            ScenePresence sp = GetScenePresence(id);
            if ((sp != null) && (!sp.IsChildAgent))
            {
                sp.IsChildAgent = true;
                return sp.CopyAgent(out agent);
            }

            return false;
        }

        public bool IncomingCloseAgent(UUID agentID)
        {
            return IncomingCloseAgent(agentID, false);
        }

        public bool IncomingCloseChildAgent(UUID agentID)
        {
            return IncomingCloseAgent(agentID, true);
        }

        /// <summary>
        /// Tell a single agent to disconnect from the region.
        /// </summary>
        /// <param name="agentID"></param>
        /// <param name="childOnly"></param>
        public bool IncomingCloseAgent(UUID agentID, bool childOnly)
        {
            //m_log.DebugFormat("[SCENE]: Processing incoming close agent for {0}", agentID);

            ScenePresence presence = m_sceneGraph.GetScenePresence(agentID);
            if (presence != null)
            {
                presence.ControllingClient.Close();
                return true;
            }

            // Agent not here
            return false;
        }

        /// <summary>
        /// Tries to teleport agent to another region.
        /// </summary>
        /// <remarks>
        /// The region name must exactly match that given.
        /// </remarks>
        /// <param name="remoteClient"></param>
        /// <param name="regionName"></param>
        /// <param name="position"></param>
        /// <param name="lookAt"></param>
        /// <param name="teleportFlags"></param>
        public void RequestTeleportLocation(IClientAPI remoteClient, string regionName, Vector3 position,
                                            Vector3 lookat, uint teleportFlags)
        {
            GridRegion region = GridService.GetRegionByName(RegionInfo.ScopeID, regionName);

            if (region == null)
            {
                // can't find the region: Tell viewer and abort
                remoteClient.SendTeleportFailed("The region '" + regionName + "' could not be found.");
                return;
            }

            RequestTeleportLocation(remoteClient, region.RegionHandle, position, lookat, teleportFlags);
        }

        /// <summary>
        /// Tries to teleport agent to other region.
        /// </summary>
        /// <param name="remoteClient"></param>
        /// <param name="regionHandle"></param>
        /// <param name="position"></param>
        /// <param name="lookAt"></param>
        /// <param name="teleportFlags"></param>
        public void RequestTeleportLocation(IClientAPI remoteClient, ulong regionHandle, Vector3 position,
                                            Vector3 lookAt, uint teleportFlags)
        {
            ScenePresence sp = GetScenePresence(remoteClient.AgentId);
            if (sp != null)
            {
                uint regionX = RegionInfo.RegionLocX;
                uint regionY = RegionInfo.RegionLocY;

                Utils.LongToUInts(regionHandle, out regionX, out regionY);

                int shiftx = (int) regionX - (int) RegionInfo.RegionLocX * (int)Constants.RegionSize;
                int shifty = (int) regionY - (int) RegionInfo.RegionLocY * (int)Constants.RegionSize;

                position.X += shiftx;
                position.Y += shifty;

                bool result = false;

                if (TestBorderCross(position,Cardinals.N))
                    result = true;

                if (TestBorderCross(position, Cardinals.S))
                    result = true;

                if (TestBorderCross(position, Cardinals.E))
                    result = true;

                if (TestBorderCross(position, Cardinals.W))
                    result = true;

                // bordercross if position is outside of region

                if (!result)
                {
                    regionHandle = RegionInfo.RegionHandle;
                }
                else
                {
                    // not in this region, undo the shift!
                    position.X -= shiftx;
                    position.Y -= shifty;
                }

                if (EntityTransferModule != null)
                {
                    EntityTransferModule.Teleport(sp, regionHandle, position, lookAt, teleportFlags);
                }
                else
                {
                    m_log.DebugFormat("[SCENE]: Unable to perform teleports: no AgentTransferModule is active");
                    sp.ControllingClient.SendTeleportFailed("Unable to perform teleports on this simulator.");
                }
            }
        }

        public bool CrossAgentToNewRegion(ScenePresence agent, bool isFlying)
        {
            if (EntityTransferModule != null)
            {
                return EntityTransferModule.Cross(agent, isFlying);
            }
            else
            {
                m_log.DebugFormat("[SCENE]: Unable to cross agent to neighbouring region, because there is no AgentTransferModule");
            }

            return false;
        }

        public void SendOutChildAgentUpdates(AgentPosition cadu, ScenePresence presence)
        {
            m_sceneGridService.SendChildAgentDataUpdate(cadu, presence);
        }

        #endregion

        #region Other Methods

        protected override IConfigSource GetConfig()
        {
            return m_config;
        }

        #endregion

        public void HandleObjectPermissionsUpdate(IClientAPI controller, UUID agentID, UUID sessionID, byte field, uint localId, uint mask, byte set)
        {
            // Check for spoofing..  since this is permissions we're talking about here!
            if ((controller.SessionId == sessionID) && (controller.AgentId == agentID))
            {
                // Tell the object to do permission update
                if (localId != 0)
                {
                    SceneObjectGroup chObjectGroup = GetGroupByPrim(localId);
                    if (chObjectGroup != null)
                    {
                        chObjectGroup.UpdatePermissions(agentID, field, localId, mask, set);
                    }
                }
            }
        }

        /// <summary>
        /// Causes all clients to get a full object update on all of the objects in the scene.
        /// </summary>
        public void ForceClientUpdate()
        {
            EntityBase[] entityList = GetEntities();
            foreach (EntityBase ent in entityList)
            {
                if (ent is SceneObjectGroup)
                {
                    ((SceneObjectGroup)ent).ScheduleGroupForFullUpdate();
                }
            }
        }

        /// <summary>
        /// This is currently only used for scale (to scale to MegaPrim size)
        /// There is a console command that calls this in OpenSimMain
        /// </summary>
        /// <param name="cmdparams"></param>
        public void HandleEditCommand(string[] cmdparams)
        {
            m_log.DebugFormat("Searching for Primitive: '{0}'", cmdparams[2]);

            EntityBase[] entityList = GetEntities();
            foreach (EntityBase ent in entityList)
            {
                if (ent is SceneObjectGroup)
                {
                    SceneObjectPart part = ((SceneObjectGroup)ent).GetPart(((SceneObjectGroup)ent).UUID);
                    if (part != null)
                    {
                        if (part.Name == cmdparams[2])
                        {
                            part.Resize(
                                new Vector3(Convert.ToSingle(cmdparams[3]), Convert.ToSingle(cmdparams[4]),
                                              Convert.ToSingle(cmdparams[5])));

                            m_log.DebugFormat("Edited scale of Primitive: {0}", part.Name);
                        }
                    }
                }
            }
        }

        #region Script Handling Methods

        /// <summary>
        /// Console command handler to send script command to script engine.
        /// </summary>
        /// <param name="args"></param>
        public void SendCommandToPlugins(string[] args)
        {
            m_eventManager.TriggerOnPluginConsole(args);
        }

        public LandData GetLandData(float x, float y)
        {
            return LandChannel.GetLandObject(x, y).LandData;
        }

        public LandData GetLandData(uint x, uint y)
        {
            m_log.DebugFormat("[SCENE]: returning land for {0},{1}", x, y);
            return LandChannel.GetLandObject((int)x, (int)y).LandData;
        }

        #endregion

        #region Script Engine

        private List<ScriptEngineInterface> ScriptEngines = new List<ScriptEngineInterface>();
        public bool DumpAssetsToFile;

        /// <summary>
        ///
        /// </summary>
        /// <param name="scriptEngine"></param>
        public void AddScriptEngine(ScriptEngineInterface scriptEngine)
        {
            ScriptEngines.Add(scriptEngine);
            scriptEngine.InitializeEngine(this);
        }

        private bool ScriptDanger(SceneObjectPart part,Vector3 pos)
        {
            ILandObject parcel = LandChannel.GetLandObject(pos.X, pos.Y);
            if (part != null)
            {
                if (parcel != null)
                {
                    if ((parcel.LandData.Flags & (uint)ParcelFlags.AllowOtherScripts) != 0)
                    {
                        return true;
                    }
                    else if ((parcel.LandData.Flags & (uint)ParcelFlags.AllowGroupScripts) != 0)
                    {
                        if (part.OwnerID == parcel.LandData.OwnerID
                            || (parcel.LandData.IsGroupOwned && part.GroupID == parcel.LandData.GroupID)
                            || Permissions.IsGod(part.OwnerID))
                        {
                            return true;
                        }
                        else
                        {
                            return false;
                        }
                    }
                    else
                    {
                        if (part.OwnerID == parcel.LandData.OwnerID)
                        {
                            return true;
                        }
                        else
                        {
                            return false;
                        }
                    }
                }
                else
                {

                    if (pos.X > 0f && pos.X < Constants.RegionSize && pos.Y > 0f && pos.Y < Constants.RegionSize)
                    {
                        // The only time parcel != null when an object is inside a region is when
                        // there is nothing behind the landchannel.  IE, no land plugin loaded.
                        return true;
                    }
                    else
                    {
                        // The object is outside of this region.  Stop piping events to it.
                        return false;
                    }
                }
            }
            else
            {
                return false;
            }
        }

        public bool ScriptDanger(uint localID, Vector3 pos)
        {
            SceneObjectPart part = GetSceneObjectPart(localID);
            if (part != null)
            {
                return ScriptDanger(part, pos);
            }
            else
            {
                return false;
            }
        }

        public bool PipeEventsForScript(uint localID)
        {
            SceneObjectPart part = GetSceneObjectPart(localID);

            if (part != null)
            {
                SceneObjectPart parent = part.ParentGroup.RootPart;
                return ScriptDanger(parent, parent.GetWorldPosition());
            }
            else
            {
                return false;
            }
        }

        #endregion

        #region SceneGraph wrapper methods

        /// <summary>
        ///
        /// </summary>
        /// <param name="localID"></param>
        /// <returns></returns>
        public UUID ConvertLocalIDToFullID(uint localID)
        {
            return m_sceneGraph.ConvertLocalIDToFullID(localID);
        }

        public void SwapRootAgentCount(bool rootChildChildRootTF)
        {
            m_sceneGraph.SwapRootChildAgent(rootChildChildRootTF);
        }

        public void AddPhysicalPrim(int num)
        {
            m_sceneGraph.AddPhysicalPrim(num);
        }

        public void RemovePhysicalPrim(int num)
        {
            m_sceneGraph.RemovePhysicalPrim(num);
        }

        public int GetRootAgentCount()
        {
            return m_sceneGraph.GetRootAgentCount();
        }

        public int GetChildAgentCount()
        {
            return m_sceneGraph.GetChildAgentCount();
        }

        /// <summary>
        /// Request a scene presence by UUID. Fast, indexed lookup.
        /// </summary>
        /// <param name="agentID"></param>
        /// <returns>null if the presence was not found</returns>
        public ScenePresence GetScenePresence(UUID agentID)
        {
            return m_sceneGraph.GetScenePresence(agentID);
        }

        /// <summary>
        /// Request the scene presence by name.
        /// </summary>
        /// <param name="firstName"></param>
        /// <param name="lastName"></param>
        /// <returns>null if the presence was not found</returns>
        public ScenePresence GetScenePresence(string firstName, string lastName)
        {
            return m_sceneGraph.GetScenePresence(firstName, lastName);
        }

        /// <summary>
        /// Request the scene presence by localID.
        /// </summary>
        /// <param name="localID"></param>
        /// <returns>null if the presence was not found</returns>
        public ScenePresence GetScenePresence(uint localID)
        {
            return m_sceneGraph.GetScenePresence(localID);
        }

        /// <summary>
        /// Gets all the scene presences in this scene.
        /// </summary>
        /// <remarks>
        /// This method will return both root and child scene presences.
        ///
        /// Consider using ForEachScenePresence() or ForEachRootScenePresence() if possible since these will not
        /// involving creating a new List object.
        /// </remarks>
        /// <returns>
        /// A list of the scene presences.  Adding or removing from the list will not affect the presences in the scene.
        /// </returns>
        public List<ScenePresence> GetScenePresences()
        {
            return new List<ScenePresence>(m_sceneGraph.GetScenePresences());
        }

        /// <summary>
        /// Performs action on all avatars in the scene (root scene presences)
        /// Avatars may be an NPC or a 'real' client.
        /// </summary>
        /// <param name="action"></param>
        public void ForEachRootScenePresence(Action<ScenePresence> action)
        {
            m_sceneGraph.ForEachAvatar(action);
        }

        /// <summary>
        /// Performs action on all scene presences (root and child)
        /// </summary>
        /// <param name="action"></param>
        public void ForEachScenePresence(Action<ScenePresence> action)
        {
            m_sceneGraph.ForEachScenePresence(action);
        }

        /// <summary>
        /// Get all the scene object groups.
        /// </summary>
        /// <returns>
        /// The scene object groups.  If the scene is empty then an empty list is returned.
        /// </returns>
        public List<SceneObjectGroup> GetSceneObjectGroups()
        {
            return m_sceneGraph.GetSceneObjectGroups();
        }

        /// <summary>
        /// Get a group via its UUID
        /// </summary>
        /// <param name="fullID"></param>
        /// <returns>null if no group with that name exists</returns>
        public SceneObjectGroup GetSceneObjectGroup(UUID fullID)
        {
            return m_sceneGraph.GetSceneObjectGroup(fullID);
        }

        /// <summary>
        /// Get a group by name from the scene (will return the first
        /// found, if there are more than one prim with the same name)
        /// </summary>
        /// <param name="name"></param>
        /// <returns>null if no group with that name exists</returns>
        public SceneObjectGroup GetSceneObjectGroup(string name)
        {
            return m_sceneGraph.GetSceneObjectGroup(name);
        }

        /// <summary>
        /// Get a prim by name from the scene (will return the first
        /// found, if there are more than one prim with the same name)
        /// </summary>
        /// <param name="name"></param>
        /// <returns></returns>
        public SceneObjectPart GetSceneObjectPart(string name)
        {
            return m_sceneGraph.GetSceneObjectPart(name);
        }

        /// <summary>
        /// Get a prim via its local id
        /// </summary>
        /// <param name="localID"></param>
        /// <returns></returns>
        public SceneObjectPart GetSceneObjectPart(uint localID)
        {
            return m_sceneGraph.GetSceneObjectPart(localID);
        }

        /// <summary>
        /// Get a prim via its UUID
        /// </summary>
        /// <param name="fullID"></param>
        /// <returns></returns>
        public SceneObjectPart GetSceneObjectPart(UUID fullID)
        {
            return m_sceneGraph.GetSceneObjectPart(fullID);
        }

        /// <summary>
        /// Get a scene object group that contains the prim with the given local id
        /// </summary>
        /// <param name="localID"></param>
        /// <returns>null if no scene object group containing that prim is found</returns>        
        public SceneObjectGroup GetGroupByPrim(uint localID)
        {
            return m_sceneGraph.GetGroupByPrim(localID);
        }

        /// <summary>
        /// Get a scene object group that contains the prim with the given uuid
        /// </summary>
        /// <param name="fullID"></param>
        /// <returns>null if no scene object group containing that prim is found</returns>     
        public SceneObjectGroup GetGroupByPrim(UUID fullID)
        {
            return m_sceneGraph.GetGroupByPrim(fullID);
        }

        public override bool TryGetScenePresence(UUID agentID, out ScenePresence sp)
        {
            return m_sceneGraph.TryGetScenePresence(agentID, out sp);
        }

        public bool TryGetAvatarByName(string avatarName, out ScenePresence avatar)
        {
            return m_sceneGraph.TryGetAvatarByName(avatarName, out avatar);
        }

        /// <summary>
        /// Perform an action on all clients with an avatar in this scene (root only)
        /// </summary>
        /// <param name="action"></param>
        public void ForEachRootClient(Action<IClientAPI> action)
        {
            ForEachRootScenePresence(delegate(ScenePresence presence)
            {
                action(presence.ControllingClient);
            });
        }

        /// <summary>
        /// Perform an action on all clients connected to the region (root and child)
        /// </summary>
        /// <param name="action"></param>
        public void ForEachClient(Action<IClientAPI> action)
        {
            m_clientManager.ForEachSync(action);
        }

        public bool TryGetClient(UUID avatarID, out IClientAPI client)
        {
            return m_clientManager.TryGetValue(avatarID, out client);
        }

        public bool TryGetClient(System.Net.IPEndPoint remoteEndPoint, out IClientAPI client)
        {
            return m_clientManager.TryGetValue(remoteEndPoint, out client);
        }

        public void ForEachSOG(Action<SceneObjectGroup> action)
        {
            m_sceneGraph.ForEachSOG(action);
        }

        /// <summary>
        /// Returns a list of the entities in the scene.  This is a new list so operations perform on the list itself
        /// will not affect the original list of objects in the scene.
        /// </summary>
        /// <returns></returns>
        public EntityBase[] GetEntities()
        {
            return m_sceneGraph.GetEntities();
        }

        #endregion

        public void RegionHandleRequest(IClientAPI client, UUID regionID)
        {
            ulong handle = 0;
            if (regionID == RegionInfo.RegionID)
                handle = RegionInfo.RegionHandle;
            else
            {
                GridRegion r = GridService.GetRegionByUUID(UUID.Zero, regionID);
                if (r != null)
                    handle = r.RegionHandle;
            }

            if (handle != 0)
                client.SendRegionHandle(regionID, handle);
        }

        public bool NeedSceneCacheClear(UUID agentID)
        {
            IInventoryTransferModule inv = RequestModuleInterface<IInventoryTransferModule>();
            if (inv == null)
                return true;

            return inv.NeedSceneCacheClear(agentID, this);
        }

        public void CleanTempObjects()
        {
            EntityBase[] entities = GetEntities();
            foreach (EntityBase obj in entities)
            {
                if (obj is SceneObjectGroup)
                {
                    SceneObjectGroup grp = (SceneObjectGroup)obj;

                    if (!grp.IsDeleted)
                    {
                        if ((grp.RootPart.Flags & PrimFlags.TemporaryOnRez) != 0)
                        {
                            if (grp.RootPart.Expires <= DateTime.Now)
                                DeleteSceneObject(grp, false);
                        }
                    }
                }
            }

        }

        public void DeleteFromStorage(UUID uuid)
        {
            SimulationDataService.RemoveObject(uuid, RegionInfo.RegionID);
        }

        public int GetHealth(out int flags, out string message)
        {
            // Returns:
            // 1 = sim is up and accepting http requests. The heartbeat has
            // stopped and the sim is probably locked up, but a remote
            // admin restart may succeed
            // 
            // 2 = Sim is up and the heartbeat is running. The sim is likely
            // usable for people within
            //
            // 3 = Sim is up and one packet thread is running. Sim is
            // unstable and will not accept new logins
            //
            // 4 = Sim is up and both packet threads are running. Sim is
            // likely usable
            //
            // 5 = We have seen a new user enter within the past 4 minutes
            // which can be seen as positive confirmation of sim health
            //

            flags = 0;
            message = String.Empty;

            CheckHeartbeat();

            if (m_firstHeartbeat || (m_lastIncoming == 0 && m_lastOutgoing == 0))
            {
                // We're still starting
                // 0 means "in startup", it can't happen another way, since
                // to get here, we must be able to accept http connections
                return 0;
            }

            int health=1; // Start at 1, means we're up

            if ((Util.EnvironmentTickCountSubtract(m_lastFrameTick)) < 1000)
            {
                health+=1;
                flags |= 1;
            }

            if (Util.EnvironmentTickCountSubtract(m_lastIncoming) < 1000)
            {
                health+=1;
                flags |= 2;
            }

            if (Util.EnvironmentTickCountSubtract(m_lastOutgoing) < 1000)
            {
                health+=1;
                flags |= 4;
            }
            else
            {
int pid = System.Diagnostics.Process.GetCurrentProcess().Id;
System.Diagnostics.Process proc = new System.Diagnostics.Process();
proc.EnableRaisingEvents=false; 
proc.StartInfo.FileName = "/bin/kill";
proc.StartInfo.Arguments = "-QUIT " + pid.ToString();
proc.Start();
proc.WaitForExit();
Thread.Sleep(1000);
Environment.Exit(1);
            }

            if (flags != 7)
                return health;

            // A login in the last 4 mins? We can't be doing too badly
            //
            if (Util.EnvironmentTickCountSubtract(m_LastLogin) < 240000)
                health++;
            else
                return health;

            return health;
        }

        // This callback allows the PhysicsScene to call back to its caller (the SceneGraph) and
        // update non-physical objects like the joint proxy objects that represent the position
        // of the joints in the scene.

        // This routine is normally called from within a lock (OdeLock) from within the OdePhysicsScene
        // WARNING: be careful of deadlocks here if you manipulate the scene. Remember you are being called
        // from within the OdePhysicsScene.

        protected internal void jointMoved(PhysicsJoint joint)
        {
            // m_parentScene.PhysicsScene.DumpJointInfo(); // non-thread-locked version; we should already be in a lock (OdeLock) when this callback is invoked
            SceneObjectPart jointProxyObject = GetSceneObjectPart(joint.ObjectNameInScene);
            if (jointProxyObject == null)
            {
                jointErrorMessage(joint, "WARNING, joint proxy not found, name " + joint.ObjectNameInScene);
                return;
            }

            // now update the joint proxy object in the scene to have the position of the joint as returned by the physics engine
            SceneObjectPart trackedBody = GetSceneObjectPart(joint.TrackedBodyName); // FIXME: causes a sequential lookup
            if (trackedBody == null) return; // the actor may have been deleted but the joint still lingers around a few frames waiting for deletion. during this time, trackedBody is NULL to prevent further motion of the joint proxy.
            jointProxyObject.Velocity = trackedBody.Velocity;
            jointProxyObject.AngularVelocity = trackedBody.AngularVelocity;
            switch (joint.Type)
            {
                case PhysicsJointType.Ball:
                    {
                        Vector3 jointAnchor = PhysicsScene.GetJointAnchor(joint);
                        Vector3 proxyPos = new Vector3(jointAnchor.X, jointAnchor.Y, jointAnchor.Z);
                        jointProxyObject.ParentGroup.UpdateGroupPosition(proxyPos); // schedules the entire group for a terse update
                    }
                    break;

                case PhysicsJointType.Hinge:
                    {
                        Vector3 jointAnchor = PhysicsScene.GetJointAnchor(joint);

                        // Normally, we would just ask the physics scene to return the axis for the joint.
                        // Unfortunately, ODE sometimes returns <0,0,0> for the joint axis, which should
                        // never occur. Therefore we cannot rely on ODE to always return a correct joint axis.
                        // Therefore the following call does not always work:
                        //PhysicsVector phyJointAxis = _PhyScene.GetJointAxis(joint);

                        // instead we compute the joint orientation by saving the original joint orientation
                        // relative to one of the jointed bodies, and applying this transformation
                        // to the current position of the jointed bodies (the tracked body) to compute the
                        // current joint orientation.

                        if (joint.TrackedBodyName == null)
                        {
                            jointErrorMessage(joint, "joint.TrackedBodyName is null, joint " + joint.ObjectNameInScene);
                        }

                        Vector3 proxyPos = new Vector3(jointAnchor.X, jointAnchor.Y, jointAnchor.Z);
                        Quaternion q = trackedBody.RotationOffset * joint.LocalRotation;

                        jointProxyObject.ParentGroup.UpdateGroupPosition(proxyPos); // schedules the entire group for a terse update
                        jointProxyObject.ParentGroup.UpdateGroupRotationR(q); // schedules the entire group for a terse update
                    }
                    break;
            }
        }

        // This callback allows the PhysicsScene to call back to its caller (the SceneGraph) and
        // update non-physical objects like the joint proxy objects that represent the position
        // of the joints in the scene.

        // This routine is normally called from within a lock (OdeLock) from within the OdePhysicsScene
        // WARNING: be careful of deadlocks here if you manipulate the scene. Remember you are being called
        // from within the OdePhysicsScene.
        protected internal void jointDeactivated(PhysicsJoint joint)
        {
            //m_log.Debug("[NINJA] SceneGraph.jointDeactivated, joint:" + joint.ObjectNameInScene);
            SceneObjectPart jointProxyObject = GetSceneObjectPart(joint.ObjectNameInScene);
            if (jointProxyObject == null)
            {
                jointErrorMessage(joint, "WARNING, trying to deactivate (stop interpolation of) joint proxy, but not found, name " + joint.ObjectNameInScene);
                return;
            }

            // turn the proxy non-physical, which also stops its client-side interpolation
            bool wasUsingPhysics = ((jointProxyObject.Flags & PrimFlags.Physics) != 0);
            if (wasUsingPhysics)
            {
                jointProxyObject.UpdatePrimFlags(false, false, true, false,false); // FIXME: possible deadlock here; check to make sure all the scene alterations set into motion here won't deadlock
            }
        }

        // This callback allows the PhysicsScene to call back to its caller (the SceneGraph) and
        // alert the user of errors by using the debug channel in the same way that scripts alert
        // the user of compile errors.

        // This routine is normally called from within a lock (OdeLock) from within the OdePhysicsScene
        // WARNING: be careful of deadlocks here if you manipulate the scene. Remember you are being called
        // from within the OdePhysicsScene.
        public void jointErrorMessage(PhysicsJoint joint, string message)
        {
            if (joint != null)
            {
                if (joint.ErrorMessageCount > PhysicsJoint.maxErrorMessages)
                    return;

                SceneObjectPart jointProxyObject = GetSceneObjectPart(joint.ObjectNameInScene);
                if (jointProxyObject != null)
                {
                    SimChat(Utils.StringToBytes("[NINJA]: " + message),
                        ChatTypeEnum.DebugChannel,
                        2147483647,
                        jointProxyObject.AbsolutePosition,
                        jointProxyObject.Name,
                        jointProxyObject.UUID,
                        false);

                    joint.ErrorMessageCount++;

                    if (joint.ErrorMessageCount > PhysicsJoint.maxErrorMessages)
                    {
                        SimChat(Utils.StringToBytes("[NINJA]: Too many messages for this joint, suppressing further messages."),
                            ChatTypeEnum.DebugChannel,
                            2147483647,
                            jointProxyObject.AbsolutePosition,
                            jointProxyObject.Name,
                            jointProxyObject.UUID,
                            false);
                    }
                }
                else
                {
                    // couldn't find the joint proxy object; the error message is silently suppressed
                }
            }
        }

        public Scene ConsoleScene()
        {
            if (MainConsole.Instance == null)
                return null;
            if (MainConsole.Instance.ConsoleScene is Scene)
                return (Scene)MainConsole.Instance.ConsoleScene;
            return null;
        }

        public float GetGroundHeight(float x, float y)
        {
            if (x < 0)
                x = 0;
            if (x >= Heightmap.Width)
                x = Heightmap.Width - 1;
            if (y < 0)
                y = 0;
            if (y >= Heightmap.Height)
                y = Heightmap.Height - 1;

            Vector3 p0 = new Vector3(x, y, (float)Heightmap[(int)x, (int)y]);
            Vector3 p1 = new Vector3(p0);
            Vector3 p2 = new Vector3(p0);

            p1.X += 1.0f;
            if (p1.X < Heightmap.Width)
                p1.Z = (float)Heightmap[(int)p1.X, (int)p1.Y];

            p2.Y += 1.0f;
            if (p2.Y < Heightmap.Height)
                p2.Z = (float)Heightmap[(int)p2.X, (int)p2.Y];

            Vector3 v0 = new Vector3(p1.X - p0.X, p1.Y - p0.Y, p1.Z - p0.Z);
            Vector3 v1 = new Vector3(p2.X - p0.X, p2.Y - p0.Y, p2.Z - p0.Z);

            v0.Normalize();
            v1.Normalize();

            Vector3 vsn = new Vector3();
            vsn.X = (v0.Y * v1.Z) - (v0.Z * v1.Y);
            vsn.Y = (v0.Z * v1.X) - (v0.X * v1.Z);
            vsn.Z = (v0.X * v1.Y) - (v0.Y * v1.X);
            vsn.Normalize();

            float xdiff = x - (float)((int)x);
            float ydiff = y - (float)((int)y);

            return (((vsn.X * xdiff) + (vsn.Y * ydiff)) / (-1 * vsn.Z)) + p0.Z;
        }

        private void CheckHeartbeat()
        {
            if (m_firstHeartbeat)
                return;

            if ((Util.EnvironmentTickCountSubtract(m_lastFrameTick)) > 5000)
                Start();
        }

        public override ISceneObject DeserializeObject(string representation)
        {
            return SceneObjectSerializer.FromXml2Format(representation);
        }

        public override bool AllowScriptCrossings
        {
            get { return m_allowScriptCrossings; }
        }

        public Vector3 GetNearestAllowedPosition(ScenePresence avatar)
        {
            return GetNearestAllowedPosition(avatar, null);
        }

        public Vector3 GetNearestAllowedPosition(ScenePresence avatar, ILandObject excludeParcel)
        {
            ILandObject nearestParcel = GetNearestAllowedParcel(avatar.UUID, avatar.AbsolutePosition.X, avatar.AbsolutePosition.Y, excludeParcel);

            if (nearestParcel != null)
            {
                Vector3 dir = Vector3.Normalize(Vector3.Multiply(avatar.Velocity, -1));
                //Try to get a location that feels like where they came from
                Vector3? nearestPoint = GetNearestPointInParcelAlongDirectionFromPoint(avatar.AbsolutePosition, dir, nearestParcel);
                if (nearestPoint != null)
                {
                    Debug.WriteLine("Found a sane previous position based on velocity, sending them to: " + nearestPoint.ToString());
                    return nearestPoint.Value;
                }

                //Sometimes velocity might be zero (local teleport), so try finding point along path from avatar to center of nearest parcel
                Vector3 directionToParcelCenter = Vector3.Subtract(GetParcelCenterAtGround(nearestParcel), avatar.AbsolutePosition);
                dir = Vector3.Normalize(directionToParcelCenter);
                nearestPoint = GetNearestPointInParcelAlongDirectionFromPoint(avatar.AbsolutePosition, dir, nearestParcel);
                if (nearestPoint != null)
                {
                    Debug.WriteLine("They had a zero velocity, sending them to: " + nearestPoint.ToString());
                    return nearestPoint.Value;
                }

                ILandObject dest = LandChannel.GetLandObject(avatar.lastKnownAllowedPosition.X, avatar.lastKnownAllowedPosition.Y);
                if (dest !=  excludeParcel)
                {
                    // Ultimate backup if we have no idea where they are and
                    // the last allowed position was in another parcel
                    Debug.WriteLine("Have no idea where they are, sending them to: " + avatar.lastKnownAllowedPosition.ToString());
                    return avatar.lastKnownAllowedPosition;
                }

                // else fall through to region edge
            }

            //Go to the edge, this happens in teleporting to a region with no available parcels
            Vector3 nearestRegionEdgePoint = GetNearestRegionEdgePosition(avatar);

            //Debug.WriteLine("They are really in a place they don't belong, sending them to: " + nearestRegionEdgePoint.ToString());
            
            return nearestRegionEdgePoint;
        }

        private Vector3 GetParcelCenterAtGround(ILandObject parcel)
        {
            Vector2 center = GetParcelCenter(parcel);
            return GetPositionAtGround(center.X, center.Y);
        }

        private Vector3? GetNearestPointInParcelAlongDirectionFromPoint(Vector3 pos, Vector3 direction, ILandObject parcel)
        {
            Vector3 unitDirection = Vector3.Normalize(direction);
            //Making distance to search go through some sane limit of distance
            for (float distance = 0; distance < Constants.RegionSize * 2; distance += .5f)
            {
                Vector3 testPos = Vector3.Add(pos, Vector3.Multiply(unitDirection, distance));
                if (parcel.ContainsPoint((int)testPos.X, (int)testPos.Y))
                {
                    return testPos;
                }
            }
            return null;
        }

        public ILandObject GetNearestAllowedParcel(UUID avatarId, float x, float y)
        {
            return GetNearestAllowedParcel(avatarId, x, y, null);
        }

        public ILandObject GetNearestAllowedParcel(UUID avatarId, float x, float y, ILandObject excludeParcel)
        {
            List<ILandObject> all = AllParcels();
            float minParcelDistance = float.MaxValue;
            ILandObject nearestParcel = null;

            foreach (var parcel in all)
            {
                if (!parcel.IsEitherBannedOrRestricted(avatarId) && parcel != excludeParcel)
                {
                    float parcelDistance = GetParcelDistancefromPoint(parcel, x, y);
                    if (parcelDistance < minParcelDistance)
                    {
                        minParcelDistance = parcelDistance;
                        nearestParcel = parcel;
                    }
                }
            }

            return nearestParcel;
        }

        private List<ILandObject> AllParcels()
        {
            return LandChannel.AllParcels();
        }

        private float GetParcelDistancefromPoint(ILandObject parcel, float x, float y)
        {
            return Vector2.Distance(new Vector2(x, y), GetParcelCenter(parcel));
        }

        //calculate the average center point of a parcel
        private Vector2 GetParcelCenter(ILandObject parcel)
        {
            int count = 0;
            int avgx = 0;
            int avgy = 0;
            for (int x = 0; x < Constants.RegionSize; x++)
            {
                for (int y = 0; y < Constants.RegionSize; y++)
                {
                    //Just keep a running average as we check if all the points are inside or not
                    if (parcel.ContainsPoint(x, y))
                    {
                        if (count == 0)
                        {
                            avgx = x;
                            avgy = y;
                        }
                        else
                        {
                            avgx = (avgx * count + x) / (count + 1);
                            avgy = (avgy * count + y) / (count + 1);
                        }
                        count += 1;
                    }
                }
            }
            return new Vector2(avgx, avgy);
        }

        private Vector3 GetNearestRegionEdgePosition(ScenePresence avatar)
        {
            float xdistance = avatar.AbsolutePosition.X < Constants.RegionSize / 2 ? avatar.AbsolutePosition.X : Constants.RegionSize - avatar.AbsolutePosition.X;
            float ydistance = avatar.AbsolutePosition.Y < Constants.RegionSize / 2 ? avatar.AbsolutePosition.Y : Constants.RegionSize - avatar.AbsolutePosition.Y;

            //find out what vertical edge to go to
            if (xdistance < ydistance)
            {
                if (avatar.AbsolutePosition.X < Constants.RegionSize / 2)
                {
                    return GetPositionAtAvatarHeightOrGroundHeight(avatar, 0.0f, avatar.AbsolutePosition.Y);
                }
                else
                {
                    return GetPositionAtAvatarHeightOrGroundHeight(avatar, Constants.RegionSize, avatar.AbsolutePosition.Y);
                }
            }
            //find out what horizontal edge to go to
            else
            {
                if (avatar.AbsolutePosition.Y < Constants.RegionSize / 2)
                {
                    return GetPositionAtAvatarHeightOrGroundHeight(avatar, avatar.AbsolutePosition.X, 0.0f);
                }
                else
                {
                    return GetPositionAtAvatarHeightOrGroundHeight(avatar, avatar.AbsolutePosition.X, Constants.RegionSize);
                }
            }
        }

        private Vector3 GetPositionAtAvatarHeightOrGroundHeight(ScenePresence avatar, float x, float y)
        {
            Vector3 ground = GetPositionAtGround(x, y);
            if (avatar.AbsolutePosition.Z > ground.Z)
            {
                ground.Z = avatar.AbsolutePosition.Z;
            }
            return ground;
        }

        private Vector3 GetPositionAtGround(float x, float y)
        {
            return new Vector3(x, y, GetGroundHeight(x, y));
        }

        public List<UUID> GetEstateRegions(int estateID)
        {
            IEstateDataService estateDataService = EstateDataService;
            if (estateDataService == null)
                return new List<UUID>(0);

            return estateDataService.GetRegions(estateID);
        }

        public void ReloadEstateData()
        {
            IEstateDataService estateDataService = EstateDataService;
            if (estateDataService != null)
            {
                RegionInfo.EstateSettings = estateDataService.LoadEstateSettings(RegionInfo.RegionID, false);
                TriggerEstateSunUpdate();
            }
        }

        public void TriggerEstateSunUpdate()
        {
            float sun;
            if (RegionInfo.RegionSettings.UseEstateSun)
            {
                sun = (float)RegionInfo.EstateSettings.SunPosition;
                if (RegionInfo.EstateSettings.UseGlobalTime)
                {
                    sun = EventManager.GetCurrentTimeAsSunLindenHour() - 6.0f;
                }

                // 
                EventManager.TriggerEstateToolsSunUpdate(
                        RegionInfo.RegionHandle,
                        RegionInfo.EstateSettings.FixedSun,
                        RegionInfo.RegionSettings.UseEstateSun,
                        sun);
            }
            else
            {
                // Use the Sun Position from the Region Settings
                sun = (float)RegionInfo.RegionSettings.SunPosition - 6.0f;

                EventManager.TriggerEstateToolsSunUpdate(
                        RegionInfo.RegionHandle,
                        RegionInfo.RegionSettings.FixedSun,
                        RegionInfo.RegionSettings.UseEstateSun,
                        sun);
            }
        }

        private void HandleReloadEstate(string module, string[] cmd)
        {
            if (MainConsole.Instance.ConsoleScene == null ||
                (MainConsole.Instance.ConsoleScene is Scene &&
                (Scene)MainConsole.Instance.ConsoleScene == this))
            {
                ReloadEstateData();
            }
        }

        /// <summary>
        /// Get the volume of space that will encompass all the given objects.
        /// </summary>
        /// <param name="objects"></param>
        /// <param name="minX"></param>
        /// <param name="maxX"></param>
        /// <param name="minY"></param>
        /// <param name="maxY"></param>
        /// <param name="minZ"></param>
        /// <param name="maxZ"></param>
        /// <returns></returns>
        public static Vector3[] GetCombinedBoundingBox(
           List<SceneObjectGroup> objects, 
           out float minX, out float maxX, out float minY, out float maxY, out float minZ, out float maxZ)
        {
            minX = 256;
            maxX = -256;
            minY = 256;
            maxY = -256;
            minZ = 8192;
            maxZ = -256;

            List<Vector3> offsets = new List<Vector3>();

            foreach (SceneObjectGroup g in objects)
            {
                float ominX, ominY, ominZ, omaxX, omaxY, omaxZ;

                Vector3 vec = g.AbsolutePosition;

                g.GetAxisAlignedBoundingBoxRaw(out ominX, out omaxX, out ominY, out omaxY, out ominZ, out omaxZ);
               
//                m_log.DebugFormat(
//                    "[SCENE]: For {0} found AxisAlignedBoundingBoxRaw {1}, {2}", 
//                    g.Name, new Vector3(ominX, ominY, ominZ), new Vector3(omaxX, omaxY, omaxZ));

                ominX += vec.X;
                omaxX += vec.X;
                ominY += vec.Y;
                omaxY += vec.Y;
                ominZ += vec.Z;
                omaxZ += vec.Z;

                if (minX > ominX)
                    minX = ominX;
                if (minY > ominY)
                    minY = ominY;
                if (minZ > ominZ)
                    minZ = ominZ;
                if (maxX < omaxX)
                    maxX = omaxX;
                if (maxY < omaxY)
                    maxY = omaxY;
                if (maxZ < omaxZ)
                    maxZ = omaxZ;
            }

            foreach (SceneObjectGroup g in objects)
            {
                Vector3 vec = g.AbsolutePosition;
                vec.X -= minX;
                vec.Y -= minY;
                vec.Z -= minZ;

                offsets.Add(vec);
            }

            return offsets.ToArray();
        }

        /// <summary>
        /// Regenerate the maptile for this scene.
        /// </summary>
        /// <param name="sender"></param>
        /// <param name="e"></param>
        private void RegenerateMaptile()
        {
            IWorldMapModule mapModule = RequestModuleInterface<IWorldMapModule>();
            if (mapModule != null)
                mapModule.GenerateMaptile();
        }

//        public void CleanDroppedAttachments()
//        {
//            List<SceneObjectGroup> objectsToDelete =
//                    new List<SceneObjectGroup>();
//
//            lock (m_cleaningAttachments)
//            {
//                ForEachSOG(delegate (SceneObjectGroup grp)
//                        {
//                            if (grp.RootPart.Shape.PCode == 0 && grp.RootPart.Shape.State != 0 && (!objectsToDelete.Contains(grp)))
//                            {
//                                UUID agentID = grp.OwnerID;
//                                if (agentID == UUID.Zero)
//                                {
//                                    objectsToDelete.Add(grp);
//                                    return;
//                                }
//
//                                ScenePresence sp = GetScenePresence(agentID);
//                                if (sp == null)
//                                {
//                                    objectsToDelete.Add(grp);
//                                    return;
//                                }
//                            }
//                        });
//            }
//
//            foreach (SceneObjectGroup grp in objectsToDelete)
//            {
//                m_log.InfoFormat("[SCENE]: Deleting dropped attachment {0} of user {1}", grp.UUID, grp.OwnerID);
//                DeleteSceneObject(grp, true);
//            }
//        }

        public void ThreadAlive(int threadCode)
        {
            switch(threadCode)
            {
                case 1: // Incoming
                    m_lastIncoming = Util.EnvironmentTickCount();
                    break;
                case 2: // Incoming
                    m_lastOutgoing = Util.EnvironmentTickCount();
                    break;
            }
        }

        public void RegenerateMaptileAndReregister(object sender, ElapsedEventArgs e)
        {
            RegenerateMaptile();

            // We need to propagate the new image UUID to the grid service
            // so that all simulators can retrieve it
            string error = GridService.RegisterRegion(RegionInfo.ScopeID, new GridRegion(RegionInfo));
            if (error != string.Empty)
                throw new Exception(error);
        }

        /// <summary>
        /// This method is called across the simulation connector to
        /// determine if a given agent is allowed in this region
        /// AS A ROOT AGENT
        /// </summary>
        /// <remarks>
        /// Returning false here will prevent them
        /// from logging into the region, teleporting into the region
        /// or corssing the broder walking, but will NOT prevent
        /// child agent creation, thereby emulating the SL behavior.
        /// </remarks>
        /// <param name='agentID'></param>
        /// <param name='position'></param>
        /// <param name='reason'></param>
        /// <returns></returns>
        public bool QueryAccess(UUID agentID, Vector3 position, out string reason)
        {
            reason = "You are banned from the region";

            if (EntityTransferModule.IsInTransit(agentID))
            {
                reason = "Agent is still in transit from this region";

                m_log.WarnFormat(
                    "[SCENE]: Denying agent {0} entry into {1} since region still has them registered as in transit",
                    agentID, RegionInfo.RegionName);

                return false;
            }

            if (Permissions.IsGod(agentID))
            {
                reason = String.Empty;
                return true;
            }

            // FIXME: Root agent count is currently known to be inaccurate.  This forces a recount before we check.
            // However, the long term fix is to make sure root agent count is always accurate.
            m_sceneGraph.RecalculateStats();

            int num = m_sceneGraph.GetRootAgentCount();

            if (num >= RegionInfo.RegionSettings.AgentLimit)
            {
                if (!Permissions.IsAdministrator(agentID))
                {
                    reason = "The region is full";

                    m_log.DebugFormat(
                        "[SCENE]: Denying presence with id {0} entry into {1} since region is at agent limit of {2}",
                        agentID, RegionInfo.RegionName, RegionInfo.RegionSettings.AgentLimit);

                    return false;
                }
            }

            ScenePresence presence = GetScenePresence(agentID);
            IClientAPI client = null;
            AgentCircuitData aCircuit = null;

            if (presence != null)
            {
                client = presence.ControllingClient;
                if (client != null)
                    aCircuit = client.RequestClientInfo();
            }

            // We may be called before there is a presence or a client.
            // Fake AgentCircuitData to keep IAuthorizationModule smiling
            if (client == null)
            {
                aCircuit = new AgentCircuitData();
                aCircuit.AgentID = agentID;
                aCircuit.firstname = String.Empty;
                aCircuit.lastname = String.Empty;
            }

            try
            {
                if (!AuthorizeUser(aCircuit, out reason))
                {
                    // m_log.DebugFormat("[SCENE]: Denying access for {0}", agentID);
                    return false;
                }
            }
            catch (Exception e)
            {
                m_log.DebugFormat("[SCENE]: Exception authorizing agent: {0} "+ e.StackTrace, e.Message);
                return false;
            }

            if (position == Vector3.Zero) // Teleport
            {
                if (!RegionInfo.EstateSettings.AllowDirectTeleport)
                {
                    SceneObjectGroup telehub;
                    if (RegionInfo.RegionSettings.TelehubObject != UUID.Zero && (telehub = GetSceneObjectGroup(RegionInfo.RegionSettings.TelehubObject)) != null)
                    {
                        List<SpawnPoint> spawnPoints = RegionInfo.RegionSettings.SpawnPoints();
                        bool banned = true;
                        foreach (SpawnPoint sp in spawnPoints)
                        {
                            Vector3 spawnPoint = sp.GetLocation(telehub.AbsolutePosition, telehub.GroupRotation);
                            ILandObject land = LandChannel.GetLandObject(spawnPoint.X, spawnPoint.Y);
                            if (land == null)
                                continue;
                            if (land.IsEitherBannedOrRestricted(agentID))
                                continue;
                            banned = false;
                            break;
                        }

                        if (banned)
                        {
                            reason = "No suitable landing point found";
                            return false;
                        }
                    }
                }

                float posX = 128.0f;
                float posY = 128.0f;

                if (!TestLandRestrictions(agentID, out reason, ref posX, ref posY))
                {
                    // m_log.DebugFormat("[SCENE]: Denying {0} because they are banned on all parcels", agentID);
                    return false;
                }
            }
            else // Walking
            {
                ILandObject land = LandChannel.GetLandObject(position.X, position.Y);
                if (land == null)
                    return false;

                bool banned = land.IsBannedFromLand(agentID);
                bool restricted = land.IsRestrictedFromLand(agentID);

                if (banned || restricted)
                    return false;
            }

            reason = String.Empty;
            return true;
        }

		public void StartTimerWatchdog()
        {
            m_timerWatchdog.Interval = 1000;
            m_timerWatchdog.Elapsed += TimerWatchdog;
            m_timerWatchdog.AutoReset = true;
            m_timerWatchdog.Start();
        }

        public void TimerWatchdog(object sender, ElapsedEventArgs e)
        {
            CheckHeartbeat();
		}

        /// This method deals with movement when an avatar is automatically moving (but this is distinct from the
        /// autopilot that moves an avatar to a sit target!.
        /// </summary>
        /// <remarks>
        /// This is not intended as a permament location for this method.
        /// </remarks>
        /// <param name="presence"></param>
        private void HandleOnSignificantClientMovement(ScenePresence presence)
        {
            if (presence.MovingToTarget)
            {
                double distanceToTarget = Util.GetDistanceTo(presence.AbsolutePosition, presence.MoveToPositionTarget);
//                            m_log.DebugFormat(
//                                "[SCENE]: Abs pos of {0} is {1}, target {2}, distance {3}",
//                                presence.Name, presence.AbsolutePosition, presence.MoveToPositionTarget, distanceToTarget);

                // Check the error term of the current position in relation to the target position
                if (distanceToTarget <= ScenePresence.SIGNIFICANT_MOVEMENT)
                {
                    // We are close enough to the target
//                        m_log.DebugFormat("[SCENEE]: Stopping autopilot of  {0}", presence.Name);

                    presence.Velocity = Vector3.Zero;
                    presence.AbsolutePosition = presence.MoveToPositionTarget;
                    presence.ResetMoveToTarget();

                    if (presence.Flying)
                    {
                        // A horrible hack to stop the avatar dead in its tracks rather than having them overshoot
                        // the target if flying.
                        // We really need to be more subtle (slow the avatar as it approaches the target) or at
                        // least be able to set collision status once, rather than 5 times to give it enough
                        // weighting so that that PhysicsActor thinks it really is colliding.
                        for (int i = 0; i < 5; i++)
                            presence.IsColliding = true;

                        if (presence.LandAtTarget)
                            presence.Flying = false;

//                            Vector3 targetPos = presence.MoveToPositionTarget;
//                            float terrainHeight = (float)presence.Scene.Heightmap[(int)targetPos.X, (int)targetPos.Y];
//                            if (targetPos.Z - terrainHeight < 0.2)
//                            {
//                                presence.Flying = false;
//                            }
                    }

//                        m_log.DebugFormat(
//                            "[SCENE]: AgentControlFlags {0}, MovementFlag {1} for {2}",
//                            presence.AgentControlFlags, presence.MovementFlag, presence.Name);
                }
                else
                {
//                        m_log.DebugFormat(
//                            "[SCENE]: Updating npc {0} at {1} for next movement to {2}",
//                            presence.Name, presence.AbsolutePosition, presence.MoveToPositionTarget);

                    Vector3 agent_control_v3 = new Vector3();
                    presence.HandleMoveToTargetUpdate(1, ref agent_control_v3);
                    presence.AddNewMovement(agent_control_v3);
                }
            }
        }

        // manage and select spawn points in sequence
        public int SpawnPoint()
        {
            int spawnpoints = RegionInfo.RegionSettings.SpawnPoints().Count;

            if (spawnpoints == 0)
                return 0;

            m_SpawnPoint++;
            if (m_SpawnPoint > spawnpoints)
                m_SpawnPoint = 1;
            return m_SpawnPoint - 1;
        }

        private void HandleGcCollect(string module, string[] args)
        {
            GC.Collect();
        }

        // Wrappers to get physics modules retrieve assets. Has to be done this way
        // because we can't assign the asset service to physics directly - at the
        // time physics are instantiated it's not registered but it will be by
        // the time the first prim exists.
        public void PhysicsRequestAsset(UUID assetID, AssetReceivedDelegate callback)
        {
            AssetService.Get(assetID.ToString(), callback, PhysicsAssetReceived);
        }

        private void PhysicsAssetReceived(string id, Object sender, AssetBase asset)
        {
            AssetReceivedDelegate callback = (AssetReceivedDelegate)sender;

            callback(asset);
        }

        public string GetExtraSetting(string name)
        {
            string val;

            if (!m_extraSettings.TryGetValue(name, out val))
                return String.Empty;

            return val;
        }

        public void StoreExtraSetting(string name, string val)
        {
            string oldVal;

            if (m_extraSettings.TryGetValue(name, out oldVal))
            {
                if (oldVal == val)
                    return;
            }

            m_extraSettings[name] = val;

            m_SimulationDataService.SaveExtra(RegionInfo.RegionID, name, val);

            m_eventManager.TriggerExtraSettingChanged(this, name, val);
        }

        public void RemoveExtraSetting(string name)
        {
            if (!m_extraSettings.ContainsKey(name))
                return;

            m_extraSettings.Remove(name);

            m_SimulationDataService.RemoveExtra(RegionInfo.RegionID, name);

            m_eventManager.TriggerExtraSettingChanged(this, name, String.Empty);
        }
    }
}<|MERGE_RESOLUTION|>--- conflicted
+++ resolved
@@ -747,37 +747,10 @@
             //
             try
             {
-<<<<<<< HEAD
                 if (m_config.Configs["Startup"] != null)
-=======
-                IConfig startupConfig = m_config.Configs["Startup"];
-
-                StartDisabled = startupConfig.GetBoolean("StartDisabled", false);
-
-                m_defaultDrawDistance = startupConfig.GetFloat("DefaultDrawDistance", m_defaultDrawDistance);
-                m_useBackup = startupConfig.GetBoolean("UseSceneBackup", m_useBackup);
-                if (!m_useBackup)
-                    m_log.InfoFormat("[SCENE]: Backup has been disabled for {0}", RegionInfo.RegionName);
-                
-                //Animation states
-                m_useFlySlow = startupConfig.GetBoolean("enableflyslow", false);
-
-                PhysicalPrims = startupConfig.GetBoolean("physical_prim", PhysicalPrims);
-                CollidablePrims = startupConfig.GetBoolean("collidable_prim", CollidablePrims);
-
-                m_minNonphys = startupConfig.GetFloat("NonphysicalPrimMin", m_minNonphys);
-                if (RegionInfo.NonphysPrimMin > 0)
-                {
-                    m_minNonphys = RegionInfo.NonphysPrimMin;
-                }
-
-                m_maxNonphys = startupConfig.GetFloat("NonphysicalPrimMax", m_maxNonphys);
-                if (RegionInfo.NonphysPrimMax > 0)
->>>>>>> 9d6fe122
                 {
                     IConfig startupConfig = m_config.Configs["Startup"];
 
-<<<<<<< HEAD
                     StartDisabled = startupConfig.GetBoolean("StartDisabled", false);
 
                     m_defaultDrawDistance = startupConfig.GetFloat("DefaultDrawDistance",m_defaultDrawDistance);
@@ -787,27 +760,26 @@
                     
                     //Animation states
                     m_useFlySlow = startupConfig.GetBoolean("enableflyslow", false);
-=======
-                m_minPhys = startupConfig.GetFloat("PhysicalPrimMin", m_minPhys);
-                if (RegionInfo.PhysPrimMin > 0)
-                {
-                    m_minPhys = RegionInfo.PhysPrimMin;
-                }
-
-                m_maxPhys = startupConfig.GetFloat("PhysicalPrimMax", m_maxPhys);
-                if (RegionInfo.PhysPrimMax > 0)
-                {
-                    m_maxPhys = RegionInfo.PhysPrimMax;
-                }
->>>>>>> 9d6fe122
 
                     PhysicalPrims = startupConfig.GetBoolean("physical_prim", true);
                     CollidablePrims = startupConfig.GetBoolean("collidable_prim", true);
 
+                    m_minNonphys = startupConfig.GetFloat("NonphysicalPrimMin", m_minNonphys);
+                    if (RegionInfo.NonphysPrimMin > 0)
+                    {
+                        m_minNonphys = RegionInfo.NonphysPrimMin;
+                    }
+
                     m_maxNonphys = startupConfig.GetFloat("NonphysicalPrimMax", m_maxNonphys);
                     if (RegionInfo.NonphysPrimMax > 0)
                     {
                         m_maxNonphys = RegionInfo.NonphysPrimMax;
+                    }
+
+                    m_minPhys = startupConfig.GetFloat("PhysicalPrimMin", m_minPhys);
+                    if (RegionInfo.PhysPrimMin > 0)
+                    {
+                        m_minPhys = RegionInfo.PhysPrimMin;
                     }
 
                     m_maxPhys = startupConfig.GetFloat("PhysicalPrimMax", m_maxPhys);
