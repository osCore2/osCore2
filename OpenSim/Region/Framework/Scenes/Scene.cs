/*
 * Copyright (c) Contributors, http://opensimulator.org/
 * See CONTRIBUTORS.TXT for a full list of copyright holders.
 *
 * Redistribution and use in source and binary forms, with or without
 * modification, are permitted provided that the following conditions are met:
 *     * Redistributions of source code must retain the above copyright
 *       notice, this list of conditions and the following disclaimer.
 *     * Redistributions in binary form must reproduce the above copyrightD
 *       notice, this list of conditions and the following disclaimer in the
 *       documentation and/or other materials provided with the distribution.
 *     * Neither the name of the OpenSimulator Project nor the
 *       names of its contributors may be used to endorse or promote products
 *       derived from this software without specific prior written permission.
 *
 * THIS SOFTWARE IS PROVIDED BY THE DEVELOPERS ``AS IS'' AND ANY
 * EXPRESS OR IMPLIED WARRANTIES, INCLUDING, BUT NOT LIMITED TO, THE IMPLIED
 * WARRANTIES OF MERCHANTABILITY AND FITNESS FOR A PARTICULAR PURPOSE ARE
 * DISCLAIMED. IN NO EVENT SHALL THE CONTRIBUTORS BE LIABLE FOR ANY
 * DIRECT, INDIRECT, INCIDENTAL, SPECIAL, EXEMPLARY, OR CONSEQUENTIAL DAMAGES
 * (INCLUDING, BUT NOT LIMITED TO, PROCUREMENT OF SUBSTITUTE GOODS OR SERVICES;
 * LOSS OF USE, DATA, OR PROFITS; OR BUSINESS INTERRUPTION) HOWEVER CAUSED AND
 * ON ANY THEORY OF LIABILITY, WHETHER IN CONTRACT, STRICT LIABILITY, OR TORT
 * (INCLUDING NEGLIGENCE OR OTHERWISE) ARISING IN ANY WAY OUT OF THE USE OF THIS
 * SOFTWARE, EVEN IF ADVISED OF THE POSSIBILITY OF SUCH DAMAGE.
 */

using System;
using System.Collections.Generic;
using System.Diagnostics;
using System.Drawing;
using System.Drawing.Imaging;
using System.IO;
using System.Text;
using System.Threading;
using System.Timers;
using System.Xml;
using Nini.Config;
using OpenMetaverse;
using OpenMetaverse.Packets;
using OpenMetaverse.Imaging;
using OpenSim.Framework;
using OpenSim.Services.Interfaces;
using OpenSim.Framework.Communications;

using OpenSim.Framework.Console;
using OpenSim.Region.Framework.Interfaces;
using OpenSim.Region.Framework.Scenes.Scripting;
using OpenSim.Region.Framework.Scenes.Serialization;
using OpenSim.Region.Physics.Manager;
using Timer=System.Timers.Timer;
using TPFlags = OpenSim.Framework.Constants.TeleportFlags;
using GridRegion = OpenSim.Services.Interfaces.GridRegion;

namespace OpenSim.Region.Framework.Scenes
{
    public delegate bool FilterAvatarList(ScenePresence avatar);

    public partial class Scene : SceneBase
    {
        public enum UpdatePrioritizationSchemes {
            Time = 0,
            Distance = 1,
            SimpleAngularDistance = 2,
            FrontBack = 3,
        }

        public delegate void SynchronizeSceneHandler(Scene scene);
        public SynchronizeSceneHandler SynchronizeScene = null;

        /* Used by the loadbalancer plugin on GForge */
        protected int m_splitRegionID = 0;
        public int SplitRegionID
        {
            get { return m_splitRegionID; }
            set { m_splitRegionID = value; }
        }

        private const long DEFAULT_MIN_TIME_FOR_PERSISTENCE = 60L;
        private const long DEFAULT_MAX_TIME_FOR_PERSISTENCE = 600L;

        #region Fields

        protected Timer m_restartWaitTimer = new Timer();

        public SimStatsReporter StatsReporter;

        protected List<RegionInfo> m_regionRestartNotifyList = new List<RegionInfo>();
        protected List<RegionInfo> m_neighbours = new List<RegionInfo>();

        private volatile int m_bordersLocked = 0;
        public bool BordersLocked
        {
            get { return m_bordersLocked == 1; }
            set
            {
                if (value == true)
                    m_bordersLocked = 1;
                else
                    m_bordersLocked = 0;
            }
        }
        public List<Border> NorthBorders = new List<Border>();
        public List<Border> EastBorders = new List<Border>();
        public List<Border> SouthBorders = new List<Border>();
        public List<Border> WestBorders = new List<Border>();

        /// <value>
        /// The scene graph for this scene
        /// </value>
        /// TODO: Possibly stop other classes being able to manipulate this directly.
        private SceneGraph m_sceneGraph;

        /// <summary>
        /// Are we applying physics to any of the prims in this scene?
        /// </summary>
        public bool m_physicalPrim;
        public float m_maxNonphys = 256;
        public float m_maxPhys = 10;
        public bool m_clampPrimSize;
        public bool m_trustBinaries;
        public bool m_allowScriptCrossings;
        public bool m_useFlySlow;
        public bool m_usePreJump;
        public bool m_seeIntoRegionFromNeighbor;
        // TODO: need to figure out how allow client agents but deny
        // root agents when ACL denies access to root agent
        public bool m_strictAccessControl = true;
        public int MaxUndoCount = 5;
        private int m_RestartTimerCounter;
        private readonly Timer m_restartTimer = new Timer(15000); // Wait before firing
        private int m_incrementsof15seconds;
        private volatile bool m_backingup;

        private Dictionary<UUID, ReturnInfo> m_returns = new Dictionary<UUID, ReturnInfo>();
        private Dictionary<UUID, SceneObjectGroup> m_groupsWithTargets = new Dictionary<UUID, SceneObjectGroup>();

        protected string m_simulatorVersion = "OpenSimulator Server";

        protected ModuleLoader m_moduleLoader;
        protected StorageManager m_storageManager;
        protected AgentCircuitManager m_authenticateHandler;

        protected SceneCommunicationService m_sceneGridService;
        public bool LoginsDisabled = true;

        public new float TimeDilation
        {
            get { return m_sceneGraph.PhysicsScene.TimeDilation; }
        }

        public SceneCommunicationService SceneGridService
        {
            get { return m_sceneGridService; }
        }

        public IXfer XferManager;

        protected ISnmpModule m_snmpService = null;
        public ISnmpModule SnmpService
        {
            get
            {
                if (m_snmpService == null)
                {
                    m_snmpService = RequestModuleInterface<ISnmpModule>();
                }

                return m_snmpService;
            }
        }

        protected IAssetService m_AssetService;
        protected IAuthorizationService m_AuthorizationService;

        private Object m_heartbeatLock = new Object();

        public IAssetService AssetService
        {
            get
            {
                if (m_AssetService == null)
                {
                    m_AssetService = RequestModuleInterface<IAssetService>();

                    if (m_AssetService == null)
                    {
                        throw new Exception("No IAssetService available.");
                    }
                }

                return m_AssetService;
            }
        }
        
        public IAuthorizationService AuthorizationService
        {
            get
            {
                if (m_AuthorizationService == null)
                {
                    m_AuthorizationService = RequestModuleInterface<IAuthorizationService>();

                    //if (m_AuthorizationService == null)
                    //{
                    //    // don't throw an exception if no authorization service is set for the time being
                    //     m_log.InfoFormat("[SCENE]: No Authorization service is configured");
                    //}
                }

                return m_AuthorizationService;
            }
        }

        protected IInventoryService m_InventoryService;

        public IInventoryService InventoryService
        {
            get
            {
                if (m_InventoryService == null)
                {
                    m_InventoryService = RequestModuleInterface<IInventoryService>();

                    if (m_InventoryService == null)
                    {
                        throw new Exception("No IInventoryService available. This could happen if the config_include folder doesn't exist or if the OpenSim.ini [Architecture] section isn't set.  Please also check that you have the correct version of your inventory service dll.  Sometimes old versions of this dll will still exist.  Do a clean checkout and re-create the opensim.ini from the opensim.ini.example.");
                    }
                }

                return m_InventoryService;
            }
        }

        protected IGridService m_GridService;

        public IGridService GridService
        {
            get
            {
                if (m_GridService == null)
                {
                    m_GridService = RequestModuleInterface<IGridService>();

                    if (m_GridService == null)
                    {
                        throw new Exception("No IGridService available. This could happen if the config_include folder doesn't exist or if the OpenSim.ini [Architecture] section isn't set.  Please also check that you have the correct version of your inventory service dll.  Sometimes old versions of this dll will still exist.  Do a clean checkout and re-create the opensim.ini from the opensim.ini.example.");
                    }
                }

                return m_GridService;
            }
        }

        protected ILibraryService m_LibraryService;

        public ILibraryService LibraryService
        {
            get
            {
                if (m_LibraryService == null)
                    m_LibraryService = RequestModuleInterface<ILibraryService>();

                return m_LibraryService;
            }
        }

        protected ISimulationService m_simulationService;
        public ISimulationService SimulationService
        {
            get
            {
                if (m_simulationService == null)
                    m_simulationService = RequestModuleInterface<ISimulationService>();
                return m_simulationService;
            }
        }

        protected IAuthenticationService m_AuthenticationService;
        public IAuthenticationService AuthenticationService
        {
            get
            {
                if (m_AuthenticationService == null)
                    m_AuthenticationService = RequestModuleInterface<IAuthenticationService>();
                return m_AuthenticationService;
            }
        }

        protected IPresenceService m_PresenceService;
        public IPresenceService PresenceService
        {
            get
            {
                if (m_PresenceService == null)
                    m_PresenceService = RequestModuleInterface<IPresenceService>();
                return m_PresenceService;
            }
        }
        protected IUserAccountService m_UserAccountService;
        public IUserAccountService UserAccountService
        {
            get
            {
                if (m_UserAccountService == null)
                    m_UserAccountService = RequestModuleInterface<IUserAccountService>();
                return m_UserAccountService;
            }
        }

        protected OpenSim.Services.Interfaces.IAvatarService m_AvatarService;
        public OpenSim.Services.Interfaces.IAvatarService AvatarService
        {
            get
            {
                if (m_AvatarService == null)
                    m_AvatarService = RequestModuleInterface<IAvatarService>();
                return m_AvatarService;
            }
        }
        
        protected IXMLRPC m_xmlrpcModule;
        protected IWorldComm m_worldCommModule;
        public IAttachmentsModule AttachmentsModule { get; set; }
        protected IAvatarFactory m_AvatarFactory;
        public IAvatarFactory AvatarFactory
        {
            get { return m_AvatarFactory; }
        }
        protected IConfigSource m_config;
        protected IRegionSerialiserModule m_serialiser;
        protected IDialogModule m_dialogModule;
        protected IEntityTransferModule m_teleportModule;

        protected ICapabilitiesModule m_capsModule;
        public ICapabilitiesModule CapsModule
        {
            get { return m_capsModule; }
        }

        protected override IConfigSource GetConfig()
        {
            return m_config;
        }

        // Central Update Loop

        protected int m_fps = 10;
        protected uint m_frame;
        protected float m_timespan = 0.089f;
        protected DateTime m_lastupdate = DateTime.UtcNow;

        private int m_update_physics = 1;
        private int m_update_entitymovement = 1;
        private int m_update_objects = 1; // Update objects which have scheduled themselves for updates
        private int m_update_presences = 1; // Update scene presence movements
        private int m_update_events = 1;
        private int m_update_backup = 200;
        private int m_update_terrain = 50;
        private int m_update_land = 1;

        private int frameMS;
        private int physicsMS2;
        private int physicsMS;
        private int otherMS;
        private int tempOnRezMS;
        private int eventMS;
        private int backupMS;
        private int terrainMS;
        private int landMS;
        private int lastCompletedFrame;

        public int MonitorFrameTime { get { return frameMS; } }
        public int MonitorPhysicsUpdateTime { get { return physicsMS; } }
        public int MonitorPhysicsSyncTime { get { return physicsMS2; } }
        public int MonitorOtherTime { get { return otherMS; } }
        public int MonitorTempOnRezTime { get { return tempOnRezMS; } }
        public int MonitorEventTime { get { return eventMS; } } // This may need to be divided into each event?
        public int MonitorBackupTime { get { return backupMS; } }
        public int MonitorTerrainTime { get { return terrainMS; } }
        public int MonitorLandTime { get { return landMS; } }
        public int MonitorLastFrameTick { get { return lastCompletedFrame; } }

        private bool m_physics_enabled = true;
        private bool m_scripts_enabled = true;
        private string m_defaultScriptEngine;
        private int m_LastLogin;
        private Thread HeartbeatThread;
        private volatile bool shuttingdown;

        private int m_lastUpdate;
        private bool m_firstHeartbeat = true;

        private UpdatePrioritizationSchemes m_update_prioritization_scheme = UpdatePrioritizationSchemes.Time;
        private bool m_reprioritization_enabled = true;
        private double m_reprioritization_interval = 5000.0;
        private double m_root_reprioritization_distance = 10.0;
        private double m_child_reprioritization_distance = 20.0;

        private object m_deleting_scene_object = new object();

        // the minimum time that must elapse before a changed object will be considered for persisted
        public long m_dontPersistBefore = DEFAULT_MIN_TIME_FOR_PERSISTENCE * 10000000L;
        // the maximum time that must elapse before a changed object will be considered for persisted
        public long m_persistAfter = DEFAULT_MAX_TIME_FOR_PERSISTENCE * 10000000L;

        #endregion

        #region Properties

        public UpdatePrioritizationSchemes UpdatePrioritizationScheme { get { return this.m_update_prioritization_scheme; } }
        public bool IsReprioritizationEnabled { get { return m_reprioritization_enabled; } }
        public double ReprioritizationInterval { get { return m_reprioritization_interval; } }
        public double RootReprioritizationDistance { get { return m_root_reprioritization_distance; } }
        public double ChildReprioritizationDistance { get { return m_child_reprioritization_distance; } }

        public AgentCircuitManager AuthenticateHandler
        {
            get { return m_authenticateHandler; }
        }

        public SceneGraph SceneContents
        {
            get { return m_sceneGraph; }
        }

        // an instance to the physics plugin's Scene object.
        public PhysicsScene PhysicsScene
        {
            get { return m_sceneGraph.PhysicsScene; }
            set
            {
                // If we're not doing the initial set
                // Then we've got to remove the previous
                // event handler
                if (PhysicsScene != null && PhysicsScene.SupportsNINJAJoints)
                {
                    PhysicsScene.OnJointMoved -= jointMoved;
                    PhysicsScene.OnJointDeactivated -= jointDeactivated;
                    PhysicsScene.OnJointErrorMessage -= jointErrorMessage;
                }

                m_sceneGraph.PhysicsScene = value;

                if (PhysicsScene != null && m_sceneGraph.PhysicsScene.SupportsNINJAJoints)
                {
                    // register event handlers to respond to joint movement/deactivation
                    PhysicsScene.OnJointMoved += jointMoved;
                    PhysicsScene.OnJointDeactivated += jointDeactivated;
                    PhysicsScene.OnJointErrorMessage += jointErrorMessage;
                }
            }
        }

        // This gets locked so things stay thread safe.
        public object SyncRoot
        {
            get { return m_sceneGraph.m_syncRoot; }
        }

        /// <summary>
        /// This is for llGetRegionFPS
        /// </summary>
        public float SimulatorFPS
        {
            get { return StatsReporter.getLastReportedSimFPS(); }
        }
        
        public float[] SimulatorStats
        {
            get { return StatsReporter.getLastReportedSimStats(); }
        }

        public string DefaultScriptEngine
        {
            get { return m_defaultScriptEngine; }
        }

        public EntityManager Entities
        {
            get { return m_sceneGraph.Entities; }
        }

        public Dictionary<UUID, ScenePresence> m_restorePresences
        {
            get { return m_sceneGraph.RestorePresences; }
            set { m_sceneGraph.RestorePresences = value; }
        }

        public int objectCapacity = 45000;

        #endregion

        #region BinaryStats

        public class StatLogger
        {
            public DateTime StartTime;
            public string Path;
            public System.IO.BinaryWriter Log;
        }
        static StatLogger m_statLog = null;
        static TimeSpan m_statLogPeriod = TimeSpan.FromSeconds(300);
        static string m_statsDir = String.Empty;
        static Object m_statLockObject = new Object();
        private void LogSimStats(SimStats stats)
        {
            SimStatsPacket pack = new SimStatsPacket();
            pack.Region = new SimStatsPacket.RegionBlock();
            pack.Region.RegionX = stats.RegionX;
            pack.Region.RegionY = stats.RegionY;
            pack.Region.RegionFlags = stats.RegionFlags;
            pack.Region.ObjectCapacity = stats.ObjectCapacity;
            //pack.Region = //stats.RegionBlock;
            pack.Stat = stats.StatsBlock;
            pack.Header.Reliable = false;

            // note that we are inside the reporter lock when called
            DateTime now = DateTime.Now;

            // hide some time information into the packet
            pack.Header.Sequence = (uint)now.Ticks;

            lock (m_statLockObject) // m_statLog is shared so make sure there is only executer here
            {
                try
                {
                    if (m_statLog == null || now > m_statLog.StartTime + m_statLogPeriod)
                    {
                        // First log file or time has expired, start writing to a new log file
                        if (m_statLog != null && m_statLog.Log != null)
                        {
                            m_statLog.Log.Close();
                        }
                        m_statLog = new StatLogger();
                        m_statLog.StartTime = now;
                        m_statLog.Path = (m_statsDir.Length > 0 ? m_statsDir + System.IO.Path.DirectorySeparatorChar.ToString() : "")
                                + String.Format("stats-{0}.log", now.ToString("yyyyMMddHHmmss"));
                        m_statLog.Log = new BinaryWriter(File.Open(m_statLog.Path, FileMode.Append, FileAccess.Write));
                    }

                    // Write the serialized data to disk
                    if (m_statLog != null && m_statLog.Log != null)
                        m_statLog.Log.Write(pack.ToBytes());
                }
                catch (Exception ex)
                {
                    m_log.Error("statistics gathering failed: " + ex.Message, ex);
                    if (m_statLog != null && m_statLog.Log != null)
                    {
                        m_statLog.Log.Close();
                    }
                    m_statLog = null;
                }
            }
            return;
        }

        #endregion

        #region Constructors

        public Scene(RegionInfo regInfo, AgentCircuitManager authen,
                     SceneCommunicationService sceneGridService,
                     StorageManager storeManager,
                     ModuleLoader moduleLoader, bool dumpAssetsToFile, bool physicalPrim,
                     bool SeeIntoRegionFromNeighbor, IConfigSource config, string simulatorVersion)
        {
            m_config = config;

            Random random = new Random();
            
            BordersLocked = true;

            Border northBorder = new Border();
            northBorder.BorderLine = new Vector3(float.MinValue, float.MaxValue, (int)Constants.RegionSize);  //<---
            northBorder.CrossDirection = Cardinals.N;
            NorthBorders.Add(northBorder);

            Border southBorder = new Border();
            southBorder.BorderLine = new Vector3(float.MinValue, float.MaxValue, 0);    //--->
            southBorder.CrossDirection = Cardinals.S;
            SouthBorders.Add(southBorder);

            Border eastBorder = new Border();
            eastBorder.BorderLine = new Vector3(float.MinValue, float.MaxValue, (int)Constants.RegionSize);   //<---
            eastBorder.CrossDirection = Cardinals.E;
            EastBorders.Add(eastBorder);

            Border westBorder = new Border();
            westBorder.BorderLine = new Vector3(float.MinValue, float.MaxValue, 0);     //--->
            westBorder.CrossDirection = Cardinals.W;
            WestBorders.Add(westBorder);

            BordersLocked = false;

            m_lastAllocatedLocalId = (uint)(random.NextDouble() * (double)(uint.MaxValue/2))+(uint)(uint.MaxValue/4);
            m_moduleLoader = moduleLoader;
            m_authenticateHandler = authen;
            m_sceneGridService = sceneGridService;
            m_storageManager = storeManager;
            m_regInfo = regInfo;
            m_regionHandle = m_regInfo.RegionHandle;
            m_regionName = m_regInfo.RegionName;
            m_datastore = m_regInfo.DataStore;
            m_lastUpdate = Util.EnvironmentTickCount();

            m_physicalPrim = physicalPrim;
            m_seeIntoRegionFromNeighbor = SeeIntoRegionFromNeighbor;

            m_eventManager = new EventManager();
            m_permissions = new ScenePermissions(this);

            m_asyncSceneObjectDeleter = new AsyncSceneObjectGroupDeleter(this);
            m_asyncSceneObjectDeleter.Enabled = true;

            // Load region settings
            m_regInfo.RegionSettings = m_storageManager.DataStore.LoadRegionSettings(m_regInfo.RegionID);
            m_regInfo.WindlightSettings = m_storageManager.DataStore.LoadRegionWindlightSettings(m_regInfo.RegionID);

            if (m_storageManager.EstateDataStore != null)
            {
                m_regInfo.EstateSettings = m_storageManager.EstateDataStore.LoadEstateSettings(m_regInfo.RegionID, false);
                if (m_regInfo.EstateSettings.EstateID == 0) // No record at all
                {
                    MainConsole.Instance.Output("Your region is not part of an estate.");
                    while (true)
                    {
                        string response = MainConsole.Instance.CmdPrompt("Do you wish to join an existing estate?", "no", new List<string>() {"yes", "no"});
                        if (response == "no")
                        {
                            // Create a new estate
                            m_regInfo.EstateSettings = m_storageManager.EstateDataStore.LoadEstateSettings(m_regInfo.RegionID, true);

                            m_regInfo.EstateSettings.EstateName = MainConsole.Instance.CmdPrompt("New estate name", m_regInfo.EstateSettings.EstateName);
                            m_regInfo.EstateSettings.Save();
                            break;
                        }
                        else
                        {
                            response = MainConsole.Instance.CmdPrompt("Estate name to join", "None");
                            if (response == "None")
                                continue;

                            List<int> estateIDs = m_storageManager.EstateDataStore.GetEstates(response);
                            if (estateIDs.Count < 1)
                            {
                                MainConsole.Instance.Output("The name you have entered matches no known estate. Please try again");
                                continue;
                            }

                            int estateID = estateIDs[0];

                            m_regInfo.EstateSettings = m_storageManager.EstateDataStore.LoadEstateSettings(estateID);

                            if (m_storageManager.EstateDataStore.LinkRegion(m_regInfo.RegionID, estateID))
                                break;

                            MainConsole.Instance.Output("Joining the estate failed. Please try again.");
                        }
                    }
                }
            }

            //Bind Storage Manager functions to some land manager functions for this scene
            EventManager.OnLandObjectAdded +=
                new EventManager.LandObjectAdded(m_storageManager.DataStore.StoreLandObject);
            EventManager.OnLandObjectRemoved +=
                new EventManager.LandObjectRemoved(m_storageManager.DataStore.RemoveLandObject);

            m_sceneGraph = new SceneGraph(this, m_regInfo);

            // If the scene graph has an Unrecoverable error, restart this sim.
            // Currently the only thing that causes it to happen is two kinds of specific
            // Physics based crashes.
            //
            // Out of memory
            // Operating system has killed the plugin
            m_sceneGraph.UnRecoverableError += RestartNow;

            RegisterDefaultSceneEvents();

            DumpAssetsToFile = dumpAssetsToFile;

            m_scripts_enabled = !RegionInfo.RegionSettings.DisableScripts;

            m_physics_enabled = !RegionInfo.RegionSettings.DisablePhysics;

            StatsReporter = new SimStatsReporter(this);
            StatsReporter.OnSendStatsResult += SendSimStatsPackets;
            StatsReporter.OnStatsIncorrect += m_sceneGraph.RecalculateStats;

            StatsReporter.SetObjectCapacity(objectCapacity);

            // Old
            /*
            m_simulatorVersion = simulatorVersion
                + " (OS " + Util.GetOperatingSystemInformation() + ")"
                + " ChilTasks:" + m_seeIntoRegionFromNeighbor.ToString()
                + " PhysPrim:" + m_physicalPrim.ToString();
            */

            m_simulatorVersion = simulatorVersion + " (" + Util.GetRuntimeInformation() + ")";

            try
            {
                // Region config overrides global config
                //
                IConfig startupConfig = m_config.Configs["Startup"];

                //Animation states
                m_useFlySlow = startupConfig.GetBoolean("enableflyslow", false);
                // TODO: Change default to true once the feature is supported
                m_usePreJump = startupConfig.GetBoolean("enableprejump", false);

                m_maxNonphys = startupConfig.GetFloat("NonPhysicalPrimMax", m_maxNonphys);
                if (RegionInfo.NonphysPrimMax > 0)
                {
                    m_maxNonphys = RegionInfo.NonphysPrimMax;
                }

                m_maxPhys = startupConfig.GetFloat("PhysicalPrimMax", m_maxPhys);

                if (RegionInfo.PhysPrimMax > 0)
                {
                    m_maxPhys = RegionInfo.PhysPrimMax;
                }

                // Here, if clamping is requested in either global or
                // local config, it will be used
                //
                m_clampPrimSize = startupConfig.GetBoolean("ClampPrimSize", m_clampPrimSize);
                if (RegionInfo.ClampPrimSize)
                {
                    m_clampPrimSize = true;
                }

                m_trustBinaries = startupConfig.GetBoolean("TrustBinaries", m_trustBinaries);
                m_allowScriptCrossings = startupConfig.GetBoolean("AllowScriptCrossing", m_allowScriptCrossings);
                m_dontPersistBefore =
                  startupConfig.GetLong("MinimumTimeBeforePersistenceConsidered", DEFAULT_MIN_TIME_FOR_PERSISTENCE);
                m_dontPersistBefore *= 10000000;
                m_persistAfter =
                  startupConfig.GetLong("MaximumTimeBeforePersistenceConsidered", DEFAULT_MAX_TIME_FOR_PERSISTENCE);
                m_persistAfter *= 10000000;

                m_defaultScriptEngine = startupConfig.GetString("DefaultScriptEngine", "XEngine");

                IConfig packetConfig = m_config.Configs["PacketPool"];
                if (packetConfig != null)
                {
                    PacketPool.Instance.RecyclePackets = packetConfig.GetBoolean("RecyclePackets", true);
                    PacketPool.Instance.RecycleDataBlocks = packetConfig.GetBoolean("RecycleDataBlocks", true);
                }

                m_strictAccessControl = startupConfig.GetBoolean("StrictAccessControl", m_strictAccessControl);

                IConfig interest_management_config = m_config.Configs["InterestManagement"];
                if (interest_management_config != null)
                {
                    string update_prioritization_scheme = interest_management_config.GetString("UpdatePrioritizationScheme", "Time").Trim().ToLower();
                    switch (update_prioritization_scheme)
                    {
                        case "time":
                            m_update_prioritization_scheme = UpdatePrioritizationSchemes.Time;
                            break;
                        case "distance":
                            m_update_prioritization_scheme = UpdatePrioritizationSchemes.Distance;
                            break;
                        case "simpleangulardistance":
                            m_update_prioritization_scheme = UpdatePrioritizationSchemes.SimpleAngularDistance;
                            break;
                        case "frontback":
                            m_update_prioritization_scheme = UpdatePrioritizationSchemes.FrontBack;
                            break;
                        default:
                            m_log.Warn("[SCENE]: UpdatePrioritizationScheme was not recognized, setting to default settomg of Time");
                            m_update_prioritization_scheme = UpdatePrioritizationSchemes.Time;
                            break;
                    }

                    m_reprioritization_enabled = interest_management_config.GetBoolean("ReprioritizationEnabled", true);
                    m_reprioritization_interval = interest_management_config.GetDouble("ReprioritizationInterval", 5000.0);
                    m_root_reprioritization_distance = interest_management_config.GetDouble("RootReprioritizationDistance", 10.0);
                    m_child_reprioritization_distance = interest_management_config.GetDouble("ChildReprioritizationDistance", 20.0);
                }

                m_log.Info("[SCENE]: Using the " + m_update_prioritization_scheme + " prioritization scheme");

                #region BinaryStats

                try
                {
                    IConfig statConfig = m_config.Configs["Statistics.Binary"];
                    if (statConfig.Contains("enabled") && statConfig.GetBoolean("enabled"))
                    {
                        if (statConfig.Contains("collect_region_stats"))
                        {
                            if (statConfig.GetBoolean("collect_region_stats"))
                            {
                                // if enabled, add us to the event. If not enabled, I won't get called
                                StatsReporter.OnSendStatsResult += LogSimStats;
                            }
                        }
                        if (statConfig.Contains("region_stats_period_seconds"))
                        {
                            m_statLogPeriod = TimeSpan.FromSeconds(statConfig.GetInt("region_stats_period_seconds"));
                        }
                        if (statConfig.Contains("stats_dir"))
                        {
                            m_statsDir = statConfig.GetString("stats_dir");
                        }
                    }
                }
                catch
                {
                    // if it doesn't work, we don't collect anything
                }

                #endregion BinaryStats
            }
            catch
            {
                m_log.Warn("[SCENE]: Failed to load StartupConfig");
            }
        }

        /// <summary>
        /// Mock constructor for scene group persistency unit tests.
        /// SceneObjectGroup RegionId property is delegated to Scene.
        /// </summary>
        /// <param name="regInfo"></param>
        public Scene(RegionInfo regInfo)
        {
            BordersLocked = true;
            Border northBorder = new Border();
            northBorder.BorderLine = new Vector3(float.MinValue, float.MaxValue, (int)Constants.RegionSize);  //<---
            northBorder.CrossDirection = Cardinals.N;
            NorthBorders.Add(northBorder);

            Border southBorder = new Border();
            southBorder.BorderLine = new Vector3(float.MinValue, float.MaxValue,0);    //--->
            southBorder.CrossDirection = Cardinals.S;
            SouthBorders.Add(southBorder);

            Border eastBorder = new Border();
            eastBorder.BorderLine = new Vector3(float.MinValue, float.MaxValue, (int)Constants.RegionSize);   //<---
            eastBorder.CrossDirection = Cardinals.E;
            EastBorders.Add(eastBorder);

            Border westBorder = new Border();
            westBorder.BorderLine = new Vector3(float.MinValue, float.MaxValue,0);     //--->
            westBorder.CrossDirection = Cardinals.W;
            WestBorders.Add(westBorder);
            BordersLocked = false;

            m_regInfo = regInfo;
            m_eventManager = new EventManager();

            m_lastUpdate = Util.EnvironmentTickCount();
        }

        #endregion

        #region Startup / Close Methods

        public bool ShuttingDown
        {
            get { return shuttingdown; }
        }

        /// <value>
        /// The scene graph for this scene
        /// </value>
        /// TODO: Possibly stop other classes being able to manipulate this directly.
        public SceneGraph SceneGraph
        {
            get { return m_sceneGraph; }
        }

        protected virtual void RegisterDefaultSceneEvents()
        {
            IDialogModule dm = RequestModuleInterface<IDialogModule>();

            if (dm != null)
                m_eventManager.OnPermissionError += dm.SendAlertToUser;
        }

        public override string GetSimulatorVersion()
        {
            return m_simulatorVersion;
        }

        public string[] GetUserNames(UUID uuid)
        {
            string[] returnstring = new string[0];

            UserAccount account = UserAccountService.GetUserAccount(RegionInfo.ScopeID, uuid);

            if (account != null)
            {
                returnstring = new string[2];
                returnstring[0] = account.FirstName;
                returnstring[1] = account.LastName;
            }

            return returnstring;
        }

        public string GetUserName(UUID uuid)
        {
            string[] names = GetUserNames(uuid);
            if (names.Length == 2)
            {
                string firstname = names[0];
                string lastname = names[1];

                return firstname + " " + lastname;

            }
            return "(hippos)";
        }

        /// <summary>
        /// Another region is up. 
        ///
        /// We only add it to the neighbor list if it's within 1 region from here.
        /// Agents may have draw distance values that cross two regions though, so
        /// we add it to the notify list regardless of distance. We'll check
        /// the agent's draw distance before notifying them though.
        /// </summary>
        /// <param name="otherRegion">RegionInfo handle for the new region.</param>
        /// <returns>True after all operations complete, throws exceptions otherwise.</returns>
        public override void OtherRegionUp(GridRegion otherRegion)
        {
            uint xcell = (uint)((int)otherRegion.RegionLocX / (int)Constants.RegionSize);
            uint ycell = (uint)((int)otherRegion.RegionLocY / (int)Constants.RegionSize);
            m_log.InfoFormat("[SCENE]: (on region {0}): Region {1} up in coords {2}-{3}", 
                RegionInfo.RegionName, otherRegion.RegionName, xcell, ycell);

            if (RegionInfo.RegionHandle != otherRegion.RegionHandle)
            {

                // If these are cast to INT because long + negative values + abs returns invalid data
                int resultX = Math.Abs((int)xcell - (int)RegionInfo.RegionLocX);
                int resultY = Math.Abs((int)ycell - (int)RegionInfo.RegionLocY);
                if (resultX <= 1 && resultY <= 1)
                {
                    // Let the grid service module know, so this can be cached
                    m_eventManager.TriggerOnRegionUp(otherRegion);

                    RegionInfo regInfo = new RegionInfo(xcell, ycell, otherRegion.InternalEndPoint, otherRegion.ExternalHostName);
                    regInfo.RegionID = otherRegion.RegionID;
                    regInfo.RegionName = otherRegion.RegionName;
                    regInfo.ScopeID = otherRegion.ScopeID;
                    regInfo.ExternalHostName = otherRegion.ExternalHostName;
                    GridRegion r = new GridRegion(regInfo);
                    try
                    {
                        ForEachScenePresence(delegate(ScenePresence agent)
                                             {
                                                 // If agent is a root agent.
                                                 if (!agent.IsChildAgent)
                                                 {
                                                     //agent.ControllingClient.new
                                                     //this.CommsManager.InterRegion.InformRegionOfChildAgent(otherRegion.RegionHandle, agent.ControllingClient.RequestClientInfo());

                                                     List<ulong> old = new List<ulong>();
                                                     old.Add(otherRegion.RegionHandle);
                                                     agent.DropOldNeighbours(old);
                                                     if (m_teleportModule != null)
                                                         m_teleportModule.EnableChildAgent(agent, r);
                                                 }
                                             }
                            );
                    }
                    catch (NullReferenceException)
                    {
                        // This means that we're not booted up completely yet.
                        // This shouldn't happen too often anymore.
                        m_log.Error("[SCENE]: Couldn't inform client of regionup because we got a null reference exception");
                    }

                }
                else
                {
                    m_log.Info("[INTERGRID]: Got notice about far away Region: " + otherRegion.RegionName.ToString() +
                               " at  (" + otherRegion.RegionLocX.ToString() + ", " +
                               otherRegion.RegionLocY.ToString() + ")");
                }
            }
        }

        public void AddNeighborRegion(RegionInfo region)
        {
            lock (m_neighbours)
            {
                if (!CheckNeighborRegion(region))
                {
                    m_neighbours.Add(region);
                }
            }
        }

        public bool CheckNeighborRegion(RegionInfo region)
        {
            bool found = false;
            lock (m_neighbours)
            {
                foreach (RegionInfo reg in m_neighbours)
                {
                    if (reg.RegionHandle == region.RegionHandle)
                    {
                        found = true;
                        break;
                    }
                }
            }
            return found;
        }

        // Alias IncomingHelloNeighbour OtherRegionUp, for now
        public GridRegion IncomingHelloNeighbour(RegionInfo neighbour)
        {
            OtherRegionUp(new GridRegion(neighbour));
            return new GridRegion(RegionInfo);
        }

        /// <summary>
        /// Given float seconds, this will restart the region.
        /// </summary>
        /// <param name="seconds">float indicating duration before restart.</param>
        public virtual void Restart(float seconds)
        {
            Restart(seconds, true);
        }

        /// <summary>
        /// Given float seconds, this will restart the region. showDialog will optionally alert the users.
        /// </summary>
        /// <param name="seconds">float indicating duration before restart.</param>
        public virtual void Restart(float seconds, bool showDialog)
        {
            // notifications are done in 15 second increments
            // so ..   if the number of seconds is less then 15 seconds, it's not really a restart request
            // It's a 'Cancel restart' request.

            // RestartNow() does immediate restarting.
            if (seconds < 15)
            {
                m_restartTimer.Stop();
                m_dialogModule.SendGeneralAlert("Restart Aborted");
            }
            else
            {
                // Now we figure out what to set the timer to that does the notifications and calls, RestartNow()
                m_restartTimer.Interval = 15000;
                m_incrementsof15seconds = (int)seconds / 15;
                m_RestartTimerCounter = 0;
                m_restartTimer.AutoReset = true;
                m_restartTimer.Elapsed += new ElapsedEventHandler(RestartTimer_Elapsed);
                m_log.Info("[REGION]: Restarting Region in " + (seconds / 60) + " minutes");
                m_restartTimer.Start();
                if (showDialog)
                {
                    m_dialogModule.SendNotificationToUsersInRegion(
                    UUID.Random(), String.Empty, RegionInfo.RegionName + String.Format(": Restarting in {0} Minutes", (int)(seconds / 60.0)));
                }
            }
        }

        // The Restart timer has occured.
        // We have to figure out if this is a notification or if the number of seconds specified in Restart
        // have elapsed.
        // If they have elapsed, call RestartNow()
        public void RestartTimer_Elapsed(object sender, ElapsedEventArgs e)
        {
            m_RestartTimerCounter++;
            if (m_RestartTimerCounter <= m_incrementsof15seconds)
            {
                if (m_RestartTimerCounter == 4 || m_RestartTimerCounter == 6 || m_RestartTimerCounter == 7)
                    m_dialogModule.SendNotificationToUsersInRegion(
                        UUID.Random(),
                        String.Empty,
                        RegionInfo.RegionName + ": Restarting in " + ((8 - m_RestartTimerCounter) * 15) + " seconds");
            }
            else
            {
                m_restartTimer.Stop();
                m_restartTimer.AutoReset = false;
                RestartNow();
            }
        }

        // This causes the region to restart immediatley.
        public void RestartNow()
        {
            IConfig startupConfig = m_config.Configs["Startup"];
            if (startupConfig != null)
            {
                if (startupConfig.GetBoolean("InworldRestartShutsDown", false))
                {
                    MainConsole.Instance.RunCommand("shutdown");
                    return;
                }
            }

            if (PhysicsScene != null)
            {
                PhysicsScene.Dispose();
            }

            m_log.Error("[REGION]: Closing");
            Close();

            m_log.Error("[REGION]: Firing Region Restart Message");
            base.Restart(0);
        }

        // This is a helper function that notifies root agents in this region that a new sim near them has come up
        // This is in the form of a timer because when an instance of OpenSim.exe is started,
        // Even though the sims initialize, they don't listen until 'all of the sims are initialized'
        // If we tell an agent about a sim that's not listening yet, the agent will not be able to connect to it.
        // subsequently the agent will never see the region come back online.
        public void RestartNotifyWaitElapsed(object sender, ElapsedEventArgs e)
        {
            m_restartWaitTimer.Stop();
            lock (m_regionRestartNotifyList)
            {
                foreach (RegionInfo region in m_regionRestartNotifyList)
                {
                    GridRegion r = new GridRegion(region);
                    try
                    {
                        ForEachScenePresence(delegate(ScenePresence agent)
                                             {
                                                 // If agent is a root agent.
                                                 if (!agent.IsChildAgent)
                                                 {
                                                     if (m_teleportModule != null)
                                                         m_teleportModule.EnableChildAgent(agent, r);
                                                 }
                                             }
                            );
                    }
                    catch (NullReferenceException)
                    {
                        // This means that we're not booted up completely yet.
                        // This shouldn't happen too often anymore.
                    }
                }

                // Reset list to nothing.
                m_regionRestartNotifyList.Clear();
            }
        }

        public void SetSceneCoreDebug(bool ScriptEngine, bool CollisionEvents, bool PhysicsEngine)
        {
            if (m_scripts_enabled != !ScriptEngine)
            {
                // Tedd!   Here's the method to disable the scripting engine!
                if (ScriptEngine)
                {
                    m_log.Info("Stopping all Scripts in Scene");
                    foreach (EntityBase ent in Entities)
                    {
                        if (ent is SceneObjectGroup)
                        {
                            ((SceneObjectGroup) ent).RemoveScriptInstances(false);
                        }
                    }
                }
                else
                {
                    m_log.Info("Starting all Scripts in Scene");
                    lock (Entities)
                    {
                        foreach (EntityBase ent in Entities)
                        {
                            if (ent is SceneObjectGroup)
                            {
                                ((SceneObjectGroup)ent).CreateScriptInstances(0, false, DefaultScriptEngine, 0);
                            }
                        }
                    }
                }
                m_scripts_enabled = !ScriptEngine;
                m_log.Info("[TOTEDD]: Here is the method to trigger disabling of the scripting engine");
            }

            if (m_physics_enabled != !PhysicsEngine)
            {
                m_physics_enabled = !PhysicsEngine;
            }
        }

        public int GetInaccurateNeighborCount()
        {
            return m_neighbours.Count;
        }

        // This is the method that shuts down the scene.
        public override void Close()
        {
            m_log.InfoFormat("[SCENE]: Closing down the single simulator: {0}", RegionInfo.RegionName);

            m_restartTimer.Stop();
            m_restartTimer.Close();

            // Kick all ROOT agents with the message, 'The simulator is going down'
            ForEachScenePresence(delegate(ScenePresence avatar)
                                 {
                                     if (avatar.KnownChildRegionHandles.Contains(RegionInfo.RegionHandle))
                                         avatar.KnownChildRegionHandles.Remove(RegionInfo.RegionHandle);

                                     if (!avatar.IsChildAgent)
                                         avatar.ControllingClient.Kick("The simulator is going down.");

                                     avatar.ControllingClient.SendShutdownConnectionNotice();
                                 });

            // Wait here, or the kick messages won't actually get to the agents before the scene terminates.
            Thread.Sleep(500);

            // Stop all client threads.
            ForEachScenePresence(delegate(ScenePresence avatar) { avatar.ControllingClient.Close(); });

            // Stop updating the scene objects and agents.
            //m_heartbeatTimer.Close();
            shuttingdown = true;

            m_log.Debug("[SCENE]: Persisting changed objects");
            List<EntityBase> entities = GetEntities();
            foreach (EntityBase entity in entities)
            {
                if (!entity.IsDeleted && entity is SceneObjectGroup && ((SceneObjectGroup)entity).HasGroupChanged)
                {
                    ((SceneObjectGroup)entity).ProcessBackup(m_storageManager.DataStore, false);
                }
            }

            m_sceneGraph.Close();

            // De-register with region communications (events cleanup)
            UnRegisterRegionWithComms();

            // call the base class Close method.
            base.Close();
        }

        /// <summary>
        /// Start the timer which triggers regular scene updates
        /// </summary>
        public void StartTimer()
        {
            //m_log.Debug("[SCENE]: Starting timer");
            //m_heartbeatTimer.Enabled = true;
            //m_heartbeatTimer.Interval = (int)(m_timespan * 1000);
            //m_heartbeatTimer.Elapsed += new ElapsedEventHandler(Heartbeat);
            if (HeartbeatThread != null)
            {
                HeartbeatThread.Abort();
                HeartbeatThread = null;
            }
            m_lastUpdate = Util.EnvironmentTickCount();

            HeartbeatThread = Watchdog.StartThread(Heartbeat, "Heartbeat for region " + RegionInfo.RegionName, ThreadPriority.Normal, false);
        }

        /// <summary>
        /// Sets up references to modules required by the scene
        /// </summary>
        public void SetModuleInterfaces()
        {
            m_xmlrpcModule = RequestModuleInterface<IXMLRPC>();
            m_worldCommModule = RequestModuleInterface<IWorldComm>();
            XferManager = RequestModuleInterface<IXfer>();
            m_AvatarFactory = RequestModuleInterface<IAvatarFactory>();
            AttachmentsModule = RequestModuleInterface<IAttachmentsModule>();
            m_serialiser = RequestModuleInterface<IRegionSerialiserModule>();
            m_dialogModule = RequestModuleInterface<IDialogModule>();
            m_capsModule = RequestModuleInterface<ICapabilitiesModule>();
            m_teleportModule = RequestModuleInterface<IEntityTransferModule>();

            // Shoving this in here for now, because we have the needed
            // interfaces at this point
            //
            // TODO: Find a better place for this
            //
            while (m_regInfo.EstateSettings.EstateOwner == UUID.Zero && MainConsole.Instance != null)
            {
                MainConsole.Instance.Output("The current estate has no owner set.");
                string first = MainConsole.Instance.CmdPrompt("Estate owner first name", "Test");
                string last = MainConsole.Instance.CmdPrompt("Estate owner last name", "User");

                UserAccount account = UserAccountService.GetUserAccount(m_regInfo.ScopeID, first, last);

                if (account == null)
                {
                    // Create a new account
                    account = new UserAccount(m_regInfo.ScopeID, first, last, String.Empty);
                    if (account.ServiceURLs == null || (account.ServiceURLs != null && account.ServiceURLs.Count == 0))
                    {
                        account.ServiceURLs = new Dictionary<string, object>();
                        account.ServiceURLs["HomeURI"] = string.Empty;
                        account.ServiceURLs["GatekeeperURI"] = string.Empty;
                        account.ServiceURLs["InventoryServerURI"] = string.Empty;
                        account.ServiceURLs["AssetServerURI"] = string.Empty;
                    }

                    if (UserAccountService.StoreUserAccount(account))
                    {
                        string password = MainConsole.Instance.PasswdPrompt("Password");
                        string email = MainConsole.Instance.CmdPrompt("Email", "");

                        account.Email = email;
                        UserAccountService.StoreUserAccount(account);

                        bool success = false;
                        success = AuthenticationService.SetPassword(account.PrincipalID, password);
                        if (!success)
                            m_log.WarnFormat("[USER ACCOUNT SERVICE]: Unable to set password for account {0} {1}.",
                               first, last);

                        GridRegion home = null;
                        if (GridService != null)
                        {
                            List<GridRegion> defaultRegions = GridService.GetDefaultRegions(UUID.Zero);
                            if (defaultRegions != null && defaultRegions.Count >= 1)
                                home = defaultRegions[0];

                            if (PresenceService != null && home != null)
                                PresenceService.SetHomeLocation(account.PrincipalID.ToString(), home.RegionID, new Vector3(128, 128, 0), new Vector3(0, 1, 0));
                            else
                                m_log.WarnFormat("[USER ACCOUNT SERVICE]: Unable to set home for account {0} {1}.",
                                   first, last);

                        }
                        else
                            m_log.WarnFormat("[USER ACCOUNT SERVICE]: Unable to retrieve home region for account {0} {1}.",
                               first, last);

                        if (InventoryService != null)
                            success = InventoryService.CreateUserInventory(account.PrincipalID);
                        if (!success)
                            m_log.WarnFormat("[USER ACCOUNT SERVICE]: Unable to create inventory for account {0} {1}.",
                               first, last);


                        m_log.InfoFormat("[USER ACCOUNT SERVICE]: Account {0} {1} created successfully", first, last);

                        m_regInfo.EstateSettings.EstateOwner = account.PrincipalID;
                        m_regInfo.EstateSettings.Save();
                    }
                }
                else
                {
                    m_regInfo.EstateSettings.EstateOwner = account.PrincipalID;
                    m_regInfo.EstateSettings.Save();
                }
            }
        }

        #endregion

        #region Update Methods

        /// <summary>
        /// Performs per-frame updates regularly
        /// </summary>
        private void Heartbeat()
        {
            if (!Monitor.TryEnter(m_heartbeatLock))
            {
                Watchdog.RemoveThread();
                return;
            }

            try
            {
                Update();

                m_lastUpdate = Util.EnvironmentTickCount();
                m_firstHeartbeat = false;
            }
            catch (ThreadAbortException)
            {
            }
            finally
            {
                Monitor.Pulse(m_heartbeatLock);
                Monitor.Exit(m_heartbeatLock);
            }

            Watchdog.RemoveThread();
        }

        /// <summary>
        /// Performs per-frame updates on the scene, this should be the central scene loop
        /// </summary>
        public override void Update()
        {
            float physicsFPS;
            int maintc;

            while (!shuttingdown)
            {
                TimeSpan SinceLastFrame = DateTime.UtcNow - m_lastupdate;
                physicsFPS = 0f;

                maintc = Util.EnvironmentTickCount();
                int tmpFrameMS = maintc;
                tempOnRezMS = eventMS = backupMS = terrainMS = landMS = 0;

                // Increment the frame counter
                ++m_frame;

                try
                {
                    // Check if any objects have reached their targets
                    CheckAtTargets();

                    // Run through all ScenePresences looking for updates
                    // Presence updates and queued object updates for each presence are sent to clients
                    if (m_frame % m_update_presences == 0)
                        m_sceneGraph.UpdatePresences();

                    // Update SceneObjectGroups that have scheduled themselves for updates
                    // Objects queue their updates onto all scene presences
                    if (m_frame % m_update_objects == 0)
                        m_sceneGraph.UpdateObjectGroups();

                    int tmpPhysicsMS2 = Util.EnvironmentTickCount();
                    if ((m_frame % m_update_physics == 0) && m_physics_enabled)
                        m_sceneGraph.UpdatePreparePhysics();
                    physicsMS2 = Util.EnvironmentTickCountSubtract(tmpPhysicsMS2);

                    if (m_frame % m_update_entitymovement == 0)
                        m_sceneGraph.UpdateScenePresenceMovement();

                    int tmpPhysicsMS = Util.EnvironmentTickCount();
                    if (m_frame % m_update_physics == 0)
                    {
                        if (m_physics_enabled)
                            physicsFPS = m_sceneGraph.UpdatePhysics(Math.Max(SinceLastFrame.TotalSeconds, m_timespan));
                        if (SynchronizeScene != null)
                            SynchronizeScene(this);
                    }
                    physicsMS = Util.EnvironmentTickCountSubtract(tmpPhysicsMS);

                    // Delete temp-on-rez stuff
                    if (m_frame % m_update_backup == 0)
                    {
                        int tmpTempOnRezMS = Util.EnvironmentTickCount();
                        CleanTempObjects();
                        tempOnRezMS = Util.EnvironmentTickCountSubtract(tmpTempOnRezMS);
                    }

                    if (RegionStatus != RegionStatus.SlaveScene)
                    {
                        if (m_frame % m_update_events == 0)
                        {
                            int evMS = Util.EnvironmentTickCount();
                            UpdateEvents();
                            eventMS = Util.EnvironmentTickCountSubtract(evMS); ;
                        }

                        if (m_frame % m_update_backup == 0)
                        {
                            int backMS = Util.EnvironmentTickCount();
                            UpdateStorageBackup();
                            backupMS = Util.EnvironmentTickCountSubtract(backMS);
                        }

                        if (m_frame % m_update_terrain == 0)
                        {
                            int terMS = Util.EnvironmentTickCount();
                            UpdateTerrain();
                            terrainMS = Util.EnvironmentTickCountSubtract(terMS);
                        }

                        if (m_frame % m_update_land == 0)
                        {
                            int ldMS = Util.EnvironmentTickCount();
                            UpdateLand();
                            landMS = Util.EnvironmentTickCountSubtract(ldMS);
                        }

                        frameMS = Util.EnvironmentTickCountSubtract(tmpFrameMS);
                        otherMS = tempOnRezMS + eventMS + backupMS + terrainMS + landMS;
                        lastCompletedFrame = Util.EnvironmentTickCount();

                        // if (m_frame%m_update_avatars == 0)
                        //   UpdateInWorldTime();
                        StatsReporter.AddPhysicsFPS(physicsFPS);
                        StatsReporter.AddTimeDilation(TimeDilation);
                        StatsReporter.AddFPS(1);
                        StatsReporter.SetRootAgents(m_sceneGraph.GetRootAgentCount());
                        StatsReporter.SetChildAgents(m_sceneGraph.GetChildAgentCount());
                        StatsReporter.SetObjects(m_sceneGraph.GetTotalObjectsCount());
                        StatsReporter.SetActiveObjects(m_sceneGraph.GetActiveObjectsCount());
                        StatsReporter.addFrameMS(frameMS);
                        StatsReporter.addPhysicsMS(physicsMS + physicsMS2);
                        StatsReporter.addOtherMS(otherMS);
                        StatsReporter.SetActiveScripts(m_sceneGraph.GetActiveScriptsCount());
                        StatsReporter.addScriptLines(m_sceneGraph.GetScriptLPS());
                    }

                    if (LoginsDisabled && m_frame == 20)
                    {
                        // In 99.9% of cases it is a bad idea to manually force garbage collection. However,
                        // this is a rare case where we know we have just went through a long cycle of heap
                        // allocations, and there is no more work to be done until someone logs in
                        GC.Collect();

                        IConfig startupConfig = m_config.Configs["Startup"];
                        if (startupConfig == null || !startupConfig.GetBoolean("StartDisabled", false))
                        {
                            m_log.DebugFormat("[REGION]: Enabling logins for {0}", RegionInfo.RegionName);
                            LoginsDisabled = false;
                        }
                    }
                }
                catch (NotImplementedException)
                {
                    throw;
                }
                catch (AccessViolationException e)
                {
                    m_log.Error("[REGION]: Failed with exception " + e.ToString() + " On Region: " + RegionInfo.RegionName);
                }
                //catch (NullReferenceException e)
                //{
                //   m_log.Error("[REGION]: Failed with exception " + e.ToString() + " On Region: " + RegionInfo.RegionName);
                //}
                catch (InvalidOperationException e)
                {
                    m_log.Error("[REGION]: Failed with exception " + e.ToString() + " On Region: " + RegionInfo.RegionName);
                }
                catch (Exception e)
                {
                    m_log.Error("[REGION]: Failed with exception " + e.ToString() + " On Region: " + RegionInfo.RegionName);
                }
                finally
                {
                    m_lastupdate = DateTime.UtcNow;
                }

                maintc = Util.EnvironmentTickCountSubtract(maintc);
                maintc = (int)(m_timespan * 1000) - maintc;

                if (maintc > 0)
                    Thread.Sleep(maintc);

                // Tell the watchdog that this thread is still alive
                Watchdog.UpdateThread();
            }
        }

        

        public void AddGroupTarget(SceneObjectGroup grp)
        {
            lock (m_groupsWithTargets)
                m_groupsWithTargets[grp.UUID] = grp;
        }

        public void RemoveGroupTarget(SceneObjectGroup grp)
        {
            lock (m_groupsWithTargets)
                m_groupsWithTargets.Remove(grp.UUID);
        }

        private void CheckAtTargets()
        {
            lock (m_groupsWithTargets)
            {
                foreach (SceneObjectGroup entry in m_groupsWithTargets.Values)
                {
                    entry.checkAtTargets();
                }
            }
        }


        /// <summary>
        /// Send out simstats data to all clients
        /// </summary>
        /// <param name="stats">Stats on the Simulator's performance</param>
        private void SendSimStatsPackets(SimStats stats)
        {
            ForEachScenePresence(
                delegate(ScenePresence agent)
                {
                    if (!agent.IsChildAgent)
                        agent.ControllingClient.SendSimStats(stats);
                }
            );
        }

        /// <summary>
        /// Recount SceneObjectPart in parcel aabb
        /// </summary>
        private void UpdateLand()
        {
            if (LandChannel != null)
            {
                if (LandChannel.IsLandPrimCountTainted())
                {
                    EventManager.TriggerParcelPrimCountUpdate();
                }
            }
        }

        /// <summary>
        /// Update the terrain if it needs to be updated.
        /// </summary>
        private void UpdateTerrain()
        {
            EventManager.TriggerTerrainTick();
        }

        /// <summary>
        /// Back up queued up changes
        /// </summary>
        private void UpdateStorageBackup()
        {
            if (!m_backingup)
            {
                m_backingup = true;
                Util.FireAndForget(BackupWaitCallback);
            }
        }

        /// <summary>
        /// Sends out the OnFrame event to the modules
        /// </summary>
        private void UpdateEvents()
        {
            m_eventManager.TriggerOnFrame();
        }

        /// <summary>
        /// Wrapper for Backup() that can be called with Util.FireAndForget()
        /// </summary>
        private void BackupWaitCallback(object o)
        {
            Backup();
        }

        /// <summary>
        /// Backup the scene.  This acts as the main method of the backup thread.
        /// </summary>
        /// <returns></returns>
        public void Backup()
        {
            lock (m_returns)
            {
                EventManager.TriggerOnBackup(m_storageManager.DataStore);
                m_backingup = false;

                foreach (KeyValuePair<UUID, ReturnInfo> ret in m_returns)
                {
                    UUID transaction = UUID.Random();

                    GridInstantMessage msg = new GridInstantMessage();
                    msg.fromAgentID = new Guid(UUID.Zero.ToString()); // From server
                    msg.toAgentID = new Guid(ret.Key.ToString());
                    msg.imSessionID = new Guid(transaction.ToString());
                    msg.timestamp = (uint)Util.UnixTimeSinceEpoch();
                    msg.fromAgentName = "Server";
                    msg.dialog = (byte)19; // Object msg
                    msg.fromGroup = false;
                    msg.offline = (byte)1;
                    msg.ParentEstateID = RegionInfo.EstateSettings.ParentEstateID;
                    msg.Position = Vector3.Zero;
                    msg.RegionID = RegionInfo.RegionID.Guid;
                    msg.binaryBucket = new byte[0];
                    if (ret.Value.count > 1)
                        msg.message = string.Format("Your {0} objects were returned from {1} in region {2} due to {3}", ret.Value.count, ret.Value.location.ToString(), RegionInfo.RegionName, ret.Value.reason);
                    else
                        msg.message = string.Format("Your object {0} was returned from {1} in region {2} due to {3}", ret.Value.objectName, ret.Value.location.ToString(), RegionInfo.RegionName, ret.Value.reason);

                    IMessageTransferModule tr = RequestModuleInterface<IMessageTransferModule>();
                    if (tr != null)
                        tr.SendInstantMessage(msg, delegate(bool success) {});
                }
                m_returns.Clear();
            }
        }

        /// <summary>
        /// Synchronous force backup.  For deletes and links/unlinks
        /// </summary>
        /// <param name="group">Object to be backed up</param>
        public void ForceSceneObjectBackup(SceneObjectGroup group)
        {
            if (group != null)
            {
                group.ProcessBackup(m_storageManager.DataStore, true);
            }
        }

        /// <summary>
        /// Return object to avatar Message
        /// </summary>
        /// <param name="agentID">Avatar Unique Id</param>
        /// <param name="objectName">Name of object returned</param>
        /// <param name="location">Location of object returned</param>
        /// <param name="reason">Reasion for object return</param>
        public void AddReturn(UUID agentID, string objectName, Vector3 location, string reason)
        {
            lock (m_returns)
            {
                if (m_returns.ContainsKey(agentID))
                {
                    ReturnInfo info = m_returns[agentID];
                    info.count++;
                    m_returns[agentID] = info;
                }
                else
                {
                    ReturnInfo info = new ReturnInfo();
                    info.count = 1;
                    info.objectName = objectName;
                    info.location = location;
                    info.reason = reason;
                    m_returns[agentID] = info;
                }
            }
        }

        #endregion

        #region Load Terrain

        /// <summary>
        /// Store the terrain in the persistant data store
        /// </summary>
        public void SaveTerrain()
        {
            m_storageManager.DataStore.StoreTerrain(Heightmap.GetDoubles(), RegionInfo.RegionID);
        }

        public void StoreWindlightProfile(RegionLightShareData wl)
        {
            m_regInfo.WindlightSettings = wl;
            m_storageManager.DataStore.StoreRegionWindlightSettings(wl);
            m_eventManager.TriggerOnSaveNewWindlightProfile();
        }

        public void LoadWindlightProfile()
        {
            m_regInfo.WindlightSettings = m_storageManager.DataStore.LoadRegionWindlightSettings(RegionInfo.RegionID);
            m_eventManager.TriggerOnSaveNewWindlightProfile();
        }

        /// <summary>
        /// Loads the World heightmap
        /// </summary>
        public override void LoadWorldMap()
        {
            try
            {
                double[,] map = m_storageManager.DataStore.LoadTerrain(RegionInfo.RegionID);
                if (map == null)
                {
                    m_log.Info("[TERRAIN]: No default terrain. Generating a new terrain.");
                    Heightmap = new TerrainChannel();

                    m_storageManager.DataStore.StoreTerrain(Heightmap.GetDoubles(), RegionInfo.RegionID);
                }
                else
                {
                    Heightmap = new TerrainChannel(map);
                }
            }
            catch (IOException e)
            {
                m_log.Warn("[TERRAIN]: Scene.cs: LoadWorldMap() - Failed with exception " + e.ToString() + " Regenerating");
                
                // Non standard region size.    If there's an old terrain in the database, it might read past the buffer
                #pragma warning disable 0162
                if ((int)Constants.RegionSize != 256)
                {
                    Heightmap = new TerrainChannel();

                    m_storageManager.DataStore.StoreTerrain(Heightmap.GetDoubles(), RegionInfo.RegionID);
                }
            }
            catch (Exception e)
            {
                m_log.Warn("[TERRAIN]: Scene.cs: LoadWorldMap() - Failed with exception " + e.ToString());
            }
        }

        /// <summary>
        /// Register this region with a grid service
        /// </summary>
        /// <exception cref="System.Exception">Thrown if registration of the region itself fails.</exception>
        public void RegisterRegionWithGrid()
        {
            RegisterCommsEvents();

            // These two 'commands' *must be* next to each other or sim rebooting fails.
            //m_sceneGridService.RegisterRegion(m_interregionCommsOut, RegionInfo);

            GridRegion region = new GridRegion(RegionInfo);
            string error = GridService.RegisterRegion(RegionInfo.ScopeID, region);
            if (error != String.Empty)
            {
                throw new Exception(error);
            }

            m_sceneGridService.SetScene(this);
            m_sceneGridService.InformNeighborsThatRegionisUp(RequestModuleInterface<INeighbourService>(), RegionInfo);

            //Dictionary<string, string> dGridSettings = m_sceneGridService.GetGridSettings();

            //if (dGridSettings.ContainsKey("allow_forceful_banlines"))
            //{
            //    if (dGridSettings["allow_forceful_banlines"] != "TRUE")
            //    {
            //        m_log.Info("[GRID]: Grid is disabling forceful parcel banlists");
            //        EventManager.TriggerSetAllowForcefulBan(false);
            //    }
            //    else
            //    {
            //        m_log.Info("[GRID]: Grid is allowing forceful parcel banlists");
            //        EventManager.TriggerSetAllowForcefulBan(true);
            //    }
            //}
        }

        /// <summary>
        /// Create a terrain texture for this scene
        /// </summary>
        public void CreateTerrainTexture(bool temporary)
        {
            //create a texture asset of the terrain
            IMapImageGenerator terrain = RequestModuleInterface<IMapImageGenerator>();

            // Cannot create a map for a nonexistant heightmap yet.
            if (Heightmap == null)
                return;

            if (terrain == null)
                return;

            byte[] data = terrain.WriteJpeg2000Image("defaultstripe.png");
            if (data != null)
            {
                IWorldMapModule mapModule = RequestModuleInterface<IWorldMapModule>();

                if (mapModule != null)
                    mapModule.LazySaveGeneratedMaptile(data, temporary);
            }
        }

        #endregion

        #region Load Land

        /// <summary>
        /// Loads all Parcel data from the datastore for region identified by regionID
        /// </summary>
        /// <param name="regionID">Unique Identifier of the Region to load parcel data for</param>
        public void loadAllLandObjectsFromStorage(UUID regionID)
        {
            m_log.Info("[SCENE]: Loading land objects from storage");
            List<LandData> landData = m_storageManager.DataStore.LoadLandObjects(regionID);

            if (LandChannel != null)
            {
                if (landData.Count == 0)
                {
                    EventManager.TriggerNoticeNoLandDataFromStorage();
                }
                else
                {
                    EventManager.TriggerIncomingLandDataFromStorage(landData);
                }
            }
            else
            {
                m_log.Error("[SCENE]: Land Channel is not defined. Cannot load from storage!");
            }
        }

        #endregion

        #region Primitives Methods

        /// <summary>
        /// Loads the World's objects
        /// </summary>
        public virtual void LoadPrimsFromStorage(UUID regionID)
        {
            m_log.Info("[SCENE]: Loading objects from datastore");

            List<SceneObjectGroup> PrimsFromDB = m_storageManager.DataStore.LoadObjects(regionID);

            m_log.Info("[SCENE]: Loaded " + PrimsFromDB.Count + " objects from the datastore");

            foreach (SceneObjectGroup group in PrimsFromDB)
            {
                if (group.RootPart == null)
                {
                    m_log.ErrorFormat("[SCENE] Found a SceneObjectGroup with m_rootPart == null and {0} children",
                                      group.Children == null ? 0 : group.Children.Count);
                }

                AddRestoredSceneObject(group, true, true);
                SceneObjectPart rootPart = group.GetChildPart(group.UUID);
                rootPart.ObjectFlags &= ~(uint)PrimFlags.Scripted;
                rootPart.TrimPermissions();
                group.CheckSculptAndLoad();
                //rootPart.DoPhysicsPropertyUpdate(UsePhysics, true);
            }

            m_log.Info("[SCENE]: Loaded " + PrimsFromDB.Count.ToString() + " SceneObject(s)");
        }


        /// <summary>
        /// Gets a new rez location based on the raycast and the size of the object that is being rezzed.
        /// </summary>
        /// <param name="RayStart"></param>
        /// <param name="RayEnd"></param>
        /// <param name="RayTargetID"></param>
        /// <param name="rot"></param>
        /// <param name="bypassRayCast"></param>
        /// <param name="RayEndIsIntersection"></param>
        /// <param name="frontFacesOnly"></param>
        /// <param name="scale"></param>
        /// <param name="FaceCenter"></param>
        /// <returns></returns>
        public Vector3 GetNewRezLocation(Vector3 RayStart, Vector3 RayEnd, UUID RayTargetID, Quaternion rot, byte bypassRayCast, byte RayEndIsIntersection, bool frontFacesOnly, Vector3 scale, bool FaceCenter)
        {
            Vector3 pos = Vector3.Zero;
            if (RayEndIsIntersection == (byte)1)
            {
                pos = RayEnd;
                return pos;
            }

            if (RayTargetID != UUID.Zero)
            {
                SceneObjectPart target = GetSceneObjectPart(RayTargetID);

                Vector3 direction = Vector3.Normalize(RayEnd - RayStart);
                Vector3 AXOrigin = new Vector3(RayStart.X, RayStart.Y, RayStart.Z);
                Vector3 AXdirection = new Vector3(direction.X, direction.Y, direction.Z);

                if (target != null)
                {
                    pos = target.AbsolutePosition;
                    //m_log.Info("[OBJECT_REZ]: TargetPos: " + pos.ToString() + ", RayStart: " + RayStart.ToString() + ", RayEnd: " + RayEnd.ToString() + ", Volume: " + Util.GetDistanceTo(RayStart,RayEnd).ToString() + ", mag1: " + Util.GetMagnitude(RayStart).ToString() + ", mag2: " + Util.GetMagnitude(RayEnd).ToString());

                    // TODO: Raytrace better here

                    //EntityIntersection ei = m_sceneGraph.GetClosestIntersectingPrim(new Ray(AXOrigin, AXdirection));
                    Ray NewRay = new Ray(AXOrigin, AXdirection);

                    // Ray Trace against target here
                    EntityIntersection ei = target.TestIntersectionOBB(NewRay, Quaternion.Identity, frontFacesOnly, FaceCenter);

                    // Un-comment out the following line to Get Raytrace results printed to the console.
                   // m_log.Info("[RAYTRACERESULTS]: Hit:" + ei.HitTF.ToString() + " Point: " + ei.ipoint.ToString() + " Normal: " + ei.normal.ToString());
                    float ScaleOffset = 0.5f;

                    // If we hit something
                    if (ei.HitTF)
                    {
                        Vector3 scaleComponent = new Vector3(ei.AAfaceNormal.X, ei.AAfaceNormal.Y, ei.AAfaceNormal.Z);
                        if (scaleComponent.X != 0) ScaleOffset = scale.X;
                        if (scaleComponent.Y != 0) ScaleOffset = scale.Y;
                        if (scaleComponent.Z != 0) ScaleOffset = scale.Z;
                        ScaleOffset = Math.Abs(ScaleOffset);
                        Vector3 intersectionpoint = new Vector3(ei.ipoint.X, ei.ipoint.Y, ei.ipoint.Z);
                        Vector3 normal = new Vector3(ei.normal.X, ei.normal.Y, ei.normal.Z);
                        // Set the position to the intersection point
                        Vector3 offset = (normal * (ScaleOffset / 2f));
                        pos = (intersectionpoint + offset);

                        //Seems to make no sense to do this as this call is used for rezzing from inventory as well, and with inventory items their size is not always 0.5f
                        //And in cases when we weren't rezzing from inventory we were re-adding the 0.25 straight after calling this method
                        // Un-offset the prim (it gets offset later by the consumer method)
                        //pos.Z -= 0.25F; 
                       
                    }

                    return pos;
                }
                else
                {
                    // We don't have a target here, so we're going to raytrace all the objects in the scene.

                    EntityIntersection ei = m_sceneGraph.GetClosestIntersectingPrim(new Ray(AXOrigin, AXdirection), true, false);

                    // Un-comment the following line to print the raytrace results to the console.
                    //m_log.Info("[RAYTRACERESULTS]: Hit:" + ei.HitTF.ToString() + " Point: " + ei.ipoint.ToString() + " Normal: " + ei.normal.ToString());

                    if (ei.HitTF)
                    {
                        pos = new Vector3(ei.ipoint.X, ei.ipoint.Y, ei.ipoint.Z);
                    } else
                    {
                        // fall back to our stupid functionality
                        pos = RayEnd;
                    }

                    return pos;
                }
            }
            else
            {
                // fall back to our stupid functionality
                pos = RayEnd;

                //increase height so its above the ground.
                //should be getting the normal of the ground at the rez point and using that?
                pos.Z += scale.Z / 2f;
                return pos;
            }
        }


        /// <summary>
        /// Create a New SceneObjectGroup/Part by raycasting
        /// </summary>
        /// <param name="ownerID"></param>
        /// <param name="groupID"></param>
        /// <param name="RayEnd"></param>
        /// <param name="rot"></param>
        /// <param name="shape"></param>
        /// <param name="bypassRaycast"></param>
        /// <param name="RayStart"></param>
        /// <param name="RayTargetID"></param>
        /// <param name="RayEndIsIntersection"></param>
        public virtual void AddNewPrim(UUID ownerID, UUID groupID, Vector3 RayEnd, Quaternion rot, PrimitiveBaseShape shape,
                                       byte bypassRaycast, Vector3 RayStart, UUID RayTargetID,
                                       byte RayEndIsIntersection)
        {
            Vector3 pos = GetNewRezLocation(RayStart, RayEnd, RayTargetID, rot, bypassRaycast, RayEndIsIntersection, true, new Vector3(0.5f, 0.5f, 0.5f), false);

            if (Permissions.CanRezObject(1, ownerID, pos))
            {
                // rez ON the ground, not IN the ground
               // pos.Z += 0.25F; The rez point should now be correct so that its not in the ground

                AddNewPrim(ownerID, groupID, pos, rot, shape);
            }
        }

        public virtual SceneObjectGroup AddNewPrim(
            UUID ownerID, UUID groupID, Vector3 pos, Quaternion rot, PrimitiveBaseShape shape)
        {
            //m_log.DebugFormat(
            //    "[SCENE]: Scene.AddNewPrim() pcode {0} called for {1} in {2}", shape.PCode, ownerID, RegionInfo.RegionName);

            SceneObjectGroup sceneObject = null;
            
            // If an entity creator has been registered for this prim type then use that
            if (m_entityCreators.ContainsKey((PCode)shape.PCode))
            {
                sceneObject = m_entityCreators[(PCode)shape.PCode].CreateEntity(ownerID, groupID, pos, rot, shape);
            }
            else
            {
                // Otherwise, use this default creation code;
                sceneObject = new SceneObjectGroup(ownerID, pos, rot, shape);
                AddNewSceneObject(sceneObject, true);
                sceneObject.SetGroup(groupID, null);
            }

            sceneObject.ScheduleGroupForFullUpdate();

            return sceneObject;
        }

        /// <summary>
        /// Add an object into the scene that has come from storage
        /// </summary>
        ///
        /// <param name="sceneObject"></param>
        /// <param name="attachToBackup">
        /// If true, changes to the object will be reflected in its persisted data
        /// If false, the persisted data will not be changed even if the object in the scene is changed
        /// </param>
        /// <param name="alreadyPersisted">
        /// If true, we won't persist this object until it changes
        /// If false, we'll persist this object immediately
        /// </param>
        /// <returns>
        /// true if the object was added, false if an object with the same uuid was already in the scene
        /// </returns>
        public bool AddRestoredSceneObject(
            SceneObjectGroup sceneObject, bool attachToBackup, bool alreadyPersisted)
        {
            return m_sceneGraph.AddRestoredSceneObject(sceneObject, attachToBackup, alreadyPersisted);
        }

        /// <summary>
        /// Add a newly created object to the scene.  Updates are also sent to viewers.
        /// </summary>
        /// <param name="sceneObject"></param>
        /// <param name="attachToBackup">
        /// If true, the object is made persistent into the scene.
        /// If false, the object will not persist over server restarts
        /// </param>
        public bool AddNewSceneObject(SceneObjectGroup sceneObject, bool attachToBackup)
        {
            return AddNewSceneObject(sceneObject, attachToBackup, true);
        }
        
        /// <summary>
        /// Add a newly created object to the scene
        /// </summary>
        /// <param name="sceneObject"></param>
        /// <param name="attachToBackup">
        /// If true, the object is made persistent into the scene.
        /// If false, the object will not persist over server restarts
        /// </param>
        /// <param name="sendClientUpdates">
        /// If true, updates for the new scene object are sent to all viewers in range.
        /// If false, it is left to the caller to schedule the update
        /// </param>
        public bool AddNewSceneObject(SceneObjectGroup sceneObject, bool attachToBackup, bool sendClientUpdates)
        {
            return m_sceneGraph.AddNewSceneObject(sceneObject, attachToBackup, sendClientUpdates);
        }        

        /// <summary>
        /// Delete every object from the scene
        /// </summary>
        public void DeleteAllSceneObjects()
        {
            lock (Entities)
            {
                ICollection<EntityBase> entities = new List<EntityBase>(Entities);

                foreach (EntityBase e in entities)
                {
                    if (e is SceneObjectGroup)
                        DeleteSceneObject((SceneObjectGroup)e, false);
                }
            }
        }

        /// <summary>
        /// Synchronously delete the given object from the scene.
        /// </summary>
        /// <param name="group">Object Id</param>
        /// <param name="silent">Suppress broadcasting changes to other clients.</param>
        public void DeleteSceneObject(SceneObjectGroup group, bool silent)
        {
//            m_log.DebugFormat("[SCENE]: Deleting scene object {0} {1}", group.Name, group.UUID);
            
            //SceneObjectPart rootPart = group.GetChildPart(group.UUID);

            // Serialise calls to RemoveScriptInstances to avoid
            // deadlocking on m_parts inside SceneObjectGroup
            lock (m_deleting_scene_object)
            {
                group.RemoveScriptInstances(true);
            }

            foreach (SceneObjectPart part in group.Children.Values)
            {
                if (part.IsJoint() && ((part.ObjectFlags&(uint)PrimFlags.Physics) != 0))
                {
                    PhysicsScene.RequestJointDeletion(part.Name); // FIXME: what if the name changed?
                }
                else if (part.PhysActor != null)
                {
                    PhysicsScene.RemovePrim(part.PhysActor);
                    part.PhysActor = null;
                }
            }
//            if (rootPart.PhysActor != null)
//            {
//                PhysicsScene.RemovePrim(rootPart.PhysActor);
//                rootPart.PhysActor = null;
//            }

            if (UnlinkSceneObject(group.UUID, false))
            {
                EventManager.TriggerObjectBeingRemovedFromScene(group);
                EventManager.TriggerParcelPrimCountTainted();
            }

            group.DeleteGroup(silent);

//            m_log.DebugFormat("[SCENE]: Exit DeleteSceneObject() for {0} {1}", group.Name, group.UUID);
        }

        /// <summary>
        /// Unlink the given object from the scene.  Unlike delete, this just removes the record of the object - the
        /// object itself is not destroyed.
        /// </summary>
        /// <param name="uuid">Id of object.</param>
        /// <returns>true if the object was in the scene, false if it was not</returns>
        /// <param name="softDelete">If true, only deletes from scene, but keeps object in database.</param>
        public bool UnlinkSceneObject(UUID uuid, bool softDelete)
        {
            if (m_sceneGraph.DeleteSceneObject(uuid, softDelete))
            {
                if (!softDelete)
                {
                    m_storageManager.DataStore.RemoveObject(uuid,
                                                            m_regInfo.RegionID);
                }

                return true;
            }

            return false;
        }

        /// <summary>
        /// Move the given scene object into a new region depending on which region its absolute position has moved
        /// into.
        ///
        /// </summary>
        /// <param name="attemptedPosition">the attempted out of region position of the scene object</param>
        /// <param name="grp">the scene object that we're crossing</param>
        public void CrossPrimGroupIntoNewRegion(Vector3 attemptedPosition, SceneObjectGroup grp, bool silent)
        {
            if (grp == null)
                return;
            if (grp.IsDeleted)
                return;

            if (grp.RootPart.DIE_AT_EDGE)
            {
                // We remove the object here
                try
                {
                    DeleteSceneObject(grp, false);
                }
                catch (Exception)
                {
                    m_log.Warn("[DATABASE]: exception when trying to remove the prim that crossed the border.");
                }
                return;
            }

            if (grp.RootPart.RETURN_AT_EDGE)
            {
                // We remove the object here
                try
                {
                    List<SceneObjectGroup> objects = new List<SceneObjectGroup>();
                    objects.Add(grp);
                    SceneObjectGroup[] objectsArray = objects.ToArray();
                    returnObjects(objectsArray, UUID.Zero);
                }
                catch (Exception)
                {
                    m_log.Warn("[DATABASE]: exception when trying to return the prim that crossed the border.");
                }
                return;
            }

            if (m_teleportModule != null)
                m_teleportModule.Cross(grp, attemptedPosition, silent);
        }

        public Border GetCrossedBorder(Vector3 position, Cardinals gridline)
        {
            if (BordersLocked)
            {
                switch (gridline)
                {
                    case Cardinals.N:
                        lock (NorthBorders)
                        {
                            foreach (Border b in NorthBorders)
                            {
                                if (b.TestCross(position))
                                    return b;
                            }
                        }
                        break;
                    case Cardinals.S:
                        lock (SouthBorders)
                        {
                            foreach (Border b in SouthBorders)
                            {
                                if (b.TestCross(position))
                                    return b;
                            }
                        }

                        break;
                    case Cardinals.E:
                        lock (EastBorders)
                        {
                            foreach (Border b in EastBorders)
                            {
                                if (b.TestCross(position))
                                    return b;
                            }
                        }

                        break;
                    case Cardinals.W:

                        lock (WestBorders)
                        {
                            foreach (Border b in WestBorders)
                            {
                                if (b.TestCross(position))
                                    return b;
                            }
                        }
                        break;

                }
            }
            else
            {
                switch (gridline)
                {
                    case Cardinals.N:
                        foreach (Border b in NorthBorders)
                        {
                            if (b.TestCross(position))
                                return b;
                        }
                       
                        break;
                    case Cardinals.S:
                        foreach (Border b in SouthBorders)
                        {
                            if (b.TestCross(position))
                                return b;
                        }
                        break;
                    case Cardinals.E:
                        foreach (Border b in EastBorders)
                        {
                            if (b.TestCross(position))
                                return b;
                        }

                        break;
                    case Cardinals.W:
                        foreach (Border b in WestBorders)
                        {
                            if (b.TestCross(position))
                                return b;
                        }
                        break;

                }
            }
            

            return null;
        }

        public bool TestBorderCross(Vector3 position, Cardinals border)
        {
            if (BordersLocked)
            {
                switch (border)
                {
                    case Cardinals.N:
                        lock (NorthBorders)
                        {
                            foreach (Border b in NorthBorders)
                            {
                                if (b.TestCross(position))
                                    return true;
                            }
                        }
                        break;
                    case Cardinals.E:
                        lock (EastBorders)
                        {
                            foreach (Border b in EastBorders)
                            {
                                if (b.TestCross(position))
                                    return true;
                            }
                        }
                        break;
                    case Cardinals.S:
                        lock (SouthBorders)
                        {
                            foreach (Border b in SouthBorders)
                            {
                                if (b.TestCross(position))
                                    return true;
                            }
                        }
                        break;
                    case Cardinals.W:
                        lock (WestBorders)
                        {
                            foreach (Border b in WestBorders)
                            {
                                if (b.TestCross(position))
                                    return true;
                            }
                        }
                        break;
                }
            }
            else
            {
                switch (border)
                {
                    case Cardinals.N:
                        foreach (Border b in NorthBorders)
                        {
                            if (b.TestCross(position))
                                return true;
                        }
                        break;
                    case Cardinals.E:
                        foreach (Border b in EastBorders)
                        {
                            if (b.TestCross(position))
                                return true;
                        }
                        break;
                    case Cardinals.S:
                        foreach (Border b in SouthBorders)
                        {
                            if (b.TestCross(position))
                                return true;
                        }
                        break;
                    case Cardinals.W:
                        foreach (Border b in WestBorders)
                        {
                            if (b.TestCross(position))
                                return true;
                        }
                        break;
                }
            }
            return false;
        }


        /// <summary>
        /// Called when objects or attachments cross the border between regions.
        /// </summary>
        /// <param name="sog"></param>
        /// <returns></returns>
        public bool IncomingCreateObject(ISceneObject sog)
        {
            //m_log.Debug(" >>> IncomingCreateObject(sog) <<< " + ((SceneObjectGroup)sog).AbsolutePosition + " deleted? " + ((SceneObjectGroup)sog).IsDeleted);
            SceneObjectGroup newObject;
            try
            {
                newObject = (SceneObjectGroup)sog;
            }
            catch (Exception e)
            {
                m_log.WarnFormat("[SCENE]: Problem casting object: {0}", e.Message);
                return false;
            }

            if (!AddSceneObject(newObject))
            {
                m_log.DebugFormat("[SCENE]: Problem adding scene object {0} in {1} ", sog.UUID, RegionInfo.RegionName);
                return false;
            }
            
            newObject.RootPart.ParentGroup.CreateScriptInstances(0, false, DefaultScriptEngine, 1);

            // Do this as late as possible so that listeners have full access to the incoming object
            EventManager.TriggerOnIncomingSceneObject(newObject);
            
            return true;
        }

        /// <summary>
        /// Attachment rezzing
        /// </summary>
        /// <param name="userID">Agent Unique ID</param>
        /// <param name="itemID">Object ID</param>
        /// <returns>False</returns>
        public virtual bool IncomingCreateObject(UUID userID, UUID itemID)
        {
            //m_log.DebugFormat(" >>> IncomingCreateObject(userID, itemID) <<< {0} {1}", userID, itemID);
            
            ScenePresence sp = GetScenePresence(userID);
            if (sp != null && AttachmentsModule != null)
            {
                uint attPt = (uint)sp.Appearance.GetAttachpoint(itemID);                
                AttachmentsModule.RezSingleAttachmentFromInventory(sp.ControllingClient, itemID, attPt);
            }

            return false;
        }

        /// <summary>
        /// Adds a Scene Object group to the Scene.
        /// Verifies that the creator of the object is not banned from the simulator.
        /// Checks if the item is an Attachment
        /// </summary>
        /// <param name="sceneObject"></param>
        /// <returns>True if the SceneObjectGroup was added, False if it was not</returns>
        public bool AddSceneObject(SceneObjectGroup sceneObject)
        {
            // If the user is banned, we won't let any of their objects
            // enter. Period.
            //
            if (m_regInfo.EstateSettings.IsBanned(sceneObject.OwnerID))
            {
                m_log.Info("[INTERREGION]: Denied prim crossing for " +
                        "banned avatar");

                return false;
            }

            sceneObject.SetScene(this);

            // Force allocation of new LocalId
            //
            foreach (SceneObjectPart p in sceneObject.Children.Values)
                p.LocalId = 0;

            if (sceneObject.IsAttachmentCheckFull()) // Attachment
            {
                sceneObject.RootPart.AddFlag(PrimFlags.TemporaryOnRez);
                sceneObject.RootPart.AddFlag(PrimFlags.Phantom);

                AddRestoredSceneObject(sceneObject, false, false);

                // Handle attachment special case
                SceneObjectPart RootPrim = sceneObject.RootPart;

                // Fix up attachment Parent Local ID
                ScenePresence sp = GetScenePresence(sceneObject.OwnerID);

                //uint parentLocalID = 0;
                if (sp != null)
                {
                    //parentLocalID = sp.LocalId;

                    //sceneObject.RootPart.IsAttachment = true;
                    //sceneObject.RootPart.SetParentLocalId(parentLocalID);

                    SceneObjectGroup grp = sceneObject;

                    //RootPrim.SetParentLocalId(parentLocalID);

                    m_log.DebugFormat(
                        "[ATTACHMENT]: Received attachment {0}, inworld asset id {1}", grp.GetFromItemID(), grp.UUID);

                    //grp.SetFromAssetID(grp.RootPart.LastOwnerID);
                    m_log.DebugFormat(
                        "[ATTACHMENT]: Attach to avatar {0} at position {1}", sp.UUID, grp.AbsolutePosition);

                    if (AttachmentsModule != null)
                        AttachmentsModule.AttachObject(
                            sp.ControllingClient, grp.LocalId, (uint)0, grp.GroupRotation, grp.AbsolutePosition, false);
                    
                    RootPrim.RemFlag(PrimFlags.TemporaryOnRez);
                    grp.SendGroupFullUpdate();
                }
                else
                {
                    RootPrim.RemFlag(PrimFlags.TemporaryOnRez);
                    RootPrim.AddFlag(PrimFlags.TemporaryOnRez);
                }
            }
            else
            {
                AddRestoredSceneObject(sceneObject, true, false);

                if (!Permissions.CanObjectEntry(sceneObject.UUID,
                        true, sceneObject.AbsolutePosition))
                {
                    // Deny non attachments based on parcel settings
                    //
                    m_log.Info("[INTERREGION]: Denied prim crossing " +
                            "because of parcel settings");

                    DeleteSceneObject(sceneObject, false);

                    return false;
                }
            }

            return true;
        }
        #endregion

        #region Add/Remove Avatar Methods

        /// <summary>
        /// Adding a New Client and Create a Presence for it.
        /// </summary>
        /// <param name="client"></param>
        public override void AddNewClient(IClientAPI client)
        {
            bool vialogin = false;

            m_clientManager.Add(client);

            CheckHeartbeat();
            SubscribeToClientEvents(client);
            ScenePresence presence;

            if (m_restorePresences.ContainsKey(client.AgentId))
            {
                m_log.DebugFormat("[SCENE]: Restoring agent {0} {1} in {2}", client.Name, client.AgentId, RegionInfo.RegionName);

                presence = m_restorePresences[client.AgentId];
                m_restorePresences.Remove(client.AgentId);

                // This is one of two paths to create avatars that are
                // used.  This tends to get called more in standalone
                // than grid, not really sure why, but as such needs
                // an explicity appearance lookup here.
                AvatarAppearance appearance = null;
                GetAvatarAppearance(client, out appearance);
                presence.Appearance = appearance;

                presence.initializeScenePresence(client, RegionInfo, this);

                m_sceneGraph.AddScenePresence(presence);

                lock (m_restorePresences)
                {
                    Monitor.PulseAll(m_restorePresences);
                }
            }
            else
            {
                AgentCircuitData aCircuit = m_authenticateHandler.GetAgentCircuitData(client.CircuitCode);

                // Do the verification here
                System.Net.EndPoint ep = client.GetClientEP();
                if (aCircuit != null)
                {
                    if ((aCircuit.teleportFlags & (uint)Constants.TeleportFlags.ViaLogin) != 0)
                    {
                        m_log.DebugFormat("[Scene]: Incoming client {0} {1} in region {2} via Login", aCircuit.firstname, aCircuit.lastname, RegionInfo.RegionName);
                        vialogin = true;
                        IUserAgentVerificationModule userVerification = RequestModuleInterface<IUserAgentVerificationModule>();
                        if (userVerification != null && ep != null)
                        {
                            if (!userVerification.VerifyClient(aCircuit, ep.ToString()))
                            {
                                // uh-oh, this is fishy
                                m_log.WarnFormat("[Scene]: Agent {0} with session {1} connecting with unidentified end point {2}. Refusing service.",
                                    client.AgentId, client.SessionId, ep.ToString());
                                try
                                {
                                    client.Close();
                                }
                                catch (Exception e)
                                {
                                    m_log.DebugFormat("[Scene]: Exception while closing aborted client: {0}", e.StackTrace);
                                }
                                return;
                            }
                            else
                                m_log.DebugFormat("[Scene]: User Client Verification for {0} {1} returned true", aCircuit.firstname, aCircuit.lastname);
                        }
                    }
                }

                m_log.Debug("[Scene] Adding new agent " + client.Name + " to scene " + RegionInfo.RegionName);

                ScenePresence sp = CreateAndAddScenePresence(client);
                if (aCircuit != null)
                    sp.Appearance = aCircuit.Appearance;

                // HERE!!! Do the initial attachments right here
                // first agent upon login is a root agent by design.
                // All other AddNewClient calls find aCircuit.child to be true
                if (aCircuit == null || (aCircuit != null && aCircuit.child == false))
                {
                    sp.IsChildAgent = false;
                    Util.FireAndForget(delegate(object o) { sp.RezAttachments(); });
                }
            }

            m_LastLogin = Util.EnvironmentTickCount();
            EventManager.TriggerOnNewClient(client);
            if (vialogin)
                EventManager.TriggerOnClientLogin(client);
        }

        

        /// <summary>
        /// Register for events from the client
        /// </summary>
        /// <param name="client">The IClientAPI of the connected client</param>
        public virtual void SubscribeToClientEvents(IClientAPI client)
        {
            SubscribeToClientTerrainEvents(client);
            SubscribeToClientPrimEvents(client);
            SubscribeToClientPrimRezEvents(client);
            SubscribeToClientInventoryEvents(client);
            SubscribeToClientAttachmentEvents(client);
            SubscribeToClientTeleportEvents(client);
            SubscribeToClientScriptEvents(client);
            SubscribeToClientParcelEvents(client);
            SubscribeToClientGridEvents(client);
            SubscribeToClientGodEvents(client);

            SubscribeToClientNetworkEvents(client);
            

            // EventManager.TriggerOnNewClient(client);
        }

        public virtual void SubscribeToClientTerrainEvents(IClientAPI client)
        {
            client.OnRegionHandShakeReply += SendLayerData;
            client.OnUnackedTerrain += TerrainUnAcked;
        }
        
        public virtual void SubscribeToClientPrimEvents(IClientAPI client)
        {
            
            client.OnUpdatePrimGroupPosition += m_sceneGraph.UpdatePrimPosition;
            client.OnUpdatePrimSinglePosition += m_sceneGraph.UpdatePrimSinglePosition;
            client.OnUpdatePrimGroupRotation += m_sceneGraph.UpdatePrimRotation;
            client.OnUpdatePrimGroupMouseRotation += m_sceneGraph.UpdatePrimRotation;
            client.OnUpdatePrimSingleRotation += m_sceneGraph.UpdatePrimSingleRotation;
            client.OnUpdatePrimSingleRotationPosition += m_sceneGraph.UpdatePrimSingleRotationPosition;
            client.OnUpdatePrimScale += m_sceneGraph.UpdatePrimScale;
            client.OnUpdatePrimGroupScale += m_sceneGraph.UpdatePrimGroupScale;
            client.OnUpdateExtraParams += m_sceneGraph.UpdateExtraParam;
            client.OnUpdatePrimShape += m_sceneGraph.UpdatePrimShape;
            client.OnUpdatePrimTexture += m_sceneGraph.UpdatePrimTexture;
            client.OnObjectRequest += RequestPrim;
            client.OnObjectSelect += SelectPrim;
            client.OnObjectDeselect += DeselectPrim;
            client.OnGrabUpdate += m_sceneGraph.MoveObject;
            client.OnSpinStart += m_sceneGraph.SpinStart;
            client.OnSpinUpdate += m_sceneGraph.SpinObject;
            client.OnDeRezObject += DeRezObject;
            
            client.OnObjectName += m_sceneGraph.PrimName;
            client.OnObjectClickAction += m_sceneGraph.PrimClickAction;
            client.OnObjectMaterial += m_sceneGraph.PrimMaterial;
            client.OnLinkObjects += m_sceneGraph.LinkObjects;
            client.OnDelinkObjects += m_sceneGraph.DelinkObjects;
            client.OnObjectDuplicate += m_sceneGraph.DuplicateObject;
            client.OnObjectDuplicateOnRay += doObjectDuplicateOnRay;
            client.OnUpdatePrimFlags += m_sceneGraph.UpdatePrimFlags;
            client.OnRequestObjectPropertiesFamily += m_sceneGraph.RequestObjectPropertiesFamily;
            client.OnObjectPermissions += HandleObjectPermissionsUpdate;
            client.OnGrabObject += ProcessObjectGrab;
            client.OnGrabUpdate += ProcessObjectGrabUpdate; 
            client.OnDeGrabObject += ProcessObjectDeGrab;
            client.OnUndo += m_sceneGraph.HandleUndo;
            client.OnRedo += m_sceneGraph.HandleRedo;
            client.OnObjectDescription += m_sceneGraph.PrimDescription;
            client.OnObjectDrop += m_sceneGraph.DropObject;
            client.OnObjectSaleInfo += ObjectSaleInfo;
            client.OnObjectIncludeInSearch += m_sceneGraph.MakeObjectSearchable;
            client.OnObjectOwner += ObjectOwner;
        }

        public virtual void SubscribeToClientPrimRezEvents(IClientAPI client)
        {
            client.OnAddPrim += AddNewPrim;
            client.OnRezObject += RezObject;
        }

        public virtual void SubscribeToClientInventoryEvents(IClientAPI client)
        {
            client.OnCreateNewInventoryItem += CreateNewInventoryItem;
            client.OnCreateNewInventoryFolder += HandleCreateInventoryFolder;
            client.OnUpdateInventoryFolder += HandleUpdateInventoryFolder;
            client.OnMoveInventoryFolder += HandleMoveInventoryFolder; // 2; //!!
            client.OnFetchInventoryDescendents += HandleFetchInventoryDescendents;
            client.OnPurgeInventoryDescendents += HandlePurgeInventoryDescendents; // 2; //!!
            client.OnFetchInventory += HandleFetchInventory;
            client.OnUpdateInventoryItem += UpdateInventoryItemAsset;
            client.OnCopyInventoryItem += CopyInventoryItem;
            client.OnMoveInventoryItem += MoveInventoryItem;
            client.OnRemoveInventoryItem += RemoveInventoryItem;
            client.OnRemoveInventoryFolder += RemoveInventoryFolder;
            client.OnRezScript += RezScript;
            client.OnRequestTaskInventory += RequestTaskInventory;
            client.OnRemoveTaskItem += RemoveTaskInventory;
            client.OnUpdateTaskInventory += UpdateTaskInventory;
            client.OnMoveTaskItem += ClientMoveTaskInventoryItem;
        }

        public virtual void SubscribeToClientAttachmentEvents(IClientAPI client)
        {            
            client.OnRezMultipleAttachmentsFromInv += RezMultipleAttachments;            
            client.OnObjectDetach += m_sceneGraph.DetachObject;

            if (AttachmentsModule != null)
            {
                client.OnRezSingleAttachmentFromInv += AttachmentsModule.RezSingleAttachmentFromInventory;
                client.OnObjectAttach += AttachmentsModule.AttachObject;
                client.OnDetachAttachmentIntoInv += AttachmentsModule.ShowDetachInUserInventory;
            }
        }

        public virtual void SubscribeToClientTeleportEvents(IClientAPI client)
        {
            client.OnTeleportLocationRequest += RequestTeleportLocation;
            client.OnTeleportLandmarkRequest += RequestTeleportLandmark;
        }

        public virtual void SubscribeToClientScriptEvents(IClientAPI client)
        {
            client.OnScriptReset += ProcessScriptReset;
            client.OnGetScriptRunning += GetScriptRunning;
            client.OnSetScriptRunning += SetScriptRunning;
        }

        public virtual void SubscribeToClientParcelEvents(IClientAPI client)
        {
            client.OnObjectGroupRequest += m_sceneGraph.HandleObjectGroupUpdate;
            client.OnParcelReturnObjectsRequest += LandChannel.ReturnObjectsInParcel;
            client.OnParcelSetOtherCleanTime += LandChannel.SetParcelOtherCleanTime;
            client.OnParcelBuy += ProcessParcelBuy;
        }

        public virtual void SubscribeToClientGridEvents(IClientAPI client)
        {
            client.OnNameFromUUIDRequest += HandleUUIDNameRequest;
            client.OnMoneyTransferRequest += ProcessMoneyTransferRequest;
            client.OnAvatarPickerRequest += ProcessAvatarPickerRequest;
            client.OnSetStartLocationRequest += SetHomeRezPoint;
            client.OnRegionHandleRequest += RegionHandleRequest;
        }

        public virtual void SubscribeToClientGodEvents(IClientAPI client)
        {
            IGodsModule godsModule = RequestModuleInterface<IGodsModule>();
            client.OnGodKickUser += godsModule.KickUser;
            client.OnRequestGodlikePowers += godsModule.RequestGodlikePowers;
        }

        public virtual void SubscribeToClientNetworkEvents(IClientAPI client)
        {
            client.OnNetworkStatsUpdate += StatsReporter.AddPacketsStats;
            client.OnViewerEffect += ProcessViewerEffect;
        }

        protected virtual void UnsubscribeToClientEvents(IClientAPI client)
        {
        }

        /// <summary>
        /// Register for events from the client
        /// </summary>
        /// <param name="client">The IClientAPI of the connected client</param>
        public virtual void UnSubscribeToClientEvents(IClientAPI client)
        {
            UnSubscribeToClientTerrainEvents(client);
            UnSubscribeToClientPrimEvents(client);
            UnSubscribeToClientPrimRezEvents(client);
            UnSubscribeToClientInventoryEvents(client);
            UnSubscribeToClientAttachmentEvents(client);
            UnSubscribeToClientTeleportEvents(client);
            UnSubscribeToClientScriptEvents(client);
            UnSubscribeToClientParcelEvents(client);
            UnSubscribeToClientGridEvents(client);
            UnSubscribeToClientGodEvents(client);

            UnSubscribeToClientNetworkEvents(client);

            // EventManager.TriggerOnNewClient(client);
        }

        public virtual void UnSubscribeToClientTerrainEvents(IClientAPI client)
        {
            client.OnRegionHandShakeReply -= SendLayerData;
            client.OnUnackedTerrain -= TerrainUnAcked;
        }

        public virtual void UnSubscribeToClientPrimEvents(IClientAPI client)
        {
            client.OnUpdatePrimGroupPosition -= m_sceneGraph.UpdatePrimPosition;
            client.OnUpdatePrimSinglePosition -= m_sceneGraph.UpdatePrimSinglePosition;
            client.OnUpdatePrimGroupRotation -= m_sceneGraph.UpdatePrimRotation;
            client.OnUpdatePrimGroupMouseRotation -= m_sceneGraph.UpdatePrimRotation;
            client.OnUpdatePrimSingleRotation -= m_sceneGraph.UpdatePrimSingleRotation;
            client.OnUpdatePrimSingleRotationPosition -= m_sceneGraph.UpdatePrimSingleRotationPosition;
            client.OnUpdatePrimScale -= m_sceneGraph.UpdatePrimScale;
            client.OnUpdatePrimGroupScale -= m_sceneGraph.UpdatePrimGroupScale;
            client.OnUpdateExtraParams -= m_sceneGraph.UpdateExtraParam;
            client.OnUpdatePrimShape -= m_sceneGraph.UpdatePrimShape;
            client.OnUpdatePrimTexture -= m_sceneGraph.UpdatePrimTexture;
            client.OnObjectRequest -= RequestPrim;
            client.OnObjectSelect -= SelectPrim;
            client.OnObjectDeselect -= DeselectPrim;
            client.OnGrabUpdate -= m_sceneGraph.MoveObject;
            client.OnSpinStart -= m_sceneGraph.SpinStart;
            client.OnSpinUpdate -= m_sceneGraph.SpinObject;
            client.OnDeRezObject -= DeRezObject;
            client.OnObjectName -= m_sceneGraph.PrimName;
            client.OnObjectClickAction -= m_sceneGraph.PrimClickAction;
            client.OnObjectMaterial -= m_sceneGraph.PrimMaterial;
            client.OnLinkObjects -= m_sceneGraph.LinkObjects;
            client.OnDelinkObjects -= m_sceneGraph.DelinkObjects;
            client.OnObjectDuplicate -= m_sceneGraph.DuplicateObject;
            client.OnObjectDuplicateOnRay -= doObjectDuplicateOnRay;
            client.OnUpdatePrimFlags -= m_sceneGraph.UpdatePrimFlags;
            client.OnRequestObjectPropertiesFamily -= m_sceneGraph.RequestObjectPropertiesFamily;
            client.OnObjectPermissions -= HandleObjectPermissionsUpdate;
            client.OnGrabObject -= ProcessObjectGrab;
            client.OnDeGrabObject -= ProcessObjectDeGrab;
            client.OnUndo -= m_sceneGraph.HandleUndo;
            client.OnRedo -= m_sceneGraph.HandleRedo;
            client.OnObjectDescription -= m_sceneGraph.PrimDescription;
            client.OnObjectDrop -= m_sceneGraph.DropObject;
            client.OnObjectSaleInfo -= ObjectSaleInfo;
            client.OnObjectIncludeInSearch -= m_sceneGraph.MakeObjectSearchable;
            client.OnObjectOwner -= ObjectOwner;
        }

        public virtual void UnSubscribeToClientPrimRezEvents(IClientAPI client)
        {
            client.OnAddPrim -= AddNewPrim;
            client.OnRezObject -= RezObject;
        }

        public virtual void UnSubscribeToClientInventoryEvents(IClientAPI client)
        {
            client.OnCreateNewInventoryItem -= CreateNewInventoryItem;
            client.OnCreateNewInventoryFolder -= HandleCreateInventoryFolder;
            client.OnUpdateInventoryFolder -= HandleUpdateInventoryFolder;
            client.OnMoveInventoryFolder -= HandleMoveInventoryFolder; // 2; //!!
            client.OnFetchInventoryDescendents -= HandleFetchInventoryDescendents;
            client.OnPurgeInventoryDescendents -= HandlePurgeInventoryDescendents; // 2; //!!
            client.OnFetchInventory -= HandleFetchInventory;
            client.OnUpdateInventoryItem -= UpdateInventoryItemAsset;
            client.OnCopyInventoryItem -= CopyInventoryItem;
            client.OnMoveInventoryItem -= MoveInventoryItem;
            client.OnRemoveInventoryItem -= RemoveInventoryItem;
            client.OnRemoveInventoryFolder -= RemoveInventoryFolder;
            client.OnRezScript -= RezScript;
            client.OnRequestTaskInventory -= RequestTaskInventory;
            client.OnRemoveTaskItem -= RemoveTaskInventory;
            client.OnUpdateTaskInventory -= UpdateTaskInventory;
            client.OnMoveTaskItem -= ClientMoveTaskInventoryItem;
        }

        public virtual void UnSubscribeToClientAttachmentEvents(IClientAPI client)
        {
            client.OnRezMultipleAttachmentsFromInv -= RezMultipleAttachments;            
            client.OnObjectDetach -= m_sceneGraph.DetachObject;

            if (AttachmentsModule != null)
            {
                client.OnRezSingleAttachmentFromInv -= AttachmentsModule.RezSingleAttachmentFromInventory;            
                client.OnObjectAttach -= AttachmentsModule.AttachObject;
                client.OnDetachAttachmentIntoInv -= AttachmentsModule.ShowDetachInUserInventory;
            }
        }

        public virtual void UnSubscribeToClientTeleportEvents(IClientAPI client)
        {
            client.OnTeleportLocationRequest -= RequestTeleportLocation;
            client.OnTeleportLandmarkRequest -= RequestTeleportLandmark;
            //client.OnTeleportHomeRequest -= TeleportClientHome;
        }

        public virtual void UnSubscribeToClientScriptEvents(IClientAPI client)
        {
            client.OnScriptReset -= ProcessScriptReset;
            client.OnGetScriptRunning -= GetScriptRunning;
            client.OnSetScriptRunning -= SetScriptRunning;
        }

        public virtual void UnSubscribeToClientParcelEvents(IClientAPI client)
        {
            client.OnObjectGroupRequest -= m_sceneGraph.HandleObjectGroupUpdate;
            client.OnParcelReturnObjectsRequest -= LandChannel.ReturnObjectsInParcel;
            client.OnParcelSetOtherCleanTime -= LandChannel.SetParcelOtherCleanTime;
            client.OnParcelBuy -= ProcessParcelBuy;
        }

        public virtual void UnSubscribeToClientGridEvents(IClientAPI client)
        {
            client.OnNameFromUUIDRequest -= HandleUUIDNameRequest;
            client.OnMoneyTransferRequest -= ProcessMoneyTransferRequest;
            client.OnAvatarPickerRequest -= ProcessAvatarPickerRequest;
            client.OnSetStartLocationRequest -= SetHomeRezPoint;
            client.OnRegionHandleRequest -= RegionHandleRequest;
        }

        public virtual void UnSubscribeToClientGodEvents(IClientAPI client)
        {
            IGodsModule godsModule = RequestModuleInterface<IGodsModule>();
            client.OnGodKickUser -= godsModule.KickUser;
            client.OnRequestGodlikePowers -= godsModule.RequestGodlikePowers;
        }

        public virtual void UnSubscribeToClientNetworkEvents(IClientAPI client)
        {
            client.OnNetworkStatsUpdate -= StatsReporter.AddPacketsStats;
            client.OnViewerEffect -= ProcessViewerEffect;
        }

        /// <summary>
        /// Teleport an avatar to their home region
        /// </summary>
        /// <param name="agentId">The avatar's Unique ID</param>
        /// <param name="client">The IClientAPI for the client</param>
        public virtual void TeleportClientHome(UUID agentId, IClientAPI client)
        {
            if (m_teleportModule != null)
                m_teleportModule.TeleportHome(agentId, client);
            else
            {
                m_log.DebugFormat("[SCENE]: Unable to teleport user home: no AgentTransferModule is active");
                client.SendTeleportFailed("Unable to perform teleports on this simulator.");
            }
        }

        /// <summary>
        /// Duplicates object specified by localID at position raycasted against RayTargetObject using 
        /// RayEnd and RayStart to determine what the angle of the ray is
        /// </summary>
        /// <param name="localID">ID of object to duplicate</param>
        /// <param name="dupeFlags"></param>
        /// <param name="AgentID">Agent doing the duplication</param>
        /// <param name="GroupID">Group of new object</param>
        /// <param name="RayTargetObj">The target of the Ray</param>
        /// <param name="RayEnd">The ending of the ray (farthest away point)</param>
        /// <param name="RayStart">The Beginning of the ray (closest point)</param>
        /// <param name="BypassRaycast">Bool to bypass raycasting</param>
        /// <param name="RayEndIsIntersection">The End specified is the place to add the object</param>
        /// <param name="CopyCenters">Position the object at the center of the face that it's colliding with</param>
        /// <param name="CopyRotates">Rotate the object the same as the localID object</param>
        public void doObjectDuplicateOnRay(uint localID, uint dupeFlags, UUID AgentID, UUID GroupID,
                                           UUID RayTargetObj, Vector3 RayEnd, Vector3 RayStart,
                                           bool BypassRaycast, bool RayEndIsIntersection, bool CopyCenters, bool CopyRotates)
        {
            Vector3 pos;
            const bool frontFacesOnly = true;
            //m_log.Info("HITTARGET: " + RayTargetObj.ToString() + ", COPYTARGET: " + localID.ToString());
            SceneObjectPart target = GetSceneObjectPart(localID);
            SceneObjectPart target2 = GetSceneObjectPart(RayTargetObj);

            if (target != null && target2 != null)
            {
                Vector3 direction = Vector3.Normalize(RayEnd - RayStart);
                Vector3 AXOrigin = new Vector3(RayStart.X, RayStart.Y, RayStart.Z);
                Vector3 AXdirection = new Vector3(direction.X, direction.Y, direction.Z);

                if (target2.ParentGroup != null)
                {
                    pos = target2.AbsolutePosition;
                    //m_log.Info("[OBJECT_REZ]: TargetPos: " + pos.ToString() + ", RayStart: " + RayStart.ToString() + ", RayEnd: " + RayEnd.ToString() + ", Volume: " + Util.GetDistanceTo(RayStart,RayEnd).ToString() + ", mag1: " + Util.GetMagnitude(RayStart).ToString() + ", mag2: " + Util.GetMagnitude(RayEnd).ToString());

                    // TODO: Raytrace better here

                    //EntityIntersection ei = m_sceneGraph.GetClosestIntersectingPrim(new Ray(AXOrigin, AXdirection));
                    Ray NewRay = new Ray(AXOrigin, AXdirection);

                    // Ray Trace against target here
                    EntityIntersection ei = target2.TestIntersectionOBB(NewRay, Quaternion.Identity, frontFacesOnly, CopyCenters);

                    // Un-comment out the following line to Get Raytrace results printed to the console.
                    //m_log.Info("[RAYTRACERESULTS]: Hit:" + ei.HitTF.ToString() + " Point: " + ei.ipoint.ToString() + " Normal: " + ei.normal.ToString());
                    float ScaleOffset = 0.5f;

                    // If we hit something
                    if (ei.HitTF)
                    {
                        Vector3 scale = target.Scale;
                        Vector3 scaleComponent = new Vector3(ei.AAfaceNormal.X, ei.AAfaceNormal.Y, ei.AAfaceNormal.Z);
                        if (scaleComponent.X != 0) ScaleOffset = scale.X;
                        if (scaleComponent.Y != 0) ScaleOffset = scale.Y;
                        if (scaleComponent.Z != 0) ScaleOffset = scale.Z;
                        ScaleOffset = Math.Abs(ScaleOffset);
                        Vector3 intersectionpoint = new Vector3(ei.ipoint.X, ei.ipoint.Y, ei.ipoint.Z);
                        Vector3 normal = new Vector3(ei.normal.X, ei.normal.Y, ei.normal.Z);
                        Vector3 offset = normal * (ScaleOffset / 2f);
                        pos = intersectionpoint + offset;

                        // stick in offset format from the original prim
                        pos = pos - target.ParentGroup.AbsolutePosition;
                        if (CopyRotates)
                        {
                            Quaternion worldRot = target2.GetWorldRotation();

                            // SceneObjectGroup obj = m_sceneGraph.DuplicateObject(localID, pos, target.GetEffectiveObjectFlags(), AgentID, GroupID, worldRot);
                            m_sceneGraph.DuplicateObject(localID, pos, target.GetEffectiveObjectFlags(), AgentID, GroupID, worldRot);
                            //obj.Rotation = worldRot;
                            //obj.UpdateGroupRotationR(worldRot);
                        }
                        else
                        {
                            m_sceneGraph.DuplicateObject(localID, pos, target.GetEffectiveObjectFlags(), AgentID, GroupID);
                        }
                    }

                    return;
                }

                return;
            }
        }

        /// <summary>
        /// Sets the Home Point.   The LoginService uses this to know where to put a user when they log-in
        /// </summary>
        /// <param name="remoteClient"></param>
        /// <param name="regionHandle"></param>
        /// <param name="position"></param>
        /// <param name="lookAt"></param>
        /// <param name="flags"></param>
        public virtual void SetHomeRezPoint(IClientAPI remoteClient, ulong regionHandle, Vector3 position, Vector3 lookAt, uint flags)
        {
            if (PresenceService.SetHomeLocation(remoteClient.AgentId.ToString(), RegionInfo.RegionID, position, lookAt))
                // FUBAR ALERT: this needs to be "Home position set." so the viewer saves a home-screenshot.
                m_dialogModule.SendAlertToUser(remoteClient, "Home position set.");
            else
                m_dialogModule.SendAlertToUser(remoteClient, "Set Home request Failed.");
        }

        /// <summary>
        /// Create a child agent scene presence and add it to this scene.
        /// </summary>
        /// <param name="client"></param>
        /// <returns></returns>
        protected virtual ScenePresence CreateAndAddScenePresence(IClientAPI client)
        {
            CheckHeartbeat();
            AvatarAppearance appearance = null;
            GetAvatarAppearance(client, out appearance);

            ScenePresence avatar = m_sceneGraph.CreateAndAddChildScenePresence(client, appearance);
            //avatar.KnownRegions = GetChildrenSeeds(avatar.UUID);

            m_eventManager.TriggerOnNewPresence(avatar);

            return avatar;
        }

        /// <summary>
        /// Get the avatar apperance for the given client.
        /// </summary>
        /// <param name="client"></param>
        /// <param name="appearance"></param>
        public void GetAvatarAppearance(IClientAPI client, out AvatarAppearance appearance)
        {
            AgentCircuitData aCircuit = m_authenticateHandler.GetAgentCircuitData(client.CircuitCode);

            if (aCircuit == null)
            {
                m_log.DebugFormat("[APPEARANCE] Client did not supply a circuit. Non-Linden? Creating default appearance.");
                appearance = new AvatarAppearance(client.AgentId);
                return;
            }

            appearance = aCircuit.Appearance;
            if (appearance == null)
            {
                m_log.DebugFormat("[APPEARANCE]: Appearance not found in {0}, returning default", RegionInfo.RegionName);
                appearance = new AvatarAppearance(client.AgentId);
            }
        }

        /// <summary>
        /// Remove the given client from the scene.
        /// </summary>
        /// <param name="agentID"></param>
        public override void RemoveClient(UUID agentID)
        {
            CheckHeartbeat();
            bool childagentYN = false;
            ScenePresence avatar = GetScenePresence(agentID);
            if (avatar != null)
            {
                childagentYN = avatar.IsChildAgent;

                if (avatar.ParentID != 0)
                {
                    avatar.StandUp();
                }

                try
                {
                    m_log.DebugFormat(
                        "[SCENE]: Removing {0} agent {1} from region {2}",
                        (childagentYN ? "child" : "root"), agentID, RegionInfo.RegionName);

                    m_sceneGraph.removeUserCount(!childagentYN);
                    CapsModule.RemoveCapsHandler(agentID);

                    // REFACTORING PROBLEM -- well not really a problem, but just to point out that whatever
                    // this method is doing is HORRIBLE!!!
                    avatar.Scene.NeedSceneCacheClear(avatar.UUID);

                    if (!avatar.IsChildAgent)
                    {
                        //List<ulong> childknownRegions = new List<ulong>();
                        //List<ulong> ckn = avatar.KnownChildRegionHandles;
                        //for (int i = 0; i < ckn.Count; i++)
                        //{
                        //    childknownRegions.Add(ckn[i]);
                        //}
                        List<ulong> regions = new List<ulong>(avatar.KnownChildRegionHandles);
                        regions.Remove(RegionInfo.RegionHandle);
                        m_sceneGridService.SendCloseChildAgentConnections(agentID, regions);

                    }
                    m_eventManager.TriggerClientClosed(agentID, this);
                }
                catch (NullReferenceException)
                {
                    // We don't know which count to remove it from
                    // Avatar is already disposed :/
                }

                m_eventManager.TriggerOnRemovePresence(agentID);
                ForEachClient(
                    delegate(IClientAPI client)
                    {
                        //We can safely ignore null reference exceptions.  It means the avatar is dead and cleaned up anyway
                        try { client.SendKillObject(avatar.RegionHandle, avatar.LocalId); }
                        catch (NullReferenceException) { }
                    });

                ForEachScenePresence(
                    delegate(ScenePresence presence) { presence.CoarseLocationChange(); });

                IAgentAssetTransactions agentTransactions = this.RequestModuleInterface<IAgentAssetTransactions>();
                if (agentTransactions != null)
                {
                    agentTransactions.RemoveAgentAssetTransactions(agentID);
                }

                // Remove the avatar from the scene
                m_sceneGraph.RemoveScenePresence(agentID);
                m_clientManager.Remove(agentID);

                try
                {
                    avatar.Close();
                }
                catch (NullReferenceException)
                {
                    //We can safely ignore null reference exceptions.  It means the avatar are dead and cleaned up anyway.
                }
                catch (Exception e)
                {
                    m_log.Error("[SCENE] Scene.cs:RemoveClient exception: " + e.ToString());
                }

                m_authenticateHandler.RemoveCircuit(avatar.ControllingClient.CircuitCode);

                //m_log.InfoFormat("[SCENE] Memory pre  GC {0}", System.GC.GetTotalMemory(false));
                //m_log.InfoFormat("[SCENE] Memory post GC {0}", System.GC.GetTotalMemory(true));
            }
        }

        /// <summary>
        /// Removes region from an avatar's known region list.  This coincides with child agents.  For each child agent, there will be a known region entry.
        /// 
        /// </summary>
        /// <param name="avatarID"></param>
        /// <param name="regionslst"></param>
        public void HandleRemoveKnownRegionsFromAvatar(UUID avatarID, List<ulong> regionslst)
        {
            ScenePresence av = GetScenePresence(avatarID);
            if (av != null)
            {
                lock (av)
                {
                    for (int i = 0; i < regionslst.Count; i++)
                    {
                        av.KnownChildRegionHandles.Remove(regionslst[i]);
                    }
                }
            }
        }

        /// <summary>
        /// Inform all other ScenePresences on this Scene that someone else has changed position on the minimap.
        /// </summary>
        public void NotifyMyCoarseLocationChange()
        {
            ForEachScenePresence(delegate(ScenePresence presence) { presence.CoarseLocationChange(); });
        }

        #endregion

        #region Entities

        public void SendKillObject(uint localID)
        {
            SceneObjectPart part = GetSceneObjectPart(localID);
            if (part != null) // It is a prim
            {
                if (part.ParentGroup != null && !part.ParentGroup.IsDeleted) // Valid
                {
                    if (part.ParentGroup.RootPart != part) // Child part
                        return;
                }
            }
            ForEachClient(delegate(IClientAPI client) { client.SendKillObject(m_regionHandle, localID); });
        }

        #endregion

        #region RegionComms

        /// <summary>
        /// Register the methods that should be invoked when this scene receives various incoming events
        /// </summary>
        public void RegisterCommsEvents()
        {
            m_sceneGridService.OnExpectUser += HandleNewUserConnection;
            m_sceneGridService.OnAvatarCrossingIntoRegion += AgentCrossing;
            m_sceneGridService.OnCloseAgentConnection += IncomingCloseAgent;
            //m_eventManager.OnRegionUp += OtherRegionUp;
            //m_sceneGridService.OnChildAgentUpdate += IncomingChildAgentDataUpdate;
            //m_sceneGridService.OnRemoveKnownRegionFromAvatar += HandleRemoveKnownRegionsFromAvatar;
            m_sceneGridService.OnLogOffUser += HandleLogOffUserFromGrid;
            m_sceneGridService.KiPrimitive += SendKillObject;
            m_sceneGridService.OnGetLandData += GetLandData;
        }

        /// <summary>
        /// Deregister this scene from receiving incoming region events
        /// </summary>
        public void UnRegisterRegionWithComms()
        {
            m_sceneGridService.KiPrimitive -= SendKillObject;
            m_sceneGridService.OnLogOffUser -= HandleLogOffUserFromGrid;
            //m_sceneGridService.OnRemoveKnownRegionFromAvatar -= HandleRemoveKnownRegionsFromAvatar;
            //m_sceneGridService.OnChildAgentUpdate -= IncomingChildAgentDataUpdate;
            //m_eventManager.OnRegionUp -= OtherRegionUp;
            m_sceneGridService.OnExpectUser -= HandleNewUserConnection;
            m_sceneGridService.OnAvatarCrossingIntoRegion -= AgentCrossing;
            m_sceneGridService.OnCloseAgentConnection -= IncomingCloseAgent;
            m_sceneGridService.OnGetLandData -= GetLandData;

            // this does nothing; should be removed
            m_sceneGridService.Close();

            if (!GridService.DeregisterRegion(m_regInfo.RegionID))
                m_log.WarnFormat("[SCENE]: Deregister from grid failed for region {0}", m_regInfo.RegionName);
        }

        /// <summary>
        /// A handler for the SceneCommunicationService event, to match that events return type of void.
        /// Use NewUserConnection() directly if possible so the return type can refuse connections.
        /// At the moment nothing actually seems to use this event,
        /// as everything is switching to calling the NewUserConnection method directly.
        /// 
        /// Now obsoleting this because it doesn't handle teleportFlags propertly
        /// 
        /// </summary>
        /// <param name="agent"></param>
        [Obsolete("Please call NewUserConnection directly.")]
        public void HandleNewUserConnection(AgentCircuitData agent)
        {
            string reason;
            NewUserConnection(agent, 0, out reason);
        }

        /// <summary>
        /// Do the work necessary to initiate a new user connection for a particular scene.
        /// At the moment, this consists of setting up the caps infrastructure
        /// The return bool should allow for connections to be refused, but as not all calling paths
        /// take proper notice of it let, we allowed banned users in still.
        /// </summary>
        /// <param name="agent">CircuitData of the agent who is connecting</param>
        /// <param name="reason">Outputs the reason for the false response on this string</param>
        /// <returns>True if the region accepts this agent.  False if it does not.  False will 
        /// also return a reason.</returns>
        public bool NewUserConnection(AgentCircuitData agent, uint teleportFlags, out string reason)
        {
            TeleportFlags tp = (TeleportFlags)teleportFlags;
            //Teleport flags:
            //
            // TeleportFlags.ViaGodlikeLure - Border Crossing
            // TeleportFlags.ViaLogin - Login
            // TeleportFlags.TeleportFlags.ViaLure - Teleport request sent by another user
            // TeleportFlags.ViaLandmark | TeleportFlags.ViaLocation | TeleportFlags.ViaLandmark | TeleportFlags.Default - Regular Teleport


            if (LoginsDisabled)
            {
                reason = "Logins Disabled";
                return false;
            }
            // Don't disable this log message - it's too helpful
            m_log.InfoFormat(
                "[CONNECTION BEGIN]: Region {0} told of incoming {1} agent {2} {3} {4} (circuit code {5}, teleportflags {6})",
                RegionInfo.RegionName, (agent.child ? "child" : "root"), agent.firstname, agent.lastname,
                agent.AgentID, agent.circuitcode, teleportFlags);

            reason = String.Empty;
            if (!VerifyUserPresence(agent, out reason))
                return false;

            if (!AuthorizeUser(agent, out reason))
                return false;

            m_log.InfoFormat(
                "[CONNECTION BEGIN]: Region {0} authenticated and authorized incoming {1} agent {2} {3} {4} (circuit code {5})",
                RegionInfo.RegionName, (agent.child ? "child" : "root"), agent.firstname, agent.lastname,
                agent.AgentID, agent.circuitcode);

            CapsModule.NewUserConnection(agent);

            ILandObject land = LandChannel.GetLandObject(agent.startpos.X, agent.startpos.Y);

            //On login or border crossing test land permisions
            if (tp != TeleportFlags.Default)
            {
                if (land != null && !TestLandRestrictions(agent, land, out reason))
                {
                    return false;
                }
            }

            ScenePresence sp = GetScenePresence(agent.AgentID);
            if (sp != null)
            {
                m_log.DebugFormat(
                    "[SCENE]: Adjusting known seeds for existing agent {0} in {1}",
                    agent.AgentID, RegionInfo.RegionName);

                sp.AdjustKnownSeeds();

                return true;
            }

            CapsModule.AddCapsHandler(agent.AgentID);

            if ((teleportFlags & ((uint)TeleportFlags.ViaLandmark | (uint)TeleportFlags.ViaLocation | (uint)TeleportFlags.ViaLandmark | (uint)TeleportFlags.Default)) != 0)
                System.Threading.Thread.Sleep(2000);

            if (!agent.child)
            {
                if (TestBorderCross(agent.startpos,Cardinals.E))
                {
                    Border crossedBorder = GetCrossedBorder(agent.startpos, Cardinals.E);
                    agent.startpos.X = crossedBorder.BorderLine.Z - 1;
                }

                if (TestBorderCross(agent.startpos, Cardinals.N))
                {
                    Border crossedBorder = GetCrossedBorder(agent.startpos, Cardinals.N);
                    agent.startpos.Y = crossedBorder.BorderLine.Z - 1;
                }

                //Mitigate http://opensimulator.org/mantis/view.php?id=3522
                // Check if start position is outside of region
                // If it is, check the Z start position also..   if not, leave it alone.
                if (BordersLocked)
                {
                    lock (EastBorders)
                    {
                        if (agent.startpos.X > EastBorders[0].BorderLine.Z)
                        {
                            m_log.Warn("FIX AGENT POSITION");
                            agent.startpos.X = EastBorders[0].BorderLine.Z * 0.5f;
                            if (agent.startpos.Z > 720)
                                agent.startpos.Z = 720;
                        }
                    }
                    lock (NorthBorders)
                    {
                        if (agent.startpos.Y > NorthBorders[0].BorderLine.Z)
                        {
                            m_log.Warn("FIX Agent POSITION");
                            agent.startpos.Y = NorthBorders[0].BorderLine.Z * 0.5f;
                            if (agent.startpos.Z > 720)
                                agent.startpos.Z = 720;
                        }
                    }
                }
                else
                {
                    if (agent.startpos.X > EastBorders[0].BorderLine.Z)
                    {
                        m_log.Warn("FIX AGENT POSITION");
                        agent.startpos.X = EastBorders[0].BorderLine.Z * 0.5f;
                        if (agent.startpos.Z > 720)
                            agent.startpos.Z = 720;
                    }
                    if (agent.startpos.Y > NorthBorders[0].BorderLine.Z)
                    {
                        m_log.Warn("FIX Agent POSITION");
                        agent.startpos.Y = NorthBorders[0].BorderLine.Z * 0.5f;
                        if (agent.startpos.Z > 720)
                            agent.startpos.Z = 720;
                    }
                }
                // Honor parcel landing type and position.
                /*
                ILandObject land = LandChannel.GetLandObject(agent.startpos.X, agent.startpos.Y);
                if (land != null)
                {
                    if (land.LandData.LandingType == (byte)1 && land.LandData.UserLocation != Vector3.Zero)
                    {
                        agent.startpos = land.LandData.UserLocation;
                    }
                }
                */// This is now handled properly in ScenePresence.MakeRootAgent
            }

            agent.teleportFlags = teleportFlags;
            m_authenticateHandler.AddNewCircuit(agent.circuitcode, agent);

            return true;
        }

        private bool TestLandRestrictions(AgentCircuitData agent, ILandObject land,  out string reason)
        {
      
            bool banned = land.IsBannedFromLand(agent.AgentID);
            bool restricted = land.IsRestrictedFromLand(agent.AgentID);

            if (banned || restricted)
            {
                ILandObject nearestParcel = GetNearestAllowedParcel(agent.AgentID, agent.startpos.X, agent.startpos.Y);
                if (nearestParcel != null)
                {
                    //Move agent to nearest allowed
                    Vector3 newPosition = GetParcelCenterAtGround(nearestParcel);
                    agent.startpos.X = newPosition.X;
                    agent.startpos.Y = newPosition.Y;
                }
                else
                {
                    if (banned)
                    {
                        reason = "Cannot regioncross into banned parcel.";
                    }
                    else
                    {
                        reason = String.Format("Denied access to private region {0}: You are not on the access list for that region.",
                                   RegionInfo.RegionName);
                    }
                    return false;
                }
            }
            reason = "";
            return true;
        }

        /// <summary>
        /// Verifies that the user has a presence on the Grid
        /// </summary>
        /// <param name="agent">Circuit Data of the Agent we're verifying</param>
        /// <param name="reason">Outputs the reason for the false response on this string</param>
        /// <returns>True if the user has a session on the grid.  False if it does not.  False will 
        /// also return a reason.</returns>
        public virtual bool VerifyUserPresence(AgentCircuitData agent, out string reason)
        {
            reason = String.Empty;

            IPresenceService presence = RequestModuleInterface<IPresenceService>();
            if (presence == null)
            {
                reason = String.Format("Failed to verify user {0} {1} in region {2}. Presence service does not exist.", agent.firstname, agent.lastname, RegionInfo.RegionName);
                return false;
            }

            OpenSim.Services.Interfaces.PresenceInfo pinfo = presence.GetAgent(agent.SessionID);

            if (pinfo == null || (pinfo != null && pinfo.Online == false))
            {
                reason = String.Format("Failed to verify user {0} {1}, access denied to region {2}.", agent.firstname, agent.lastname, RegionInfo.RegionName);
                return false;
            }

            return true;
        }

        /// <summary>
        /// Verify if the user can connect to this region.  Checks the banlist and ensures that the region is set for public access
        /// </summary>
        /// <param name="agent">The circuit data for the agent</param>
        /// <param name="reason">outputs the reason to this string</param>
        /// <returns>True if the region accepts this agent.  False if it does not.  False will 
        /// also return a reason.</returns>
        protected virtual bool AuthorizeUser(AgentCircuitData agent, out string reason)
        {
            reason = String.Empty;

            if (!m_strictAccessControl) return true;
            if (Permissions.IsGod(agent.AgentID)) return true;
                      
            if (AuthorizationService != null)
            {
                if (!AuthorizationService.IsAuthorizedForRegion(agent.AgentID.ToString(), RegionInfo.RegionID.ToString(),out reason))
                {
                    m_log.WarnFormat("[CONNECTION BEGIN]: Denied access to: {0} ({1} {2}) at {3} because the user does not have access to the region",
                                     agent.AgentID, agent.firstname, agent.lastname, RegionInfo.RegionName);
                    //reason = String.Format("You are not currently on the access list for {0}",RegionInfo.RegionName);
                    return false;
                }
            }

            if (m_regInfo.EstateSettings.IsBanned(agent.AgentID))
            {
                m_log.WarnFormat("[CONNECTION BEGIN]: Denied access to: {0} ({1} {2}) at {3} because the user is on the banlist",
                                 agent.AgentID, agent.firstname, agent.lastname, RegionInfo.RegionName);
                reason = String.Format("Denied access to region {0}: You have been banned from that region.",
                                       RegionInfo.RegionName);
                return false;
            }

            IGroupsModule groupsModule =
                    RequestModuleInterface<IGroupsModule>();

            List<UUID> agentGroups = new List<UUID>();

            if (groupsModule != null)
            {
                GroupMembershipData[] GroupMembership =
                        groupsModule.GetMembershipData(agent.AgentID);

                for (int i = 0; i < GroupMembership.Length; i++)
                    agentGroups.Add(GroupMembership[i].GroupID);
            }

            bool groupAccess = false;
            UUID[] estateGroups = m_regInfo.EstateSettings.EstateGroups;

            foreach (UUID group in estateGroups)
            {
                if (agentGroups.Contains(group))
                {
                    groupAccess = true;
                    break;
                }
            }

            if (!m_regInfo.EstateSettings.PublicAccess &&
                !m_regInfo.EstateSettings.HasAccess(agent.AgentID) &&
                !groupAccess)
            {
                m_log.WarnFormat("[CONNECTION BEGIN]: Denied access to: {0} ({1} {2}) at {3} because the user does not have access to the estate",
                                 agent.AgentID, agent.firstname, agent.lastname, RegionInfo.RegionName);
                reason = String.Format("Denied access to private region {0}: You are not on the access list for that region.",
                                       RegionInfo.RegionName);
                return false;
            }

            // TODO: estate/region settings are not properly hooked up
            // to ILandObject.isRestrictedFromLand()
            // if (null != LandChannel)
            // {
            //     // region seems to have local Id of 1
            //     ILandObject land = LandChannel.GetLandObject(1);
            //     if (null != land)
            //     {
            //         if (land.isBannedFromLand(agent.AgentID))
            //         {
            //             m_log.WarnFormat("[CONNECTION BEGIN]: Denied access to: {0} ({1} {2}) at {3} because the user has been banned from land",
            //                              agent.AgentID, agent.firstname, agent.lastname, RegionInfo.RegionName);
            //             reason = String.Format("Denied access to private region {0}: You are banned from that region.",
            //                                    RegionInfo.RegionName);
            //             return false;
            //         }

            //         if (land.isRestrictedFromLand(agent.AgentID))
            //         {
            //             m_log.WarnFormat("[CONNECTION BEGIN]: Denied access to: {0} ({1} {2}) at {3} because the user does not have access to the region",
            //                              agent.AgentID, agent.firstname, agent.lastname, RegionInfo.RegionName);
            //             reason = String.Format("Denied access to private region {0}: You are not on the access list for that region.",
            //                                    RegionInfo.RegionName);
            //             return false;
            //         }
            //     }
            // }

            return true;
        }

        private ILandObject GetParcelAtPoint(float x, float y)
        {
            foreach (var parcel in AllParcels())
            {
                if (parcel.ContainsPoint((int)x,(int)y))
                {
                    return parcel;
                }
            }
            return null;
        }

        /// <summary>
        /// Update an AgentCircuitData object with new information
        /// </summary>
        /// <param name="data">Information to update the AgentCircuitData with</param>
        public void UpdateCircuitData(AgentCircuitData data)
        {
            m_authenticateHandler.UpdateAgentData(data);
        }

        /// <summary>
        /// Change the Circuit Code for the user's Circuit Data
        /// </summary>
        /// <param name="oldcc">The old Circuit Code.  Must match a previous circuit code</param>
        /// <param name="newcc">The new Circuit Code.  Must not be an already existing circuit code</param>
        /// <returns>True if we successfully changed it.  False if we did not</returns>
        public bool ChangeCircuitCode(uint oldcc, uint newcc)
        {
            return m_authenticateHandler.TryChangeCiruitCode(oldcc, newcc);
        }

        /// <summary>
        /// The Grid has requested that we log-off a user.  Log them off.
        /// </summary>
        /// <param name="AvatarID">Unique ID of the avatar to log-off</param>
        /// <param name="RegionSecret">SecureSessionID of the user, or the RegionSecret text when logging on to the grid</param>
        /// <param name="message">message to display to the user.  Reason for being logged off</param>
        public void HandleLogOffUserFromGrid(UUID AvatarID, UUID RegionSecret, string message)
        {
            ScenePresence loggingOffUser = GetScenePresence(AvatarID);
            if (loggingOffUser != null)
            {
                UUID localRegionSecret = UUID.Zero;
                bool parsedsecret = UUID.TryParse(m_regInfo.regionSecret, out localRegionSecret);

                // Region Secret is used here in case a new sessionid overwrites an old one on the user server.
                // Will update the user server in a few revisions to use it.

                if (RegionSecret == loggingOffUser.ControllingClient.SecureSessionId || (parsedsecret && RegionSecret == localRegionSecret))
                {
                    m_sceneGridService.SendCloseChildAgentConnections(loggingOffUser.UUID, new List<ulong>(loggingOffUser.KnownRegions.Keys));
                    loggingOffUser.ControllingClient.Kick(message);
                    // Give them a second to receive the message!
                    Thread.Sleep(1000);
                    loggingOffUser.ControllingClient.Close();
                }
                else
                {
                    m_log.Info("[USERLOGOFF]: System sending the LogOff user message failed to sucessfully authenticate");
                }
            }
            else
            {
                m_log.InfoFormat("[USERLOGOFF]: Got a logoff request for {0} but the user isn't here.  The user might already have been logged out", AvatarID.ToString());
            }
        }

        /// <summary>
        /// Triggered when an agent crosses into this sim.  Also happens on initial login.
        /// </summary>
        /// <param name="agentID"></param>
        /// <param name="position"></param>
        /// <param name="isFlying"></param>
        public virtual void AgentCrossing(UUID agentID, Vector3 position, bool isFlying)
        {
            ScenePresence presence = GetScenePresence(agentID);
            if(presence != null)
            {
                try
                {
                    presence.MakeRootAgent(position, isFlying);
                }
                catch (Exception e)
                {
                    m_log.ErrorFormat("[SCENE]: Unable to do agent crossing, exception {0}", e);
                }
            }
            else
            {
                m_log.ErrorFormat(
                    "[SCENE]: Could not find presence for agent {0} crossing into scene {1}",
                    agentID, RegionInfo.RegionName);
            }
        }

        /// <summary>
        /// We've got an update about an agent that sees into this region, 
        /// send it to ScenePresence for processing  It's the full data.
        /// </summary>
        /// <param name="cAgentData">Agent that contains all of the relevant things about an agent.
        /// Appearance, animations, position, etc.</param>
        /// <returns>true if we handled it.</returns>
        public virtual bool IncomingChildAgentDataUpdate(AgentData cAgentData)
        {
            m_log.DebugFormat(
                "[SCENE]: Incoming child agent update for {0} in {1}", cAgentData.AgentID, RegionInfo.RegionName);

            // We have to wait until the viewer contacts this region after receiving EAC.
            // That calls AddNewClient, which finally creates the ScenePresence
            ScenePresence childAgentUpdate = WaitGetScenePresence(cAgentData.AgentID);
            if (childAgentUpdate != null)
            {
                childAgentUpdate.ChildAgentDataUpdate(cAgentData);
                return true;
            }

            return false;
        }

        /// <summary>
        /// We've got an update about an agent that sees into this region, 
        /// send it to ScenePresence for processing  It's only positional data
        /// </summary>
        /// <param name="cAgentData">AgentPosition that contains agent positional data so we can know what to send</param>
        /// <returns>true if we handled it.</returns>
        public virtual bool IncomingChildAgentDataUpdate(AgentPosition cAgentData)
        {
            //m_log.Debug(" XXX Scene IncomingChildAgentDataUpdate POSITION in " + RegionInfo.RegionName);
            ScenePresence childAgentUpdate = GetScenePresence(cAgentData.AgentID);
            if (childAgentUpdate != null)
            {
                // I can't imagine *yet* why we would get an update if the agent is a root agent..
                // however to avoid a race condition crossing borders..
                if (childAgentUpdate.IsChildAgent)
                {
                    uint rRegionX = (uint)(cAgentData.RegionHandle >> 40);
                    uint rRegionY = (((uint)(cAgentData.RegionHandle)) >> 8);
                    uint tRegionX = RegionInfo.RegionLocX;
                    uint tRegionY = RegionInfo.RegionLocY;
                    //Send Data to ScenePresence
                    childAgentUpdate.ChildAgentDataUpdate(cAgentData, tRegionX, tRegionY, rRegionX, rRegionY);
                    // Not Implemented:
                    //TODO: Do we need to pass the message on to one of our neighbors?
                }

                return true;
            }

            return false;
        }

        protected virtual ScenePresence WaitGetScenePresence(UUID agentID)
        {
            int ntimes = 10;
            ScenePresence childAgentUpdate = null;
            while ((childAgentUpdate = GetScenePresence(agentID)) == null && (ntimes-- > 0))
                Thread.Sleep(1000);
            return childAgentUpdate;

        }

        public virtual bool IncomingRetrieveRootAgent(UUID id, out IAgentData agent)
        {
            agent = null;
            ScenePresence sp = GetScenePresence(id);
            if ((sp != null) && (!sp.IsChildAgent))
            {
                sp.IsChildAgent = true;
                return sp.CopyAgent(out agent);
            }

            return false;
        }

        /// <summary>
        /// Tell a single agent to disconnect from the region.
        /// </summary>
        /// <param name="regionHandle"></param>
        /// <param name="agentID"></param>
        public bool IncomingCloseAgent(UUID agentID)
        {
            //m_log.DebugFormat("[SCENE]: Processing incoming close agent for {0}", agentID);

            ScenePresence presence = m_sceneGraph.GetScenePresence(agentID);
            if (presence != null)
            {
                // Nothing is removed here, so down count it as such
                if (presence.IsChildAgent)
                {
                   m_sceneGraph.removeUserCount(false);
                }
                else
                {
                   m_sceneGraph.removeUserCount(true);
                }

                // Don't do this to root agents on logout, it's not nice for the viewer
                if (presence.IsChildAgent)
                {
                    // Tell a single agent to disconnect from the region.
                    IEventQueue eq = RequestModuleInterface<IEventQueue>();
                    if (eq != null)
                    {
                        eq.DisableSimulator(RegionInfo.RegionHandle, agentID);
                    }
                    else
                        presence.ControllingClient.SendShutdownConnectionNotice();
                }

                presence.ControllingClient.Close();
                return true;
            }

            // Agent not here
            return false;
        }

        /// <summary>
        /// Tries to teleport agent to other region.
        /// </summary>
        /// <param name="remoteClient"></param>
        /// <param name="regionName"></param>
        /// <param name="position"></param>
        /// <param name="lookAt"></param>
        /// <param name="teleportFlags"></param>
        public void RequestTeleportLocation(IClientAPI remoteClient, string regionName, Vector3 position,
                                            Vector3 lookat, uint teleportFlags)
        {
            GridRegion regionInfo = GridService.GetRegionByName(UUID.Zero, regionName);
            if (regionInfo == null)
            {
                // can't find the region: Tell viewer and abort
                remoteClient.SendTeleportFailed("The region '" + regionName + "' could not be found.");
                return;
            }

            RequestTeleportLocation(remoteClient, regionInfo.RegionHandle, position, lookat, teleportFlags);
        }

        /// <summary>
        /// Tries to teleport agent to other region.
        /// </summary>
        /// <param name="remoteClient"></param>
        /// <param name="regionHandle"></param>
        /// <param name="position"></param>
        /// <param name="lookAt"></param>
        /// <param name="teleportFlags"></param>
        public void RequestTeleportLocation(IClientAPI remoteClient, ulong regionHandle, Vector3 position,
                                            Vector3 lookAt, uint teleportFlags)
        {
            ScenePresence sp = GetScenePresence(remoteClient.AgentId);
            if (sp != null)
            {
                uint regionX = m_regInfo.RegionLocX;
                uint regionY = m_regInfo.RegionLocY;

                Utils.LongToUInts(regionHandle, out regionX, out regionY);

                int shiftx = (int) regionX - (int) m_regInfo.RegionLocX * (int)Constants.RegionSize;
                int shifty = (int) regionY - (int) m_regInfo.RegionLocY * (int)Constants.RegionSize;

                position.X += shiftx;
                position.Y += shifty;

                bool result = false;

                if (TestBorderCross(position,Cardinals.N))
                    result = true;

                if (TestBorderCross(position, Cardinals.S))
                    result = true;

                if (TestBorderCross(position, Cardinals.E))
                    result = true;

                if (TestBorderCross(position, Cardinals.W))
                    result = true;

                // bordercross if position is outside of region

                if (!result)
                    regionHandle = m_regInfo.RegionHandle;
                else
                {
                    // not in this region, undo the shift!
                    position.X -= shiftx;
                    position.Y -= shifty;
                }

                if (m_teleportModule != null)
                    m_teleportModule.Teleport(sp, regionHandle, position, lookAt, teleportFlags);
                else
                {
                    m_log.DebugFormat("[SCENE]: Unable to perform teleports: no AgentTransferModule is active");
                    sp.ControllingClient.SendTeleportFailed("Unable to perform teleports on this simulator.");
                }
            }
        }

        /// <summary>
        /// Tries to teleport agent to landmark.
        /// </summary>
        /// <param name="remoteClient"></param>
        /// <param name="regionHandle"></param>
        /// <param name="position"></param>
        public void RequestTeleportLandmark(IClientAPI remoteClient, UUID regionID, Vector3 position)
        {
            GridRegion info = GridService.GetRegionByUUID(UUID.Zero, regionID);

            if (info == null)
            {
                // can't find the region: Tell viewer and abort
                remoteClient.SendTeleportFailed("The teleport destination could not be found.");
                return;
            }

            RequestTeleportLocation(remoteClient, info.RegionHandle, position, Vector3.Zero, (uint)(TPFlags.SetLastToTarget | TPFlags.ViaLandmark));
        }

        public void CrossAgentToNewRegion(ScenePresence agent, bool isFlying)
        {
            if (m_teleportModule != null)
                m_teleportModule.Cross(agent, isFlying);
            else
            {
                m_log.DebugFormat("[SCENE]: Unable to cross agent to neighbouring region, because there is no AgentTransferModule");
            }
        }

        public void SendOutChildAgentUpdates(AgentPosition cadu, ScenePresence presence)
        {
            m_sceneGridService.SendChildAgentDataUpdate(cadu, presence);
        }

        #endregion

        #region Other Methods

        public void SetObjectCapacity(int objects)
        {
            // Region specific config overrides global
            //
            if (RegionInfo.ObjectCapacity != 0)
                objects = RegionInfo.ObjectCapacity;

            if (StatsReporter != null)
            {
                StatsReporter.SetObjectCapacity(objects);
            }
            objectCapacity = objects;
        }

        #endregion

        public void HandleObjectPermissionsUpdate(IClientAPI controller, UUID agentID, UUID sessionID, byte field, uint localId, uint mask, byte set)
        {
            // Check for spoofing..  since this is permissions we're talking about here!
            if ((controller.SessionId == sessionID) && (controller.AgentId == agentID))
            {
                // Tell the object to do permission update
                if (localId != 0)
                {
                    SceneObjectGroup chObjectGroup = GetGroupByPrim(localId);
                    if (chObjectGroup != null)
                    {
                        chObjectGroup.UpdatePermissions(agentID, field, localId, mask, set);
                    }
                }
            }
        }

        /// <summary>
        /// Causes all clients to get a full object update on all of the objects in the scene.
        /// </summary>
        public void ForceClientUpdate()
        {
            List<EntityBase> EntityList = GetEntities();

            foreach (EntityBase ent in EntityList)
            {
                if (ent is SceneObjectGroup)
                {
                    ((SceneObjectGroup)ent).ScheduleGroupForFullUpdate();
                }
            }
        }

        /// <summary>
        /// This is currently only used for scale (to scale to MegaPrim size)
        /// There is a console command that calls this in OpenSimMain
        /// </summary>
        /// <param name="cmdparams"></param>
        public void HandleEditCommand(string[] cmdparams)
        {
            m_log.Debug("Searching for Primitive: '" + cmdparams[2] + "'");

            List<EntityBase> EntityList = GetEntities();

            foreach (EntityBase ent in EntityList)
            {
                if (ent is SceneObjectGroup)
                {
                    SceneObjectPart part = ((SceneObjectGroup)ent).GetChildPart(((SceneObjectGroup)ent).UUID);
                    if (part != null)
                    {
                        if (part.Name == cmdparams[2])
                        {
                            part.Resize(
                                new Vector3(Convert.ToSingle(cmdparams[3]), Convert.ToSingle(cmdparams[4]),
                                              Convert.ToSingle(cmdparams[5])));

                            m_log.Debug("Edited scale of Primitive: " + part.Name);
                        }
                    }
                }
            }
        }

        public override void Show(string[] showParams)
        {
            base.Show(showParams);

            switch (showParams[0])
            {
                case "users":
                    m_log.Error("Current Region: " + RegionInfo.RegionName);
                    m_log.ErrorFormat("{0,-16}{1,-16}{2,-25}{3,-25}{4,-16}{5,-16}{6,-16}", "Firstname", "Lastname",
                                      "Agent ID", "Session ID", "Circuit", "IP", "World");

                    ForEachScenePresence(delegate(ScenePresence sp)
                    {
                        m_log.ErrorFormat("{0,-16}{1,-16}{2,-25}{3,-25}{4,-16},{5,-16}{6,-16}",
                                          sp.Firstname,
                                          sp.Lastname,
                                          sp.UUID,
                                          sp.ControllingClient.AgentId,
                                          "Unknown",
                                          "Unknown",
                                          RegionInfo.RegionName);
                    });

                    break;
            }
        }

        #region Script Handling Methods

        /// <summary>
        /// Console command handler to send script command to script engine.
        /// </summary>
        /// <param name="args"></param>
        public void SendCommandToPlugins(string[] args)
        {
            m_eventManager.TriggerOnPluginConsole(args);
        }

        public LandData GetLandData(float x, float y)
        {
            return LandChannel.GetLandObject(x, y).LandData;
        }

        public LandData GetLandData(uint x, uint y)
        {
            m_log.DebugFormat("[SCENE]: returning land for {0},{1}", x, y);
            return LandChannel.GetLandObject((int)x, (int)y).LandData;
        }


        #endregion

        #region Script Engine

        private List<ScriptEngineInterface> ScriptEngines = new List<ScriptEngineInterface>();
        public bool DumpAssetsToFile;

        /// <summary>
        ///
        /// </summary>
        /// <param name="scriptEngine"></param>
        public void AddScriptEngine(ScriptEngineInterface scriptEngine)
        {
            ScriptEngines.Add(scriptEngine);
            scriptEngine.InitializeEngine(this);
        }

        private bool ScriptDanger(SceneObjectPart part,Vector3 pos)
        {
            ILandObject parcel = LandChannel.GetLandObject(pos.X, pos.Y);
            if (part != null)
            {
                if (parcel != null)
                {
                    if ((parcel.LandData.Flags & (uint)ParcelFlags.AllowOtherScripts) != 0)
                    {
                        return true;
                    }
                    else if ((parcel.LandData.Flags & (uint)ParcelFlags.AllowGroupScripts) != 0)
                    {
                        if (part.OwnerID == parcel.LandData.OwnerID
                            || (parcel.LandData.IsGroupOwned && part.GroupID == parcel.LandData.GroupID)
                            || Permissions.IsGod(part.OwnerID))
                        {
                            return true;
                        }
                        else
                        {
                            return false;
                        }
                    }
                    else
                    {
                        if (part.OwnerID == parcel.LandData.OwnerID)
                        {
                            return true;
                        }
                        else
                        {
                            return false;
                        }
                    }
                }
                else
                {

                    if (pos.X > 0f && pos.X < Constants.RegionSize && pos.Y > 0f && pos.Y < Constants.RegionSize)
                    {
                        // The only time parcel != null when an object is inside a region is when
                        // there is nothing behind the landchannel.  IE, no land plugin loaded.
                        return true;
                    }
                    else
                    {
                        // The object is outside of this region.  Stop piping events to it.
                        return false;
                    }
                }
            }
            else
            {
                return false;
            }
        }

        public bool ScriptDanger(uint localID, Vector3 pos)
        {
            SceneObjectPart part = GetSceneObjectPart(localID);
            if (part != null)
            {
                return ScriptDanger(part, pos);
            }
            else
            {
                return false;
            }
        }

        public bool PipeEventsForScript(uint localID)
        {
            SceneObjectPart part = GetSceneObjectPart(localID);
            if (part != null)
            {
                // Changed so that child prims of attachments return ScriptDanger for their parent, so that
                //  their scripts will actually run.
                //      -- Leaf, Tue Aug 12 14:17:05 EDT 2008
                SceneObjectPart parent = part.ParentGroup.RootPart;
                if (parent != null && parent.IsAttachment)
                    return ScriptDanger(parent, parent.GetWorldPosition());
                else
                    return ScriptDanger(part, part.GetWorldPosition());
            }
            else
            {
                return false;
            }
        }

        #endregion

        #region SceneGraph wrapper methods

        /// <summary>
        ///
        /// </summary>
        /// <param name="localID"></param>
        /// <returns></returns>
        public UUID ConvertLocalIDToFullID(uint localID)
        {
            return m_sceneGraph.ConvertLocalIDToFullID(localID);
        }

        public void SwapRootAgentCount(bool rootChildChildRootTF)
        {
            m_sceneGraph.SwapRootChildAgent(rootChildChildRootTF);
        }

        public void AddPhysicalPrim(int num)
        {
            m_sceneGraph.AddPhysicalPrim(num);
        }

        public void RemovePhysicalPrim(int num)
        {
            m_sceneGraph.RemovePhysicalPrim(num);
        }

        public int GetRootAgentCount()
        {
            return m_sceneGraph.GetRootAgentCount();
        }

        public int GetChildAgentCount()
        {
            return m_sceneGraph.GetChildAgentCount();
        }

        /// <summary>
<<<<<<< HEAD
        /// Request a scene presence by UUID. Fast, indexed lookup.
=======
        /// Cheaply return the number of avatars in a region (without fetching a list object)
        /// </summary>
        public int GetRootAgentCount()
        {
            return m_sceneGraph.GetRootAgentCount();
        }

        /// <summary>
        /// Return a list of all ScenePresences in this region.  This returns child agents as well as root agents.
        /// This list is a new object, so it can be iterated over without locking.
>>>>>>> a1c4585a
        /// </summary>
        /// <param name="agentID"></param>
        /// <returns>null if the presence was not found</returns>
        public ScenePresence GetScenePresence(UUID agentID)
        {
            return m_sceneGraph.GetScenePresence(agentID);
        }

        /// <summary>
        /// Request the scene presence by name.
        /// </summary>
        /// <param name="firstName"></param>
        /// <param name="lastName"></param>
        /// <returns>null if the presence was not found</returns>
        public ScenePresence GetScenePresence(string firstName, string lastName)
        {
            return m_sceneGraph.GetScenePresence(firstName, lastName);
        }

        /// <summary>
        /// Request the scene presence by localID.
        /// </summary>
        /// <param name="localID"></param>
        /// <returns>null if the presence was not found</returns>
        public ScenePresence GetScenePresence(uint localID)
        {
            return m_sceneGraph.GetScenePresence(localID);
        }

        public override bool PresenceChildStatus(UUID avatarID)
        {
            ScenePresence cp = GetScenePresence(avatarID);

            // FIXME: This is really crap - some logout code is relying on a NullReferenceException to halt its processing
            // This needs to be fixed properly by cleaning up the logout code.
            //if (cp != null)
            //    return cp.IsChildAgent;

            //return false;

            return cp.IsChildAgent;
        }

        /// <summary>
        /// Performs action on all scene presences.
        /// </summary>
        /// <param name="action"></param>
        public void ForEachScenePresence(Action<ScenePresence> action)
        {
            if (m_sceneGraph != null)
            {
                m_sceneGraph.ForEachScenePresence(action);
            }
        }

        /// <summary>
        ///
        /// </summary>
        /// <param name="action"></param>
        //        public void ForEachObject(Action<SceneObjectGroup> action)
        //        {
        //            List<SceneObjectGroup> presenceList;
        //
        //            lock (m_sceneObjects)
        //            {
        //                presenceList = new List<SceneObjectGroup>(m_sceneObjects.Values);
        //            }
        //
        //            foreach (SceneObjectGroup presence in presenceList)
        //            {
        //                action(presence);
        //            }
        //        }

        /// <summary>
        /// Get a named prim contained in this scene (will return the first
        /// found, if there are more than one prim with the same name)
        /// </summary>
        /// <param name="name"></param>
        /// <returns></returns>
        public SceneObjectPart GetSceneObjectPart(string name)
        {
            return m_sceneGraph.GetSceneObjectPart(name);
        }

        /// <summary>
        /// Get a prim via its local id
        /// </summary>
        /// <param name="localID"></param>
        /// <returns></returns>
        public SceneObjectPart GetSceneObjectPart(uint localID)
        {
            return m_sceneGraph.GetSceneObjectPart(localID);
        }

        /// <summary>
        /// Get a prim via its UUID
        /// </summary>
        /// <param name="fullID"></param>
        /// <returns></returns>
        public SceneObjectPart GetSceneObjectPart(UUID fullID)
        {
            return m_sceneGraph.GetSceneObjectPart(fullID);
        }

        /// <summary>
        /// Get a scene object group that contains the prim with the given local id
        /// </summary>
        /// <param name="localID"></param>
        /// <returns>null if no scene object group containing that prim is found</returns>
        public SceneObjectGroup GetGroupByPrim(uint localID)
        {
            return m_sceneGraph.GetGroupByPrim(localID);
        }

        public override bool TryGetScenePresence(UUID avatarId, out ScenePresence avatar)
        {
            return m_sceneGraph.TryGetScenePresence(avatarId, out avatar);
        }

        public bool TryGetAvatarByName(string avatarName, out ScenePresence avatar)
        {
            return m_sceneGraph.TryGetAvatarByName(avatarName, out avatar);
        }

        public void ForEachClient(Action<IClientAPI> action)
        {
            m_clientManager.ForEachSync(action);
        }

        public bool TryGetClient(UUID avatarID, out IClientAPI client)
        {
            return m_clientManager.TryGetValue(avatarID, out client);
        }

        public bool TryGetClient(System.Net.IPEndPoint remoteEndPoint, out IClientAPI client)
        {
            return m_clientManager.TryGetValue(remoteEndPoint, out client);
        }

        public void ForEachSOG(Action<SceneObjectGroup> action)
        {
            m_sceneGraph.ForEachSOG(action);
        }

        /// <summary>
        /// Returns a list of the entities in the scene.  This is a new list so operations perform on the list itself
        /// will not affect the original list of objects in the scene.
        /// </summary>
        /// <returns></returns>
        public List<EntityBase> GetEntities()
        {
            return m_sceneGraph.GetEntities();
        }

        #endregion

        public void RegionHandleRequest(IClientAPI client, UUID regionID)
        {
            ulong handle = 0;
            if (regionID == RegionInfo.RegionID)
                handle = RegionInfo.RegionHandle;
            else
            {
                GridRegion r = GridService.GetRegionByUUID(UUID.Zero, regionID);
                if (r != null)
                    handle = r.RegionHandle;
            }

            if (handle != 0)
                client.SendRegionHandle(regionID, handle);
        }

        public void TerrainUnAcked(IClientAPI client, int patchX, int patchY)
        {
            //m_log.Debug("Terrain packet unacked, resending patch: " + patchX + " , " + patchY);
             client.SendLayerData(patchX, patchY, Heightmap.GetFloatsSerialised());
        }

        public void SetRootAgentScene(UUID agentID)
        {
            IInventoryTransferModule inv = RequestModuleInterface<IInventoryTransferModule>();
            if (inv == null)
                return;

            inv.SetRootAgentScene(agentID, this);

            EventManager.TriggerSetRootAgentScene(agentID, this);
        }

        public bool NeedSceneCacheClear(UUID agentID)
        {
            IInventoryTransferModule inv = RequestModuleInterface<IInventoryTransferModule>();
            if (inv == null)
                return true;

            return inv.NeedSceneCacheClear(agentID, this);
        }

        public void ObjectSaleInfo(IClientAPI client, UUID agentID, UUID sessionID, uint localID, byte saleType, int salePrice)
        {
            SceneObjectPart part = GetSceneObjectPart(localID);
            if (part == null || part.ParentGroup == null)
                return;

            if (part.ParentGroup.IsDeleted)
                return;

            part = part.ParentGroup.RootPart;

            part.ObjectSaleType = saleType;
            part.SalePrice = salePrice;

            part.ParentGroup.HasGroupChanged = true;

            part.GetProperties(client);
        }

        public bool PerformObjectBuy(IClientAPI remoteClient, UUID categoryID,
                uint localID, byte saleType)
        {
            SceneObjectPart part = GetSceneObjectPart(localID);

            if (part == null)
                return false;

            if (part.ParentGroup == null)
                return false;

            SceneObjectGroup group = part.ParentGroup;

            switch (saleType)
            {
            case 1: // Sell as original (in-place sale)
                uint effectivePerms=group.GetEffectivePermissions();

                if ((effectivePerms & (uint)PermissionMask.Transfer) == 0)
                {
                    m_dialogModule.SendAlertToUser(remoteClient, "This item doesn't appear to be for sale");
                    return false;
                }

                group.SetOwnerId(remoteClient.AgentId);
                group.SetRootPartOwner(part, remoteClient.AgentId,
                        remoteClient.ActiveGroupId);

                List<SceneObjectPart> partList =
                    new List<SceneObjectPart>(group.Children.Values);

                if (Permissions.PropagatePermissions())
                {
                    foreach (SceneObjectPart child in partList)
                    {
                        child.Inventory.ChangeInventoryOwner(remoteClient.AgentId);
                        child.ApplyNextOwnerPermissions();
                    }
                }

                part.ObjectSaleType = 0;
                part.SalePrice = 10;

                group.HasGroupChanged = true;
                part.GetProperties(remoteClient);
                part.ScheduleFullUpdate();

                break;

            case 2: // Sell a copy


                Vector3 inventoryStoredPosition = new Vector3
                       (((group.AbsolutePosition.X > (int)Constants.RegionSize)
                             ? 250
                             : group.AbsolutePosition.X)
                        ,
                        (group.AbsolutePosition.X > (int)Constants.RegionSize)
                            ? 250
                            : group.AbsolutePosition.X,
                        group.AbsolutePosition.Z);

                Vector3 originalPosition = group.AbsolutePosition;

                group.AbsolutePosition = inventoryStoredPosition;

                string sceneObjectXml = SceneObjectSerializer.ToOriginalXmlFormat(group);
                group.AbsolutePosition = originalPosition;

                uint perms=group.GetEffectivePermissions();

                if ((perms & (uint)PermissionMask.Transfer) == 0)
                {
                    m_dialogModule.SendAlertToUser(remoteClient, "This item doesn't appear to be for sale");
                    return false;
                }

                AssetBase asset = CreateAsset(
                    group.GetPartName(localID),
                    group.GetPartDescription(localID),
                    (sbyte)AssetType.Object,
                    Utils.StringToBytes(sceneObjectXml),
                    group.OwnerID);
                AssetService.Store(asset);

                InventoryItemBase item = new InventoryItemBase();
                item.CreatorId = part.CreatorID.ToString();

                item.ID = UUID.Random();
                item.Owner = remoteClient.AgentId;
                item.AssetID = asset.FullID;
                item.Description = asset.Description;
                item.Name = asset.Name;
                item.AssetType = asset.Type;
                item.InvType = (int)InventoryType.Object;
                item.Folder = categoryID;

                uint nextPerms=(perms & 7) << 13;
                if ((nextPerms & (uint)PermissionMask.Copy) == 0)
                    perms &= ~(uint)PermissionMask.Copy;
                if ((nextPerms & (uint)PermissionMask.Transfer) == 0)
                    perms &= ~(uint)PermissionMask.Transfer;
                if ((nextPerms & (uint)PermissionMask.Modify) == 0)
                    perms &= ~(uint)PermissionMask.Modify;

                item.BasePermissions = perms & part.NextOwnerMask;
                item.CurrentPermissions = perms & part.NextOwnerMask;
                item.NextPermissions = part.NextOwnerMask;
                item.EveryOnePermissions = part.EveryoneMask &
                                           part.NextOwnerMask;
                item.GroupPermissions = part.GroupMask &
                                           part.NextOwnerMask;
                item.CurrentPermissions |= 8; // Slam!
                item.CreationDate = Util.UnixTimeSinceEpoch();

                if (InventoryService.AddItem(item))
                    remoteClient.SendInventoryItemCreateUpdate(item, 0);
                else
                {
                    m_dialogModule.SendAlertToUser(remoteClient, "Cannot buy now. Your inventory is unavailable");
                    return false;
                }
                break;

            case 3: // Sell contents
                List<UUID> invList = part.Inventory.GetInventoryList();

                bool okToSell = true;

                foreach (UUID invID in invList)
                {
                    TaskInventoryItem item1 = part.Inventory.GetInventoryItem(invID);
                    if ((item1.CurrentPermissions &
                            (uint)PermissionMask.Transfer) == 0)
                    {
                        okToSell = false;
                        break;
                    }
                }

                if (!okToSell)
                {
                    m_dialogModule.SendAlertToUser(
                        remoteClient, "This item's inventory doesn't appear to be for sale");
                    return false;
                }

                if (invList.Count > 0)
                    MoveTaskInventoryItems(remoteClient.AgentId, part.Name,
                            part, invList);
                break;
            }

            return true;
        }

        public void CleanTempObjects()
        {
            List<EntityBase> objs = GetEntities();

            foreach (EntityBase obj in objs)
            {
                if (obj is SceneObjectGroup)
                {
                    SceneObjectGroup grp = (SceneObjectGroup)obj;

                    if (!grp.IsDeleted)
                    {
                        if ((grp.RootPart.Flags & PrimFlags.TemporaryOnRez) != 0)
                        {
                            if (grp.RootPart.Expires <= DateTime.Now)
                                DeleteSceneObject(grp, false);
                        }
                    }
                }
            }
        }

        public void DeleteFromStorage(UUID uuid)
        {
            m_storageManager.DataStore.RemoveObject(uuid, m_regInfo.RegionID);
        }

        public int GetHealth()
        {
            // Returns:
            // 1 = sim is up and accepting http requests. The heartbeat has
            // stopped and the sim is probably locked up, but a remote
            // admin restart may succeed
            //
            // 2 = Sim is up and the heartbeat is running. The sim is likely
            // usable for people within and logins _may_ work
            //
            // 3 = We have seen a new user enter within the past 4 minutes
            // which can be seen as positive confirmation of sim health
            //
            int health=1; // Start at 1, means we're up

            if ((Util.EnvironmentTickCountSubtract(m_lastUpdate)) < 1000)
                health+=1;
            else
                return health;

            // A login in the last 4 mins? We can't be doing too badly
            //
            if ((Util.EnvironmentTickCountSubtract(m_LastLogin)) < 240000)
                health++;
            else
                return health;

            CheckHeartbeat();

            return health;
        }

        // This callback allows the PhysicsScene to call back to its caller (the SceneGraph) and
        // update non-physical objects like the joint proxy objects that represent the position
        // of the joints in the scene.

        // This routine is normally called from within a lock (OdeLock) from within the OdePhysicsScene
        // WARNING: be careful of deadlocks here if you manipulate the scene. Remember you are being called
        // from within the OdePhysicsScene.

        protected internal void jointMoved(PhysicsJoint joint)
        {
            // m_parentScene.PhysicsScene.DumpJointInfo(); // non-thread-locked version; we should already be in a lock (OdeLock) when this callback is invoked
            SceneObjectPart jointProxyObject = GetSceneObjectPart(joint.ObjectNameInScene);
            if (jointProxyObject == null)
            {
                jointErrorMessage(joint, "WARNING, joint proxy not found, name " + joint.ObjectNameInScene);
                return;
            }

            // now update the joint proxy object in the scene to have the position of the joint as returned by the physics engine
            SceneObjectPart trackedBody = GetSceneObjectPart(joint.TrackedBodyName); // FIXME: causes a sequential lookup
            if (trackedBody == null) return; // the actor may have been deleted but the joint still lingers around a few frames waiting for deletion. during this time, trackedBody is NULL to prevent further motion of the joint proxy.
            jointProxyObject.Velocity = trackedBody.Velocity;
            jointProxyObject.AngularVelocity = trackedBody.AngularVelocity;
            switch (joint.Type)
            {
                case PhysicsJointType.Ball:
                    {
                        Vector3 jointAnchor = PhysicsScene.GetJointAnchor(joint);
                        Vector3 proxyPos = new Vector3(jointAnchor.X, jointAnchor.Y, jointAnchor.Z);
                        jointProxyObject.ParentGroup.UpdateGroupPosition(proxyPos); // schedules the entire group for a terse update
                    }
                    break;

                case PhysicsJointType.Hinge:
                    {
                        Vector3 jointAnchor = PhysicsScene.GetJointAnchor(joint);

                        // Normally, we would just ask the physics scene to return the axis for the joint.
                        // Unfortunately, ODE sometimes returns <0,0,0> for the joint axis, which should
                        // never occur. Therefore we cannot rely on ODE to always return a correct joint axis.
                        // Therefore the following call does not always work:
                        //PhysicsVector phyJointAxis = _PhyScene.GetJointAxis(joint);

                        // instead we compute the joint orientation by saving the original joint orientation
                        // relative to one of the jointed bodies, and applying this transformation
                        // to the current position of the jointed bodies (the tracked body) to compute the
                        // current joint orientation.

                        if (joint.TrackedBodyName == null)
                        {
                            jointErrorMessage(joint, "joint.TrackedBodyName is null, joint " + joint.ObjectNameInScene);
                        }

                        Vector3 proxyPos = new Vector3(jointAnchor.X, jointAnchor.Y, jointAnchor.Z);
                        Quaternion q = trackedBody.RotationOffset * joint.LocalRotation;

                        jointProxyObject.ParentGroup.UpdateGroupPosition(proxyPos); // schedules the entire group for a terse update
                        jointProxyObject.ParentGroup.UpdateGroupRotationR(q); // schedules the entire group for a terse update
                    }
                    break;
            }
        }

        // This callback allows the PhysicsScene to call back to its caller (the SceneGraph) and
        // update non-physical objects like the joint proxy objects that represent the position
        // of the joints in the scene.

        // This routine is normally called from within a lock (OdeLock) from within the OdePhysicsScene
        // WARNING: be careful of deadlocks here if you manipulate the scene. Remember you are being called
        // from within the OdePhysicsScene.
        protected internal void jointDeactivated(PhysicsJoint joint)
        {
            //m_log.Debug("[NINJA] SceneGraph.jointDeactivated, joint:" + joint.ObjectNameInScene);
            SceneObjectPart jointProxyObject = GetSceneObjectPart(joint.ObjectNameInScene);
            if (jointProxyObject == null)
            {
                jointErrorMessage(joint, "WARNING, trying to deactivate (stop interpolation of) joint proxy, but not found, name " + joint.ObjectNameInScene);
                return;
            }

            // turn the proxy non-physical, which also stops its client-side interpolation
            bool wasUsingPhysics = ((jointProxyObject.ObjectFlags & (uint)PrimFlags.Physics) != 0);
            if (wasUsingPhysics)
            {
                jointProxyObject.UpdatePrimFlags(false, false, true, false); // FIXME: possible deadlock here; check to make sure all the scene alterations set into motion here won't deadlock
            }
        }

        // This callback allows the PhysicsScene to call back to its caller (the SceneGraph) and
        // alert the user of errors by using the debug channel in the same way that scripts alert
        // the user of compile errors.

        // This routine is normally called from within a lock (OdeLock) from within the OdePhysicsScene
        // WARNING: be careful of deadlocks here if you manipulate the scene. Remember you are being called
        // from within the OdePhysicsScene.
        public void jointErrorMessage(PhysicsJoint joint, string message)
        {
            if (joint != null)
            {
                if (joint.ErrorMessageCount > PhysicsJoint.maxErrorMessages)
                    return;

                SceneObjectPart jointProxyObject = GetSceneObjectPart(joint.ObjectNameInScene);
                if (jointProxyObject != null)
                {
                    SimChat(Utils.StringToBytes("[NINJA]: " + message),
                        ChatTypeEnum.DebugChannel,
                        2147483647,
                        jointProxyObject.AbsolutePosition,
                        jointProxyObject.Name,
                        jointProxyObject.UUID,
                        false);

                    joint.ErrorMessageCount++;

                    if (joint.ErrorMessageCount > PhysicsJoint.maxErrorMessages)
                    {
                        SimChat(Utils.StringToBytes("[NINJA]: Too many messages for this joint, suppressing further messages."),
                            ChatTypeEnum.DebugChannel,
                            2147483647,
                            jointProxyObject.AbsolutePosition,
                            jointProxyObject.Name,
                            jointProxyObject.UUID,
                            false);
                    }
                }
                else
                {
                    // couldn't find the joint proxy object; the error message is silently suppressed
                }
            }
        }

        public Scene ConsoleScene()
        {
            if (MainConsole.Instance == null)
                return null;
            if (MainConsole.Instance.ConsoleScene is Scene)
                return (Scene)MainConsole.Instance.ConsoleScene;
            return null;
        }

        public float GetGroundHeight(float x, float y)
        {
            if (x < 0)
                x = 0;
            if (x >= Heightmap.Width)
                x = Heightmap.Width - 1;
            if (y < 0)
                y = 0;
            if (y >= Heightmap.Height)
                y = Heightmap.Height - 1;

            Vector3 p0 = new Vector3(x, y, (float)Heightmap[(int)x, (int)y]);
            Vector3 p1 = new Vector3(p0);
            Vector3 p2 = new Vector3(p0);

            p1.X += 1.0f;
            if (p1.X < Heightmap.Width)
                p1.Z = (float)Heightmap[(int)p1.X, (int)p1.Y];

            p2.Y += 1.0f;
            if (p2.Y < Heightmap.Height)
                p2.Z = (float)Heightmap[(int)p2.X, (int)p2.Y];

            Vector3 v0 = new Vector3(p1.X - p0.X, p1.Y - p0.Y, p1.Z - p0.Z);
            Vector3 v1 = new Vector3(p2.X - p0.X, p2.Y - p0.Y, p2.Z - p0.Z);

            v0.Normalize();
            v1.Normalize();

            Vector3 vsn = new Vector3();
            vsn.X = (v0.Y * v1.Z) - (v0.Z * v1.Y);
            vsn.Y = (v0.Z * v1.X) - (v0.X * v1.Z);
            vsn.Z = (v0.X * v1.Y) - (v0.Y * v1.X);
            vsn.Normalize();

            float xdiff = x - (float)((int)x);
            float ydiff = y - (float)((int)y);

            return (((vsn.X * xdiff) + (vsn.Y * ydiff)) / (-1 * vsn.Z)) + p0.Z;
        }

        private void CheckHeartbeat()
        {
            if (m_firstHeartbeat)
                return;

            if (Util.EnvironmentTickCountSubtract(m_lastUpdate) > 2000)
                StartTimer();
        }

        public override ISceneObject DeserializeObject(string representation)
        {
            return SceneObjectSerializer.FromXml2Format(representation);
        }

        public override bool AllowScriptCrossings
        {
            get { return m_allowScriptCrossings; }
        }

        public Vector3? GetNearestAllowedPosition(ScenePresence avatar)
        {
            //simulate to make sure we have pretty up to date positions
            PhysicsScene.Simulate(0);

            ILandObject nearestParcel = GetNearestAllowedParcel(avatar.UUID, avatar.AbsolutePosition.X, avatar.AbsolutePosition.Y);

            if (nearestParcel != null)
            {
                Vector3 dir = Vector3.Normalize(Vector3.Multiply(avatar.Velocity, -1));
                //Try to get a location that feels like where they came from
                Vector3? nearestPoint = GetNearestPointInParcelAlongDirectionFromPoint(avatar.AbsolutePosition, dir, nearestParcel);
                if (nearestPoint != null)
                {
                    Debug.WriteLine("Found a sane previous position based on velocity, sending them to: " + nearestPoint.ToString());
                    return nearestPoint.Value;
                }

                //Sometimes velocity might be zero (local teleport), so try finding point along path from avatar to center of nearest parcel
                Vector3 directionToParcelCenter = Vector3.Subtract(GetParcelCenterAtGround(nearestParcel), avatar.AbsolutePosition);
                dir = Vector3.Normalize(directionToParcelCenter);
                nearestPoint = GetNearestPointInParcelAlongDirectionFromPoint(avatar.AbsolutePosition, dir, nearestParcel);
                if (nearestPoint != null)
                {
                    Debug.WriteLine("They had a zero velocity, sending them to: " + nearestPoint.ToString());
                    return nearestPoint.Value;
                }

                //Ultimate backup if we have no idea where they are 
                Debug.WriteLine("Have no idea where they are, sending them to: " + avatar.lastKnownAllowedPosition.ToString());
                return avatar.lastKnownAllowedPosition;

            }

            //Go to the edge, this happens in teleporting to a region with no available parcels
            Vector3 nearestRegionEdgePoint = GetNearestRegionEdgePosition(avatar);
            //Debug.WriteLine("They are really in a place they don't belong, sending them to: " + nearestRegionEdgePoint.ToString());
            return nearestRegionEdgePoint;
            return null;
        }

        private Vector3 GetParcelCenterAtGround(ILandObject parcel)
        {
            Vector2 center = GetParcelCenter(parcel);
            return GetPositionAtGround(center.X, center.Y);
        }

        private Vector3? GetNearestPointInParcelAlongDirectionFromPoint(Vector3 pos, Vector3 direction, ILandObject parcel)
        {
            Vector3 unitDirection = Vector3.Normalize(direction);
            //Making distance to search go through some sane limit of distance
            for (float distance = 0; distance < Constants.RegionSize * 2; distance += .5f)
            {
                Vector3 testPos = Vector3.Add(pos, Vector3.Multiply(unitDirection, distance));
                if (parcel.ContainsPoint((int)testPos.X, (int)testPos.Y))
                {
                    return testPos;
                }
            }
            return null;
        }

        public ILandObject GetNearestAllowedParcel(UUID avatarId, float x, float y)
        {
            List<ILandObject> all = AllParcels();
            float minParcelDistance = float.MaxValue;
            ILandObject nearestParcel = null;

            foreach (var parcel in all)
            {
                if (!parcel.IsEitherBannedOrRestricted(avatarId))
                {
                    float parcelDistance = GetParcelDistancefromPoint(parcel, x, y);
                    if (parcelDistance < minParcelDistance)
                    {
                        minParcelDistance = parcelDistance;
                        nearestParcel = parcel;
                    }
                }
            }

            return nearestParcel;
        }

        private List<ILandObject> AllParcels()
        {
            return LandChannel.AllParcels();
        }

        private float GetParcelDistancefromPoint(ILandObject parcel, float x, float y)
        {
            return Vector2.Distance(new Vector2(x, y), GetParcelCenter(parcel));
        }

        //calculate the average center point of a parcel
        private Vector2 GetParcelCenter(ILandObject parcel)
        {
            int count = 0;
            int avgx = 0;
            int avgy = 0;
            for (int x = 0; x < Constants.RegionSize; x++)
            {
                for (int y = 0; y < Constants.RegionSize; y++)
                {
                    //Just keep a running average as we check if all the points are inside or not
                    if (parcel.ContainsPoint(x, y))
                    {
                        if (count == 0)
                        {
                            avgx = x;
                            avgy = y;
                        }
                        else
                        {
                            avgx = (avgx * count + x) / (count + 1);
                            avgy = (avgy * count + y) / (count + 1);
                        }
                        count += 1;
                    }
                }
            }
            return new Vector2(avgx, avgy);
        }

        private Vector3 GetNearestRegionEdgePosition(ScenePresence avatar)
        {
            float xdistance = avatar.AbsolutePosition.X < Constants.RegionSize / 2 ? avatar.AbsolutePosition.X : Constants.RegionSize - avatar.AbsolutePosition.X;
            float ydistance = avatar.AbsolutePosition.Y < Constants.RegionSize / 2 ? avatar.AbsolutePosition.Y : Constants.RegionSize - avatar.AbsolutePosition.Y;

            //find out what vertical edge to go to
            if (xdistance < ydistance)
            {
                if (avatar.AbsolutePosition.X < Constants.RegionSize / 2)
                {
                    return GetPositionAtAvatarHeightOrGroundHeight(avatar, 0.0f, avatar.AbsolutePosition.Y);
                }
                else
                {
                    return GetPositionAtAvatarHeightOrGroundHeight(avatar, Constants.RegionSize, avatar.AbsolutePosition.Y);
                }
            }
            //find out what horizontal edge to go to
            else
            {
                if (avatar.AbsolutePosition.Y < Constants.RegionSize / 2)
                {
                    return GetPositionAtAvatarHeightOrGroundHeight(avatar, avatar.AbsolutePosition.X, 0.0f);
                }
                else
                {
                    return GetPositionAtAvatarHeightOrGroundHeight(avatar, avatar.AbsolutePosition.X, Constants.RegionSize);
                }
            }
        }

        private Vector3 GetPositionAtAvatarHeightOrGroundHeight(ScenePresence avatar, float x, float y)
        {
            Vector3 ground = GetPositionAtGround(x, y);
            if (avatar.AbsolutePosition.Z > ground.Z)
            {
                ground.Z = avatar.AbsolutePosition.Z;
            }
            return ground;
        }

        private Vector3 GetPositionAtGround(float x, float y)
        {
            return new Vector3(x, y, GetGroundHeight(x, y));
        }
    }
}<|MERGE_RESOLUTION|>--- conflicted
+++ resolved
@@ -4302,20 +4302,7 @@
         }
 
         /// <summary>
-<<<<<<< HEAD
         /// Request a scene presence by UUID. Fast, indexed lookup.
-=======
-        /// Cheaply return the number of avatars in a region (without fetching a list object)
-        /// </summary>
-        public int GetRootAgentCount()
-        {
-            return m_sceneGraph.GetRootAgentCount();
-        }
-
-        /// <summary>
-        /// Return a list of all ScenePresences in this region.  This returns child agents as well as root agents.
-        /// This list is a new object, so it can be iterated over without locking.
->>>>>>> a1c4585a
         /// </summary>
         /// <param name="agentID"></param>
         /// <returns>null if the presence was not found</returns>
