--- conflicted
+++ resolved
@@ -5812,11 +5812,11 @@
             return m_SpawnPoint - 1;
         }
 
-<<<<<<< HEAD
         private void HandleGcCollect(string module, string[] args)
         {
             GC.Collect();
-=======
+        }
+
         // Wrappers to get physics modules retrieve assets. Has to be done this way
         // because we can't assign the asset service to physics directly - at the
         // time physics are instantiated it's not registered but it will be by
@@ -5831,7 +5831,6 @@
             AssetReceivedDelegate callback = (AssetReceivedDelegate)sender;
 
             callback(asset);
->>>>>>> e36bc0d7
         }
     }
 }