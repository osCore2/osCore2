--- conflicted
+++ resolved
@@ -4243,27 +4243,7 @@
                    m_sceneGraph.removeUserCount(true);
                 }
 
-<<<<<<< HEAD
-                // Don't do this to root agents on logout, it's not nice for the viewer
-                if (presence.IsChildAgent)
-                {
-                    // Tell a single agent to disconnect from the region.
-                    IEventQueue eq = RequestModuleInterface<IEventQueue>();
-                    if (eq != null)
-                    {
-                        eq.DisableSimulator(RegionInfo.RegionHandle, agentID);
-                    }
-                    else
-                        presence.ControllingClient.SendShutdownConnectionNotice();
-                    presence.ControllingClient.Close(false);
-                }
-                else if (!childOnly)
-                {
-                    presence.ControllingClient.Close(true);
-                }
-=======
                 presence.ControllingClient.Close();
->>>>>>> af295489
                 return true;
             }
 
