--- conflicted
+++ resolved
@@ -917,16 +917,11 @@
                 m_restartTimer.Elapsed += new ElapsedEventHandler(RestartTimer_Elapsed);
                 m_log.Info("[REGION]: Restarting Region in " + (seconds / 60) + " minutes");
                 m_restartTimer.Start();
-<<<<<<< HEAD
                 if (showDialog)
                 {
                     m_dialogModule.SendNotificationToUsersInRegion(
-                    UUID.Random(), String.Empty, RegionInfo.RegionName + ": Restarting in " + (seconds / 60).ToString() + " Minutes");
-                }
-=======
-                m_dialogModule.SendNotificationToUsersInRegion(
                     UUID.Random(), String.Empty, RegionInfo.RegionName + String.Format(": Restarting in {0} Minutes", (int)(seconds / 60.0)));
->>>>>>> 0813dc8c
+                }
             }
         }
 
