/*
 * Copyright (c) Contributors, http://opensimulator.org/
 * See CONTRIBUTORS.TXT for a full list of copyright holders.
 *
 * Redistribution and use in source and binary forms, with or without
 * modification, are permitted provided that the following conditions are met:
 *     * Redistributions of source code must retain the above copyright
 *       notice, this list of conditions and the following disclaimer.
 *     * Redistributions in binary form must reproduce the above copyright
 *       notice, this list of conditions and the following disclaimer in the
 *       documentation and/or other materials provided with the distribution.
 *     * Neither the name of the OpenSimulator Project nor the
 *       names of its contributors may be used to endorse or promote products
 *       derived from this software without specific prior written permission.
 *
 * THIS SOFTWARE IS PROVIDED BY THE DEVELOPERS ``AS IS'' AND ANY
 * EXPRESS OR IMPLIED WARRANTIES, INCLUDING, BUT NOT LIMITED TO, THE IMPLIED
 * WARRANTIES OF MERCHANTABILITY AND FITNESS FOR A PARTICULAR PURPOSE ARE
 * DISCLAIMED. IN NO EVENT SHALL THE CONTRIBUTORS BE LIABLE FOR ANY
 * DIRECT, INDIRECT, INCIDENTAL, SPECIAL, EXEMPLARY, OR CONSEQUENTIAL DAMAGES
 * (INCLUDING, BUT NOT LIMITED TO, PROCUREMENT OF SUBSTITUTE GOODS OR SERVICES;
 * LOSS OF USE, DATA, OR PROFITS; OR BUSINESS INTERRUPTION) HOWEVER CAUSED AND
 * ON ANY THEORY OF LIABILITY, WHETHER IN CONTRACT, STRICT LIABILITY, OR TORT
 * (INCLUDING NEGLIGENCE OR OTHERWISE) ARISING IN ANY WAY OUT OF THE USE OF THIS
 * SOFTWARE, EVEN IF ADVISED OF THE POSSIBILITY OF SUCH DAMAGE.
 */

using System;
using System.Collections.Generic;
using System.Drawing;
using System.IO;
using System.Reflection;
using System.Runtime.Serialization;
using System.Security.Permissions;
using System.Xml;
using System.Xml.Serialization;
using log4net;
using OpenMetaverse;
using OpenMetaverse.Packets;
using OpenMetaverse.StructuredData;
using OpenSim.Framework;
using OpenSim.Region.Framework.Interfaces;
using OpenSim.Region.Framework.Scenes.Scripting;
using OpenSim.Region.Framework.Scenes.Serialization;
using OpenSim.Region.PhysicsModules.SharedBase;
using PermissionMask = OpenSim.Framework.PermissionMask;

namespace OpenSim.Region.Framework.Scenes
{
    #region Enumerations

    [Flags]
    public enum Changed : uint
    {
        INVENTORY = 1,
        COLOR = 2,
        SHAPE = 4,
        SCALE = 8,
        TEXTURE = 16,
        LINK = 32,
        ALLOWED_DROP = 64,
        OWNER = 128,
        REGION = 256,
        TELEPORT = 512,
        REGION_RESTART = 1024,
        MEDIA = 2048,
        ANIMATION = 16384,
        POSITION = 32768
    }

    // I don't really know where to put this except here.
    // Can't access the OpenSim.Region.ScriptEngine.Common.LSL_BaseClass.Changed constants
    [Flags]
    public enum ExtraParamType
    {
        Something1 = 1,
        Something2 = 2,
        Something3 = 4,
        Something4 = 8,
        Flexible = 16,
        Light = 32,
        Sculpt = 48,
        Something5 = 64,
        Something6 = 128
    }

    [Flags]
    public enum TextureAnimFlags : byte
    {
        NONE = 0x00,
        ANIM_ON = 0x01,
        LOOP = 0x02,
        REVERSE = 0x04,
        PING_PONG = 0x08,
        SMOOTH = 0x10,
        ROTATE = 0x20,
        SCALE = 0x40
    }

    public enum PrimType : int
    {
        BOX = 0,
        CYLINDER = 1,
        PRISM = 2,
        SPHERE = 3,
        TORUS = 4,
        TUBE = 5,
        RING = 6,
        SCULPT = 7
    }

    public enum UpdateRequired : byte
    {
        NONE = 0,
        TERSE = 1,
        FULL = 2
    }

    #endregion Enumerations

    public class SceneObjectPart : ISceneEntity
    {
        /// <value>
        /// Denote all sides of the prim
        /// </value>
        public const int ALL_SIDES = -1;

        private const scriptEvents PhysicsNeededSubsEvents = (
                    scriptEvents.collision | scriptEvents.collision_start | scriptEvents.collision_end |
                    scriptEvents.land_collision | scriptEvents.land_collision_start | scriptEvents.land_collision_end
                    );
        private const scriptEvents PhyscicsPhantonSubsEvents = (
                    scriptEvents.land_collision | scriptEvents.land_collision_start | scriptEvents.land_collision_end
                    );
        private const scriptEvents PhyscicsVolumeDtcSubsEvents = (
                    scriptEvents.collision_start | scriptEvents.collision_end
                    );      

        private static readonly ILog m_log = LogManager.GetLogger(MethodBase.GetCurrentMethod().DeclaringType);

        /// <summary>
        /// Dynamic attributes can be created and deleted as required.
        /// </summary>
        public DAMap DynAttrs { get; set; }

        private DOMap m_dynObjs;

        /// <summary>
        /// Dynamic objects that can be created and deleted as required.
        /// </summary>
        public DOMap DynObjs 
        { 
            get
            {
                if (m_dynObjs == null)
                    m_dynObjs = new DOMap();

                return m_dynObjs;
            }

            set
            {
                m_dynObjs = value;
            }
        }
        
        /// <value>
        /// Is this a root part?
        /// </value>
        /// <remarks>
        /// This will return true even if the whole object is attached to an avatar.
        /// </remarks>
        public bool IsRoot 
        {
            get { return Object.ReferenceEquals(ParentGroup.RootPart, this); } 
        }

        /// <summary>
        /// Is an explicit sit target set for this part?
        /// </summary>
        public bool IsSitTargetSet
        {
            get
            {
                return
                    !(SitTargetPosition == Vector3.Zero
                      && (SitTargetOrientation == Quaternion.Identity // Valid Zero Rotation quaternion
                       || SitTargetOrientation.X == 0f && SitTargetOrientation.Y == 0f && SitTargetOrientation.Z == 1f && SitTargetOrientation.W == 0f // W-Z Mapping was invalid at one point
                       || SitTargetOrientation.X == 0f && SitTargetOrientation.Y == 0f && SitTargetOrientation.Z == 0f && SitTargetOrientation.W == 0f)); // Invalid Quaternion
            }
        }

        #region Fields

        public bool AllowedDrop;
        
        public bool DIE_AT_EDGE;
        
        public bool RETURN_AT_EDGE;
        
        public bool BlockGrab { get; set; }

        public bool StatusSandbox;

        public Vector3 StatusSandboxPos;

        [XmlIgnore]
        public int[] PayPrice = {-2,-2,-2,-2,-2};

        [XmlIgnore]
        /// <summary>
        /// The representation of this part in the physics scene.
        /// </summary>
        /// <remarks>
        /// If you use this property more than once in a section of code then you must take a reference and use that.
        /// If another thread is simultaneously turning physics off on this part then this refernece could become
        /// null at any time.
        /// </remarks>
        public PhysicsActor PhysActor { get; set; }

        //Xantor 20080528 Sound stuff:
        //  Note: This isn't persisted in the database right now, as the fields for that aren't just there yet.
        //        Not a big problem as long as the script that sets it remains in the prim on startup.
        //        for SL compatibility it should be persisted though (set sound / displaytext / particlesystem, kill script)
        
        public UUID Sound;

        public byte SoundFlags;

        public double SoundGain;

        public double SoundRadius;

        /// <summary>
        /// Should sounds played from this prim be queued?
        /// </summary>
        /// <remarks>
        /// This should only be changed by sound modules.  It is up to sound modules as to how they interpret this setting.
        /// </remarks>
        public bool SoundQueueing { get; set; }

        public uint TimeStampFull;

        public uint TimeStampLastActivity; // Will be used for AutoReturn

        public uint TimeStampTerse;

        // The following two are to hold the attachment data
        // while an object is inworld
        [XmlIgnore]
        public byte AttachPoint = 0;

        [XmlIgnore]
        public Quaternion AttachRotation = Quaternion.Identity;

        [XmlIgnore]
        public int STATUS_ROTATE_X; // this should not be used
 
        [XmlIgnore]
        public int STATUS_ROTATE_Y;  // this should not be used

        [XmlIgnore]
        public int STATUS_ROTATE_Z;  // this should not be used

        private Dictionary<int, string> m_CollisionFilter = new Dictionary<int, string>();
               
        /// <value>
        /// The UUID of the user inventory item from which this object was rezzed if this is a root part.
        /// If UUID.Zero then either this is not a root part or there is no connection with a user inventory item.
        /// </value>
        private UUID m_fromUserInventoryItemID;
        
        public UUID FromUserInventoryItemID
        {
            get { return m_fromUserInventoryItemID; }
            set { m_fromUserInventoryItemID = value; }
        }

        public scriptEvents AggregateScriptEvents;

        public Vector3 AttachedPos;

        // rotation locks on local X,Y and or Z axis bit flags
        // bits are as in llSetStatus defined in SceneObjectGroup.axisSelect enum
        // but reversed logic: bit cleared means free to rotate
        public byte RotationAxisLocks = 0;

        public bool VolumeDetectActive;

        public bool IsWaitingForFirstSpinUpdatePacket;

        public Quaternion SpinOldOrientation = Quaternion.Identity;

        protected bool m_APIDActive = false;
        protected Quaternion m_APIDTarget = Quaternion.Identity;
        protected float m_APIDDamp = 0;
        protected float m_APIDStrength = 0;

        /// <summary>
        /// This part's inventory
        /// </summary>        
        public IEntityInventory Inventory
        {
            get { return m_inventory; }
        }
        protected SceneObjectPartInventory m_inventory;

        public bool Undoing;
        
        public bool IgnoreUndoUpdate = false;
        
        public PrimFlags LocalFlags;
        
        private float m_damage = -1.0f;
        private byte[] m_TextureAnimation;
        private byte m_clickAction;
        private Color m_color = Color.Black;
        private readonly List<uint> m_lastColliders = new List<uint>();
        private int m_linkNum;
        
        private int m_scriptAccessPin;
        
        private readonly Dictionary<UUID, scriptEvents> m_scriptEvents = new Dictionary<UUID, scriptEvents>();
        private string m_sitName = String.Empty;
        private Quaternion m_sitTargetOrientation = Quaternion.Identity;
        private Vector3 m_sitTargetPosition;
        private string m_sitAnimation = "SIT";
        private bool m_occupied;					// KF if any av is sitting on this prim
        private string m_text = String.Empty;
        private string m_touchName = String.Empty;
        private UndoRedoState m_UndoRedo = null;

        private bool m_passTouches = false;
        private bool m_passCollisions = false;

        protected Vector3 m_acceleration;
        protected Vector3 m_angularVelocity;

        //unkown if this will be kept, added as a way of removing the group position from the group class
        protected Vector3 m_groupPosition;
        protected uint m_localId;
        protected Material m_material = OpenMetaverse.Material.Wood;
        protected string m_name;
        protected Vector3 m_offsetPosition;

        protected SceneObjectGroup m_parentGroup;
        protected byte[] m_particleSystem = Utils.EmptyBytes;
        protected ulong m_regionHandle;
        protected Quaternion m_rotationOffset = Quaternion.Identity;
        protected PrimitiveBaseShape m_shape;
        protected UUID m_uuid;
        protected Vector3 m_velocity;

        protected Vector3 m_lastPosition;
        protected Quaternion m_lastRotation;
        protected Vector3 m_lastVelocity;
        protected Vector3 m_lastAcceleration;
        protected Vector3 m_lastAngularVelocity;
        protected int m_lastUpdateSentTime;
        protected float m_buoyancy = 0.0f;
        protected Vector3 m_force;
        protected Vector3 m_torque;

        protected byte m_physicsShapeType = (byte)PhysShapeType.prim;
        protected float m_density = 1000.0f; // in kg/m^3
        protected float m_gravitymod = 1.0f;
        protected float m_friction = 0.6f; // wood
        protected float m_bounce = 0.5f; // wood


        protected bool m_isSelected = false;

        /// <summary>
        /// Stores media texture data
        /// </summary>
        protected string m_mediaUrl;

        // TODO: Those have to be changed into persistent properties at some later point,
        // or sit-camera on vehicles will break on sim-crossing.
        private Vector3 m_cameraEyeOffset;
        private Vector3 m_cameraAtOffset;
        private bool m_forceMouselook;


        // 0 for default collision sounds, -1 for script disabled sound 1 for script defined sound
        private sbyte m_collisionSoundType;
        private UUID m_collisionSound;
        private float m_collisionSoundVolume;

        private int LastColSoundSentTime; 


        private SOPVehicle m_vehicleParams = null;

        public KeyframeMotion KeyframeMotion
        {
            get; set;
        }


        #endregion Fields

//        ~SceneObjectPart()
//        {
//            Console.WriteLine(
//                "[SCENE OBJECT PART]: Destructor called for {0}, local id {1}, parent {2} {3}",
//                Name, LocalId, ParentGroup.Name, ParentGroup.LocalId);
//            m_log.DebugFormat(
//                "[SCENE OBJECT PART]: Destructor called for {0}, local id {1}, parent {2} {3}",
//                Name, LocalId, ParentGroup.Name, ParentGroup.LocalId);
//        }

        #region Constructors

        /// <summary>
        /// No arg constructor called by region restore db code
        /// </summary>
        public SceneObjectPart()
        {
            m_TextureAnimation = Utils.EmptyBytes;
            m_particleSystem = Utils.EmptyBytes;
            Rezzed = DateTime.UtcNow;
            Description = String.Empty;
            DynAttrs = new DAMap();

            // Prims currently only contain a single folder (Contents).  From looking at the Second Life protocol,
            // this appears to have the same UUID (!) as the prim.  If this isn't the case, one can't drag items from
            // the prim into an agent inventory (Linden client reports that the "Object not found for drop" in its log
            m_inventory = new SceneObjectPartInventory(this);
            LastColSoundSentTime = Util.EnvironmentTickCount();
        }

        /// <summary>
        /// Create a completely new SceneObjectPart (prim).  This will need to be added separately to a SceneObjectGroup
        /// </summary>
        /// <param name="ownerID"></param>
        /// <param name="shape"></param>
        /// <param name="position"></param>
        /// <param name="rotationOffset"></param>
        /// <param name="offsetPosition"></param>
        public SceneObjectPart(
            UUID ownerID, PrimitiveBaseShape shape, Vector3 groupPosition, 
            Quaternion rotationOffset, Vector3 offsetPosition) : this()
        {
            m_name = "Object";

            CreationDate = (int)Utils.DateTimeToUnixTime(Rezzed);
            LastOwnerID = CreatorID = OwnerID = ownerID;
            UUID = UUID.Random();
            Shape = shape;
            OwnershipCost = 0;
            ObjectSaleType = 0;
            SalePrice = 0;
            Category = 0;
            GroupPosition = groupPosition;
            OffsetPosition = offsetPosition;
            RotationOffset = rotationOffset;
            Velocity = Vector3.Zero;
            AngularVelocity = Vector3.Zero;
            Acceleration = Vector3.Zero;
            Flags = 0;
            CreateSelected = true;

            TrimPermissions();
        }

        #endregion Constructors

        #region XML Schema

        private UUID _lastOwnerID;
        private UUID _ownerID;
        private UUID _groupID;
        private int _ownershipCost;
        private byte _objectSaleType;
        private int _salePrice;
        private uint _category;
        private Int32 _creationDate;
        private uint _parentID = 0;
        private uint _baseMask = (uint)(PermissionMask.All | PermissionMask.Export);
        private uint _ownerMask = (uint)(PermissionMask.All | PermissionMask.Export);
        private uint _groupMask = (uint)PermissionMask.None;
        private uint _everyoneMask = (uint)PermissionMask.None;
        private uint _nextOwnerMask = (uint)(PermissionMask.Move | PermissionMask.Modify | PermissionMask.Transfer);
        private PrimFlags _flags = PrimFlags.None;
        private DateTime m_expires;
        private DateTime m_rezzed;
        private bool m_createSelected = false;

        private UUID _creatorID;
        public UUID CreatorID 
        {
            get { return _creatorID; }
            set { _creatorID = value; }
        }

        private string m_creatorData = string.Empty;
        /// <summary>
        /// Data about the creator in the form home_url;name
        /// </summary>
        public string CreatorData 
        {
            get { return m_creatorData; }
            set { m_creatorData = value; }
        }

        /// <summary>
        /// Used by the DB layer to retrieve / store the entire user identification.
        /// The identification can either be a simple UUID or a string of the form
        /// uuid[;home_url[;name]]
        /// </summary>
        public string CreatorIdentification
        {
            get
            {
                if (!string.IsNullOrEmpty(CreatorData))
                    return CreatorID.ToString() + ';' + CreatorData;
                else
                    return CreatorID.ToString();
            }
            set
            {
                if ((value == null) || (value != null && value == string.Empty))
                {
                    CreatorData = string.Empty;
                    return;
                }

                if (!value.Contains(";")) // plain UUID
                {
                    UUID uuid = UUID.Zero;
                    UUID.TryParse(value, out uuid);
                    CreatorID = uuid;
                }
                else // <uuid>[;<endpoint>[;name]]
                {
                    string name = "Unknown User";
                    string[] parts = value.Split(';');
                    if (parts.Length >= 1)
                    {
                        UUID uuid = UUID.Zero;
                        UUID.TryParse(parts[0], out uuid);
                        CreatorID = uuid;
                    }
                    if (parts.Length >= 2)
                    {
                        CreatorData = parts[1];
                        if (!CreatorData.EndsWith("/"))
                            CreatorData += "/";
                    }
                    if (parts.Length >= 3)
                        name = parts[2];

                    CreatorData += ';' + name;
                    
                }
            }
        }

        /// <summary>
        /// A relic from when we we thought that prims contained folder objects. In 
        /// reality, prim == folder
        /// Exposing this is not particularly good, but it's one of the least evils at the moment to see
        /// folder id from prim inventory item data, since it's not (yet) actually stored with the prim.
        /// </summary>
        public UUID FolderID
        {
            get { return UUID; }
            set { } // Don't allow assignment, or legacy prims wil b0rk - but we need the setter for legacy serialization.
        }

        /// <value>
        /// Access should be via Inventory directly - this property temporarily remains for xml serialization purposes
        /// </value>
        public uint InventorySerial
        {
            get { return m_inventory.Serial; }
            set { m_inventory.Serial = value; }
        }

        /// <value>
        /// Get the inventory list
        /// </value>
        public TaskInventoryDictionary TaskInventory
        {
            get {
                return m_inventory.Items;
            }
            set {
                m_inventory.Items = value;
            }
        }

        /// <summary>
        /// This is idential to the Flags property, except that the returned value is uint rather than PrimFlags
        /// </summary>
        [Obsolete("Use Flags property instead")]
        public uint ObjectFlags
        {
            get { return (uint)Flags; }
            set { Flags = (PrimFlags)value; }
        }

        public UUID UUID
        {
            get { return m_uuid; }
            set 
            { 
                m_uuid = value; 
                
                // This is necessary so that TaskInventoryItem parent ids correctly reference the new uuid of this part
                if (Inventory != null)
                    Inventory.ResetObjectID();
            }
        }

        public uint LocalId
        {
            get { return m_localId; }
            set
            {
                m_localId = value;
//                m_log.DebugFormat("[SCENE OBJECT PART]: Set part {0} to local id {1}", Name, m_localId);
            }
        }

        public virtual string Name
        {
            get { return m_name; }
            set 
            { 
                m_name = value;

                PhysicsActor pa = PhysActor;

                if (pa != null)
                    pa.SOPName = value;
            }
        }

        [XmlIgnore]
        public bool PassTouches
        {
            get { return m_passTouches; }
            set
            {
                m_passTouches = value;

                if (ParentGroup != null)
                    ParentGroup.HasGroupChanged = true;
            }
        }

        public bool PassCollisions
        {
            get { return m_passCollisions; }
            set
            {
                m_passCollisions = value;

                if (ParentGroup != null)
                    ParentGroup.HasGroupChanged = true;
            }
        }

        public bool IsSelected
        {
            get { return m_isSelected; }
            set
            {
                m_isSelected = value;
                if (ParentGroup != null)
                    ParentGroup.PartSelectChanged(value);
          
            }
        }
        
        
        public Dictionary<int, string> CollisionFilter
        {
            get { return m_CollisionFilter; }
            set
            {
                m_CollisionFilter = value;
            }
        }

        protected bool APIDActive
        {
            get { return m_APIDActive; }
            set { m_APIDActive = value; }
        }

        protected Quaternion APIDTarget
        {
            get { return m_APIDTarget; }
            set { m_APIDTarget = value; }
        }

        
        protected float APIDDamp
        {
            get { return m_APIDDamp; }
            set { m_APIDDamp = value; }
        }

        
        protected float APIDStrength
        {
            get { return m_APIDStrength; }
            set { m_APIDStrength = value; }
        }

        public ulong RegionHandle
        {
            get { return m_regionHandle; }
            set { m_regionHandle = value; }
        }

        public int ScriptAccessPin
        {
            get { return m_scriptAccessPin; }
            set { m_scriptAccessPin = (int)value; }
        }
        private SceneObjectPart m_PlaySoundMasterPrim = null;
        public SceneObjectPart PlaySoundMasterPrim
        {
            get { return m_PlaySoundMasterPrim; }
            set { m_PlaySoundMasterPrim = value; }
        }

        private List<SceneObjectPart> m_PlaySoundSlavePrims = new List<SceneObjectPart>();
        public List<SceneObjectPart> PlaySoundSlavePrims
        {
            get { return m_PlaySoundSlavePrims; }
            set { m_PlaySoundSlavePrims = value; }
        }

        private SceneObjectPart m_LoopSoundMasterPrim = null;
        public SceneObjectPart LoopSoundMasterPrim
        {
            get { return m_LoopSoundMasterPrim; }
            set { m_LoopSoundMasterPrim = value; }
        }

        private List<SceneObjectPart> m_LoopSoundSlavePrims = new List<SceneObjectPart>();
        public List<SceneObjectPart> LoopSoundSlavePrims
        {
            get { return m_LoopSoundSlavePrims; }
            set { m_LoopSoundSlavePrims = value; }
        }

        public Byte[] TextureAnimation
        {
            get { return m_TextureAnimation; }
            set { m_TextureAnimation = value; }
        }

        public Byte[] ParticleSystem
        {
            get { return m_particleSystem; }
            set { m_particleSystem = value; }
        }

        
        public DateTime Expires
        {
            get { return m_expires; }
            set { m_expires = value; }
        }

        
        public DateTime Rezzed
        {
            get { return m_rezzed; }
            set { m_rezzed = value; }
        }

        
        public float Damage
        {
            get { return m_damage; }
            set { m_damage = value; }
        }

        public void setGroupPosition(Vector3 pos)
        {
            m_groupPosition = pos;
        }

        /// <summary>
        /// The position of the entire group that this prim belongs to.
        /// </summary>
        /// 

        public Vector3 GroupPosition
        {
            get
            {
                // If this is a linkset, we don't want the physics engine mucking up our group position here.
                PhysicsActor actor = PhysActor;
                if (ParentID == 0)
                {
                    if (actor != null)
                        m_groupPosition = actor.Position;
                    return m_groupPosition;
                }

                // If I'm an attachment, my position is reported as the position of who I'm attached to
                if (ParentGroup.IsAttachment)
                {
                    ScenePresence sp = ParentGroup.Scene.GetScenePresence(ParentGroup.AttachedAvatar);
                    if (sp != null)
                        return sp.AbsolutePosition;
                }

                // use root prim's group position. Physics may have updated it
                if (ParentGroup.RootPart != this)
                    m_groupPosition = ParentGroup.RootPart.GroupPosition;
                return m_groupPosition;
            }
            set
            {
                m_groupPosition = value;
                PhysicsActor actor = PhysActor;
                if (actor != null && ParentGroup.Scene.PhysicsScene != null)
                {
                    try
                    {
                        // Root prim actually goes at Position
                        if (ParentID == 0)
                        {
                            actor.Position = value;                           
                        }
                        else
                        {
                            // The physics engine always sees all objects (root or linked) in world coordinates.
                            actor.Position = GetWorldPosition();
                            actor.Orientation = GetWorldRotation();
                        }

                        // Tell the physics engines that this prim changed.
                        if (ParentGroup != null && ParentGroup.Scene != null && ParentGroup.Scene.PhysicsScene != null)
                            ParentGroup.Scene.PhysicsScene.AddPhysicsActorTaint(actor);
                    }
                    catch (Exception e)
                    {
                        m_log.ErrorFormat("[SCENEOBJECTPART]: GROUP POSITION. {0}", e);
                    }
                }
            }
        }

        public void setOffsetPosition(Vector3 pos)
        {
            m_offsetPosition = pos;
        }

        public Vector3 OffsetPosition
        {
            get { return m_offsetPosition; }
            set
            {
                Vector3 oldpos = m_offsetPosition;
                m_offsetPosition = value;

                if (ParentGroup != null && !ParentGroup.IsDeleted)
                {
                    PhysicsActor actor = PhysActor;
                    if (ParentID != 0 && actor != null)
                    {
                        actor.Position = GetWorldPosition();
                        actor.Orientation = GetWorldRotation();

                        // Tell the physics engines that this prim changed.
                        if (ParentGroup.Scene != null && ParentGroup.Scene.PhysicsScene != null)
                            ParentGroup.Scene.PhysicsScene.AddPhysicsActorTaint(actor);
                    }

                    if (!m_parentGroup.m_dupeInProgress)
                    {
                        List<ScenePresence> avs = ParentGroup.GetSittingAvatars();
                        foreach (ScenePresence av in avs)
                        {
                            if (av.ParentID == m_localId)
                            {
                                Vector3 offset = (m_offsetPosition - oldpos);
                                av.AbsolutePosition += offset;
//                                av.SendAvatarDataToAllAgents();
                                av.SendTerseUpdateToAllClients();
                            }
                        }
                    }
                }
                TriggerScriptChangedEvent(Changed.POSITION);
            }
        }

        public Vector3 RelativePosition
        {
            get
            {
                if (IsRoot)
                {
                    if (ParentGroup.IsAttachment)
                        return AttachedPos;
                    else
                        return AbsolutePosition;
                }
                else
                {
                    return OffsetPosition;
                }
            }
        }

        public void setRotationOffset(Quaternion q)
        {
            m_rotationOffset = q;
        }

        public Quaternion RotationOffset
        {
            get
            {
                // We don't want the physics engine mucking up the rotations in a linkset
                PhysicsActor actor = PhysActor;
                // If this is a root of a linkset, the real rotation is what the physics engine thinks.
                // If not a root prim, the offset rotation is computed by SOG and is relative to the root.
                if (ParentID == 0 && (Shape.PCode != 9 || Shape.State == 0) && actor != null)
                {
                    if (actor.Orientation.X != 0f || actor.Orientation.Y != 0f
                        || actor.Orientation.Z != 0f || actor.Orientation.W != 0f)
                    {
                        m_rotationOffset = actor.Orientation;
                    }
                }

//                float roll, pitch, yaw = 0;
//                m_rotationOffset.GetEulerAngles(out roll, out pitch, out yaw);
//
//                m_log.DebugFormat(
//                    "[SCENE OBJECT PART]: Got euler {0} for RotationOffset on {1} {2}",
//                    new Vector3(roll, pitch, yaw), Name, LocalId);

                return m_rotationOffset;
            }
            
            set
            {
//                StoreUndoState();
                m_rotationOffset = value;

                PhysicsActor actor = PhysActor;
                if (actor != null)
                {
                    try
                    {
                        // Root prim gets value directly
                        if (ParentID == 0)
                        {
                            actor.Orientation = value;
                            //m_log.Info("[PART]: RO1:" + actor.Orientation.ToString());
                        }
                        else
                        {
                            // Child prim we have to calculate it's world rotationwel
                            Quaternion resultingrotation = GetWorldRotation();
                            actor.Orientation = resultingrotation;
                            //m_log.Info("[PART]: RO2:" + actor.Orientation.ToString());
                        }

                        if (ParentGroup != null && ParentGroup.Scene != null && ParentGroup.Scene.PhysicsScene != null)
                            ParentGroup.Scene.PhysicsScene.AddPhysicsActorTaint(actor);
                        //}
                    }
                    catch (Exception ex)
                    {
                        m_log.Error("[SCENEOBJECTPART]: ROTATIONOFFSET" + ex.Message);
                    }
                }

//                float roll, pitch, yaw = 0;
//                m_rotationOffset.GetEulerAngles(out roll, out pitch, out yaw);
//
//                m_log.DebugFormat(
//                    "[SCENE OBJECT PART]: Set euler {0} for RotationOffset on {1} {2}",
//                    new Vector3(roll, pitch, yaw), Name, LocalId);
            }
        }

        /// <summary></summary>
        public Vector3 Velocity
        {
            get
            {
                PhysicsActor actor = PhysActor;
                if (actor != null)
                {
                    if (actor.IsPhysical)
                    {
                        m_velocity = actor.Velocity;
                    }
                }

                return m_velocity;
            }

            set
            {
                if (Util.IsNanOrInfinity(value))
                    m_velocity = Vector3.Zero;
                else
                    m_velocity = value;

                PhysicsActor actor = PhysActor;
                if (actor != null)
                {
                    if (actor.IsPhysical)
                    {
                        actor.Velocity = m_velocity;
                        ParentGroup.Scene.PhysicsScene.AddPhysicsActorTaint(actor);
                    }
                }
            }
        }

        /// <summary>Update angular velocity and schedule terse update.</summary>
        public void UpdateAngularVelocity(Vector3 avel)
        {
            AngularVelocity = avel;
            ScheduleTerseUpdate();
            ParentGroup.HasGroupChanged = true;
        }

        /// <summary>Get or set angular velocity. Does not schedule update.</summary>
        public Vector3 AngularVelocity
        {
            get
            {
                PhysicsActor actor = PhysActor;
                if ((actor != null) && actor.IsPhysical && ParentGroup.RootPart == this)
                {
                    m_angularVelocity = actor.RotationalVelocity;
                }
                return m_angularVelocity;
            }
            set
            {
                if (Util.IsNanOrInfinity(value))
                    m_angularVelocity = Vector3.Zero;
                else
                    m_angularVelocity = value;

                PhysicsActor actor = PhysActor;
                if ((actor != null) && actor.IsPhysical && ParentGroup.RootPart == this && VehicleType == (int)Vehicle.TYPE_NONE)
                {
                    actor.RotationalVelocity = m_angularVelocity;
                }                       
            }
        }

        /// <summary></summary>
        public Vector3 Acceleration
        {
			get 
			{ 
                PhysicsActor actor = PhysActor;
                if (actor != null)
				{
					m_acceleration = actor.Acceleration;
				}
				return m_acceleration;
			} 
           
            set 
            {
                if (Util.IsNanOrInfinity(value))
                    m_acceleration = Vector3.Zero;
                else
                    m_acceleration = value;
            }
        }

        public string Description { get; set; }

        /// <value>
        /// Text color.
        /// </value>
        public Color Color
        {
            get { return m_color; }
            set { m_color = value; }
        }

        public string Text
        {
            get
            {
                if (m_text.Length > 255)
                    return m_text.Substring(0, 254);
                return m_text;
            }
            set { m_text = value; }
        }


        public string SitName
        {
            get { return m_sitName; }
            set { m_sitName = value; }
        }

        public string TouchName
        {
            get { return m_touchName; }
            set { m_touchName = value; }
        }

        public int LinkNum
        {
            get { return m_linkNum; }
            set
            {
//                if (ParentGroup != null)
//                {
//                    m_log.DebugFormat(
//                        "[SCENE OBJECT PART]: Setting linknum of {0}@{1} to {2} from {3}",
//                        Name, AbsolutePosition, value, m_linkNum);
//                    Util.PrintCallStack();
//                }

                m_linkNum = value;
            }
        }

        public byte ClickAction
        {
            get { return m_clickAction; }
            set
            {
                m_clickAction = value;
            }
        }

        public PrimitiveBaseShape Shape
        {
            get { return m_shape; }
            set
            {
                m_shape = value;
            }
        }

        /// <summary>
        /// Change the scale of this part.
        /// </summary>
        public Vector3 Scale
        {
            get { return m_shape.Scale; }
            set
            {
                if (m_shape != null)
                {

                    m_shape.Scale = value;

                    PhysicsActor actor = PhysActor;
                    if (actor != null)
                    {
                        if (ParentGroup.Scene != null)
                        {
                            if (ParentGroup.Scene.PhysicsScene != null)
                            {
                                actor.Size = m_shape.Scale;

//                                if (Shape.SculptEntry)
//                                    CheckSculptAndLoad();
//                                else
                                    ParentGroup.Scene.PhysicsScene.AddPhysicsActorTaint(actor);
                            }
                        }
                    }
                }

                TriggerScriptChangedEvent(Changed.SCALE);
            }
        }

        public UpdateRequired UpdateFlag { get; set; }
        public bool UpdatePhysRequired { get; set; }
        
        /// <summary>
        /// Used for media on a prim.
        /// </summary>
        /// Do not change this value directly - always do it through an IMoapModule.
        public string MediaUrl 
        { 
            get
            {
                return m_mediaUrl; 
            }
            
            set
            {
                m_mediaUrl = value;

                if (ParentGroup != null)
                    ParentGroup.HasGroupChanged = true;
            }
        }

        public bool CreateSelected
        {
            get { return m_createSelected; }
            set 
            { 
//                m_log.DebugFormat("[SOP]: Setting CreateSelected to {0} for {1} {2}", value, Name, UUID);
                m_createSelected = value; 
            }
        }

        #endregion

//---------------
#region Public Properties with only Get

        public Vector3 AbsolutePosition
        {
            get
            {
                return GroupPosition + (m_offsetPosition * ParentGroup.RootPart.RotationOffset);
            }
        }

        public SceneObjectGroup ParentGroup
        {
            get { return m_parentGroup; }
            private set { m_parentGroup = value; }
        }

        public scriptEvents ScriptEvents
        {
            get { return AggregateScriptEvents; }
        }

        public Quaternion SitTargetOrientation
        {
            get { return m_sitTargetOrientation; }
            set
            {
                m_sitTargetOrientation = value;
//                m_log.DebugFormat("[SCENE OBJECT PART]: Set sit target orientation {0} for {1} {2}", m_sitTargetOrientation, Name, LocalId);
            }
        }

        public Vector3 SitTargetPosition
        {
            get { return m_sitTargetPosition; }
            set
            {
                m_sitTargetPosition = value;
//                m_log.DebugFormat("[SCENE OBJECT PART]: Set sit target position to {0} for {1} {2}", m_sitTargetPosition, Name, LocalId);
            }
        }

        // This sort of sucks, but I'm adding these in to make some of
        // the mappings more consistant.
        public Vector3 SitTargetPositionLL
        {
            get { return m_sitTargetPosition; }
            set { m_sitTargetPosition = value; }
        }

        public Quaternion SitTargetOrientationLL
        {
            get { return m_sitTargetOrientation; }
            set { m_sitTargetOrientation = value; }
        }

        public bool Stopped
        {
            get {
                double threshold = 0.02;
                return (Math.Abs(Velocity.X) < threshold &&
                        Math.Abs(Velocity.Y) < threshold &&
                        Math.Abs(Velocity.Z) < threshold &&
                        Math.Abs(AngularVelocity.X) < threshold &&
                        Math.Abs(AngularVelocity.Y) < threshold &&
                        Math.Abs(AngularVelocity.Z) < threshold);
            }
        }

        /// <summary>
        /// The parent ID of this part.
        /// </summary>
        /// <remarks>
        /// If this is a root part which is not attached to an avatar then the value will be 0.
        /// If this is a root part which is attached to an avatar then the value is the local id of that avatar.
        /// If this is a child part then the value is the local ID of the root part.
        /// </remarks>
        public uint ParentID
        {
            get { return _parentID; }
            set { _parentID = value; }
        }

        public int CreationDate
        {
            get { return _creationDate; }
            set { _creationDate = value; }
        }

        public uint Category
        {
            get { return _category; }
            set { _category = value; }
        }

        public int SalePrice
        {
            get { return _salePrice; }
            set { _salePrice = value; }
        }

        public byte ObjectSaleType
        {
            get { return _objectSaleType; }
            set { _objectSaleType = value; }
        }

        public int OwnershipCost
        {
            get { return _ownershipCost; }
            set { _ownershipCost = value; }
        }

        public UUID GroupID
        {
            get { return _groupID; }
            set { _groupID = value; }
        }

        public UUID OwnerID
        {
            get { return _ownerID; }
            set { _ownerID = value; }
        }

        public UUID LastOwnerID
        {
            get { return _lastOwnerID; }
            set { _lastOwnerID = value; }
        }

        public uint BaseMask
        {
            get { return _baseMask; }
            set { _baseMask = value; }
        }

        public uint OwnerMask
        {
            get { return _ownerMask; }
            set { _ownerMask = value; }
        }

        public uint GroupMask
        {
            get { return _groupMask; }
            set { _groupMask = value; }
        }

        public uint EveryoneMask
        {
            get { return _everyoneMask; }
            set { _everyoneMask = value; }
        }

        public uint NextOwnerMask
        {
            get { return _nextOwnerMask; }
            set { _nextOwnerMask = value; }
        }

        /// <summary>
        /// Property flags.  See OpenMetaverse.PrimFlags 
        /// </summary>
        /// <remarks>
        /// Example properties are PrimFlags.Phantom and PrimFlags.DieAtEdge
        /// </remarks>
        public PrimFlags Flags
        {
            get { return _flags; }
            set 
            { 
//                m_log.DebugFormat("[SOP]: Setting flags for {0} {1} to {2}", UUID, Name, value);
                _flags = value; 
            }
        }
        
        [XmlIgnore]
        public bool IsOccupied				// KF If an av is sittingon this prim
        {
        	get { return m_occupied; }
        	set { m_occupied = value; }
        }

        /// <summary>
        /// ID of the avatar that is sat on us if we have a sit target.  If there is no such avatar then is UUID.Zero
        /// </summary>
        public UUID SitTargetAvatar { get; set; }

        /// <summary>
        /// IDs of all avatars sat on this part.
        /// </summary>
        /// <remarks>
        /// We need to track this so that we can stop sat upon prims from being attached.
        /// </remarks>
        /// <value>
        /// null if there are no sitting avatars.  This is to save us create a hashset for every prim in a scene.
        /// </value>
        private HashSet<ScenePresence> m_sittingAvatars;

        public virtual UUID RegionID
        {
            get
            {
                if (ParentGroup.Scene != null)
                    return ParentGroup.Scene.RegionInfo.RegionID;
                else
                    return UUID.Zero;
            }
            set {} // read only
        }

        private UUID _parentUUID = UUID.Zero;
        
        public UUID ParentUUID
        {
            get
            {
                if (ParentGroup != null)
                    _parentUUID = ParentGroup.UUID;

                return _parentUUID;
            }

            set { _parentUUID = value; }
        }
        
        public string SitAnimation
        {
            get { return m_sitAnimation; }
            set { m_sitAnimation = value; }
        }

        public UUID invalidCollisionSoundUUID = new UUID("ffffffff-ffff-ffff-ffff-ffffffffffff");

        // 0 for default collision sounds, -1 for script disabled sound 1 for script defined sound
        // runtime thing.. do not persist
        [XmlIgnore]
        public sbyte CollisionSoundType
        {
            get
            {
                return m_collisionSoundType;
            }
            set
            {
                m_collisionSoundType = value;
                if (value == -1)
                    m_collisionSound = invalidCollisionSoundUUID;
                else if (value == 0)
                    m_collisionSound = UUID.Zero;
            }
        }

        public UUID CollisionSound
        {
            get { return m_collisionSound; }
            set
            {           
                m_collisionSound = value;

                if (value == invalidCollisionSoundUUID)
                    m_collisionSoundType = -1;
                else if (value == UUID.Zero)
                    m_collisionSoundType = 0;
                else
                    m_collisionSoundType = 1;

                aggregateScriptEvents();
            }
        }

        public float CollisionSoundVolume
        {
            get { return m_collisionSoundVolume; }
            set { m_collisionSoundVolume = value; }
        }

        public float Buoyancy
        {
            get
            {
                if (ParentGroup.RootPart == this)
                    return m_buoyancy;

                return ParentGroup.RootPart.Buoyancy;
            }
            set
            {
                if (ParentGroup != null && ParentGroup.RootPart != null && ParentGroup.RootPart != this)
                {
                    ParentGroup.RootPart.Buoyancy = value;
                    return;
                }
                m_buoyancy = value;
                if (PhysActor != null)
                    PhysActor.Buoyancy = value;
            }
        }

        public Vector3 Force
        {
            get
            {
                if (ParentGroup.RootPart == this)
                    return m_force;

                return ParentGroup.RootPart.Force;
            }

            set
            {
                if (ParentGroup != null && ParentGroup.RootPart != null && ParentGroup.RootPart != this)
                {
                    ParentGroup.RootPart.Force = value;
                    return;
                }
                m_force = value;
                if (PhysActor != null)
                    PhysActor.Force = value;
            }
        }

        public Vector3 Torque
        {
            get
            {
                if (ParentGroup.RootPart == this)
                    return m_torque;
                
                return ParentGroup.RootPart.Torque;
            }

            set
            {
                if (ParentGroup != null && ParentGroup.RootPart != null && ParentGroup.RootPart != this)
                {
                    ParentGroup.RootPart.Torque = value;
                    return;
                }
                m_torque = value;
                if (PhysActor != null)
                    PhysActor.Torque = value;
            }
        }

        public byte Material
        {
            get { return (byte)m_material; }
            set
            {
                if (value >= 0 && value <= (byte)SOPMaterialData.MaxMaterial)
                {
                    bool update = false;

                    if (m_material != (Material)value)
                    {
                        update = true;
                        m_material = (Material)value;
                    }

                    if (m_friction != SOPMaterialData.friction(m_material))
                    {
                        update = true;
                        m_friction = SOPMaterialData.friction(m_material);
                    }

                    if (m_bounce != SOPMaterialData.bounce(m_material))
                    {
                        update = true;
                        m_bounce = SOPMaterialData.bounce(m_material);
                    }

                    if (update)
                    {
                        if (PhysActor != null)
                        {
                            PhysActor.SetMaterial((int)value);
                        }
                        if(ParentGroup != null)
                            ParentGroup.HasGroupChanged = true;
                        ScheduleFullUpdateIfNone();
                        UpdatePhysRequired = true;
                    }
                }
            }
        }

        // not a propriety to move to methods place later
        private bool HasMesh()
        {
            if (Shape != null && (Shape.SculptType == (byte)SculptType.Mesh))
                return true;
            return false;
        }

        // not a propriety to move to methods place later
        public byte DefaultPhysicsShapeType()
        {
            byte type;

            if (Shape != null && (Shape.SculptType == (byte)SculptType.Mesh))
                type = (byte)PhysShapeType.convex;
            else
                type = (byte)PhysShapeType.prim;

            return type;
        }

        [XmlIgnore]
        public bool UsesComplexCost
        {
            get
            {
                byte pst = PhysicsShapeType;
                if(pst == (byte) PhysShapeType.none || pst == (byte) PhysShapeType.convex || HasMesh())
                    return true;
                return false;
            }
        }

        [XmlIgnore]
        public float PhysicsCost
        {
            get
            {
                if(PhysicsShapeType == (byte)PhysShapeType.none)
                    return 0;

                float cost = 0.1f;
                if (PhysActor != null)
                    cost = PhysActor.PhysicsCost;
                else
                    cost = 0.1f;

                if ((Flags & PrimFlags.Physics) != 0)
                    cost *= (1.0f + 0.01333f * Scale.LengthSquared()); // 0.01333 == 0.04/3
                return cost;
            }
        }

        [XmlIgnore]
        public float StreamingCost
        {
            get
            {
                float cost;
                if (PhysActor != null)
                    cost = PhysActor.StreamCost;
                else
                    cost = 1.0f;
                return 1.0f;
            }
        }

        [XmlIgnore]
        public float SimulationCost
        {
            get
            {
                // ignoring scripts. Don't like considering them for this
                if((Flags & PrimFlags.Physics) != 0)
                    return 1.0f;

                return 0.5f;
            }
        }

        public byte PhysicsShapeType
        {
            get { return m_physicsShapeType; }
            set
            {
                byte oldv = m_physicsShapeType;

                if (value >= 0 && value <= (byte)PhysShapeType.convex)
                {
                    if (value == (byte)PhysShapeType.none && ParentGroup != null && ParentGroup.RootPart == this)
                        m_physicsShapeType = DefaultPhysicsShapeType();
                    else
                        m_physicsShapeType = value;
                }
                else
                    m_physicsShapeType = DefaultPhysicsShapeType();

                if (m_physicsShapeType != oldv && ParentGroup != null)
                {
                    if (m_physicsShapeType == (byte)PhysShapeType.none)
                    {
                        if (PhysActor != null)
                        {
                            Velocity = new Vector3(0, 0, 0);
                            Acceleration = new Vector3(0, 0, 0);
                            if (ParentGroup.RootPart == this)
                                AngularVelocity = new Vector3(0, 0, 0);
                            ParentGroup.Scene.RemovePhysicalPrim(1);
                            RemoveFromPhysics();
                        }
                    }
                    else if (PhysActor == null)
                    {
                        ApplyPhysics((uint)Flags, VolumeDetectActive, false);
                        UpdatePhysicsSubscribedEvents();
                    }
                    else
                    {
                        PhysActor.PhysicsShapeType = m_physicsShapeType;
//                        if (Shape.SculptEntry)
//                            CheckSculptAndLoad();
                    }

                    if (ParentGroup != null)
                        ParentGroup.HasGroupChanged = true;
                }

                if (m_physicsShapeType != value)
                {
                    UpdatePhysRequired = true;
                }
            }
        }

        public float Density // in kg/m^3
        {
            get { return m_density; }
            set
            {
                if (value >=1 && value <= 22587.0)
                {
                    m_density = value;
                    UpdatePhysRequired = true;
                }

                ScheduleFullUpdateIfNone();

                if (ParentGroup != null)
                    ParentGroup.HasGroupChanged = true;

                PhysicsActor pa = PhysActor;
                if (pa != null)
                    pa.Density = Density;
            }
        }

        public float GravityModifier
        {
            get { return m_gravitymod; }
            set
            {
                if( value >= -1 && value <=28.0f)
                {
                    m_gravitymod = value;
                    UpdatePhysRequired = true;
                }

                ScheduleFullUpdateIfNone();

                if (ParentGroup != null)
                    ParentGroup.HasGroupChanged = true;

                PhysicsActor pa = PhysActor;
                if (pa != null)
                    pa.GravModifier = GravityModifier;
            }
        }

        public float Friction
        {
            get { return m_friction; }
            set
            {
                if (value >= 0 && value <= 255.0f)
                {
                    m_friction = value;
                    UpdatePhysRequired = true;
                }

                ScheduleFullUpdateIfNone();

                if (ParentGroup != null)
                    ParentGroup.HasGroupChanged = true;

                PhysicsActor pa = PhysActor;
                if (pa != null)
                    pa.Friction = Friction;
            }
        }

        public float Restitution
        {
            get { return m_bounce; }
            set
            {
                if (value >= 0 && value <= 1.0f)
                {
                    m_bounce = value;
                    UpdatePhysRequired = true;
                }

                ScheduleFullUpdateIfNone();

                if (ParentGroup != null)
                    ParentGroup.HasGroupChanged = true;

                PhysicsActor pa = PhysActor;
                if (pa != null)
                    pa.Restitution = Restitution;
            }
        }


        #endregion Public Properties with only Get

        private uint ApplyMask(uint val, bool set, uint mask)
        {
            if (set)
            {
                return val |= mask;
            }
            else
            {
                return val &= ~mask;
            }
        }

        /// <summary>
        /// Clear all pending updates of parts to clients
        /// </summary>
        public void ClearUpdateSchedule()
        {
            UpdateFlag = UpdateRequired.NONE;
        }

        /// <summary>
        /// Send this part's properties (name, description, inventory serial, base mask, etc.) to a client
        /// </summary>
        /// <param name="client"></param>
        public void SendPropertiesToClient(IClientAPI client)
        {
            client.SendObjectPropertiesReply(this);
        }

        // TODO: unused:
        // private void handleTimerAccounting(uint localID, double interval)
        // {
        //     if (localID == LocalId)
        //     {
        //         float sec = (float)interval;
        //         if (m_parentGroup != null)
        //         {
        //             if (sec == 0)
        //             {
        //                 if (m_parentGroup.scriptScore + 0.001f >= float.MaxValue - 0.001)
        //                     m_parentGroup.scriptScore = 0;
        //
        //                 m_parentGroup.scriptScore += 0.001f;
        //                 return;
        //             }
        //
        //             if (m_parentGroup.scriptScore + (0.001f / sec) >= float.MaxValue - (0.001f / sec))
        //                 m_parentGroup.scriptScore = 0;
        //             m_parentGroup.scriptScore += (0.001f / sec);
        //         }
        //     }
        // }

        #region Public Methods

        public void ResetExpire()
        {
            Expires = DateTime.Now + new TimeSpan(600000000);
        }

        public void AddFlag(PrimFlags flag)
        {
            // PrimFlags prevflag = Flags;
            if ((Flags & flag) == 0)
            {
                //m_log.Debug("Adding flag: " + ((PrimFlags) flag).ToString());
                Flags |= flag;

                if (flag == PrimFlags.TemporaryOnRez)
                    ResetExpire();
            }
            // m_log.Debug("Aprev: " + prevflag.ToString() + " curr: " + Flags.ToString());
        }

        public void AddNewParticleSystem(Primitive.ParticleSystem pSystem)
        {
            m_particleSystem = pSystem.GetBytes();
        }

        public void RemoveParticleSystem()
        {
            m_particleSystem = new byte[0];
        }

        public void AddTextureAnimation(Primitive.TextureAnimation pTexAnim)
        {
            byte[] data;

            if (pTexAnim.Flags == Primitive.TextureAnimMode.ANIM_OFF)
            {
                data = Utils.EmptyBytes;
            }
            else
            {
                data = new byte[16];
                int pos = 0;

                // The flags don't like conversion from uint to byte, so we have to do
                // it the crappy way.  See the above function :(

                data[pos] = ConvertScriptUintToByte((uint)pTexAnim.Flags); pos++;
                data[pos] = (byte)pTexAnim.Face; pos++;
                data[pos] = (byte)pTexAnim.SizeX; pos++;
                data[pos] = (byte)pTexAnim.SizeY; pos++;

                Utils.FloatToBytes(pTexAnim.Start).CopyTo(data, pos);
                Utils.FloatToBytes(pTexAnim.Length).CopyTo(data, pos + 4);
                Utils.FloatToBytes(pTexAnim.Rate).CopyTo(data, pos + 8);
               
            }
            m_TextureAnimation = data;
        }

        public void AdjustSoundGain(double volume)
        {
            if (volume > 1)
                volume = 1;
            if (volume < 0)
                volume = 0;

            ParentGroup.Scene.ForEachRootClient(delegate(IClientAPI client)
            {
                client.SendAttachedSoundGainChange(UUID, (float)volume);
            });
        }

        /// <summary>
        /// hook to the physics scene to apply impulse
        /// This is sent up to the group, which then finds the root prim
        /// and applies the force on the root prim of the group
        /// </summary>
        /// <param name="impulsei">Vector force</param>
        /// <param name="localGlobalTF">true for the local frame, false for the global frame</param>
        public void ApplyImpulse(Vector3 impulsei, bool localGlobalTF)
        {
            Vector3 impulse = impulsei;

            if (localGlobalTF)
            {
                Quaternion grot = GetWorldRotation();
                Quaternion AXgrot = grot;
                Vector3 AXimpulsei = impulsei;
                Vector3 newimpulse = AXimpulsei * AXgrot;
                impulse = newimpulse;
            }

            if (ParentGroup != null)
            {
                ParentGroup.applyImpulse(impulse);
            }
        }

        //      SetVelocity for LSL llSetVelocity..  may need revision if having other uses in future
        public void SetVelocity(Vector3 pVel, bool localGlobalTF)
        {
            if (ParentGroup == null || ParentGroup.IsDeleted)
                return;

            if (ParentGroup.IsAttachment)
                return;                         // don't work on attachments (for now ??)

            SceneObjectPart root = ParentGroup.RootPart;

            if (root.VehicleType != (int)Vehicle.TYPE_NONE) // don't mess with vehicles
                return;

            PhysicsActor pa = root.PhysActor;

            if (pa == null || !pa.IsPhysical)
                return;

            if (localGlobalTF)
            {
                pVel = pVel * GetWorldRotation();
            }

            ParentGroup.Velocity = pVel;
        }

        //      SetAngularVelocity for LSL llSetAngularVelocity..  may need revision if having other uses in future
        public void SetAngularVelocity(Vector3 pAngVel, bool localGlobalTF)
        {
            if (ParentGroup == null || ParentGroup.IsDeleted)
                return;

            if (ParentGroup.IsAttachment)
                return;                         // don't work on attachments (for now ??)

            SceneObjectPart root = ParentGroup.RootPart;

            if (root.VehicleType != (int)Vehicle.TYPE_NONE) // don't mess with vehicles
                return;

            PhysicsActor pa = root.PhysActor;

            if (pa == null || !pa.IsPhysical)
                return;

            if (localGlobalTF)
            {
                pAngVel = pAngVel * GetWorldRotation();
            }

            root.AngularVelocity = pAngVel;
        }
        

        /// <summary>
        /// hook to the physics scene to apply angular impulse
        /// This is sent up to the group, which then finds the root prim
        /// and applies the force on the root prim of the group
        /// </summary>
        /// <param name="impulsei">Vector force</param>
        /// <param name="localGlobalTF">true for the local frame, false for the global frame</param>
        public void ApplyAngularImpulse(Vector3 impulsei, bool localGlobalTF)
        {
            Vector3 impulse = impulsei;

            if (localGlobalTF)
            {
                Quaternion grot = GetWorldRotation();
                Quaternion AXgrot = grot;
                Vector3 AXimpulsei = impulsei;
                Vector3 newimpulse = AXimpulsei * AXgrot;
                impulse = newimpulse;
            }

            ParentGroup.ApplyAngularImpulse(impulse);
        }

        /// <summary>
        /// hook to the physics scene to apply angular impulse
        /// This is sent up to the group, which then finds the root prim
        /// and applies the force on the root prim of the group
        /// </summary>
        /// <param name="impulsei">Vector force</param>
        /// <param name="localGlobalTF">true for the local frame, false for the global frame</param>
        
        // this is actualy Set Torque.. keeping naming so not to edit lslapi also
        public void SetAngularImpulse(Vector3 torquei, bool localGlobalTF)
        {
            Vector3 torque = torquei;

            if (localGlobalTF)
            {
/*
                Quaternion grot = GetWorldRotation();
                Quaternion AXgrot = grot;
                Vector3 AXimpulsei = impulsei;
                Vector3 newimpulse = AXimpulsei * AXgrot;
 */
                torque *= GetWorldRotation();
            }

            Torque = torque;
        }

        /// <summary>
        /// Apply physics to this part.
        /// </summary>
        /// <param name="rootObjectFlags"></param>
        /// <param name="VolumeDetectActive"></param>
        /// <param name="building"></param>

		public void ApplyPhysics(uint _ObjectFlags, bool _VolumeDetectActive, bool building)
        {
            VolumeDetectActive = _VolumeDetectActive;

            if (!ParentGroup.Scene.CollidablePrims)
                return;

            if (PhysicsShapeType == (byte)PhysShapeType.none)
                return;

            bool isPhysical = (_ObjectFlags & (uint) PrimFlags.Physics) != 0;
            bool isPhantom = (_ObjectFlags & (uint)PrimFlags.Phantom) != 0;

            if (_VolumeDetectActive)
                isPhantom = true;

            if (IsJoint())
            {
                DoPhysicsPropertyUpdate(isPhysical, true);
            }
            else
            {
                if ((!isPhantom || isPhysical || _VolumeDetectActive)
                        && !ParentGroup.IsAttachmentCheckFull()
                        && !(Shape.PathCurve == (byte)Extrusion.Flexible))
                {
                    AddToPhysics(isPhysical, isPhantom, building, isPhysical);
                    UpdatePhysicsSubscribedEvents(); // not sure if appliable here
                }
                else
                    PhysActor = null; // just to be sure
            }
        }

        public byte ConvertScriptUintToByte(uint indata)
        {
            byte outdata = (byte)TextureAnimFlags.NONE;
            if ((indata & 1) != 0) outdata |= (byte)TextureAnimFlags.ANIM_ON;
            if ((indata & 2) != 0) outdata |= (byte)TextureAnimFlags.LOOP;
            if ((indata & 4) != 0) outdata |= (byte)TextureAnimFlags.REVERSE;
            if ((indata & 8) != 0) outdata |= (byte)TextureAnimFlags.PING_PONG;
            if ((indata & 16) != 0) outdata |= (byte)TextureAnimFlags.SMOOTH;
            if ((indata & 32) != 0) outdata |= (byte)TextureAnimFlags.ROTATE;
            if ((indata & 64) != 0) outdata |= (byte)TextureAnimFlags.SCALE;
            return outdata;
        }

        /// <summary>
        /// Duplicates this part.
        /// </summary>
        /// <param name="localID"></param>
        /// <param name="AgentID"></param>
        /// <param name="GroupID"></param>
        /// <param name="linkNum"></param>
        /// <param name="userExposed">True if the duplicate will immediately be in the scene, false otherwise</param>
        /// <returns></returns>
        public SceneObjectPart Copy(uint plocalID, UUID AgentID, UUID GroupID, int linkNum, bool userExposed)
        {
            // FIXME: This is dangerous since it's easy to forget to reset some references when necessary and end up 
            // with bugs that only occur in some circumstances (e.g. crossing between regions on the same simulator
            // but not between regions on different simulators).  Really, all copying should be done explicitly.
            SceneObjectPart dupe = (SceneObjectPart)MemberwiseClone();

            dupe.m_shape = m_shape.Copy();
            dupe.m_regionHandle = m_regionHandle;
            if (userExposed)
                dupe.UUID = UUID.Random();

            dupe.PhysActor = null;

            dupe.OwnerID = AgentID;
            dupe.GroupID = GroupID;
            dupe.GroupPosition = GroupPosition;
            dupe.OffsetPosition = OffsetPosition;
            dupe.RotationOffset = RotationOffset;
            dupe.Velocity = Velocity;
            dupe.Acceleration = Acceleration;
            dupe.AngularVelocity = AngularVelocity;
            dupe.Flags = Flags;

            dupe.OwnershipCost = OwnershipCost;
            dupe.ObjectSaleType = ObjectSaleType;
            dupe.SalePrice = SalePrice;
            dupe.Category = Category;
            dupe.m_rezzed = m_rezzed;

            dupe.m_UndoRedo = null;
            dupe.m_isSelected = false;

            dupe.IgnoreUndoUpdate = false;
            dupe.Undoing = false;

            dupe.m_inventory = new SceneObjectPartInventory(dupe);
            dupe.m_inventory.Items = (TaskInventoryDictionary)m_inventory.Items.Clone();

            if (userExposed)
            {
                dupe.ResetIDs(linkNum);
                dupe.m_inventory.HasInventoryChanged = true;
            }
            else
            {
                dupe.m_inventory.HasInventoryChanged = m_inventory.HasInventoryChanged;
            }

            // Move afterwards ResetIDs as it clears the localID
            dupe.LocalId = plocalID;

            // This may be wrong...    it might have to be applied in SceneObjectGroup to the object that's being duplicated.
            dupe.LastOwnerID = OwnerID;

            byte[] extraP = new byte[Shape.ExtraParams.Length];
            Array.Copy(Shape.ExtraParams, extraP, extraP.Length);
            dupe.Shape.ExtraParams = extraP;

            dupe.m_sittingAvatars = new HashSet<ScenePresence>();

            // safeguard  actual copy is done in sog.copy
            dupe.KeyframeMotion = null;
            dupe.PayPrice = (int[])PayPrice.Clone();

            dupe.DynAttrs.CopyFrom(DynAttrs);
            
            if (userExposed)
            {
/*
                if (dupe.m_shape.SculptEntry && dupe.m_shape.SculptTexture != UUID.Zero)
                {
                    ParentGroup.Scene.AssetService.Get(
                        dupe.m_shape.SculptTexture.ToString(), dupe, dupe.AssetReceived);
                }
*/                
                bool UsePhysics = ((dupe.Flags & PrimFlags.Physics) != 0);
                dupe.DoPhysicsPropertyUpdate(UsePhysics, true);
//                dupe.UpdatePhysicsSubscribedEvents();  // not sure...
            }
            
            if (dupe.PhysActor != null)
                dupe.PhysActor.LocalID = plocalID;

            ParentGroup.Scene.EventManager.TriggerOnSceneObjectPartCopy(dupe, this, userExposed);

//            m_log.DebugFormat("[SCENE OBJECT PART]: Clone of {0} {1} finished", Name, UUID);
                          
            return dupe;
        }

        /// <summary>
        /// Called back by asynchronous asset fetch.
        /// </summary>
        /// <param name="id">ID of asset received</param>
        /// <param name="sender">Register</param>
        /// <param name="asset"></param>
/*        
        protected void AssetReceived(string id, Object sender, AssetBase asset)
        {
            if (asset != null)
                SculptTextureCallback(asset);
//            else
//                m_log.WarnFormat(
//                    "[SCENE OBJECT PART]: Part {0} {1} requested mesh/sculpt data for asset id {2} from asset service but received no data",
//                    Name, UUID, id);
        }
*/
        /// <summary>
        /// Do a physics property update for a NINJA joint.
        /// </summary>
        /// <param name="UsePhysics"></param>
        /// <param name="isNew"></param>
        protected void DoPhysicsPropertyUpdateForNinjaJoint(bool UsePhysics, bool isNew)
        {
            if (UsePhysics)
            {
                // by turning a joint proxy object physical, we cause creation of a joint in the ODE scene.
                // note that, as a special case, joints have no bodies or geoms in the physics scene, even though they are physical.

                PhysicsJointType jointType;
                if (IsHingeJoint())
                {
                    jointType = PhysicsJointType.Hinge;
                }
                else if (IsBallJoint())
                {
                    jointType = PhysicsJointType.Ball;
                }
                else
                {
                    jointType = PhysicsJointType.Ball;
                }

                List<string> bodyNames = new List<string>();
                string RawParams = Description;
                string[] jointParams = RawParams.Split(" ".ToCharArray(), System.StringSplitOptions.RemoveEmptyEntries);
                string trackedBodyName = null;
                if (jointParams.Length >= 2)
                {
                    for (int iBodyName = 0; iBodyName < 2; iBodyName++)
                    {
                        string bodyName = jointParams[iBodyName];
                        bodyNames.Add(bodyName);
                        if (bodyName != "NULL")
                        {
                            if (trackedBodyName == null)
                            {
                                trackedBodyName = bodyName;
                            }
                        }
                    }
                }

                SceneObjectPart trackedBody = ParentGroup.Scene.GetSceneObjectPart(trackedBodyName); // FIXME: causes a sequential lookup
                Quaternion localRotation = Quaternion.Identity;
                if (trackedBody != null)
                {
                    localRotation = Quaternion.Inverse(trackedBody.RotationOffset) * this.RotationOffset;
                }
                else
                {
                    // error, output it below
                }

                PhysicsJoint joint;

                joint = ParentGroup.Scene.PhysicsScene.RequestJointCreation(Name, jointType,
                    AbsolutePosition,
                    this.RotationOffset,
                    Description,
                    bodyNames,
                    trackedBodyName,
                    localRotation);

                if (trackedBody == null)
                {
                    ParentGroup.Scene.jointErrorMessage(joint, "warning: tracked body name not found! joint location will not be updated properly. joint: " + Name);
                }
            }
            else
            {
                if (isNew)
                {
                    // if the joint proxy is new, and it is not physical, do nothing. There is no joint in ODE to
                    // delete, and if we try to delete it, due to asynchronous processing, the deletion request
                    // will get processed later at an indeterminate time, which could cancel a later-arriving
                    // joint creation request.
                }
                else
                {
                    // here we turn off the joint object, so remove the joint from the physics scene
                    ParentGroup.Scene.PhysicsScene.RequestJointDeletion(Name); // FIXME: what if the name changed?

                    // make sure client isn't interpolating the joint proxy object
                    Velocity = Vector3.Zero;
                    AngularVelocity = Vector3.Zero;
                    Acceleration = Vector3.Zero;
                }
            }
        }

        /// <summary>
        /// Do a physics propery update for this part.
        /// now also updates phantom and volume detector
        /// </summary>
        /// <param name="UsePhysics"></param>
        /// <param name="isNew"></param>
        public void DoPhysicsPropertyUpdate(bool UsePhysics, bool isNew)
        {
            if (ParentGroup.Scene == null)
                return;

            if (!ParentGroup.Scene.PhysicalPrims && UsePhysics)
                return;

            if (IsJoint())
            {
                DoPhysicsPropertyUpdateForNinjaJoint(UsePhysics, isNew);
            }
            else
            {
                PhysicsActor pa = PhysActor;

                if (pa != null)
                {
                    if (UsePhysics != pa.IsPhysical || isNew)
                    {
                        if (pa.IsPhysical) // implies UsePhysics==false for this block
                        {
                            if (!isNew)  // implies UsePhysics==false for this block
                            {
                                ParentGroup.Scene.RemovePhysicalPrim(1);

                                Velocity = new Vector3(0, 0, 0);
                                Acceleration = new Vector3(0, 0, 0);
                                if (ParentGroup.RootPart == this)
                                    AngularVelocity = new Vector3(0, 0, 0);

                                if (pa.Phantom && !VolumeDetectActive)
                                {
                                    RemoveFromPhysics();
                                    return;
                                }

                                pa.IsPhysical = UsePhysics;
                                pa.OnRequestTerseUpdate -= PhysicsRequestingTerseUpdate;
                                pa.OnOutOfBounds -= PhysicsOutOfBounds;
                                pa.delink();
                                if (ParentGroup.Scene.PhysicsScene.SupportsNINJAJoints)
                                {
                                    // destroy all joints connected to this now deactivated body
                                    ParentGroup.Scene.PhysicsScene.RemoveAllJointsConnectedToActorThreadLocked(pa);
                                }
                            }
                        }

                        if (pa.IsPhysical != UsePhysics)
                            pa.IsPhysical = UsePhysics;

                        if (UsePhysics)
                        {
                            if (ParentGroup.RootPart.KeyframeMotion != null)
                                ParentGroup.RootPart.KeyframeMotion.Stop();
                            ParentGroup.RootPart.KeyframeMotion = null;
                            ParentGroup.Scene.AddPhysicalPrim(1);

                            PhysActor.OnRequestTerseUpdate += PhysicsRequestingTerseUpdate;
                            PhysActor.OnOutOfBounds += PhysicsOutOfBounds;

                            if (ParentID != 0 && ParentID != LocalId)
                            {
                                PhysicsActor parentPa = ParentGroup.RootPart.PhysActor;

                                if (parentPa != null)
                                {
                                    pa.link(parentPa);
                                }
                            }
                        }                           
                    }

                    bool phan = ((Flags & PrimFlags.Phantom) != 0);
                    if (pa.Phantom != phan)
                        pa.Phantom = phan;

// some engines dont' have this check still
//                    if (VolumeDetectActive != pa.IsVolumeDtc)
                    {
                        if (VolumeDetectActive)
                            pa.SetVolumeDetect(1);
                        else
                            pa.SetVolumeDetect(0);
                    }

                    // If this part is a sculpt then delay the physics update until we've asynchronously loaded the
                    // mesh data.
//                    if (Shape.SculptEntry)
//                        CheckSculptAndLoad();
//                    else
                        ParentGroup.Scene.PhysicsScene.AddPhysicsActorTaint(pa);
                }
            }
        }

        /// <summary>
        /// Restore this part from the serialized xml representation.
        /// </summary>
        /// <param name="xmlReader"></param>
        /// <returns></returns>
        public static SceneObjectPart FromXml(XmlReader xmlReader)
        {
            SceneObjectPart part = SceneObjectSerializer.Xml2ToSOP(xmlReader);

            // for tempOnRez objects, we have to fix the Expire date.
            if ((part.Flags & PrimFlags.TemporaryOnRez) != 0)
                part.ResetExpire();

            return part;
        }

        public bool GetDieAtEdge()
        {
            if (ParentGroup.IsDeleted)
                return false;

            return ParentGroup.RootPart.DIE_AT_EDGE;
        }

        public bool GetReturnAtEdge()
        {
            if (ParentGroup.IsDeleted)
                return false;

            return ParentGroup.RootPart.RETURN_AT_EDGE;
        }

        public void SetReturnAtEdge(bool p)
        {
            if (ParentGroup.IsDeleted)
                return;

            ParentGroup.RootPart.RETURN_AT_EDGE = p;
        }

        public void SetStatusSandbox(bool p)
        {
            if (ParentGroup.IsDeleted)
                return;
            StatusSandboxPos = ParentGroup.RootPart.AbsolutePosition;
            ParentGroup.RootPart.StatusSandbox = p;
        }

        public bool GetStatusSandbox()
        {
            if (ParentGroup.IsDeleted)
                return false;

            return ParentGroup.RootPart.StatusSandbox;
        }

        public int GetAxisRotation(int axis)
        {
           if (!ParentGroup.IsDeleted)
                return ParentGroup.GetAxisRotation(axis);

            return 0;
        }

        public double GetDistanceTo(Vector3 a, Vector3 b)
        {
            float dx = a.X - b.X;
            float dy = a.Y - b.Y;
            float dz = a.Z - b.Z;
            return Math.Sqrt(dx * dx + dy * dy + dz * dz);
        }

        public uint GetEffectiveObjectFlags()
        {
            // Commenting this section of code out since it doesn't actually do anything, as enums are handled by 
            // value rather than reference
//            PrimFlags f = _flags;
//            if (m_parentGroup == null || m_parentGroup.RootPart == this)
//                f &= ~(PrimFlags.Touch | PrimFlags.Money);

            return (uint)Flags | (uint)LocalFlags;
        }

        public Vector3 GetGeometricCenter()
        {
            // this is not real geometric center but a average of positions relative to root prim acording to
            // http://wiki.secondlife.com/wiki/llGetGeometricCenter
            // ignoring tortured prims details since sl also seems to ignore
            // so no real use in doing it on physics
            if (ParentGroup.IsDeleted)
                return new Vector3(0, 0, 0);

            return ParentGroup.GetGeometricCenter();
        }

        public float GetMass()
        {
            PhysicsActor pa = PhysActor;

            if (pa != null)
                return pa.Mass;
            else
                return 0;
        }

        public Vector3 GetCenterOfMass()
        {
            if (ParentGroup.RootPart == this)
            {
                if (ParentGroup.IsDeleted)
                    return AbsolutePosition;
                return ParentGroup.GetCenterOfMass();
            }

            PhysicsActor pa = PhysActor;

            if (pa != null)
            {
                Vector3 tmp = pa.CenterOfMass;
                return tmp;
            }
            else
                return AbsolutePosition;
        }

        public Vector3 GetPartCenterOfMass()
        {
            PhysicsActor pa = PhysActor;

            if (pa != null)
            {
                Vector3 tmp = pa.CenterOfMass;
                return tmp;
            }
            else
                return AbsolutePosition;
        }


        public Vector3 GetForce()
        {
            return Force;
        }

        /// <summary>
        /// Method for a prim to get it's world position from the group.
        /// </summary>
        /// <remarks>
        /// Remember, the Group Position simply gives the position of the group itself
        /// </remarks>
        /// <returns>A Linked Child Prim objects position in world</returns>
        public Vector3 GetWorldPosition()
        {
            Vector3 ret;
            if (_parentID == 0)
                // if a root SOP, my position is what it is
                ret = GroupPosition;
            else
            {
                // If a child SOP, my position is relative to the root SOP so take
                //    my info and add the root's position and rotation to
                //    get my world position.
                Quaternion parentRot = ParentGroup.RootPart.RotationOffset;
                Vector3 translationOffsetPosition = OffsetPosition * parentRot;
                ret = ParentGroup.AbsolutePosition + translationOffsetPosition;
            }
            return ret;
        }

        /// <summary>
        /// Gets the rotation of this prim offset by the group rotation
        /// </summary>
        /// <returns></returns>
        public Quaternion GetWorldRotation()
        {
            Quaternion newRot;

            if (this.LinkNum == 0 || this.LinkNum == 1)
            {
                newRot = RotationOffset;
            }
            else
            {
                // A child SOP's rotation is relative to the root SOP's rotation.
                // Combine them to get my absolute rotation.
                Quaternion parentRot = ParentGroup.RootPart.RotationOffset;
                Quaternion oldRot = RotationOffset;
                newRot = parentRot * oldRot;
            }

            return newRot;
        }

        public void MoveToTarget(Vector3 target, float tau)
        {
            if (tau > 0)
            {
                ParentGroup.MoveToTarget(target, tau);
            }
            else
            {
                StopMoveToTarget();
            }
        }

        /// <summary>
        /// Uses a PID to attempt to clamp the object on the Z axis at the given height over tau seconds.
        /// </summary>
        /// <param name="height">Height to hover.  Height of zero disables hover.</param>
        /// <param name="hoverType">Determines what the height is relative to </param>
        /// <param name="tau">Number of seconds over which to reach target</param>
        public void SetHoverHeight(float height, PIDHoverType hoverType, float tau)
        {
            ParentGroup.SetHoverHeight(height, hoverType, tau);
        }

        public void StopHover()
        {
            ParentGroup.SetHoverHeight(0f, PIDHoverType.Ground, 0f);
        }

        public virtual void OnGrab(Vector3 offsetPos, IClientAPI remoteClient)
        {
        }

        public bool CollisionFilteredOut(UUID objectID, string objectName)
        {
            if(CollisionFilter.Count == 0)
                return false;

            if (CollisionFilter.ContainsValue(objectID.ToString()) ||
                CollisionFilter.ContainsValue(objectID.ToString() + objectName) ||
                CollisionFilter.ContainsValue(UUID.Zero.ToString() + objectName))
            {
                if (CollisionFilter.ContainsKey(1))
                    return false;
                return true;
            }

            if (CollisionFilter.ContainsKey(1))
                return true;

            return false;
        }

        private DetectedObject CreateDetObject(SceneObjectPart obj)
        {
            DetectedObject detobj = new DetectedObject();
            detobj.keyUUID = obj.UUID;
            detobj.nameStr = obj.Name;
            detobj.ownerUUID = obj.OwnerID;
            detobj.posVector = obj.AbsolutePosition;
            detobj.rotQuat = obj.GetWorldRotation();
            detobj.velVector = obj.Velocity;
            detobj.colliderType = 0;
            detobj.groupUUID = obj.GroupID;
            detobj.linkNumber = LinkNum; // pass my link number

            return detobj;
        }

        private DetectedObject CreateDetObject(ScenePresence av)
        {
            DetectedObject detobj = new DetectedObject();
            detobj.keyUUID = av.UUID;
            detobj.nameStr = av.ControllingClient.Name;
            detobj.ownerUUID = av.UUID;
            detobj.posVector = av.AbsolutePosition;
            detobj.rotQuat = av.Rotation;
            detobj.velVector = av.Velocity;
            detobj.colliderType = 0;
            detobj.groupUUID = av.ControllingClient.ActiveGroupId;
            detobj.linkNumber = LinkNum; // pass my link number

            return detobj;
        }

        private DetectedObject CreateDetObjectForGround()
        {
            DetectedObject detobj = new DetectedObject();
            detobj.keyUUID = UUID.Zero;
            detobj.nameStr = "";
            detobj.ownerUUID = UUID.Zero;
            detobj.posVector = ParentGroup.RootPart.AbsolutePosition;
            detobj.rotQuat = Quaternion.Identity;
            detobj.velVector = Vector3.Zero;
            detobj.colliderType = 0;
            detobj.groupUUID = UUID.Zero;
            detobj.linkNumber = LinkNum; // pass my link number not sure needed.. but no harm

            return detobj;
        }

        private ColliderArgs CreateColliderArgs(SceneObjectPart dest, List<uint> colliders)
        {
            ColliderArgs colliderArgs = new ColliderArgs();
            List<DetectedObject> colliding = new List<DetectedObject>();
            foreach (uint localId in colliders)
            {
                if (localId == 0)
                    continue;

                SceneObjectPart obj = ParentGroup.Scene.GetSceneObjectPart(localId);
                if (obj != null)
                {
                    if (!dest.CollisionFilteredOut(obj.UUID, obj.Name))
                        colliding.Add(CreateDetObject(obj));
                }
                else
                {
                    ScenePresence av = ParentGroup.Scene.GetScenePresence(localId);
                    if (av != null && (!av.IsChildAgent))
                    {
                        if (!dest.CollisionFilteredOut(av.UUID, av.Name))
                            colliding.Add(CreateDetObject(av));
                    }
                }
            }

            colliderArgs.Colliders = colliding;

            return colliderArgs;
        }

        private delegate void ScriptCollidingNotification(uint localID, ColliderArgs message);

        private void SendCollisionEvent(scriptEvents ev, List<uint> colliders, ScriptCollidingNotification notify)
        {
            bool sendToRoot = false;
            ColliderArgs CollidingMessage;

            if (colliders.Count > 0)
            {
                if ((ScriptEvents & ev) != 0)
                {
                    CollidingMessage = CreateColliderArgs(this, colliders);

                    if (CollidingMessage.Colliders.Count > 0)
                        notify(LocalId, CollidingMessage);

                    if (PassCollisions)
                        sendToRoot = true;
                }
                else
                {
                    if ((ParentGroup.RootPart.ScriptEvents & ev) != 0)
                        sendToRoot = true;
                }
                if (sendToRoot && ParentGroup.RootPart != this)
                {
                    CollidingMessage = CreateColliderArgs(ParentGroup.RootPart, colliders);
                    if (CollidingMessage.Colliders.Count > 0)
                        notify(ParentGroup.RootPart.LocalId, CollidingMessage);
                }
            }
        }

        private void SendLandCollisionEvent(scriptEvents ev, ScriptCollidingNotification notify)
        {
            bool sendToRoot = true;

            ColliderArgs LandCollidingMessage = new ColliderArgs();
            List<DetectedObject> colliding = new List<DetectedObject>();
                
            colliding.Add(CreateDetObjectForGround());
            LandCollidingMessage.Colliders = colliding;

            if (Inventory.ContainsScripts())
            {
                if (!PassCollisions)
                    sendToRoot = false;
            }
            if ((ScriptEvents & ev) != 0)
                notify(LocalId, LandCollidingMessage);

            if ((ParentGroup.RootPart.ScriptEvents & ev) != 0 && sendToRoot)
            {
                notify(ParentGroup.RootPart.LocalId, LandCollidingMessage);
            }
        }

        public void PhysicsCollision(EventArgs e)
        {
            if (ParentGroup.Scene == null || ParentGroup.IsDeleted)
                return;

            // single threaded here
            CollisionEventUpdate a = (CollisionEventUpdate)e;
            Dictionary<uint, ContactPoint> collissionswith = a.m_objCollisionList;
            List<uint> thisHitColliders = new List<uint>();
            List<uint> endedColliders = new List<uint>();
            List<uint> startedColliders = new List<uint>();

            if (collissionswith.Count == 0)
            {
                if (m_lastColliders.Count == 0)
                    return; // nothing to do

                foreach (uint localID in m_lastColliders)
                {
                    endedColliders.Add(localID);
                }
                m_lastColliders.Clear();
            }

            else
            {
                List<CollisionForSoundInfo> soundinfolist = new List<CollisionForSoundInfo>();

                // calculate things that started colliding this time
                // and build up list of colliders this time
                if (!VolumeDetectActive && CollisionSoundType >= 0)
                {
                    CollisionForSoundInfo soundinfo;
                    ContactPoint curcontact;

                    foreach (uint id in collissionswith.Keys)
                    {
                        thisHitColliders.Add(id);
                        if (!m_lastColliders.Contains(id))
                        {
                            startedColliders.Add(id);

                            curcontact = collissionswith[id];
                            if (Math.Abs(curcontact.RelativeSpeed) > 0.2)
                            {
                                soundinfo = new CollisionForSoundInfo();
                                soundinfo.colliderID = id;
                                soundinfo.position = curcontact.Position;
                                soundinfo.relativeVel = curcontact.RelativeSpeed;
                                soundinfolist.Add(soundinfo);
                            }
                        }
                    }
                }
                else
                {
                    foreach (uint id in collissionswith.Keys)
                    {
                        thisHitColliders.Add(id);
                        if (!m_lastColliders.Contains(id))
                            startedColliders.Add(id);
                    }
                }

                // calculate things that ended colliding
                foreach (uint localID in m_lastColliders)
                {
                    if (!thisHitColliders.Contains(localID))
                        endedColliders.Add(localID);
                }

                //add the items that started colliding this time to the last colliders list.
                foreach (uint localID in startedColliders)
                    m_lastColliders.Add(localID);

                // remove things that ended colliding from the last colliders list
                foreach (uint localID in endedColliders)
                    m_lastColliders.Remove(localID);

                // play sounds.
                if (soundinfolist.Count > 0)
                    CollisionSounds.PartCollisionSound(this, soundinfolist);
            }

            SendCollisionEvent(scriptEvents.collision_start, startedColliders, ParentGroup.Scene.EventManager.TriggerScriptCollidingStart);
            if (!VolumeDetectActive)
                SendCollisionEvent(scriptEvents.collision  , m_lastColliders , ParentGroup.Scene.EventManager.TriggerScriptColliding);
            SendCollisionEvent(scriptEvents.collision_end  , endedColliders  , ParentGroup.Scene.EventManager.TriggerScriptCollidingEnd);

            if (startedColliders.Contains(0))
                SendLandCollisionEvent(scriptEvents.land_collision_start, ParentGroup.Scene.EventManager.TriggerScriptLandCollidingStart);
            if (m_lastColliders.Contains(0))
                SendLandCollisionEvent(scriptEvents.land_collision, ParentGroup.Scene.EventManager.TriggerScriptLandColliding);
            if (endedColliders.Contains(0))
                SendLandCollisionEvent(scriptEvents.land_collision_end, ParentGroup.Scene.EventManager.TriggerScriptLandCollidingEnd);
        }

        // The Collision sounds code calls this
        public void SendCollisionSound(UUID soundID, double volume, Vector3 position)
        {
            if (soundID == UUID.Zero)
                return;

            ISoundModule soundModule = ParentGroup.Scene.RequestModuleInterface<ISoundModule>();
            if (soundModule == null)
                return;

            if (volume > 1)
                volume = 1;
            if (volume < 0)
                volume = 0;

            int now = Util.EnvironmentTickCount();
            if(Util.EnvironmentTickCountSubtract(now,LastColSoundSentTime) <200)
                return;

            LastColSoundSentTime = now;

            UUID ownerID = OwnerID;
            UUID objectID = ParentGroup.RootPart.UUID;
            UUID parentID = ParentGroup.UUID;
            ulong regionHandle = ParentGroup.Scene.RegionInfo.RegionHandle;

            soundModule.TriggerSound(soundID, ownerID, objectID, parentID, volume, position, regionHandle, 0 );
        }

        public void PhysicsOutOfBounds(Vector3 pos)
        {
            // Note: This is only being called on the root prim at this time.

            m_log.ErrorFormat(
                "[SCENE OBJECT PART]: Physical object {0}, localID {1} went out of bounds at {2} in {3}.  Stopping at {4} and making non-physical.", 
                Name, LocalId, pos, ParentGroup.Scene.Name, AbsolutePosition);
            
            RemFlag(PrimFlags.Physics);
            DoPhysicsPropertyUpdate(false, true);
        }

        public void PhysicsRequestingTerseUpdate()
        {
            PhysicsActor pa = PhysActor;

            if (pa != null)
            {
                Vector3 newpos = pa.Position;
                if (!ParentGroup.Scene.PositionIsInCurrentRegion(newpos))
                {
                    // Setting position outside current region will start region crossing
                    ParentGroup.AbsolutePosition = newpos;
                    return;
                }
                //ParentGroup.RootPart.m_groupPosition = newpos;
            }
/* ubit:  there are no flexible links 
            if (pa != null && ParentID != 0 && ParentGroup != null)
            {
                // Special case where a child object is requesting property updates.
                // This happens when linksets are modified to use flexible links rather than
                //    the default links.
                // The simulator code presumes that child parts are only modified by scripts
                //    so the logic for changing position/rotation/etc does not take into
                //    account the physical object actually moving.
                // This code updates the offset position and rotation of the child and then
                //    lets the update code push the update to the viewer.
                // Since physics engines do not normally generate this event for linkset children,
                //    this code will not be active unless you have a specially configured
                //    physics engine.
                Quaternion invRootRotation = Quaternion.Normalize(Quaternion.Inverse(ParentGroup.RootPart.RotationOffset));
                m_offsetPosition = pa.Position - m_groupPosition;
                RotationOffset = pa.Orientation * invRootRotation;
                // m_log.DebugFormat("{0} PhysicsRequestingTerseUpdate child: pos={1}, rot={2}, offPos={3}, offRot={4}",
                //                     "[SCENE OBJECT PART]", pa.Position, pa.Orientation, m_offsetPosition, RotationOffset);
            }
*/
            ScheduleTerseUpdate();
        }

        public void RemFlag(PrimFlags flag)
        {
            // PrimFlags prevflag = Flags;
            if ((Flags & flag) != 0)
            {
                //m_log.Debug("Removing flag: " + ((PrimFlags)flag).ToString());
                Flags &= ~flag;
            }
            //m_log.Debug("prev: " + prevflag.ToString() + " curr: " + Flags.ToString());
            //ScheduleFullUpdate();
        }
        
        public void RemoveScriptEvents(UUID scriptid)
        {
            lock (m_scriptEvents)
            {
                if (m_scriptEvents.ContainsKey(scriptid))
                {
                    scriptEvents oldparts = scriptEvents.None;
                    oldparts = (scriptEvents) m_scriptEvents[scriptid];

                    // remove values from aggregated script events
                    AggregateScriptEvents &= ~oldparts;
                    m_scriptEvents.Remove(scriptid);
                    aggregateScriptEvents();
                }
            }
        }

        /// <summary>
        /// Reset UUIDs for this part.  This involves generate this part's own UUID and
        /// generating new UUIDs for all the items in the inventory.
        /// </summary>
        /// <param name="linkNum">Link number for the part</param>
        public void ResetIDs(int linkNum)
        {
            UUID = UUID.Random();
            LinkNum = linkNum;
            LocalId = 0;
            Inventory.ResetInventoryIDs();
        }

        /// <summary>
        /// Set the scale of this part.
        /// </summary>
        /// <remarks>
        /// Unlike the scale property, this checks the new size against scene limits and schedules a full property
        /// update to viewers.
        /// </remarks>
        /// <param name="scale"></param>
        public void Resize(Vector3 scale)
        {
            PhysicsActor pa = PhysActor;

            if (ParentGroup.Scene != null)
            {
                float minsize = ParentGroup.Scene.m_minNonphys;
                float maxsize = ParentGroup.Scene.m_maxNonphys;
                if (pa != null && pa.IsPhysical)
                    {
                    minsize = ParentGroup.Scene.m_minPhys;
                    maxsize = ParentGroup.Scene.m_maxPhys;
                    }
                scale.X = Util.Clamp(scale.X, minsize, maxsize);
                scale.Y = Util.Clamp(scale.Y, minsize, maxsize);
                scale.Z = Util.Clamp(scale.Z, minsize, maxsize);
            }
//            m_log.DebugFormat("[SCENE OBJECT PART]: Resizing {0} {1} to {2}", Name, LocalId, scale);

            Scale = scale;

            ParentGroup.HasGroupChanged = true;
            ScheduleFullUpdate();
        }
        
        public void RotLookAt(Quaternion target, float strength, float damping)
        {
            if (ParentGroup.IsAttachment)
            {
                /*
                    ScenePresence avatar = m_scene.GetScenePresence(rootpart.AttachedAvatar);
                    if (avatar != null)
                    {
                    Rotate the Av?
                    } */
            }
            else
            {
                APIDDamp = damping;
                APIDStrength = strength;
                APIDTarget = target;

                if (APIDStrength <= 0)
                {
                    m_log.WarnFormat("[SceneObjectPart] Invalid rotation strength {0}",APIDStrength);
                    return;
                }
                
                APIDActive = true;
            }

            // Necessary to get the lookat deltas applied
            ParentGroup.QueueForUpdateCheck();
        }

        public void StartLookAt(Quaternion target, float strength, float damping)
        {
            RotLookAt(target,strength,damping);
        }

        public void StopLookAt()
        {
            APIDActive = false;
        }



        public void ScheduleFullUpdateIfNone()
        {
            if (ParentGroup == null)
                return;

// ???            ParentGroup.HasGroupChanged = true;

            if (UpdateFlag != UpdateRequired.FULL)
                ScheduleFullUpdate();
        }

        /// <summary>
        /// Schedules this prim for a full update
        /// </summary>
        public void ScheduleFullUpdate()
        {
//            m_log.DebugFormat("[SCENE OBJECT PART]: Scheduling full update for {0} {1}", Name, LocalId);

            if (ParentGroup == null)
                return;

            ParentGroup.QueueForUpdateCheck();

            int timeNow = Util.UnixTimeSinceEpoch();

            // If multiple updates are scheduled on the same second, we still need to perform all of them
            // So we'll force the issue by bumping up the timestamp so that later processing sees these need
            // to be performed.
            if (timeNow <= TimeStampFull)
            {
                TimeStampFull += 1;
            }
            else
            {
                TimeStampFull = (uint)timeNow;
            }

            UpdateFlag = UpdateRequired.FULL;

            //            m_log.DebugFormat(
            //                "[SCENE OBJECT PART]: Scheduling full  update for {0}, {1} at {2}",
            //                UUID, Name, TimeStampFull);

            if (ParentGroup.Scene != null)
                ParentGroup.Scene.EventManager.TriggerSceneObjectPartUpdated(this, true);
        }

        /// <summary>
        /// Schedule a terse update for this prim.  Terse updates only send position,
        /// rotation, velocity and rotational velocity information.
        /// </summary>
        public void ScheduleTerseUpdate()
        {
            if (ParentGroup == null)
                return;

            // This was pulled from SceneViewer. Attachments always receive full updates.
            // This is needed because otherwise if only the root prim changes position, then
            // it looks as if the entire object has moved (including the other prims).
            if (ParentGroup.IsAttachment)
            {
                ScheduleFullUpdate();
                return;
            }

            if (UpdateFlag == UpdateRequired.NONE)
            {
                ParentGroup.HasGroupChanged = true;
                ParentGroup.QueueForUpdateCheck();

                TimeStampTerse = (uint) Util.UnixTimeSinceEpoch();
                UpdateFlag = UpdateRequired.TERSE;

            //                m_log.DebugFormat(
            //                    "[SCENE OBJECT PART]: Scheduling terse update for {0}, {1} at {2}",
            //                    UUID, Name, TimeStampTerse);
            }

            if (ParentGroup.Scene != null)
                ParentGroup.Scene.EventManager.TriggerSceneObjectPartUpdated(this, false);
        }

        public void ScriptSetPhysicsStatus(bool UsePhysics)
        {
            ParentGroup.ScriptSetPhysicsStatus(UsePhysics);
        }

        /// <summary>
        /// Set sculpt and mesh data, and tell the physics engine to process the change.
        /// </summary>
        /// <param name="texture">The mesh itself.</param>
/*        
        public void SculptTextureCallback(AssetBase texture)
        {
            if (m_shape.SculptEntry)
            {
                // commented out for sculpt map caching test - null could mean a cached sculpt map has been found
                //if (texture != null)
                {
                    if (texture != null)
                    {
//                        m_log.DebugFormat(
//                            "[SCENE OBJECT PART]: Setting sculpt data for {0} on SculptTextureCallback()", Name);

                        m_shape.SculptData = texture.Data;
                    }

                    PhysicsActor pa = PhysActor;

                    if (pa != null)
                    {
                        // Update the physics actor with the new loaded sculpt data and set the taint signal.
                        pa.Shape = m_shape;

                        ParentGroup.Scene.PhysicsScene.AddPhysicsActorTaint(pa);
                    }
                }
            }
        }
*/
        /// <summary>
        /// Send a full update to the client for the given part
        /// </summary>
        /// <param name="remoteClient"></param>
        protected internal void SendFullUpdate(IClientAPI remoteClient)
        {
            if (ParentGroup == null)
                return;

//            m_log.DebugFormat(
//                "[SOG]: Sendinging part full update to {0} for {1} {2}", remoteClient.Name, part.Name, part.LocalId);


            if (ParentGroup.IsAttachment)
            {
                ScenePresence sp = ParentGroup.Scene.GetScenePresence(ParentGroup.AttachedAvatar);
                if (sp != null)
                {
                    sp.SendAttachmentUpdate(this, UpdateRequired.FULL);
                }
            }

/* this does nothing
SendFullUpdateToClient(remoteClient, Position) ignores position parameter
            if (IsRoot)
            {
                if (ParentGroup.IsAttachment)
                {
                    SendFullUpdateToClient(remoteClient, AttachedPos);
                }
                else
                {
                    SendFullUpdateToClient(remoteClient, AbsolutePosition);
                }
            }
*/
            else
            {
                SendFullUpdateToClient(remoteClient);
            }
        }

        /// <summary>
        /// Send a full update for this part to all clients.
        /// </summary>
        public void SendFullUpdateToAllClientsInternal()
        {
            if (ParentGroup == null)
                return;

            // Update the "last" values
            m_lastPosition = OffsetPosition;
            m_lastRotation = RotationOffset;
            m_lastVelocity = Velocity;
            m_lastAcceleration = Acceleration;
            m_lastAngularVelocity = AngularVelocity;
            m_lastUpdateSentTime = Environment.TickCount;

            ParentGroup.Scene.ForEachScenePresence(delegate(ScenePresence avatar)
            {
                SendFullUpdate(avatar.ControllingClient);
            });
        }

        public void SendFullUpdateToAllClients()
        {
            if (ParentGroup == null)
                return;

            // Update the "last" values
            m_lastPosition = OffsetPosition;
            m_lastRotation = RotationOffset;
            m_lastVelocity = Velocity;
            m_lastAcceleration = Acceleration;
            m_lastAngularVelocity = AngularVelocity;
            m_lastUpdateSentTime = Environment.TickCount;

            if (ParentGroup.IsAttachment)
            {
                ScenePresence sp = ParentGroup.Scene.GetScenePresence(ParentGroup.AttachedAvatar);
                if (sp != null)
                {
                    sp.SendAttachmentUpdate(this, UpdateRequired.FULL);
                }
            }
            else
            {
                ParentGroup.Scene.ForEachScenePresence(delegate(ScenePresence avatar)
                {
                    SendFullUpdate(avatar.ControllingClient);
                });
            }
        }

        /// <summary>
        /// Sends a full update to the client
        /// </summary>
        /// <param name="remoteClient"></param>
        public void SendFullUpdateToClient(IClientAPI remoteClient)
        {
            SendFullUpdateToClient(remoteClient, OffsetPosition);
        }

        /// <summary>
        /// Sends a full update to the client
        /// </summary>
        /// <param name="remoteClient"></param>
        /// <param name="lPos"></param>
        public void SendFullUpdateToClient(IClientAPI remoteClient, Vector3 lPos)
        {
            if (ParentGroup == null)
                return;

            // Suppress full updates during attachment editing
            // sl Does send them
 //           if (ParentGroup.IsSelected && ParentGroup.IsAttachment)
 //               return;
            
            if (ParentGroup.IsDeleted)
                return;

            if (ParentGroup.IsAttachment
                && ParentGroup.AttachedAvatar != remoteClient.AgentId
                && ParentGroup.HasPrivateAttachmentPoint)
                return;

            if (remoteClient.AgentId == OwnerID)
            {
                if ((Flags & PrimFlags.CreateSelected) != 0)
                    Flags &= ~PrimFlags.CreateSelected;
            }
            //bool isattachment = IsAttachment;
            //if (LocalId != ParentGroup.RootPart.LocalId)
                //isattachment = ParentGroup.RootPart.IsAttachment;

            remoteClient.SendEntityUpdate(this, PrimUpdateFlags.FullUpdate);
            ParentGroup.Scene.StatsReporter.AddObjectUpdates(1);
        }

        /// <summary>
        /// Tell all the prims which have had updates scheduled
        /// </summary>
        public void SendScheduledUpdates()
        {
            const float ROTATION_TOLERANCE = 0.01f;
            const float VELOCITY_TOLERANCE = 0.001f;
            const float POSITION_TOLERANCE = 0.05f; // I don't like this, but I suppose it's necessary
            const int TIME_MS_TOLERANCE = 200; //llSetPos has a 200ms delay. This should NOT be 3 seconds.

            switch (UpdateFlag)
            {
                case UpdateRequired.TERSE:
                {
                    ClearUpdateSchedule();
                    // Throw away duplicate or insignificant updates
                    if (!RotationOffset.ApproxEquals(m_lastRotation, ROTATION_TOLERANCE) ||
                        !Acceleration.Equals(m_lastAcceleration) ||
                        !Velocity.ApproxEquals(m_lastVelocity, VELOCITY_TOLERANCE) ||
                        Velocity.ApproxEquals(Vector3.Zero, VELOCITY_TOLERANCE) ||
                        !AngularVelocity.ApproxEquals(m_lastAngularVelocity, VELOCITY_TOLERANCE) ||
                        !OffsetPosition.ApproxEquals(m_lastPosition, POSITION_TOLERANCE) ||
                        Environment.TickCount - m_lastUpdateSentTime > TIME_MS_TOLERANCE)
                    {
                        SendTerseUpdateToAllClientsInternal();
                    }
                    break;
                }
                case UpdateRequired.FULL:
                {
                    ClearUpdateSchedule();
                    SendFullUpdateToAllClientsInternal();
                    break;
                }
            }
        }


        /// <summary>
        /// Send a terse update to all clients
        /// </summary>
        public void SendTerseUpdateToAllClientsInternal()
        {
            if (ParentGroup == null || ParentGroup.Scene == null)
                return;

            // Update the "last" values
            m_lastPosition = OffsetPosition;
            m_lastRotation = RotationOffset;
            m_lastVelocity = Velocity;
            m_lastAcceleration = Acceleration;
            m_lastAngularVelocity = AngularVelocity;
            m_lastUpdateSentTime = Environment.TickCount;

            ParentGroup.Scene.ForEachClient(delegate(IClientAPI client)
            {
                SendTerseUpdateToClient(client);
            });
        }

        public void SendTerseUpdateToAllClients()
        {
            if (ParentGroup == null || ParentGroup.Scene == null)
                return;

            // Update the "last" values
            m_lastPosition = OffsetPosition;
            m_lastRotation = RotationOffset;
            m_lastVelocity = Velocity;
            m_lastAcceleration = Acceleration;
            m_lastAngularVelocity = AngularVelocity;
            m_lastUpdateSentTime = Environment.TickCount;

            if (ParentGroup.IsAttachment)
            {
                ScenePresence sp = ParentGroup.Scene.GetScenePresence(ParentGroup.AttachedAvatar);
                if (sp != null)
                {
                    sp.SendAttachmentUpdate(this, UpdateRequired.TERSE);
                }
            }
            else
            {
                ParentGroup.Scene.ForEachClient(delegate(IClientAPI client)
                {
                    SendTerseUpdateToClient(client);
                });
            }
        }

        public void SetAxisRotation(int axis, int rotate)
        {
            ParentGroup.SetAxisRotation(axis, rotate);

            //Cannot use ScriptBaseClass constants as no referance to it currently.
            if ((axis & (int)SceneObjectGroup.axisSelect.STATUS_ROTATE_X) != 0)
                STATUS_ROTATE_X = rotate;

            if ((axis & (int)SceneObjectGroup.axisSelect.STATUS_ROTATE_Y) != 0)
                STATUS_ROTATE_Y = rotate;

            if ((axis & (int)SceneObjectGroup.axisSelect.STATUS_ROTATE_Z) != 0)
                STATUS_ROTATE_Z = rotate;
        }

        public void SetBuoyancy(float fvalue)
        {
            Buoyancy = fvalue;
/*            
            if (PhysActor != null)
            {
                PhysActor.Buoyancy = fvalue;
            }
 */
        }

        public void SetDieAtEdge(bool p)
        {
            if (ParentGroup.IsDeleted)
                return;

            ParentGroup.RootPart.DIE_AT_EDGE = p;
        }

        public void SetFloatOnWater(int floatYN)
        {
            PhysicsActor pa = PhysActor;

            if (pa != null)
                pa.FloatOnWater = (floatYN == 1);
        }

        public void SetForce(Vector3 force)
        {
            Force = force;
        }

        public SOPVehicle VehicleParams
        {
            get
            {
                return m_vehicleParams;
            }
            set
            {
                m_vehicleParams = value;
            }
        }


        public int VehicleType
        {
            get
            {
                if (m_vehicleParams == null)
                    return (int)Vehicle.TYPE_NONE;
                else
                    return (int)m_vehicleParams.Type;
            }
            set
            {
                SetVehicleType(value);
            }
        }

        public void SetVehicleType(int type)
        {
                m_vehicleParams = null;
                
                if (type == (int)Vehicle.TYPE_NONE)
                {
                    if (_parentID ==0 && PhysActor != null)
                        PhysActor.VehicleType = (int)Vehicle.TYPE_NONE;
                    return;
                }
                m_vehicleParams = new SOPVehicle();
                m_vehicleParams.ProcessTypeChange((Vehicle)type);
                {
                    if (_parentID ==0 && PhysActor != null)
                        PhysActor.VehicleType = type;
                    return;
                }
        }

        public void SetVehicleFlags(int param, bool remove)
        {
            if (m_vehicleParams == null)
                return;

            m_vehicleParams.ProcessVehicleFlags(param, remove);

            if (_parentID ==0 && PhysActor != null)
            {
                PhysActor.VehicleFlags(param, remove);
            }
        }

        public void SetVehicleFloatParam(int param, float value)
        {
            if (m_vehicleParams == null)
                return;

            m_vehicleParams.ProcessFloatVehicleParam((Vehicle)param, value);

            if (_parentID == 0 && PhysActor != null)
            {
                PhysActor.VehicleFloatParam(param, value);
            }
        }

        public void SetVehicleVectorParam(int param, Vector3 value)
        {
            if (m_vehicleParams == null)
                return;

            m_vehicleParams.ProcessVectorVehicleParam((Vehicle)param, value);

            if (_parentID == 0 && PhysActor != null)
            {
                PhysActor.VehicleVectorParam(param, value);
            }
        }

        public void SetVehicleRotationParam(int param, Quaternion rotation)
        {
            if (m_vehicleParams == null)
                return;

            m_vehicleParams.ProcessRotationVehicleParam((Vehicle)param, rotation);

            if (_parentID == 0 && PhysActor != null)
            {
                PhysActor.VehicleRotationParam(param, rotation);
            }
        }

        /// <summary>
        /// Set the color & alpha of prim faces
        /// </summary>
        /// <param name="face"></param>
        /// <param name="color"></param>
        /// <param name="alpha"></param>
        public void SetFaceColorAlpha(int face, Vector3 color, double ?alpha)
        {
            Vector3 clippedColor = Util.Clip(color, 0.0f, 1.0f);
            float clippedAlpha = alpha.HasValue ?
                Util.Clip((float)alpha.Value, 0.0f, 1.0f) : 0;

            // The only way to get a deep copy/ If we don't do this, we can
            // never detect color changes further down.
            Byte[] buf = Shape.Textures.GetBytes();
            Primitive.TextureEntry tex = new Primitive.TextureEntry(buf, 0, buf.Length);
            Color4 texcolor;
            if (face >= 0 && face < GetNumberOfSides())
            {
                texcolor = tex.CreateFace((uint)face).RGBA;
                texcolor.R = clippedColor.X;
                texcolor.G = clippedColor.Y;
                texcolor.B = clippedColor.Z;
                if (alpha.HasValue)
                {
                    texcolor.A = clippedAlpha;
                }
                tex.FaceTextures[face].RGBA = texcolor;
                UpdateTextureEntry(tex.GetBytes());
                return;
            }
            else if (face == ALL_SIDES)
            {
                for (uint i = 0; i < GetNumberOfSides(); i++)
                {
                    if (tex.FaceTextures[i] != null)
                    {
                        texcolor = tex.FaceTextures[i].RGBA;
                        texcolor.R = clippedColor.X;
                        texcolor.G = clippedColor.Y;
                        texcolor.B = clippedColor.Z;
                        if (alpha.HasValue)
                        {
                            texcolor.A = clippedAlpha;
                        }
                        tex.FaceTextures[i].RGBA = texcolor;
                    }
                    texcolor = tex.DefaultTexture.RGBA;
                    texcolor.R = clippedColor.X;
                    texcolor.G = clippedColor.Y;
                    texcolor.B = clippedColor.Z;
                    if (alpha.HasValue)
                    {
                        texcolor.A = clippedAlpha;
                    }
                    tex.DefaultTexture.RGBA = texcolor;
                }
                UpdateTextureEntry(tex.GetBytes());
                return;
            }
        }

        /// <summary>
        /// Get the number of sides that this part has.
        /// </summary>
        /// <returns></returns>
        public int GetNumberOfSides()
        {
            int ret = 0;
            bool hasCut;
            bool hasHollow;
            bool hasDimple;
            bool hasProfileCut;

            PrimType primType = GetPrimType();
            HasCutHollowDimpleProfileCut(primType, Shape, out hasCut, out hasHollow, out hasDimple, out hasProfileCut);

            switch (primType)
            {
                case PrimType.BOX:
                    ret = 6;
                    if (hasCut) ret += 2;
                    if (hasHollow) ret += 1;
                    break;
                case PrimType.CYLINDER:
                    ret = 3;
                    if (hasCut) ret += 2;
                    if (hasHollow) ret += 1;
                    break;
                case PrimType.PRISM:
                    ret = 5;
                    if (hasCut) ret += 2;
                    if (hasHollow) ret += 1;
                    break;
                case PrimType.SPHERE:
                    ret = 1;
                    if (hasCut) ret += 2;
                    if (hasDimple) ret += 2;
                    if (hasHollow) ret += 1;
                    break;
                case PrimType.TORUS:
                    ret = 1;
                    if (hasCut) ret += 2;
                    if (hasProfileCut) ret += 2;
                    if (hasHollow) ret += 1;
                    break;
                case PrimType.TUBE:
                    ret = 4;
                    if (hasCut) ret += 2;
                    if (hasProfileCut) ret += 2;
                    if (hasHollow) ret += 1;
                    break;
                case PrimType.RING:
                    ret = 3;
                    if (hasCut) ret += 2;
                    if (hasProfileCut) ret += 2;
                    if (hasHollow) ret += 1;
                    break;
                case PrimType.SCULPT:
                    // Special mesh handling
                    if (Shape.SculptType == (byte)SculptType.Mesh)
                        ret = 8; // if it's a mesh then max 8 faces
                    else
                        ret = 1; // if it's a sculpt then max 1 face
                    break;
            }

            return ret;
        }

        /// <summary>
        /// Tell us what type this prim is
        /// </summary>
        /// <param name="primShape"></param>
        /// <returns></returns>
        public PrimType GetPrimType()
        {
            if (Shape.SculptEntry)
                return PrimType.SCULPT;
            
            if ((Shape.ProfileCurve & 0x07) == (byte)ProfileShape.Square)
            {
                if (Shape.PathCurve == (byte)Extrusion.Straight)
                    return PrimType.BOX;
                else if (Shape.PathCurve == (byte)Extrusion.Curve1)
                    return PrimType.TUBE;
            }
            else if ((Shape.ProfileCurve & 0x07) == (byte)ProfileShape.Circle)
            {
                if (Shape.PathCurve == (byte)Extrusion.Straight)
                    return PrimType.CYLINDER;
                // ProfileCurve seems to combine hole shape and profile curve so we need to only compare against the lower 3 bits
                else if (Shape.PathCurve == (byte)Extrusion.Curve1)
                    return PrimType.TORUS;
            }
            else if ((Shape.ProfileCurve & 0x07) == (byte)ProfileShape.HalfCircle)
            {
                if (Shape.PathCurve == (byte)Extrusion.Curve1 || Shape.PathCurve == (byte)Extrusion.Curve2)
                    return PrimType.SPHERE;
            }
            else if ((Shape.ProfileCurve & 0x07) == (byte)ProfileShape.EquilateralTriangle)
            {
                if (Shape.PathCurve == (byte)Extrusion.Straight)
                    return PrimType.PRISM;
                else if (Shape.PathCurve == (byte)Extrusion.Curve1)
                    return PrimType.RING;
            }
            
            return PrimType.BOX;
        }
        
        /// <summary>
        /// Tell us if this object has cut, hollow, dimple, and other factors affecting the number of faces 
        /// </summary>
        /// <param name="primType"></param>
        /// <param name="shape"></param>
        /// <param name="hasCut"></param>
        /// <param name="hasHollow"></param>
        /// <param name="hasDimple"></param>
        /// <param name="hasProfileCut"></param>
        protected static void HasCutHollowDimpleProfileCut(PrimType primType, PrimitiveBaseShape shape, out bool hasCut, out bool hasHollow,
            out bool hasDimple, out bool hasProfileCut)
        {
            if (primType == PrimType.BOX
                ||
                primType == PrimType.CYLINDER
                ||
                primType == PrimType.PRISM)

                hasCut = (shape.ProfileBegin > 0) || (shape.ProfileEnd > 0);
            else
                hasCut = (shape.PathBegin > 0) || (shape.PathEnd > 0);

            hasHollow = shape.ProfileHollow > 0;
            hasDimple = (shape.ProfileBegin > 0) || (shape.ProfileEnd > 0); // taken from llSetPrimitiveParms
            hasProfileCut = hasDimple; // is it the same thing?
        }
        
        public void SetGroup(UUID groupID, IClientAPI client)
        {
            // Scene.AddNewPrims() calls with client == null so can't use this.
//            m_log.DebugFormat(
//                "[SCENE OBJECT PART]: Setting group for {0} to {1} for {2}",
//                Name, groupID, OwnerID);

            GroupID = groupID;
//            if (client != null)
//                SendPropertiesToClient(client);
            UpdateFlag = UpdateRequired.FULL;
        }

        /// <summary>
        /// Set the parent group of this prim.
        /// </summary>
        public void SetParent(SceneObjectGroup parent)
        {
            ParentGroup = parent;
        }

        // Use this for attachments!  LocalID should be avatar's localid
        public void SetParentLocalId(uint localID)
        {
            ParentID = localID;
        }

        public void SetPhysicsAxisRotation()
        {
            PhysicsActor pa = PhysActor;

            if (pa != null)
            {
                pa.LockAngularMotion(RotationAxisLocks);
                ParentGroup.Scene.PhysicsScene.AddPhysicsActorTaint(pa);
            }
        }

        /// <summary>
        /// Set the events that this part will pass on to listeners.
        /// </summary>
        /// <param name="scriptid"></param>
        /// <param name="events"></param>
        public void SetScriptEvents(UUID scriptid, int events)
        {
//            m_log.DebugFormat(
//                "[SCENE OBJECT PART]: Set script events for script with id {0} on {1}/{2} to {3} in {4}", 
//                scriptid, Name, ParentGroup.Name, events, ParentGroup.Scene.Name);

            // scriptEvents oldparts;
            lock (m_scriptEvents)
            {
                if (m_scriptEvents.ContainsKey(scriptid))
                {
                    // oldparts = m_scriptEvents[scriptid];

                    // remove values from aggregated script events
                    if (m_scriptEvents[scriptid] == (scriptEvents) events)
                        return;
                    m_scriptEvents[scriptid] = (scriptEvents) events;
                }
                else
                {
                    m_scriptEvents.Add(scriptid, (scriptEvents) events);
                }
            }
            aggregateScriptEvents();
        }

        /// <summary>
        /// Set the text displayed for this part.
        /// </summary>
        /// <param name="text"></param>
        public void SetText(string text)
        {
            Text = text;

            if (ParentGroup != null)
            {
                ParentGroup.HasGroupChanged = true;
                ScheduleFullUpdate();
            }
        }
        
        /// <summary>
        /// Set the text displayed for this part.
        /// </summary>
        /// <param name="text"></param>
        /// <param name="color"></param>
        /// <param name="alpha"></param>
        public void SetText(string text, Vector3 color, double alpha)
        {
            Color = Color.FromArgb((int) (alpha*0xff),
                                   (int) (color.X*0xff),
                                   (int) (color.Y*0xff),
                                   (int) (color.Z*0xff));
            SetText(text);
        }

        public void StopMoveToTarget()
        {
            ParentGroup.StopMoveToTarget();
        }

        public void StoreUndoState(ObjectChangeType change)
        {
            if (m_UndoRedo == null)
                m_UndoRedo = new UndoRedoState(5);

            lock (m_UndoRedo)
            {
                if (!Undoing && !IgnoreUndoUpdate && ParentGroup != null) // just to read better  - undo is in progress, or suspended
                {
                    m_UndoRedo.StoreUndo(this, change);
                }
            }
        }

        /// <summary>
        /// Return number of undos on the stack.  Here temporarily pending a refactor.
        /// </summary>
        public int UndoCount
        {
            get
            {
                if (m_UndoRedo == null)
                    return 0;
                return m_UndoRedo.Count;
            }
        }

        public void Undo()
        {
            if (m_UndoRedo == null || Undoing || ParentGroup == null)
                return;

            lock (m_UndoRedo)
            {
                Undoing = true;
                m_UndoRedo.Undo(this);
                Undoing = false;
            }
        }

        public void Redo()
        {
            if (m_UndoRedo == null || Undoing || ParentGroup == null)
                return;

            lock (m_UndoRedo)
            {
                Undoing = true;
                m_UndoRedo.Redo(this);
                Undoing = false;
            }
        }

        public void ClearUndoState()
        {
            if (m_UndoRedo == null || Undoing)
                return;

            lock (m_UndoRedo)
            {
                m_UndoRedo.Clear();
            }
        }

        public EntityIntersection TestIntersection(Ray iray, Quaternion parentrot)
        {
            // In this case we're using a sphere with a radius of the largest dimension of the prim
            // TODO: Change to take shape into account

            EntityIntersection result = new EntityIntersection();
            Vector3 vAbsolutePosition = AbsolutePosition;
            Vector3 vScale = Scale;
            Vector3 rOrigin = iray.Origin;
            Vector3 rDirection = iray.Direction;

            //rDirection = rDirection.Normalize();
            // Buidling the first part of the Quadratic equation
            Vector3 r2ndDirection = rDirection*rDirection;
            float itestPart1 = r2ndDirection.X + r2ndDirection.Y + r2ndDirection.Z;

            // Buidling the second part of the Quadratic equation
            Vector3 tmVal2 = rOrigin - vAbsolutePosition;
            Vector3 r2Direction = rDirection*2.0f;
            Vector3 tmVal3 = r2Direction*tmVal2;

            float itestPart2 = tmVal3.X + tmVal3.Y + tmVal3.Z;

            // Buidling the third part of the Quadratic equation
            Vector3 tmVal4 = rOrigin*rOrigin;
            Vector3 tmVal5 = vAbsolutePosition*vAbsolutePosition;

            Vector3 tmVal6 = vAbsolutePosition*rOrigin;

            // Set Radius to the largest dimension of the prim
            float radius = 0f;
            if (vScale.X > radius)
                radius = vScale.X;
            if (vScale.Y > radius)
                radius = vScale.Y;
            if (vScale.Z > radius)
                radius = vScale.Z;

            // the second part of this is the default prim size
            // once we factor in the aabb of the prim we're adding we can
            // change this to;
            // radius = (radius / 2) - 0.01f;
            //
            radius = (radius / 2) + (0.5f / 2) - 0.1f;

            //radius = radius;

            float itestPart3 = tmVal4.X + tmVal4.Y + tmVal4.Z + tmVal5.X + tmVal5.Y + tmVal5.Z -
                               (2.0f*(tmVal6.X + tmVal6.Y + tmVal6.Z + (radius*radius)));

            // Yuk Quadradrics..    Solve first
            float rootsqr = (itestPart2*itestPart2) - (4.0f*itestPart1*itestPart3);
            if (rootsqr < 0.0f)
            {
                // No intersection
                return result;
            }
            float root = ((-itestPart2) - (float) Math.Sqrt((double) rootsqr))/(itestPart1*2.0f);

            if (root < 0.0f)
            {
                // perform second quadratic root solution
                root = ((-itestPart2) + (float) Math.Sqrt((double) rootsqr))/(itestPart1*2.0f);

                // is there any intersection?
                if (root < 0.0f)
                {
                    // nope, no intersection
                    return result;
                }
            }

            // We got an intersection.  putting together an EntityIntersection object with the
            // intersection information
            Vector3 ipoint =
                new Vector3(iray.Origin.X + (iray.Direction.X*root), iray.Origin.Y + (iray.Direction.Y*root),
                            iray.Origin.Z + (iray.Direction.Z*root));

            result.HitTF = true;
            result.ipoint = ipoint;

            // Normal is calculated by the difference and then normalizing the result
            Vector3 normalpart = ipoint - vAbsolutePosition;
            result.normal = normalpart / normalpart.Length();

            // It's funny how the Vector3 object has a Distance function, but the Axiom.Math object doesn't.
            // I can write a function to do it..    but I like the fact that this one is Static.

            Vector3 distanceConvert1 = new Vector3(iray.Origin.X, iray.Origin.Y, iray.Origin.Z);
            Vector3 distanceConvert2 = new Vector3(ipoint.X, ipoint.Y, ipoint.Z);
            float distance = (float) Util.GetDistanceTo(distanceConvert1, distanceConvert2);

            result.distance = distance;

            return result;
        }

        public EntityIntersection TestIntersectionOBB(Ray iray, Quaternion parentrot, bool frontFacesOnly, bool faceCenters)
        {
            // In this case we're using a rectangular prism, which has 6 faces and therefore 6 planes
            // This breaks down into the ray---> plane equation.
            // TODO: Change to take shape into account
            Vector3[] vertexes = new Vector3[8];

            // float[] distance = new float[6];
            Vector3[] FaceA = new Vector3[6]; // vertex A for Facei
            Vector3[] FaceB = new Vector3[6]; // vertex B for Facei
            Vector3[] FaceC = new Vector3[6]; // vertex C for Facei
            Vector3[] FaceD = new Vector3[6]; // vertex D for Facei

            Vector3[] normals = new Vector3[6]; // Normal for Facei
            Vector3[] AAfacenormals = new Vector3[6]; // Axis Aligned face normals

            AAfacenormals[0] = new Vector3(1, 0, 0);
            AAfacenormals[1] = new Vector3(0, 1, 0);
            AAfacenormals[2] = new Vector3(-1, 0, 0);
            AAfacenormals[3] = new Vector3(0, -1, 0);
            AAfacenormals[4] = new Vector3(0, 0, 1);
            AAfacenormals[5] = new Vector3(0, 0, -1);

            Vector3 AmBa = new Vector3(0, 0, 0); // Vertex A - Vertex B
            Vector3 AmBb = new Vector3(0, 0, 0); // Vertex B - Vertex C
            Vector3 cross = new Vector3();

            Vector3 pos = GetWorldPosition();
            Quaternion rot = GetWorldRotation();

            // Variables prefixed with AX are Axiom.Math copies of the LL variety.

            Quaternion AXrot = rot;
            AXrot.Normalize();

            Vector3 AXpos = pos;

            // tScale is the offset to derive the vertex based on the scale.
            // it's different for each vertex because we've got to rotate it
            // to get the world position of the vertex to produce the Oriented Bounding Box

            Vector3 tScale = Vector3.Zero;

            Vector3 AXscale = new Vector3(m_shape.Scale.X * 0.5f, m_shape.Scale.Y * 0.5f, m_shape.Scale.Z * 0.5f);

            //Vector3 pScale = (AXscale) - (AXrot.Inverse() * (AXscale));
            //Vector3 nScale = (AXscale * -1) - (AXrot.Inverse() * (AXscale * -1));

            // rScale is the rotated offset to find a vertex based on the scale and the world rotation.
            Vector3 rScale = new Vector3();

            // Get Vertexes for Faces Stick them into ABCD for each Face
            // Form: Face<vertex>[face] that corresponds to the below diagram
            #region ABCD Face Vertex Map Comment Diagram
            //                   A _________ B
            //                    |         |
            //                    |  4 top  |
            //                    |_________|
            //                   C           D

            //                   A _________ B
            //                    |  Back   |
            //                    |    3    |
            //                    |_________|
            //                   C           D

            //   A _________ B                     B _________ A
            //    |  Left   |                       |  Right  |
            //    |    0    |                       |    2    |
            //    |_________|                       |_________|
            //   C           D                     D           C

            //                   A _________ B
            //                    |  Front  |
            //                    |    1    |
            //                    |_________|
            //                   C           D

            //                   C _________ D
            //                    |         |
            //                    |  5 bot  |
            //                    |_________|
            //                   A           B
            #endregion

            #region Plane Decomposition of Oriented Bounding Box
            tScale = new Vector3(AXscale.X, -AXscale.Y, AXscale.Z);
            rScale = tScale * AXrot;
            vertexes[0] = (new Vector3((pos.X + rScale.X), (pos.Y + rScale.Y), (pos.Z + rScale.Z)));
               // vertexes[0].X = pos.X + vertexes[0].X;
            //vertexes[0].Y = pos.Y + vertexes[0].Y;
            //vertexes[0].Z = pos.Z + vertexes[0].Z;

            FaceA[0] = vertexes[0];
            FaceB[3] = vertexes[0];
            FaceA[4] = vertexes[0];

            tScale = AXscale;
            rScale = tScale * AXrot;
            vertexes[1] = (new Vector3((pos.X + rScale.X), (pos.Y + rScale.Y), (pos.Z + rScale.Z)));

               // vertexes[1].X = pos.X + vertexes[1].X;
               // vertexes[1].Y = pos.Y + vertexes[1].Y;
            //vertexes[1].Z = pos.Z + vertexes[1].Z;

            FaceB[0] = vertexes[1];
            FaceA[1] = vertexes[1];
            FaceC[4] = vertexes[1];

            tScale = new Vector3(AXscale.X, -AXscale.Y, -AXscale.Z);
            rScale = tScale * AXrot;

            vertexes[2] = (new Vector3((pos.X + rScale.X), (pos.Y + rScale.Y), (pos.Z + rScale.Z)));

            //vertexes[2].X = pos.X + vertexes[2].X;
            //vertexes[2].Y = pos.Y + vertexes[2].Y;
            //vertexes[2].Z = pos.Z + vertexes[2].Z;

            FaceC[0] = vertexes[2];
            FaceD[3] = vertexes[2];
            FaceC[5] = vertexes[2];

            tScale = new Vector3(AXscale.X, AXscale.Y, -AXscale.Z);
            rScale = tScale * AXrot;
            vertexes[3] = (new Vector3((pos.X + rScale.X), (pos.Y + rScale.Y), (pos.Z + rScale.Z)));

            //vertexes[3].X = pos.X + vertexes[3].X;
               // vertexes[3].Y = pos.Y + vertexes[3].Y;
               // vertexes[3].Z = pos.Z + vertexes[3].Z;

            FaceD[0] = vertexes[3];
            FaceC[1] = vertexes[3];
            FaceA[5] = vertexes[3];

            tScale = new Vector3(-AXscale.X, AXscale.Y, AXscale.Z);
            rScale = tScale * AXrot;
            vertexes[4] = (new Vector3((pos.X + rScale.X), (pos.Y + rScale.Y), (pos.Z + rScale.Z)));

               // vertexes[4].X = pos.X + vertexes[4].X;
               // vertexes[4].Y = pos.Y + vertexes[4].Y;
               // vertexes[4].Z = pos.Z + vertexes[4].Z;

            FaceB[1] = vertexes[4];
            FaceA[2] = vertexes[4];
            FaceD[4] = vertexes[4];

            tScale = new Vector3(-AXscale.X, AXscale.Y, -AXscale.Z);
            rScale = tScale * AXrot;
            vertexes[5] = (new Vector3((pos.X + rScale.X), (pos.Y + rScale.Y), (pos.Z + rScale.Z)));

               // vertexes[5].X = pos.X + vertexes[5].X;
               // vertexes[5].Y = pos.Y + vertexes[5].Y;
               // vertexes[5].Z = pos.Z + vertexes[5].Z;

            FaceD[1] = vertexes[5];
            FaceC[2] = vertexes[5];
            FaceB[5] = vertexes[5];

            tScale = new Vector3(-AXscale.X, -AXscale.Y, AXscale.Z);
            rScale = tScale * AXrot;
            vertexes[6] = (new Vector3((pos.X + rScale.X), (pos.Y + rScale.Y), (pos.Z + rScale.Z)));

               // vertexes[6].X = pos.X + vertexes[6].X;
               // vertexes[6].Y = pos.Y + vertexes[6].Y;
               // vertexes[6].Z = pos.Z + vertexes[6].Z;

            FaceB[2] = vertexes[6];
            FaceA[3] = vertexes[6];
            FaceB[4] = vertexes[6];

            tScale = new Vector3(-AXscale.X, -AXscale.Y, -AXscale.Z);
            rScale = tScale * AXrot;
            vertexes[7] = (new Vector3((pos.X + rScale.X), (pos.Y + rScale.Y), (pos.Z + rScale.Z)));

               // vertexes[7].X = pos.X + vertexes[7].X;
               // vertexes[7].Y = pos.Y + vertexes[7].Y;
               // vertexes[7].Z = pos.Z + vertexes[7].Z;

            FaceD[2] = vertexes[7];
            FaceC[3] = vertexes[7];
            FaceD[5] = vertexes[7];
            #endregion

            // Get our plane normals
            for (int i = 0; i < 6; i++)
            {
                //m_log.Info("[FACECALCULATION]: FaceA[" + i + "]=" + FaceA[i] + " FaceB[" + i + "]=" + FaceB[i] + " FaceC[" + i + "]=" + FaceC[i] + " FaceD[" + i + "]=" + FaceD[i]);

                // Our Plane direction
                AmBa = FaceA[i] - FaceB[i];
                AmBb = FaceB[i] - FaceC[i];

                cross = Vector3.Cross(AmBb, AmBa);

                // normalize the cross product to get the normal.
                normals[i] = cross / cross.Length();

                //m_log.Info("[NORMALS]: normals[ " + i + "]" + normals[i].ToString());
                //distance[i] = (normals[i].X * AmBa.X + normals[i].Y * AmBa.Y + normals[i].Z * AmBa.Z) * -1;
            }

            EntityIntersection result = new EntityIntersection();

            result.distance = 1024;
            float c = 0;
            float a = 0;
            float d = 0;
            Vector3 q = new Vector3();

            #region OBB Version 2 Experiment
            //float fmin = 999999;
            //float fmax = -999999;
            //float s = 0;

            //for (int i=0;i<6;i++)
            //{
                //s = iray.Direction.Dot(normals[i]);
                //d = normals[i].Dot(FaceB[i]);

                //if (s == 0)
                //{
                    //if (iray.Origin.Dot(normals[i]) > d)
                    //{
                        //return result;
                    //}
                   // else
                    //{
                        //continue;
                    //}
                //}
                //a = (d - iray.Origin.Dot(normals[i])) / s;
                //if (iray.Direction.Dot(normals[i]) < 0)
                //{
                    //if (a > fmax)
                    //{
                        //if (a > fmin)
                        //{
                            //return result;
                        //}
                        //fmax = a;
                    //}

                //}
                //else
                //{
                    //if (a < fmin)
                    //{
                        //if (a < 0 || a < fmax)
                        //{
                            //return result;
                        //}
                        //fmin = a;
                    //}
                //}
            //}
            //if (fmax > 0)
            //    a= fmax;
            //else
               //     a=fmin;

            //q = iray.Origin + a * iray.Direction;
            #endregion

            // Loop over faces (6 of them)
            for (int i = 0; i < 6; i++)
            {
                AmBa = FaceA[i] - FaceB[i];
                AmBb = FaceB[i] - FaceC[i];
                d = Vector3.Dot(normals[i], FaceB[i]);

                //if (faceCenters)
                //{
                //    c = normals[i].Dot(normals[i]);
                //}
                //else
                //{
                c = Vector3.Dot(iray.Direction, normals[i]);
                //}
                if (c == 0)
                    continue;

                a = (d - Vector3.Dot(iray.Origin, normals[i])) / c;

                if (a < 0)
                    continue;

                // If the normal is pointing outside the object
                if (Vector3.Dot(iray.Direction, normals[i]) < 0 || !frontFacesOnly)
                {
                    //if (faceCenters)
                    //{   //(FaceA[i] + FaceB[i] + FaceC[1] + FaceD[i]) / 4f;
                    //    q =  iray.Origin + a * normals[i];
                    //}
                    //else
                    //{
                        q = iray.Origin + iray.Direction * a;
                    //}

                    float distance2 = (float)GetDistanceTo(q, AXpos);
                    // Is this the closest hit to the object's origin?
                    //if (faceCenters)
                    //{
                    //    distance2 = (float)GetDistanceTo(q, iray.Origin);
                    //}

                    if (distance2 < result.distance)
                    {
                        result.distance = distance2;
                        result.HitTF = true;
                        result.ipoint = q;
                        result.face = i;
                        //m_log.Info("[FACE]:" + i.ToString());
                        //m_log.Info("[POINT]: " + q.ToString());
                        //m_log.Info("[DIST]: " + distance2.ToString());
                        if (faceCenters)
                        {
                            result.normal = AAfacenormals[i] * AXrot;

                            Vector3 scaleComponent = AAfacenormals[i];
                            float ScaleOffset = 0.5f;
                            if (scaleComponent.X != 0) ScaleOffset = AXscale.X;
                            if (scaleComponent.Y != 0) ScaleOffset = AXscale.Y;
                            if (scaleComponent.Z != 0) ScaleOffset = AXscale.Z;
                            ScaleOffset = Math.Abs(ScaleOffset);
                            Vector3 offset = result.normal * ScaleOffset;
                            result.ipoint = AXpos + offset;

                            ///pos = (intersectionpoint + offset);
                        }
                        else
                        {
                            result.normal = normals[i];
                        }
                        result.AAfaceNormal = AAfacenormals[i];
                    }
                }
            }
            return result;
        }

        /// <summary>
        /// Serialize this part to xml.
        /// </summary>
        /// <param name="xmlWriter"></param>
        public void ToXml(XmlTextWriter xmlWriter)
        {
            SceneObjectSerializer.SOPToXml2(xmlWriter, this, new Dictionary<string, object>());
        }

        public void TriggerScriptChangedEvent(Changed val)
        {
            if (ParentGroup != null && ParentGroup.Scene != null)
                ParentGroup.Scene.EventManager.TriggerOnScriptChangedEvent(LocalId, (uint)val);
        }

        public void TrimPermissions()
        {
            BaseMask &= (uint)(PermissionMask.All | PermissionMask.Export);
            OwnerMask &= (uint)(PermissionMask.All | PermissionMask.Export);
            GroupMask &= (uint)PermissionMask.All;
            EveryoneMask &= (uint)(PermissionMask.All | PermissionMask.Export);
            NextOwnerMask &= (uint)PermissionMask.All;
        }

        public void UpdateExtraParam(ushort type, bool inUse, byte[] data)
        {
            m_shape.ReadInUpdateExtraParam(type, inUse, data);
/*
            if (type == 0x30)
            {
                if (m_shape.SculptEntry && m_shape.SculptTexture != UUID.Zero)
                {
                    ParentGroup.Scene.AssetService.Get(m_shape.SculptTexture.ToString(), this, AssetReceived);
                }
            }
*/
            if (ParentGroup != null)
            {
                ParentGroup.HasGroupChanged = true;
                ScheduleFullUpdate();
            }
        }

        public void UpdateGroupPosition(Vector3 newPos)
        {
            Vector3 oldPos = GroupPosition;

            if ((newPos.X != oldPos.X) ||
                (newPos.Y != oldPos.Y) ||
                (newPos.Z != oldPos.Z))
            {
                GroupPosition = newPos;
                ScheduleTerseUpdate();
            }
        }

        /// <summary>
        /// Update this part's offset position.
        /// </summary>
        /// <param name="pos"></param>
        public void UpdateOffSet(Vector3 newPos)
        {
            Vector3 oldPos = OffsetPosition;

            if ((newPos.X != oldPos.X) ||
                (newPos.Y != oldPos.Y) ||
                (newPos.Z != oldPos.Z))
            {
                if (ParentGroup.RootPart.GetStatusSandbox())
                {
                    if (Util.GetDistanceTo(ParentGroup.RootPart.StatusSandboxPos, newPos) > 10)
                    {
                        ParentGroup.RootPart.ScriptSetPhysicsStatus(false);
                        newPos = OffsetPosition;
                        ParentGroup.Scene.SimChat(Utils.StringToBytes("Hit Sandbox Limit"),
                              ChatTypeEnum.DebugChannel, 0x7FFFFFFF, ParentGroup.RootPart.AbsolutePosition, Name, UUID, false);
                    }
                }

                OffsetPosition = newPos;
                ScheduleTerseUpdate();
            }
        }

        /// <summary>
        /// Update permissions on the SOP. Should only be called from SOG.UpdatePermissions because the SOG
        /// will handle the client notifications once all of its parts are updated.
        /// </summary>
        /// <param name="AgentID"></param>
        /// <param name="field"></param>
        /// <param name="localID"></param>
        /// <param name="mask"></param>
        /// <param name="addRemTF"></param>
        public void UpdatePermissions(UUID AgentID, byte field, uint localID, uint mask, byte addRemTF)
        {
            bool set = addRemTF == 1;
            bool god = ParentGroup.Scene.Permissions.IsGod(AgentID);

            uint baseMask = BaseMask;
            if (god)
                baseMask = 0x7ffffff0;

            // Are we the owner?
            if ((AgentID == OwnerID) || god)
            {
                switch (field)
                {
                    case 1:
                        if (god)
                        {
                            BaseMask = ApplyMask(BaseMask, set, mask);
                            Inventory.ApplyGodPermissions(BaseMask);
                        }

                        break;
                    case 2:
                        OwnerMask = ApplyMask(OwnerMask, set, mask) &
                                baseMask;
                        break;
                    case 4:
                        GroupMask = ApplyMask(GroupMask, set, mask) &
                                baseMask;
                        break;
                    case 8:
                        // Trying to set export permissions - extra checks
                        if (set && (mask & (uint)PermissionMask.Export) != 0)
                        {
                            if ((OwnerMask & (uint)PermissionMask.Export) == 0 || (BaseMask & (uint)PermissionMask.Export) == 0 || (NextOwnerMask & (uint)PermissionMask.All) != (uint)PermissionMask.All)
                                mask &= ~(uint)PermissionMask.Export;
                        }
                        EveryoneMask = ApplyMask(EveryoneMask, set, mask) &
                                baseMask;
                        break;
                    case 16:
                        // Force full perm if export
                        if ((EveryoneMask & (uint)PermissionMask.Export) != 0)
                        {
                            NextOwnerMask = (uint)PermissionMask.All;
                            break;
                        }
                        NextOwnerMask = ApplyMask(NextOwnerMask, set, mask) &
                                baseMask;
                        // Prevent the client from creating no copy, no transfer
                        // objects
                        if ((NextOwnerMask & (uint)PermissionMask.Copy) == 0)
                            NextOwnerMask |= (uint)PermissionMask.Transfer;

                        NextOwnerMask |= (uint)PermissionMask.Move;

                        break;
                }

                SendFullUpdateToAllClients();
            }
        }

        public void ClonePermissions(SceneObjectPart source)
        {
            uint prevOwnerMask = OwnerMask;
            uint prevGroupMask = GroupMask;
            uint prevEveryoneMask = EveryoneMask;
            uint prevNextOwnerMask = NextOwnerMask;

            OwnerMask = source.OwnerMask & BaseMask;
            GroupMask = source.GroupMask & BaseMask;
            EveryoneMask = source.EveryoneMask & BaseMask;
            NextOwnerMask = source.NextOwnerMask & BaseMask;

            if (OwnerMask != prevOwnerMask ||
                GroupMask != prevGroupMask ||
                EveryoneMask != prevEveryoneMask ||
                NextOwnerMask != prevNextOwnerMask)
                SendFullUpdateToAllClients();
        }

        public bool IsHingeJoint()
        {
            // For now, we use the NINJA naming scheme for identifying joints.
            // In the future, we can support other joint specification schemes such as a 
            // custom checkbox in the viewer GUI.
            if (ParentGroup.Scene != null && ParentGroup.Scene.PhysicsScene.SupportsNINJAJoints)
            {
                string hingeString = "hingejoint";
                return (Name.Length >= hingeString.Length && Name.Substring(0, hingeString.Length) == hingeString);
            }
            else
            {
                return false;
            }
        }

        public bool IsBallJoint()
        {
            // For now, we use the NINJA naming scheme for identifying joints.
            // In the future, we can support other joint specification schemes such as a 
            // custom checkbox in the viewer GUI.
            if (ParentGroup.Scene != null && ParentGroup.Scene.PhysicsScene.SupportsNINJAJoints)
            {
                string ballString = "balljoint";
                return (Name.Length >= ballString.Length && Name.Substring(0, ballString.Length) == ballString);
            }
            else
            {
                return false;
            }
        }

        public bool IsJoint()
        {
            // For now, we use the NINJA naming scheme for identifying joints.
            // In the future, we can support other joint specification schemes such as a 
            // custom checkbox in the viewer GUI.
            if (ParentGroup.Scene != null && ParentGroup.Scene.PhysicsScene != null && ParentGroup.Scene.PhysicsScene.SupportsNINJAJoints)
            {
                return IsHingeJoint() || IsBallJoint();
            }
            else
            {
                return false;
            }
        }


        public void UpdateExtraPhysics(ExtraPhysicsData physdata)
        {
            if (physdata.PhysShapeType == PhysShapeType.invalid || ParentGroup == null)
                return;

            if (PhysicsShapeType != (byte)physdata.PhysShapeType)
            {
                PhysicsShapeType = (byte)physdata.PhysShapeType;

            }

            if(Density != physdata.Density)
                Density = physdata.Density;
            if(GravityModifier != physdata.GravitationModifier)
                GravityModifier = physdata.GravitationModifier;
            if(Friction != physdata.Friction)
                Friction = physdata.Friction;
            if(Restitution != physdata.Bounce)
                Restitution = physdata.Bounce;
        }
        /// <summary>
        /// Update the flags on this prim.  This covers properties such as phantom, physics and temporary.
        /// </summary>
        /// <param name="UsePhysics"></param>
        /// <param name="SetTemporary"></param>
        /// <param name="SetPhantom"></param>
        /// <param name="SetVD"></param>
        public void UpdatePrimFlags(bool UsePhysics, bool SetTemporary, bool SetPhantom, bool SetVD, bool building)
        {
            bool wasUsingPhysics = ((Flags & PrimFlags.Physics) != 0);
            bool wasTemporary = ((Flags & PrimFlags.TemporaryOnRez) != 0);
            bool wasPhantom = ((Flags & PrimFlags.Phantom) != 0);
            bool wasVD = VolumeDetectActive;

            if ((UsePhysics == wasUsingPhysics) && (wasTemporary == SetTemporary) && (wasPhantom == SetPhantom) && (SetVD == wasVD))
                return;

            VolumeDetectActive = SetVD;

            // volume detector implies phantom
            if (VolumeDetectActive)
                SetPhantom = true;

            if (UsePhysics)
                AddFlag(PrimFlags.Physics);
            else
                RemFlag(PrimFlags.Physics);

<<<<<<< HEAD
            if (SetPhantom)
=======
            if (SetPhantom
                || ParentGroup.IsAttachmentCheckFull()
                || PhysicsShapeType == (byte)PhysShapeType.none
                || (Shape.PathCurve == (byte)Extrusion.Flexible)) // note: this may have been changed above in the case of joints
            {
>>>>>>> efcf0e4f
                AddFlag(PrimFlags.Phantom);
            else
                RemFlag(PrimFlags.Phantom);

            if (SetTemporary)
                AddFlag(PrimFlags.TemporaryOnRez);
            else
                RemFlag(PrimFlags.TemporaryOnRez);


            if (ParentGroup.Scene == null)
                return;

            PhysicsActor pa = PhysActor;

            if (pa != null && building && pa.Building != building)
                pa.Building = building;

            if ((SetPhantom && !UsePhysics && !SetVD) ||  ParentGroup.IsAttachment || PhysicsShapeType == (byte)PhysShapeType.none
                || (Shape.PathCurve == (byte)Extrusion.Flexible))
            {
                if (pa != null)
                {
                    if(wasUsingPhysics)
                        ParentGroup.Scene.RemovePhysicalPrim(1);
                    RemoveFromPhysics();
                }

                Velocity = new Vector3(0, 0, 0);
                Acceleration = new Vector3(0, 0, 0);
                if (ParentGroup.RootPart == this)
                    AngularVelocity = new Vector3(0, 0, 0);
            }
            
            else 
            {
                if (ParentGroup.Scene.CollidablePrims)
                {
                    if (pa == null)
                    {
                        AddToPhysics(UsePhysics, SetPhantom, building, false);
                        pa = PhysActor;
/*
                        if (pa != null)
                        {
                            if (
//                                ((AggregateScriptEvents & scriptEvents.collision) != 0) ||
//                                ((AggregateScriptEvents & scriptEvents.collision_end) != 0) ||
//                                ((AggregateScriptEvents & scriptEvents.collision_start) != 0) ||
//                                ((AggregateScriptEvents & scriptEvents.land_collision_start) != 0) ||
//                                ((AggregateScriptEvents & scriptEvents.land_collision) != 0) ||
//                                ((AggregateScriptEvents & scriptEvents.land_collision_end) != 0) ||
                                ((AggregateScriptEvents & PhysicsNeededSubsEvents) != 0) ||
                                ((ParentGroup.RootPart.AggregateScriptEvents & PhysicsNeededSubsEvents) != 0) ||
                                (CollisionSound != UUID.Zero)
                                )
                            {
                                pa.OnCollisionUpdate += PhysicsCollision;
                                pa.SubscribeEvents(1000);
                            }
                        }
*/
                        if (pa != null)
                        {
                            pa.SetMaterial(Material);
                            DoPhysicsPropertyUpdate(UsePhysics, true);
                        }
                    }
                    else // it already has a physical representation
                    {

                        DoPhysicsPropertyUpdate(UsePhysics, false); // Update physical status.
/* moved into DoPhysicsPropertyUpdate
                        if(VolumeDetectActive)
                            pa.SetVolumeDetect(1);
                        else
                            pa.SetVolumeDetect(0);
*/

                        if (pa.Building != building)
                            pa.Building = building;
                    }

                    UpdatePhysicsSubscribedEvents();
                }
            }         
            if (SetVD)
            {
                // If the above logic worked (this is urgent candidate to unit tests!)
                // we now have a physicsactor.
                // Defensive programming calls for a check here.
                // Better would be throwing an exception that could be catched by a unit test as the internal 
                // logic should make sure, this Physactor is always here.
                if (pa != null)
                {
                    pa.SetVolumeDetect(1);
                    AddFlag(PrimFlags.Phantom); // We set this flag also if VD is active
                    VolumeDetectActive = true;
                }
            //            m_log.Debug("Update:  PHY:" + UsePhysics.ToString() + ", T:" + IsTemporary.ToString() + ", PHA:" + IsPhantom.ToString() + " S:" + CastsShadows.ToString());
            }
            else if (SetVD != wasVD)
            {
                // Remove VolumeDetect in any case. Note, it's safe to call SetVolumeDetect as often as you like
                // (mumbles, well, at least if you have infinte CPU powers :-))
                if (pa != null)
                    pa.SetVolumeDetect(0);

                RemFlag(PrimFlags.Phantom);
                VolumeDetectActive = false;
            }
           // and last in case we have a new actor and not building

            if (ParentGroup != null)
            {
                ParentGroup.HasGroupChanged = true;
                ScheduleFullUpdate();
            }
            
//            m_log.DebugFormat("[SCENE OBJECT PART]: Updated PrimFlags on {0} {1} to {2}", Name, LocalId, Flags);
        }

        /// <summary>
        /// Adds this part to the physics scene.
        /// and sets the PhysActor property
        /// </summary>
        /// <param name="isPhysical">Add this prim as physical.</param>
        /// <param name="isPhantom">Add this prim as phantom.</param>
        /// <param name="building">tells physics to delay full construction of object</param>
        /// <param name="applyDynamics">applies velocities, force and torque</param>
        private void AddToPhysics(bool isPhysical, bool isPhantom, bool building, bool applyDynamics)
        {          
            PhysicsActor pa;

            Vector3 velocity = Velocity; 
            Vector3 rotationalVelocity = AngularVelocity;;

            try
            {
                pa = ParentGroup.Scene.PhysicsScene.AddPrimShape(
                                 string.Format("{0}/{1}", Name, UUID),
                                 Shape,
                                 AbsolutePosition,
                                 Scale,
                                 GetWorldRotation(),
                                 isPhysical,
                                 isPhantom,
                                 PhysicsShapeType,
                                 m_localId);
            }
            catch (Exception e)
            {
                m_log.ErrorFormat("[SCENE]: caught exception meshing object {0}. Object set to phantom. e={1}", m_uuid, e);
                pa = null;
            }
          
            if (pa != null)
            {
                pa.SOPName = this.Name; // save object into the PhysActor so ODE internals know the joint/body info
                pa.SetMaterial(Material);

                pa.Density = Density;
                pa.GravModifier = GravityModifier;
                pa.Friction = Friction;
                pa.Restitution = Restitution;

                if(LocalId == ParentGroup.RootPart.LocalId)
                {
                    pa.LockAngularMotion(RotationAxisLocks);                
                }

                if (VolumeDetectActive) // change if not the default only
                    pa.SetVolumeDetect(1);

                if (m_vehicleParams != null && LocalId == ParentGroup.RootPart.LocalId)
                    m_vehicleParams.SetVehicle(pa);

                // we are going to tell rest of code about physics so better have this here
                PhysActor = pa;

                //                DoPhysicsPropertyUpdate(isPhysical, true);
                // lets expand it here just with what it really needs to do

                if (isPhysical)
                {
                    if (ParentGroup.RootPart.KeyframeMotion != null)
                        ParentGroup.RootPart.KeyframeMotion.Stop();
                    ParentGroup.RootPart.KeyframeMotion = null;
                    ParentGroup.Scene.AddPhysicalPrim(1);

                    pa.OnRequestTerseUpdate += PhysicsRequestingTerseUpdate;
                    pa.OnOutOfBounds += PhysicsOutOfBounds;

                    if (ParentID != 0 && ParentID != LocalId)
                    {
                        PhysicsActor parentPa = ParentGroup.RootPart.PhysActor;

                        if (parentPa != null)
                        {
                            pa.link(parentPa);
                        }
                    }
                }

                if (applyDynamics) 
                    // do independent of isphysical so parameters get setted (at least some)                   
                {
                    Velocity = velocity;
                    AngularVelocity = rotationalVelocity;
//                    pa.Velocity = velocity;
                    pa.RotationalVelocity = rotationalVelocity;

                    // if not vehicle and root part apply force and torque
                    if ((m_vehicleParams == null || m_vehicleParams.Type == Vehicle.TYPE_NONE)
                            && LocalId == ParentGroup.RootPart.LocalId)
                    {
                        pa.Force = Force;
                        pa.Torque = Torque;
                    }
                }

//                if (Shape.SculptEntry)
//                    CheckSculptAndLoad();
//                else
                    ParentGroup.Scene.PhysicsScene.AddPhysicsActorTaint(pa);

                if (!building)
                    pa.Building = false;
            }

            PhysActor = pa;

            ParentGroup.Scene.EventManager.TriggerObjectAddedToPhysicalScene(this);
        }

        /// <summary>
        /// This removes the part from the physics scene.
        /// </summary>
        /// <remarks>
        /// This isn't the same as turning off physical, since even without being physical the prim has a physics
        /// representation for collision detection.
        /// </remarks>
        public void RemoveFromPhysics()
        {
            PhysicsActor pa = PhysActor;
            if (pa != null)
            {
                pa.OnCollisionUpdate -= PhysicsCollision;
                pa.OnRequestTerseUpdate -= PhysicsRequestingTerseUpdate;
                pa.OnOutOfBounds -= PhysicsOutOfBounds;

                ParentGroup.Scene.PhysicsScene.RemovePrim(pa);

                ParentGroup.Scene.EventManager.TriggerObjectRemovedFromPhysicalScene(this);
            }
            PhysActor = null;
        }

        /// <summary>
        /// This updates the part's rotation and sends out an update to clients if necessary.
        /// </summary>
        /// <param name="rot"></param>
        public void UpdateRotation(Quaternion rot)
        {
            if (rot != RotationOffset)
            {
                RotationOffset = rot;

                if (ParentGroup != null)
                {
                    ParentGroup.HasGroupChanged = true;
                    ScheduleTerseUpdate();
                }
            }
        }

        /// <summary>
        /// Update the shape of this part.
        /// </summary>
        /// <param name="shapeBlock"></param>
        public void UpdateShape(ObjectShapePacket.ObjectDataBlock shapeBlock)
        {
            m_shape.PathBegin = shapeBlock.PathBegin;
            m_shape.PathEnd = shapeBlock.PathEnd;
            m_shape.PathScaleX = shapeBlock.PathScaleX;
            m_shape.PathScaleY = shapeBlock.PathScaleY;
            m_shape.PathShearX = shapeBlock.PathShearX;
            m_shape.PathShearY = shapeBlock.PathShearY;
            m_shape.PathSkew = shapeBlock.PathSkew;
            m_shape.ProfileBegin = shapeBlock.ProfileBegin;
            m_shape.ProfileEnd = shapeBlock.ProfileEnd;
            m_shape.PathCurve = shapeBlock.PathCurve;
            m_shape.ProfileCurve = shapeBlock.ProfileCurve;
            m_shape.ProfileHollow = shapeBlock.ProfileHollow;
            m_shape.PathRadiusOffset = shapeBlock.PathRadiusOffset;
            m_shape.PathRevolutions = shapeBlock.PathRevolutions;
            m_shape.PathTaperX = shapeBlock.PathTaperX;
            m_shape.PathTaperY = shapeBlock.PathTaperY;
            m_shape.PathTwist = shapeBlock.PathTwist;
            m_shape.PathTwistBegin = shapeBlock.PathTwistBegin;

            PhysicsActor pa = PhysActor;

            if (pa != null)
            {
                pa.Shape = m_shape;
                ParentGroup.Scene.PhysicsScene.AddPhysicsActorTaint(pa);
            }

            // This is what makes vehicle trailers work
            // A script in a child prim re-issues
            // llSetPrimitiveParams(PRIM_TYPE) every few seconds. That
            // prevents autoreturn. This is not well known. It also works
            // in SL.
            //
            if (ParentGroup.RootPart != this)
                ParentGroup.RootPart.Rezzed = DateTime.UtcNow;

            ParentGroup.HasGroupChanged = true;
            TriggerScriptChangedEvent(Changed.SHAPE);
            ScheduleFullUpdate();
        }

        public void UpdateSlice(float begin, float end)
        {
            if (end < begin)
            {
                float temp = begin;
                begin = end;
                end = temp;
            }
            end = Math.Min(1f, Math.Max(0f, end));
            begin = Math.Min(Math.Min(1f, Math.Max(0f, begin)), end - 0.02f);
            if (begin < 0.02f && end < 0.02f)
            {
                begin = 0f;
                end = 0.02f;
            }

            ushort uBegin = (ushort)(50000.0 * begin);
            ushort uEnd = (ushort)(50000.0 * (1f - end));
            bool updatePossiblyNeeded = false;
            PrimType primType = GetPrimType();
            if (primType == PrimType.SPHERE || primType == PrimType.TORUS || primType == PrimType.TUBE || primType == PrimType.RING)
            {
                if (m_shape.ProfileBegin != uBegin || m_shape.ProfileEnd != uEnd)
                {
                    m_shape.ProfileBegin = uBegin;
                    m_shape.ProfileEnd = uEnd;
                    updatePossiblyNeeded = true;
                }
            }
            else if (m_shape.PathBegin != uBegin || m_shape.PathEnd != uEnd)
            {
                m_shape.PathBegin = uBegin;
                m_shape.PathEnd = uEnd;
                updatePossiblyNeeded = true;
            }

            if (updatePossiblyNeeded && ParentGroup != null)
            {
                ParentGroup.HasGroupChanged = true;
            }
            if (updatePossiblyNeeded && PhysActor != null)
            {
                PhysActor.Shape = m_shape;
                ParentGroup.Scene.PhysicsScene.AddPhysicsActorTaint(PhysActor);
            }
            if (updatePossiblyNeeded)
            {
                ScheduleFullUpdate();
            }
        }

        /// <summary>
        /// If the part is a sculpt/mesh, retrieve the mesh data and reinsert it into the shape so that the physics
        /// engine can use it.
        /// </summary>
        /// <remarks>
        /// When the physics engine has finished with it, the sculpt data is discarded to save memory.
        /// </remarks>
/*
        public void CheckSculptAndLoad()
        {
//            m_log.DebugFormat("Processing CheckSculptAndLoad for {0} {1}", Name, LocalId);

            return;

            if (ParentGroup.IsDeleted)
                return;

            if ((ParentGroup.RootPart.GetEffectiveObjectFlags() & (uint)PrimFlags.Phantom) != 0)
                return;

            if (Shape.SculptEntry && Shape.SculptTexture != UUID.Zero)
            {
                // check if a previously decoded sculpt map has been cached
                // We don't read the file here - the meshmerizer will do that later.
                // TODO: Could we simplify the meshmerizer code by reading and setting the data here?
                if (File.Exists(System.IO.Path.Combine("j2kDecodeCache", "smap_" + Shape.SculptTexture.ToString())))
                {
                    SculptTextureCallback(null);
                }
                else
                {
                    ParentGroup.Scene.AssetService.Get(Shape.SculptTexture.ToString(), this, AssetReceived);
                }
            }
        }
*/
        /// <summary>
        /// Update the texture entry for this part.
        /// </summary>
        /// <param name="serializedTextureEntry"></param>
        public void UpdateTextureEntry(byte[] serializedTextureEntry)
        {
            UpdateTextureEntry(new Primitive.TextureEntry(serializedTextureEntry, 0, serializedTextureEntry.Length));
        }

        /// <summary>
        /// Update the texture entry for this part.
        /// </summary>
        /// <param name="newTex"></param>
        public void UpdateTextureEntry(Primitive.TextureEntry newTex)
        {
            Primitive.TextureEntry oldTex = Shape.Textures;

            Changed changeFlags = 0;

            Primitive.TextureEntryFace fallbackNewFace = newTex.DefaultTexture;
            Primitive.TextureEntryFace fallbackOldFace = oldTex.DefaultTexture;
           
            // On Incoming packets, sometimes newText.DefaultTexture is null.  The assumption is that all 
            // other prim-sides are set, but apparently that's not always the case.  Lets assume packet/data corruption at this point.
            if (fallbackNewFace == null)
            {
                fallbackNewFace = new Primitive.TextureEntry(Util.BLANK_TEXTURE_UUID).CreateFace(0);
                newTex.DefaultTexture = fallbackNewFace;
            }
            if (fallbackOldFace == null)
            {
                fallbackOldFace = new Primitive.TextureEntry(Util.BLANK_TEXTURE_UUID).CreateFace(0);
                oldTex.DefaultTexture = fallbackOldFace;
            }

            // Materials capable viewers can send a ObjectImage packet
            // when nothing in TE has changed. MaterialID should be updated
            // by the RenderMaterials CAP handler, so updating it here may cause a
            // race condtion. Therefore, if no non-materials TE fields have changed, 
            // we should ignore any changes and not update Shape.TextureEntry

            bool otherFieldsChanged = false;

            for (int i = 0 ; i < GetNumberOfSides(); i++)
            {

                Primitive.TextureEntryFace newFace = newTex.DefaultTexture;
                Primitive.TextureEntryFace oldFace = oldTex.DefaultTexture;

                if (oldTex.FaceTextures[i] != null)
                    oldFace = oldTex.FaceTextures[i];
                if (newTex.FaceTextures[i] != null)
                    newFace = newTex.FaceTextures[i];

                Color4 oldRGBA = oldFace.RGBA;
                Color4 newRGBA = newFace.RGBA;

                if (oldRGBA.R != newRGBA.R ||
                    oldRGBA.G != newRGBA.G ||
                    oldRGBA.B != newRGBA.B ||
                    oldRGBA.A != newRGBA.A)
                    changeFlags |= Changed.COLOR;

                if (oldFace.TextureID != newFace.TextureID)
                    changeFlags |= Changed.TEXTURE;

                // Max change, skip the rest of testing
                if (changeFlags == (Changed.TEXTURE | Changed.COLOR))
                    break;

                if (!otherFieldsChanged)
                {
                    if (oldFace.Bump != newFace.Bump) otherFieldsChanged = true;
                    if (oldFace.Fullbright != newFace.Fullbright) otherFieldsChanged = true;
                    if (oldFace.Glow != newFace.Glow) otherFieldsChanged = true;
                    if (oldFace.MediaFlags != newFace.MediaFlags) otherFieldsChanged = true;
                    if (oldFace.OffsetU != newFace.OffsetU) otherFieldsChanged = true;
                    if (oldFace.OffsetV != newFace.OffsetV) otherFieldsChanged = true;
                    if (oldFace.RepeatU != newFace.RepeatU) otherFieldsChanged = true;
                    if (oldFace.RepeatV != newFace.RepeatV) otherFieldsChanged = true;
                    if (oldFace.Rotation != newFace.Rotation) otherFieldsChanged = true;
                    if (oldFace.Shiny != newFace.Shiny) otherFieldsChanged = true;
                    if (oldFace.TexMapType != newFace.TexMapType) otherFieldsChanged = true;
                }
            }

            if (changeFlags != 0 || otherFieldsChanged)
            {
                m_shape.TextureEntry = newTex.GetBytes();
                if (changeFlags != 0)
                    TriggerScriptChangedEvent(changeFlags);
                UpdateFlag = UpdateRequired.FULL;
                ParentGroup.HasGroupChanged = true;

                //This is madness..
                //ParentGroup.ScheduleGroupForFullUpdate();
                //This is sparta
                ScheduleFullUpdate();
            }
        }


        private void UpdatePhysicsSubscribedEvents()
        {
            PhysicsActor pa = PhysActor;
            if (pa == null)
                return;

            pa.OnCollisionUpdate -= PhysicsCollision;

            bool hassound = (!VolumeDetectActive && CollisionSoundType >= 0 && ((Flags & PrimFlags.Physics) != 0));

            scriptEvents CombinedEvents = AggregateScriptEvents;

            // merge with root part
            if (ParentGroup != null && ParentGroup.RootPart != null)
                CombinedEvents |= ParentGroup.RootPart.AggregateScriptEvents;

            // submit to this part case
            if (VolumeDetectActive)
                CombinedEvents &= PhyscicsVolumeDtcSubsEvents;
            else if ((Flags & PrimFlags.Phantom) != 0)
                CombinedEvents &= PhyscicsPhantonSubsEvents;
            else
                CombinedEvents &= PhysicsNeededSubsEvents;

            if (hassound || CombinedEvents != 0)
            {
                // subscribe to physics updates.
                pa.OnCollisionUpdate += PhysicsCollision;
                pa.SubscribeEvents(50); // 20 reports per second
            }
            else
            {
                pa.UnSubscribeEvents();
            }
        }


        public void aggregateScriptEvents()
        {
            if (ParentGroup == null || ParentGroup.RootPart == null)
                return;

            AggregateScriptEvents = 0;

            // Aggregate script events
            lock (m_scriptEvents)
            {
                foreach (scriptEvents s in m_scriptEvents.Values)
                {
                    AggregateScriptEvents |= s;
                }
            }

            uint objectflagupdate = 0;

            if (
                ((AggregateScriptEvents & scriptEvents.touch) != 0) ||
                ((AggregateScriptEvents & scriptEvents.touch_end) != 0) ||
                ((AggregateScriptEvents & scriptEvents.touch_start) != 0)
                )
            {
                objectflagupdate |= (uint) PrimFlags.Touch;
            }

            if ((AggregateScriptEvents & scriptEvents.money) != 0)
            {
                objectflagupdate |= (uint) PrimFlags.Money;
            }

            if (AllowedDrop)
            {
                objectflagupdate |= (uint) PrimFlags.AllowInventoryDrop;
            }
/*
            PhysicsActor pa = PhysActor;
            if (pa != null)
            {
                if (
//                    ((AggregateScriptEvents & scriptEvents.collision) != 0) ||
//                    ((AggregateScriptEvents & scriptEvents.collision_end) != 0) ||
//                    ((AggregateScriptEvents & scriptEvents.collision_start) != 0) ||
//                    ((AggregateScriptEvents & scriptEvents.land_collision_start) != 0) ||
//                    ((AggregateScriptEvents & scriptEvents.land_collision) != 0) ||
//                    ((AggregateScriptEvents & scriptEvents.land_collision_end) != 0) ||
                    ((AggregateScriptEvents & PhysicsNeededSubsEvents) != 0) || ((ParentGroup.RootPart.AggregateScriptEvents & PhysicsNeededSubsEvents) != 0) || (CollisionSound != UUID.Zero)
                    )
                {
                    // subscribe to physics updates.
                    pa.OnCollisionUpdate += PhysicsCollision;
                    pa.SubscribeEvents(1000);
                }
                else
                {
                    pa.UnSubscribeEvents();
                    pa.OnCollisionUpdate -= PhysicsCollision;
                }
            }
 */
            UpdatePhysicsSubscribedEvents();

            //if ((GetEffectiveObjectFlags() & (uint)PrimFlags.Scripted) != 0)
            //{
            //    ParentGroup.Scene.EventManager.OnScriptTimerEvent += handleTimerAccounting;
            //}
            //else
            //{
            //    ParentGroup.Scene.EventManager.OnScriptTimerEvent -= handleTimerAccounting;
            //}

            LocalFlags = (PrimFlags)objectflagupdate;

            if (ParentGroup != null && ParentGroup.RootPart == this)
            {
                ParentGroup.aggregateScriptEvents();
            }
            else
            {
//                m_log.DebugFormat(
//                    "[SCENE OBJECT PART]: Scheduling part {0} {1} for full update in aggregateScriptEvents()", Name, LocalId);
                ScheduleFullUpdate();
            }
        }

        public void SetCameraAtOffset(Vector3 v)
        {
            m_cameraAtOffset = v;
        }

        public void SetCameraEyeOffset(Vector3 v)
        {
            m_cameraEyeOffset = v;
        }

        public void SetForceMouselook(bool force)
        {
            m_forceMouselook = force;
        }

        public Vector3 GetCameraAtOffset()
        {
            return m_cameraAtOffset;
        }

        public Vector3 GetCameraEyeOffset()
        {
            return m_cameraEyeOffset;
        }

        public bool GetForceMouselook()
        {
            return m_forceMouselook;
        }
        
        public override string ToString()
        {
            return String.Format("{0} {1} (parent {2}))", Name, UUID, ParentGroup);
        }

        #endregion Public Methods

        public void SendTerseUpdateToClient(IClientAPI remoteClient)
        {
            if (ParentGroup.IsDeleted)
                return;

            if (ParentGroup.IsAttachment
                && (ParentGroup.RootPart != this
                    || ParentGroup.AttachedAvatar != remoteClient.AgentId && ParentGroup.HasPrivateAttachmentPoint))
                return;
            
            // Causes this thread to dig into the Client Thread Data.
            // Remember your locking here!
            remoteClient.SendEntityUpdate(
                this,
                PrimUpdateFlags.Position | PrimUpdateFlags.Rotation | PrimUpdateFlags.Velocity
                    | PrimUpdateFlags.Acceleration | PrimUpdateFlags.AngularVelocity);

            ParentGroup.Scene.StatsReporter.AddObjectUpdates(1);            
        }
                
        public void AddScriptLPS(int count)
        {
            ParentGroup.AddScriptLPS(count);
        }

        /// <summary>
        /// Sets a prim's owner and permissions when it's rezzed.
        /// </summary>
        /// <param name="item">The inventory item from which the item was rezzed</param>
        /// <param name="userInventory">True: the item is being rezzed from the user's inventory. False: from a prim's inventory.</param>
        /// <param name="scene">The scene the prim is being rezzed into</param>
        public void ApplyPermissionsOnRez(InventoryItemBase item, bool userInventory, Scene scene)
        {
            if ((OwnerID != item.Owner) || ((item.CurrentPermissions & SceneObjectGroup.SLAM) != 0) || ((item.Flags & (uint)InventoryItemFlags.ObjectSlamPerm) != 0))
            {
                if (scene.Permissions.PropagatePermissions())
                {
                    if ((item.Flags & (uint)InventoryItemFlags.ObjectHasMultipleItems) == 0)
                    {
                        // Apply the item's permissions to the object
                        //LogPermissions("Before applying item permissions");
                        if (userInventory)
                        {
                            EveryoneMask = item.EveryOnePermissions;
                            NextOwnerMask = item.NextPermissions;
                        }
                        else
                        {
                            if ((item.Flags & (uint)InventoryItemFlags.ObjectOverwriteEveryone) != 0)
                                EveryoneMask = item.EveryOnePermissions;
                            if ((item.Flags & (uint)InventoryItemFlags.ObjectOverwriteNextOwner) != 0)
                                NextOwnerMask = item.NextPermissions;
                            if ((item.Flags & (uint)InventoryItemFlags.ObjectOverwriteGroup) != 0)
                                GroupMask = item.GroupPermissions;
                        }
                        //LogPermissions("After applying item permissions");
                    }
                }

                GroupMask = 0; // DO NOT propagate here
            }

            if (OwnerID != item.Owner)
            {
                //LogPermissions("Before ApplyNextOwnerPermissions");

                if (scene.Permissions.PropagatePermissions())
                    ApplyNextOwnerPermissions();

                //LogPermissions("After ApplyNextOwnerPermissions");

                LastOwnerID = OwnerID;
                OwnerID = item.Owner;
                Inventory.ChangeInventoryOwner(item.Owner);
            }
        }

        /// <summary>
        /// Logs the prim's permissions. Useful when debugging permission problems.
        /// </summary>
        /// <param name="message"></param>
        private void LogPermissions(String message)
        {
            PermissionsUtil.LogPermissions(Name, message, BaseMask, OwnerMask, NextOwnerMask);
        }
        
        public void ApplyNextOwnerPermissions()
        {
            // Export needs to be preserved in the base and everyone
            // mask, but removed in the owner mask as a next owner
            // can never change the export status
            BaseMask &= NextOwnerMask | (uint)PermissionMask.Export;
            OwnerMask &= NextOwnerMask;
            EveryoneMask &= NextOwnerMask | (uint)PermissionMask.Export;

            Inventory.ApplyNextOwnerPermissions();
        }

        public void UpdateLookAt()
        {
            try
            {
                if (APIDActive)
                {
                    PhysicsActor pa = ParentGroup.RootPart.PhysActor;
                    if (pa == null || !pa.IsPhysical || APIDStrength < 0.04)
                    {
                        StopLookAt();
                        return;
                    }

                    Quaternion currRot = GetWorldRotation();
                    currRot.Normalize();

                    // difference between current orientation and desired orientation
                    Quaternion dR = currRot / APIDTarget;

                    // find axis and angle of rotation to rotate to desired orientation
                    Vector3 axis = Vector3.UnitX;
                    float angle;
                    dR.GetAxisAngle(out axis, out angle);
                    axis = axis * currRot;

                    // clamp strength to avoid overshoot
                    float strength = 1.0f / APIDStrength;
                    if (strength > 1.0) strength = 1.0f;

                    // set angular velocity to rotate to desired orientation
                    // with velocity proportional to strength and angle
                    AngularVelocity = axis * angle * strength * (float)Math.PI;

                    // This ensures that we'll check this object on the next iteration
                    ParentGroup.QueueForUpdateCheck();
                }
            }
            catch (Exception ex)
            {
                m_log.Error("[Physics] " + ex);
            }
        }

        public Color4 GetTextColor()
        {
            Color color = Color;
            return new Color4(color.R, color.G, color.B, (byte)(0xFF - color.A));
        }

        public void ResetOwnerChangeFlag()
        {
            List<UUID> inv = Inventory.GetInventoryList();

            foreach (UUID itemID in inv)
            {
                TaskInventoryItem item = Inventory.GetInventoryItem(itemID);
                item.OwnerChanged = false;
                Inventory.UpdateInventoryItem(item, false, false);
            }
        }

        /// <summary>
        /// Record an avatar sitting on this part.
        /// </summary>
        /// <remarks>This is called for all the sitting avatars whether there is a sit target set or not.</remarks>
        /// <returns>
        /// true if the avatar was not already recorded, false otherwise.
        /// </returns>
        /// <param name='avatarId'></param>
        protected internal bool AddSittingAvatar(ScenePresence sp)
        {
            lock (ParentGroup.m_sittingAvatars)
            {
                if (IsSitTargetSet && SitTargetAvatar == UUID.Zero)
                    SitTargetAvatar = sp.UUID;

                if (m_sittingAvatars == null)
                    m_sittingAvatars = new HashSet<ScenePresence>();

                if (m_sittingAvatars.Add(sp))
                {
                    if(!ParentGroup.m_sittingAvatars.Contains(sp))
                        ParentGroup.m_sittingAvatars.Add(sp);

                    return true;
                }

                return false;
            }
        }

        /// <summary>
        /// Remove an avatar recorded as sitting on this part.
        /// </summary>
        /// <remarks>This applies to all sitting avatars whether there is a sit target set or not.</remarks>
        /// <returns>
        /// true if the avatar was present and removed, false if it was not present.
        /// </returns>
        /// <param name='avatarId'></param>
        protected internal bool RemoveSittingAvatar(ScenePresence sp)
        {
            lock (ParentGroup.m_sittingAvatars)
            {
                if (SitTargetAvatar == sp.UUID)
                    SitTargetAvatar = UUID.Zero;

                if (m_sittingAvatars == null)
                    return false;

                if (m_sittingAvatars.Remove(sp))
                {
                    if (m_sittingAvatars.Count == 0)
                        m_sittingAvatars = null;

                    ParentGroup.m_sittingAvatars.Remove(sp);

                    return true;
                }

                return false;
            }
        }

        /// <summary>
        /// Get a copy of the list of sitting avatars.
        /// </summary>
        /// <remarks>This applies to all sitting avatars whether there is a sit target set or not.</remarks>
        /// <returns>A hashset of the sitting avatars.  Returns null if there are no sitting avatars.</returns>
        public HashSet<ScenePresence> GetSittingAvatars()
        {
            lock (ParentGroup.m_sittingAvatars)
            {
                if (m_sittingAvatars == null)
                    return null;
                else
                    return new HashSet<ScenePresence>(m_sittingAvatars);
            }
        }

        /// <summary>
        /// Gets the number of sitting avatars.
        /// </summary>
        /// <remarks>This applies to all sitting avatars whether there is a sit target set or not.</remarks>
        /// <returns></returns>
        public int GetSittingAvatarsCount()
        {
            lock (ParentGroup.m_sittingAvatars)
            {
                if (m_sittingAvatars == null)
                    return 0;
                else
                    return m_sittingAvatars.Count;
            }
        }
    }
}<|MERGE_RESOLUTION|>--- conflicted
+++ resolved
@@ -4704,15 +4704,7 @@
             else
                 RemFlag(PrimFlags.Physics);
 
-<<<<<<< HEAD
             if (SetPhantom)
-=======
-            if (SetPhantom
-                || ParentGroup.IsAttachmentCheckFull()
-                || PhysicsShapeType == (byte)PhysShapeType.none
-                || (Shape.PathCurve == (byte)Extrusion.Flexible)) // note: this may have been changed above in the case of joints
-            {
->>>>>>> efcf0e4f
                 AddFlag(PrimFlags.Phantom);
             else
                 RemFlag(PrimFlags.Phantom);
