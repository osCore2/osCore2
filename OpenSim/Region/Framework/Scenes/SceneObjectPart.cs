--- conflicted
+++ resolved
@@ -2888,8 +2888,6 @@
             ScheduleFullUpdate();
         }
         
-<<<<<<< HEAD
-=======
         public void StopLookAt()
         {
             m_parentGroup.stopLookAt();
@@ -2897,7 +2895,6 @@
             m_parentGroup.ScheduleGroupForTerseUpdate();
         }
         
->>>>>>> e69ec110
         /// <summary>
         /// Set the text displayed for this part.
         /// </summary>
