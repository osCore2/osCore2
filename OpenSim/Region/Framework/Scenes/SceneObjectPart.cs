--- conflicted
+++ resolved
@@ -4591,15 +4591,9 @@
                             pa.SetVolumeDetect(0);
 */
 
-<<<<<<< HEAD
                         if (pa.Building != building)
                             pa.Building = building;
                     }
-=======
-                RemFlag(PrimFlags.Phantom);
-                VolumeDetectActive = false;
-            }
->>>>>>> 1a262bdd
 
                     UpdatePhysicsSubscribedEvents();
                 }
