/*
 * Copyright (c) Contributors, http://opensimulator.org/
 * See CONTRIBUTORS.TXT for a full list of copyright holders.
 *
 * Redistribution and use in source and binary forms, with or without
 * modification, are permitted provided that the following conditions are met:
 *     * Redistributions of source code must retain the above copyright
 *       notice, this list of conditions and the following disclaimer.
 *     * Redistributions in binary form must reproduce the above copyright
 *       notice, this list of conditions and the following disclaimer in the
 *       documentation and/or other materials provided with the distribution.
 *     * Neither the name of the OpenSimulator Project nor the
 *       names of its contributors may be used to endorse or promote products
 *       derived from this software without specific prior written permission.
 *
 * THIS SOFTWARE IS PROVIDED BY THE DEVELOPERS ``AS IS'' AND ANY
 * EXPRESS OR IMPLIED WARRANTIES, INCLUDING, BUT NOT LIMITED TO, THE IMPLIED
 * WARRANTIES OF MERCHANTABILITY AND FITNESS FOR A PARTICULAR PURPOSE ARE
 * DISCLAIMED. IN NO EVENT SHALL THE CONTRIBUTORS BE LIABLE FOR ANY
 * DIRECT, INDIRECT, INCIDENTAL, SPECIAL, EXEMPLARY, OR CONSEQUENTIAL DAMAGES
 * (INCLUDING, BUT NOT LIMITED TO, PROCUREMENT OF SUBSTITUTE GOODS OR SERVICES;
 * LOSS OF USE, DATA, OR PROFITS; OR BUSINESS INTERRUPTION) HOWEVER CAUSED AND
 * ON ANY THEORY OF LIABILITY, WHETHER IN CONTRACT, STRICT LIABILITY, OR TORT
 * (INCLUDING NEGLIGENCE OR OTHERWISE) ARISING IN ANY WAY OUT OF THE USE OF THIS
 * SOFTWARE, EVEN IF ADVISED OF THE POSSIBILITY OF SUCH DAMAGE.
 */

using System;
using System.Collections.Generic;
using System.Drawing;
using System.IO;
using System.Reflection;
using System.Runtime.Serialization;
using System.Security.Permissions;
using System.Xml;
using System.Xml.Serialization;
using log4net;
using OpenMetaverse;
using OpenMetaverse.Packets;
using OpenSim.Framework;
using OpenSim.Region.Framework.Interfaces;
using OpenSim.Region.Framework.Scenes.Scripting;
using OpenSim.Region.Framework.Scenes.Serialization;
using OpenSim.Region.Physics.Manager;

namespace OpenSim.Region.Framework.Scenes
{
    #region Enumerations

    [Flags]
    public enum Changed : uint
    {
        INVENTORY = 1,
        COLOR = 2,
        SHAPE = 4,
        SCALE = 8,
        TEXTURE = 16,
        LINK = 32,
        ALLOWED_DROP = 64,
        OWNER = 128,
        REGION = 256,
        TELEPORT = 512,
        REGION_RESTART = 1024,
        MEDIA = 2048,
        ANIMATION = 16384,
        POSITION = 32768
    }

    // I don't really know where to put this except here.
    // Can't access the OpenSim.Region.ScriptEngine.Common.LSL_BaseClass.Changed constants
    [Flags]
    public enum ExtraParamType
    {
        Something1 = 1,
        Something2 = 2,
        Something3 = 4,
        Something4 = 8,
        Flexible = 16,
        Light = 32,
        Sculpt = 48,
        Something5 = 64,
        Something6 = 128
    }

    [Flags]
    public enum TextureAnimFlags : byte
    {
        NONE = 0x00,
        ANIM_ON = 0x01,
        LOOP = 0x02,
        REVERSE = 0x04,
        PING_PONG = 0x08,
        SMOOTH = 0x10,
        ROTATE = 0x20,
        SCALE = 0x40
    }

    public enum PrimType : int
    {
        BOX = 0,
        CYLINDER = 1,
        PRISM = 2,
        SPHERE = 3,
        TORUS = 4,
        TUBE = 5,
        RING = 6,
        SCULPT = 7
    }

    public enum UpdateRequired : byte
    {
        NONE = 0,
        TERSE = 1,
        FULL = 2
    }

    #endregion Enumerations

    public class SceneObjectPart : IScriptHost, ISceneEntity
    {
        /// <value>
        /// Denote all sides of the prim
        /// </value>
        public const int ALL_SIDES = -1;

        private const scriptEvents PhysicsNeededSubsEvents = (
                    scriptEvents.collision | scriptEvents.collision_start | scriptEvents.collision_end |
                    scriptEvents.land_collision | scriptEvents.land_collision_start | scriptEvents.land_collision_end
                    );
        private const scriptEvents PhyscicsPhantonSubsEvents = (
                    scriptEvents.land_collision | scriptEvents.land_collision_start | scriptEvents.land_collision_end
                    );
        private const scriptEvents PhyscicsVolumeDtcSubsEvents = (
                    scriptEvents.collision_start | scriptEvents.collision_end
                    );      

        private static readonly ILog m_log = LogManager.GetLogger(MethodBase.GetCurrentMethod().DeclaringType);

        /// <value>
        /// Is this a root part?
        /// </value>
        /// <remarks>
        /// This will return true even if the whole object is attached to an avatar.
        /// </remarks>
        public bool IsRoot 
        {
            get { return ParentGroup.RootPart == this; } 
        }

        /// <summary>
        /// Is an explicit sit target set for this part?
        /// </summary>
        public bool IsSitTargetSet
        {
            get
            {
                return
                    !(SitTargetPosition == Vector3.Zero
                      && (SitTargetOrientation == Quaternion.Identity // Valid Zero Rotation quaternion
                       || SitTargetOrientation.X == 0f && SitTargetOrientation.Y == 0f && SitTargetOrientation.Z == 1f && SitTargetOrientation.W == 0f // W-Z Mapping was invalid at one point
                       || SitTargetOrientation.X == 0f && SitTargetOrientation.Y == 0f && SitTargetOrientation.Z == 0f && SitTargetOrientation.W == 0f)); // Invalid Quaternion
            }
        }

        #region Fields

        public bool AllowedDrop;
        
        public bool DIE_AT_EDGE;
        
        public bool RETURN_AT_EDGE;
        
        public bool BlockGrab;

        public bool StatusSandbox;

        public Vector3 StatusSandboxPos;

        [XmlIgnore]
        public int[] PayPrice = {-2,-2,-2,-2,-2};

        [XmlIgnore]
        /// <summary>
        /// The representation of this part in the physics scene.
        /// </summary>
        /// <remarks>
        /// If you use this property more than once in a section of code then you must take a reference and use that.
        /// If another thread is simultaneously turning physics off on this part then this refernece could become
        /// null at any time.
        /// </remarks>
        public PhysicsActor PhysActor { get; set; }

        //Xantor 20080528 Sound stuff:
        //  Note: This isn't persisted in the database right now, as the fields for that aren't just there yet.
        //        Not a big problem as long as the script that sets it remains in the prim on startup.
        //        for SL compatibility it should be persisted though (set sound / displaytext / particlesystem, kill script)
        
        public UUID Sound;

        public byte SoundFlags;

        public double SoundGain;

        public double SoundRadius;


        public uint TimeStampFull;

        public uint TimeStampLastActivity; // Will be used for AutoReturn

        public uint TimeStampTerse;

        // The following two are to hold the attachment data
        // while an object is inworld
        [XmlIgnore]
        public byte AttachPoint = 0;

        [XmlIgnore]
        public Vector3 AttachOffset = Vector3.Zero;

        [XmlIgnore]
        public Quaternion AttachRotation = Quaternion.Identity;

        [XmlIgnore]
        public int STATUS_ROTATE_X;

        public int STATUS_ROTATE_Y;

        public int STATUS_ROTATE_Z;

        private Dictionary<int, string> m_CollisionFilter = new Dictionary<int, string>();
               
        /// <value>
        /// The UUID of the user inventory item from which this object was rezzed if this is a root part.
        /// If UUID.Zero then either this is not a root part or there is no connection with a user inventory item.
        /// </value>
        private UUID m_fromUserInventoryItemID;
        
        public UUID FromUserInventoryItemID
        {
            get { return m_fromUserInventoryItemID; }
            set { m_fromUserInventoryItemID = value; }
        }

        public scriptEvents AggregateScriptEvents;

        public Vector3 AttachedPos;

        public Vector3 RotationAxis = Vector3.One;

        public bool VolumeDetectActive;

        public bool IsWaitingForFirstSpinUpdatePacket;

        public Quaternion SpinOldOrientation = Quaternion.Identity;

        protected int m_APIDIterations = 0;
        protected Quaternion m_APIDTarget = Quaternion.Identity;
        protected float m_APIDDamp = 0;
        protected float m_APIDStrength = 0;

        /// <summary>
        /// This part's inventory
        /// </summary>        
        public IEntityInventory Inventory
        {
            get { return m_inventory; }
        }
        protected SceneObjectPartInventory m_inventory;

        public bool Undoing;
        
        public bool IgnoreUndoUpdate = false;
        
        public PrimFlags LocalFlags;
        
        private float m_damage = -1.0f;
        private byte[] m_TextureAnimation;
        private byte m_clickAction;
        private Color m_color = Color.Black;
        private readonly List<uint> m_lastColliders = new List<uint>();
        private int m_linkNum;
        
        private int m_scriptAccessPin;
        
        private readonly Dictionary<UUID, scriptEvents> m_scriptEvents = new Dictionary<UUID, scriptEvents>();
        private string m_sitName = String.Empty;
        private Quaternion m_sitTargetOrientation = Quaternion.Identity;
        private Vector3 m_sitTargetPosition;
        private string m_sitAnimation = "SIT";
        private bool m_occupied;					// KF if any av is sitting on this prim
        private string m_text = String.Empty;
        private string m_touchName = String.Empty;
        private UndoRedoState m_UndoRedo = null;

        private bool m_passTouches = false;
        private bool m_passCollisions = false;

        protected Vector3 m_acceleration;
        protected Vector3 m_angularVelocity;

        //unkown if this will be kept, added as a way of removing the group position from the group class
        protected Vector3 m_groupPosition;
        protected uint m_localId;
        protected Material m_material = OpenMetaverse.Material.Wood;
        protected string m_name;
        protected Vector3 m_offsetPosition;

        protected SceneObjectGroup m_parentGroup;
        protected byte[] m_particleSystem = Utils.EmptyBytes;
        protected ulong m_regionHandle;
        protected Quaternion m_rotationOffset = Quaternion.Identity;
        protected PrimitiveBaseShape m_shape;
        protected UUID m_uuid;
        protected Vector3 m_velocity;

        protected Vector3 m_lastPosition;
        protected Quaternion m_lastRotation;
        protected Vector3 m_lastVelocity;
        protected Vector3 m_lastAcceleration;
        protected Vector3 m_lastAngularVelocity;
        protected int m_lastTerseSent;
        protected float m_buoyancy = 0.0f;
        protected Vector3 m_force;
        protected Vector3 m_torque;

        protected byte m_physicsShapeType = (byte)PhysShapeType.prim;
        protected float m_density = 1000.0f; // in kg/m^3
        protected float m_gravitymod = 1.0f;
        protected float m_friction = 0.6f; // wood
        protected float m_bounce = 0.5f; // wood


        protected bool m_isSelected = false;

        /// <summary>
        /// Stores media texture data
        /// </summary>
        protected string m_mediaUrl;

        // TODO: Those have to be changed into persistent properties at some later point,
        // or sit-camera on vehicles will break on sim-crossing.
        private Vector3 m_cameraEyeOffset;
        private Vector3 m_cameraAtOffset;
        private bool m_forceMouselook;


        // 0 for default collision sounds, -1 for script disabled sound 1 for script defined sound
        private sbyte m_collisionSoundType;
        private UUID m_collisionSound;
        private float m_collisionSoundVolume;

        private int LastColSoundSentTime; 


        private SOPVehicle m_vehicleParams = null;

        private KeyframeMotion m_keyframeMotion = null;

        public KeyframeMotion KeyframeMotion
        {
            get; set;
        }


        #endregion Fields

//        ~SceneObjectPart()
//        {
//            Console.WriteLine(
//                "[SCENE OBJECT PART]: Destructor called for {0}, local id {1}, parent {2} {3}",
//                Name, LocalId, ParentGroup.Name, ParentGroup.LocalId);
//            m_log.DebugFormat(
//                "[SCENE OBJECT PART]: Destructor called for {0}, local id {1}, parent {2} {3}",
//                Name, LocalId, ParentGroup.Name, ParentGroup.LocalId);
//        }

        #region Constructors

        /// <summary>
        /// No arg constructor called by region restore db code
        /// </summary>
        public SceneObjectPart()
        {
            m_TextureAnimation = Utils.EmptyBytes;
            m_particleSystem = Utils.EmptyBytes;
            Rezzed = DateTime.UtcNow;
            Description = String.Empty;

            // Prims currently only contain a single folder (Contents).  From looking at the Second Life protocol,
            // this appears to have the same UUID (!) as the prim.  If this isn't the case, one can't drag items from
            // the prim into an agent inventory (Linden client reports that the "Object not found for drop" in its log
            m_inventory = new SceneObjectPartInventory(this);
            LastColSoundSentTime = Util.EnvironmentTickCount();
        }

        /// <summary>
        /// Create a completely new SceneObjectPart (prim).  This will need to be added separately to a SceneObjectGroup
        /// </summary>
        /// <param name="ownerID"></param>
        /// <param name="shape"></param>
        /// <param name="position"></param>
        /// <param name="rotationOffset"></param>
        /// <param name="offsetPosition"></param>
        public SceneObjectPart(
            UUID ownerID, PrimitiveBaseShape shape, Vector3 groupPosition, 
            Quaternion rotationOffset, Vector3 offsetPosition) : this()
        {
            m_name = "Object";

            CreationDate = (int)Utils.DateTimeToUnixTime(Rezzed);
            LastOwnerID = CreatorID = OwnerID = ownerID;
            UUID = UUID.Random();
            Shape = shape;
            OwnershipCost = 0;
            ObjectSaleType = 0;
            SalePrice = 0;
            Category = 0;
            GroupPosition = groupPosition;
            OffsetPosition = offsetPosition;
            RotationOffset = rotationOffset;
            Velocity = Vector3.Zero;
            AngularVelocity = Vector3.Zero;
            Acceleration = Vector3.Zero;
            Flags = 0;
            CreateSelected = true;

            TrimPermissions();
        }

        #endregion Constructors

        #region XML Schema

        private UUID _lastOwnerID;
        private UUID _ownerID;
        private UUID _groupID;
        private int _ownershipCost;
        private byte _objectSaleType;
        private int _salePrice;
        private uint _category;
        private Int32 _creationDate;
        private uint _parentID = 0;
        private uint _baseMask = (uint)PermissionMask.All;
        private uint _ownerMask = (uint)PermissionMask.All;
        private uint _groupMask = (uint)PermissionMask.None;
        private uint _everyoneMask = (uint)PermissionMask.None;
        private uint _nextOwnerMask = (uint)(PermissionMask.Move | PermissionMask.Modify | PermissionMask.Transfer);
        private PrimFlags _flags = PrimFlags.None;
        private DateTime m_expires;
        private DateTime m_rezzed;
        private bool m_createSelected = false;

        private UUID _creatorID;
        public UUID CreatorID 
        {
            get { return _creatorID; }
            set { _creatorID = value; }
        }

        private string m_creatorData = string.Empty;
        /// <summary>
        /// Data about the creator in the form home_url;name
        /// </summary>
        public string CreatorData 
        {
            get { return m_creatorData; }
            set { m_creatorData = value; }
        }

        /// <summary>
        /// Used by the DB layer to retrieve / store the entire user identification.
        /// The identification can either be a simple UUID or a string of the form
        /// uuid[;home_url[;name]]
        /// </summary>
        public string CreatorIdentification
        {
            get
            {
                if (CreatorData != null && CreatorData != string.Empty)
                    return CreatorID.ToString() + ';' + CreatorData;
                else
                    return CreatorID.ToString();
            }
            set
            {
                if ((value == null) || (value != null && value == string.Empty))
                {
                    CreatorData = string.Empty;
                    return;
                }

                if (!value.Contains(";")) // plain UUID
                {
                    UUID uuid = UUID.Zero;
                    UUID.TryParse(value, out uuid);
                    CreatorID = uuid;
                }
                else // <uuid>[;<endpoint>[;name]]
                {
                    string name = "Unknown User";
                    string[] parts = value.Split(';');
                    if (parts.Length >= 1)
                    {
                        UUID uuid = UUID.Zero;
                        UUID.TryParse(parts[0], out uuid);
                        CreatorID = uuid;
                    }
                    if (parts.Length >= 2)
                        CreatorData = parts[1];
                    if (parts.Length >= 3)
                        name = parts[2];

                    CreatorData += ';' + name;
                    
                }
            }
        }

        /// <summary>
        /// A relic from when we we thought that prims contained folder objects. In 
        /// reality, prim == folder
        /// Exposing this is not particularly good, but it's one of the least evils at the moment to see
        /// folder id from prim inventory item data, since it's not (yet) actually stored with the prim.
        /// </summary>
        public UUID FolderID
        {
            get { return UUID; }
            set { } // Don't allow assignment, or legacy prims wil b0rk - but we need the setter for legacy serialization.
        }

        /// <value>
        /// Access should be via Inventory directly - this property temporarily remains for xml serialization purposes
        /// </value>
        public uint InventorySerial
        {
            get { return m_inventory.Serial; }
            set { m_inventory.Serial = value; }
        }

        /// <value>
        /// Get the inventory list
        /// </value>
        public TaskInventoryDictionary TaskInventory
        {
            get {
                return m_inventory.Items;
            }
            set {
                m_inventory.Items = value;
            }
        }

        /// <summary>
        /// This is idential to the Flags property, except that the returned value is uint rather than PrimFlags
        /// </summary>
        [Obsolete("Use Flags property instead")]
        public uint ObjectFlags
        {
            get { return (uint)Flags; }
            set { Flags = (PrimFlags)value; }
        }

        public UUID UUID
        {
            get { return m_uuid; }
            set 
            { 
                m_uuid = value; 
                
                // This is necessary so that TaskInventoryItem parent ids correctly reference the new uuid of this part
                if (Inventory != null)
                    Inventory.ResetObjectID();
            }
        }

        public uint LocalId
        {
            get { return m_localId; }
            set
            {
                m_localId = value;
//                m_log.DebugFormat("[SCENE OBJECT PART]: Set part {0} to local id {1}", Name, m_localId);
            }
        }

        public virtual string Name
        {
            get { return m_name; }
            set 
            { 
                m_name = value;

                PhysicsActor pa = PhysActor;

                if (pa != null)
                    pa.SOPName = value;
            }
        }

        [XmlIgnore]
        public bool PassTouches
        {
            get { return m_passTouches; }
            set
            {
                m_passTouches = value;

                if (ParentGroup != null)
                    ParentGroup.HasGroupChanged = true;
            }
        }

        public bool PassCollisions
        {
            get { return m_passCollisions; }
            set
            {
                m_passCollisions = value;

                if (ParentGroup != null)
                    ParentGroup.HasGroupChanged = true;
            }
        }

        public bool IsSelected
        {
            get { return m_isSelected; }
            set
            {
                m_isSelected = value;
                if (ParentGroup != null)
                    ParentGroup.PartSelectChanged(value);
            }
        }
        
        
        public Dictionary<int, string> CollisionFilter
        {
            get { return m_CollisionFilter; }
            set
            {
                m_CollisionFilter = value;
            }
        }

        protected Quaternion APIDTarget
        {
            get { return m_APIDTarget; }
            set { m_APIDTarget = value; }
        }

        
        protected float APIDDamp
        {
            get { return m_APIDDamp; }
            set { m_APIDDamp = value; }
        }

        
        protected float APIDStrength
        {
            get { return m_APIDStrength; }
            set { m_APIDStrength = value; }
        }

        public ulong RegionHandle
        {
            get { return m_regionHandle; }
            set { m_regionHandle = value; }
        }

        public int ScriptAccessPin
        {
            get { return m_scriptAccessPin; }
            set { m_scriptAccessPin = (int)value; }
        }
        private SceneObjectPart m_PlaySoundMasterPrim = null;
        public SceneObjectPart PlaySoundMasterPrim
        {
            get { return m_PlaySoundMasterPrim; }
            set { m_PlaySoundMasterPrim = value; }
        }

        private List<SceneObjectPart> m_PlaySoundSlavePrims = new List<SceneObjectPart>();
        public List<SceneObjectPart> PlaySoundSlavePrims
        {
            get { return m_PlaySoundSlavePrims; }
            set { m_PlaySoundSlavePrims = value; }
        }

        private SceneObjectPart m_LoopSoundMasterPrim = null;
        public SceneObjectPart LoopSoundMasterPrim
        {
            get { return m_LoopSoundMasterPrim; }
            set { m_LoopSoundMasterPrim = value; }
        }

        private List<SceneObjectPart> m_LoopSoundSlavePrims = new List<SceneObjectPart>();
        public List<SceneObjectPart> LoopSoundSlavePrims
        {
            get { return m_LoopSoundSlavePrims; }
            set { m_LoopSoundSlavePrims = value; }
        }

        public Byte[] TextureAnimation
        {
            get { return m_TextureAnimation; }
            set { m_TextureAnimation = value; }
        }

        public Byte[] ParticleSystem
        {
            get { return m_particleSystem; }
            set { m_particleSystem = value; }
        }

        
        public DateTime Expires
        {
            get { return m_expires; }
            set { m_expires = value; }
        }

        
        public DateTime Rezzed
        {
            get { return m_rezzed; }
            set { m_rezzed = value; }
        }

        
        public float Damage
        {
            get { return m_damage; }
            set { m_damage = value; }
        }

        /// <summary>
        /// The position of the entire group that this prim belongs to.
        /// </summary>
        public Vector3 GroupPosition
        {
            get
            {
                // If this is a linkset, we don't want the physics engine mucking up our group position here.
                PhysicsActor actor = PhysActor;
<<<<<<< HEAD
                if (ParentID == 0)
                {
                    if (actor != null)
                        m_groupPosition = actor.Position;
                    return m_groupPosition;
                }
=======
                // If physical and the root prim of a linkset, the position of the group is what physics thinks.
                if (actor != null && ParentID == 0)
                    m_groupPosition = actor.Position;
>>>>>>> 74343726

                // If I'm an attachment, my position is reported as the position of who I'm attached to
                if (ParentGroup.IsAttachment)
                {
                    ScenePresence sp = ParentGroup.Scene.GetScenePresence(ParentGroup.AttachedAvatar);
                    if (sp != null)
                        return sp.AbsolutePosition;
                }

                // use root prim's group position. Physics may have updated it
                if (ParentGroup.RootPart != this)
                    m_groupPosition = ParentGroup.RootPart.GroupPosition;
                return m_groupPosition;
            }
            set
            {
                m_groupPosition = value;
                PhysicsActor actor = PhysActor;
                if (actor != null)
                {
                    try
                    {
                        // Root prim actually goes at Position
                        if (ParentID == 0)
                        {
                            actor.Position = value;
                        }
                        else
                        {
                            // The physics engine always sees all objects (root or linked) in world coordinates.
                            actor.Position = GetWorldPosition();
                            actor.Orientation = GetWorldRotation();
                        }

                        // Tell the physics engines that this prim changed.
                        ParentGroup.Scene.PhysicsScene.AddPhysicsActorTaint(actor);
                    }
                    catch (Exception e)
                    {
                        m_log.Error("[SCENEOBJECTPART]: GROUP POSITION. " + e.Message);
                    }
                }
            }
        }

        public Vector3 OffsetPosition
        {
            get { return m_offsetPosition; }
            set
            {
                Vector3 oldpos = m_offsetPosition;
                m_offsetPosition = value;

                if (ParentGroup != null && !ParentGroup.IsDeleted)
                {
                    PhysicsActor actor = PhysActor;
                    if (ParentID != 0 && actor != null)
                    {
                        actor.Position = GetWorldPosition();
                        actor.Orientation = GetWorldRotation();

                        // Tell the physics engines that this prim changed.
                        if (ParentGroup.Scene != null)
                            ParentGroup.Scene.PhysicsScene.AddPhysicsActorTaint(actor);
                    }

                    if (!m_parentGroup.m_dupeInProgress)
                    {
                        List<ScenePresence> avs = ParentGroup.GetLinkedAvatars();
                        foreach (ScenePresence av in avs)
                        {
                            if (av.ParentID == m_localId)
                            {
                                Vector3 offset = (m_offsetPosition - oldpos);
                                av.AbsolutePosition += offset;
                                av.SendAvatarDataToAllAgents();
                            }
                        }
                    }
                }
                TriggerScriptChangedEvent(Changed.POSITION);
            }
        }

        public Vector3 RelativePosition
        {
            get
            {
                if (IsRoot)
                {
                    if (ParentGroup.IsAttachment)
                        return AttachedPos;
                    else
                        return AbsolutePosition;
                }
                else
                {
                    return OffsetPosition;
                }
            }
        }

        public Quaternion RotationOffset
        {
            get
            {
                // We don't want the physics engine mucking up the rotations in a linkset
                PhysicsActor actor = PhysActor;
                // If this is a root of a linkset, the real rotation is what the physics engine thinks.
                // If not a root prim, the offset rotation is computed by SOG and is relative to the root.
                if (ParentID == 0 && (Shape.PCode != 9 || Shape.State == 0) && actor != null)
                {
                    if (actor.Orientation.X != 0f || actor.Orientation.Y != 0f
                        || actor.Orientation.Z != 0f || actor.Orientation.W != 0f)
                    {
                        m_rotationOffset = actor.Orientation;
                    }
                }

//                float roll, pitch, yaw = 0;
//                m_rotationOffset.GetEulerAngles(out roll, out pitch, out yaw);
//
//                m_log.DebugFormat(
//                    "[SCENE OBJECT PART]: Got euler {0} for RotationOffset on {1} {2}",
//                    new Vector3(roll, pitch, yaw), Name, LocalId);

                return m_rotationOffset;
            }
            
            set
            {
//                StoreUndoState();
                m_rotationOffset = value;

                PhysicsActor actor = PhysActor;
                if (actor != null)
                {
                    try
                    {
                        // Root prim gets value directly
                        if (ParentID == 0)
                        {
                            actor.Orientation = value;
                            //m_log.Info("[PART]: RO1:" + actor.Orientation.ToString());
                        }
                        else
                        {
                            // Child prim we have to calculate it's world rotationwel
                            Quaternion resultingrotation = GetWorldRotation();
                            actor.Orientation = resultingrotation;
                            //m_log.Info("[PART]: RO2:" + actor.Orientation.ToString());
                        }

                        if (ParentGroup != null)
                            ParentGroup.Scene.PhysicsScene.AddPhysicsActorTaint(actor);
                        //}
                    }
                    catch (Exception ex)
                    {
                        m_log.Error("[SCENEOBJECTPART]: ROTATIONOFFSET" + ex.Message);
                    }
                }

//                float roll, pitch, yaw = 0;
//                m_rotationOffset.GetEulerAngles(out roll, out pitch, out yaw);
//
//                m_log.DebugFormat(
//                    "[SCENE OBJECT PART]: Set euler {0} for RotationOffset on {1} {2}",
//                    new Vector3(roll, pitch, yaw), Name, LocalId);
            }
        }

        /// <summary></summary>
        public Vector3 Velocity
        {
            get
            {
                PhysicsActor actor = PhysActor;
                if (actor != null)
                {
                    if (actor.IsPhysical)
                    {
                        m_velocity = actor.Velocity;
                    }
                }

                return m_velocity;
            }

            set
            {
                m_velocity = value;

                PhysicsActor actor = PhysActor;
                if (actor != null)
                {
                    if (actor.IsPhysical)
                    {
                        actor.Velocity = value;
                        ParentGroup.Scene.PhysicsScene.AddPhysicsActorTaint(actor);
                    }
                }
            }
        }

        /// <summary>Update angular velocity and schedule terse update.</summary>
        public void UpdateAngularVelocity(Vector3 avel)
        {
            AngularVelocity = avel;
            ScheduleTerseUpdate();
            ParentGroup.HasGroupChanged = true;
        }

        /// <summary>Get or set angular velocity. Does not schedule update.</summary>
        public Vector3 AngularVelocity
        {
            get
            {
                PhysicsActor actor = PhysActor;
                if ((actor != null) && actor.IsPhysical && ParentGroup.RootPart == this)
                {
                    m_angularVelocity = actor.RotationalVelocity;
                }
                return m_angularVelocity;
            }
            set
            {
                m_angularVelocity = value;
                PhysicsActor actor = PhysActor;
                if ((actor != null) && actor.IsPhysical && ParentGroup.RootPart == this && VehicleType == (int)Vehicle.TYPE_NONE)
                {
                    actor.RotationalVelocity = m_angularVelocity;
                }                       
            }
        }

        /// <summary></summary>
        public Vector3 Acceleration
        {
			get 
			{ 
                PhysicsActor actor = PhysActor;
                if (actor != null)
				{
					m_acceleration = actor.Acceleration;
				}
				return m_acceleration;
			} 
            
            set { m_acceleration = value; }
        }

        public string Description { get; set; }

        /// <value>
        /// Text color.
        /// </value>
        public Color Color
        {
            get { return m_color; }
            set { m_color = value; }
        }

        public string Text
        {
            get
            {
                if (m_text.Length > 255)
                    return m_text.Substring(0, 254);
                return m_text;
            }
            set { m_text = value; }
        }


        public string SitName
        {
            get { return m_sitName; }
            set { m_sitName = value; }
        }

        public string TouchName
        {
            get { return m_touchName; }
            set { m_touchName = value; }
        }

        public int LinkNum
        {
            get { return m_linkNum; }
            set
            {
//                if (ParentGroup != null)
//                {
//                    m_log.DebugFormat(
//                        "[SCENE OBJECT PART]: Setting linknum of {0}@{1} to {2} from {3}",
//                        Name, AbsolutePosition, value, m_linkNum);
//                    Util.PrintCallStack();
//                }

                m_linkNum = value;
            }
        }

        public byte ClickAction
        {
            get { return m_clickAction; }
            set
            {
                m_clickAction = value;
            }
        }

        public PrimitiveBaseShape Shape
        {
            get { return m_shape; }
            set
            {
                m_shape = value;
            }
        }

        /// <summary>
        /// Change the scale of this part.
        /// </summary>
        public Vector3 Scale
        {
            get { return m_shape.Scale; }
            set
            {
                if (m_shape != null)
                {

                    m_shape.Scale = value;

                    PhysicsActor actor = PhysActor;
                    if (actor != null)
                    {
                        if (ParentGroup.Scene != null)
                        {
                            if (ParentGroup.Scene.PhysicsScene != null)
                            {
                                actor.Size = m_shape.Scale;

                                if (Shape.SculptEntry)
                                    CheckSculptAndLoad();
                                else
                                    ParentGroup.Scene.PhysicsScene.AddPhysicsActorTaint(actor);
                            }
                        }
                    }
                }

                TriggerScriptChangedEvent(Changed.SCALE);
            }
        }

        public UpdateRequired UpdateFlag { get; set; }
        public bool UpdatePhysRequired { get; set; }
        
        /// <summary>
        /// Used for media on a prim.
        /// </summary>
        /// Do not change this value directly - always do it through an IMoapModule.
        public string MediaUrl 
        { 
            get
            {
                return m_mediaUrl; 
            }
            
            set
            {
                m_mediaUrl = value;

                if (ParentGroup != null)
                    ParentGroup.HasGroupChanged = true;
            }
        }

        public bool CreateSelected
        {
            get { return m_createSelected; }
            set 
            { 
//                m_log.DebugFormat("[SOP]: Setting CreateSelected to {0} for {1} {2}", value, Name, UUID);
                m_createSelected = value; 
            }
        }

        #endregion

//---------------
#region Public Properties with only Get

        public Vector3 AbsolutePosition
        {
            get
            {
                return GroupPosition + (m_offsetPosition * ParentGroup.RootPart.RotationOffset);
            }
        }

        public SceneObjectGroup ParentGroup
        {
            get { return m_parentGroup; }
            private set { m_parentGroup = value; }
        }

        public scriptEvents ScriptEvents
        {
            get { return AggregateScriptEvents; }
        }

        public Quaternion SitTargetOrientation
        {
            get { return m_sitTargetOrientation; }
            set
            {
                m_sitTargetOrientation = value;
//                m_log.DebugFormat("[SCENE OBJECT PART]: Set sit target orientation {0} for {1} {2}", m_sitTargetOrientation, Name, LocalId);
            }
        }

        public Vector3 SitTargetPosition
        {
            get { return m_sitTargetPosition; }
            set
            {
                m_sitTargetPosition = value;
//                m_log.DebugFormat("[SCENE OBJECT PART]: Set sit target position to {0} for {1} {2}", m_sitTargetPosition, Name, LocalId);
            }
        }

        // This sort of sucks, but I'm adding these in to make some of
        // the mappings more consistant.
        public Vector3 SitTargetPositionLL
        {
            get { return new Vector3(m_sitTargetPosition.X, m_sitTargetPosition.Y,m_sitTargetPosition.Z); }
            set { m_sitTargetPosition = value; }
        }

        public Quaternion SitTargetOrientationLL
        {
            get
            {
                return new Quaternion(
                                        m_sitTargetOrientation.X,
                                        m_sitTargetOrientation.Y,
                                        m_sitTargetOrientation.Z,
                                        m_sitTargetOrientation.W
                                        );
            }

            set { m_sitTargetOrientation = new Quaternion(value.X, value.Y, value.Z, value.W); }
        }

        public bool Stopped
        {
            get {
                double threshold = 0.02;
                return (Math.Abs(Velocity.X) < threshold &&
                        Math.Abs(Velocity.Y) < threshold &&
                        Math.Abs(Velocity.Z) < threshold &&
                        Math.Abs(AngularVelocity.X) < threshold &&
                        Math.Abs(AngularVelocity.Y) < threshold &&
                        Math.Abs(AngularVelocity.Z) < threshold);
            }
        }

        /// <summary>
        /// The parent ID of this part.
        /// </summary>
        /// <remarks>
        /// If this is a root part which is not attached to an avatar then the value will be 0.
        /// If this is a root part which is attached to an avatar then the value is the local id of that avatar.
        /// If this is a child part then the value is the local ID of the root part.
        /// </remarks>
        public uint ParentID
        {
            get { return _parentID; }
            set { _parentID = value; }
        }

        public int CreationDate
        {
            get { return _creationDate; }
            set { _creationDate = value; }
        }

        public uint Category
        {
            get { return _category; }
            set { _category = value; }
        }

        public int SalePrice
        {
            get { return _salePrice; }
            set { _salePrice = value; }
        }

        public byte ObjectSaleType
        {
            get { return _objectSaleType; }
            set { _objectSaleType = value; }
        }

        public int OwnershipCost
        {
            get { return _ownershipCost; }
            set { _ownershipCost = value; }
        }

        public UUID GroupID
        {
            get { return _groupID; }
            set { _groupID = value; }
        }

        public UUID OwnerID
        {
            get { return _ownerID; }
            set { _ownerID = value; }
        }

        public UUID LastOwnerID
        {
            get { return _lastOwnerID; }
            set { _lastOwnerID = value; }
        }

        public uint BaseMask
        {
            get { return _baseMask; }
            set { _baseMask = value; }
        }

        public uint OwnerMask
        {
            get { return _ownerMask; }
            set { _ownerMask = value; }
        }

        public uint GroupMask
        {
            get { return _groupMask; }
            set { _groupMask = value; }
        }

        public uint EveryoneMask
        {
            get { return _everyoneMask; }
            set { _everyoneMask = value; }
        }

        public uint NextOwnerMask
        {
            get { return _nextOwnerMask; }
            set { _nextOwnerMask = value; }
        }

        /// <summary>
        /// Property flags.  See OpenMetaverse.PrimFlags 
        /// </summary>
        /// <remarks>
        /// Example properties are PrimFlags.Phantom and PrimFlags.DieAtEdge
        /// </remarks>
        public PrimFlags Flags
        {
            get { return _flags; }
            set 
            { 
//                m_log.DebugFormat("[SOP]: Setting flags for {0} {1} to {2}", UUID, Name, value);
                _flags = value; 
            }
        }
        
        [XmlIgnore]
        public bool IsOccupied				// KF If an av is sittingon this prim
        {
        	get { return m_occupied; }
        	set { m_occupied = value; }
        }

        /// <summary>
        /// ID of the avatar that is sat on us if we have a sit target.  If there is no such avatar then is UUID.Zero
        /// </summary>
        public UUID SitTargetAvatar { get; set; }

        /// <summary>
        /// IDs of all avatars start on this object part.
        /// </summary>
        /// <remarks>
        /// We need to track this so that we can stop sat upon prims from being attached.
        /// </remarks>
        /// <value>
        /// null if there are no sitting avatars.  This is to save us create a hashset for every prim in a scene.
        /// </value>
        private HashSet<UUID> m_sittingAvatars;

        public virtual UUID RegionID
        {
            get
            {
                if (ParentGroup.Scene != null)
                    return ParentGroup.Scene.RegionInfo.RegionID;
                else
                    return UUID.Zero;
            }
            set {} // read only
        }

        private UUID _parentUUID = UUID.Zero;
        
        public UUID ParentUUID
        {
            get
            {
                if (ParentGroup != null)
                    _parentUUID = ParentGroup.UUID;

                return _parentUUID;
            }

            set { _parentUUID = value; }
        }
        
        public string SitAnimation
        {
            get { return m_sitAnimation; }
            set { m_sitAnimation = value; }
        }

        public UUID invalidCollisionSoundUUID = new UUID("ffffffff-ffff-ffff-ffff-ffffffffffff");

        // 0 for default collision sounds, -1 for script disabled sound 1 for script defined sound
        // runtime thing.. do not persist
        [XmlIgnore]
        public sbyte CollisionSoundType
        {
            get
            {
                return m_collisionSoundType;
            }
            set
            {
                m_collisionSoundType = value;
                if (value == -1)
                    m_collisionSound = invalidCollisionSoundUUID;
                else if (value == 0)
                    m_collisionSound = UUID.Zero;
            }
        }

        public UUID CollisionSound
        {
            get { return m_collisionSound; }
            set
            {           
                m_collisionSound = value;

                if (value == invalidCollisionSoundUUID)
                    m_collisionSoundType = -1;
                else if (value == UUID.Zero)
                    m_collisionSoundType = 0;
                else
                    m_collisionSoundType = 1;

                aggregateScriptEvents();
            }
        }

        public float CollisionSoundVolume
        {
            get { return m_collisionSoundVolume; }
            set { m_collisionSoundVolume = value; }
        }

        public float Buoyancy
        {
            get
            {
                if (ParentGroup.RootPart == this)
                    return m_buoyancy;

                return ParentGroup.RootPart.Buoyancy;
            }
            set
            {
                if (ParentGroup != null && ParentGroup.RootPart != null && ParentGroup.RootPart != this)
                {
                    ParentGroup.RootPart.Buoyancy = value;
                    return;
                }
                m_buoyancy = value;
                if (PhysActor != null)
                    PhysActor.Buoyancy = value;
            }
        }

        public Vector3 Force
        {
            get
            {
                if (ParentGroup.RootPart == this)
                    return m_force;

                return ParentGroup.RootPart.Force;
            }

            set
            {
                if (ParentGroup != null && ParentGroup.RootPart != null && ParentGroup.RootPart != this)
                {
                    ParentGroup.RootPart.Force = value;
                    return;
                }
                m_force = value;
                if (PhysActor != null)
                    PhysActor.Force = value;
            }
        }

        public Vector3 Torque
        {
            get
            {
                if (ParentGroup.RootPart == this)
                    return m_torque;
                
                return ParentGroup.RootPart.Torque;
            }

            set
            {
                if (ParentGroup != null && ParentGroup.RootPart != null && ParentGroup.RootPart != this)
                {
                    ParentGroup.RootPart.Torque = value;
                    return;
                }
                m_torque = value;
                if (PhysActor != null)
                    PhysActor.Torque = value;
            }
        }

        public byte Material
        {
            get { return (byte)m_material; }
            set
            {
                if (value >= 0 && value <= (byte)SOPMaterialData.MaxMaterial)
                {
                    bool update = false;

                    if (m_material != (Material)value)
                    {
                        update = true;
                        m_material = (Material)value;
                    }

                    if (m_friction != SOPMaterialData.friction(m_material))
                    {
                        update = true;
                        m_friction = SOPMaterialData.friction(m_material);
                    }

                    if (m_bounce != SOPMaterialData.bounce(m_material))
                    {
                        update = true;
                        m_bounce = SOPMaterialData.bounce(m_material);
                    }

                    if (update)
                    {
                        if (PhysActor != null)
                        {
                            PhysActor.SetMaterial((int)value);
                        }
                        if(ParentGroup != null)
                            ParentGroup.HasGroupChanged = true;
                        ScheduleFullUpdateIfNone();
                        UpdatePhysRequired = true;
                    }
                }
            }
        }

        // not a propriety to move to methods place later
        private bool HasMesh()
        {
            if (Shape != null && (Shape.SculptType == (byte)SculptType.Mesh))
                return true;
            return false;
        }

        // not a propriety to move to methods place later
        public byte DefaultPhysicsShapeType()
        {
            byte type;

            if (Shape != null && (Shape.SculptType == (byte)SculptType.Mesh))
                type = (byte)PhysShapeType.convex;
            else
                type = (byte)PhysShapeType.prim;

            return type;
        }

        [XmlIgnore]
        public bool UsesComplexCost
        {
            get
            {
                byte pst = PhysicsShapeType;
                if(pst == (byte) PhysShapeType.none || pst == (byte) PhysShapeType.convex || HasMesh())
                    return true;
                return false;
            }
        }

        [XmlIgnore]
        public float PhysicsCost
        {
            get
            {
                if(PhysicsShapeType == (byte)PhysShapeType.none)
                    return 0;

                float cost = 0.1f;
                if (PhysActor != null)
//                    cost += PhysActor.Cost;

                if ((Flags & PrimFlags.Physics) != 0)
                    cost *= (1.0f + 0.01333f * Scale.LengthSquared()); // 0.01333 == 0.04/3
                return cost;
            }
        }

        [XmlIgnore]
        public float StreamingCost
        {
            get
            {


                return 0.1f;
            }
        }

        [XmlIgnore]
        public float SimulationCost
        {
            get
            {
                // ignoring scripts. Don't like considering them for this
                if((Flags & PrimFlags.Physics) != 0)
                    return 1.0f;

                return 0.5f;
            }
        }

        public byte PhysicsShapeType
        {
            get { return m_physicsShapeType; }
            set
            {
                byte oldv = m_physicsShapeType;

                if (value >= 0 && value <= (byte)PhysShapeType.convex)
                {
                    if (value == (byte)PhysShapeType.none && ParentGroup != null && ParentGroup.RootPart == this)
                        m_physicsShapeType = DefaultPhysicsShapeType();
                    else
                        m_physicsShapeType = value;
                }
                else
                    m_physicsShapeType = DefaultPhysicsShapeType();

                if (m_physicsShapeType != oldv && ParentGroup != null)
                {
                    if (m_physicsShapeType == (byte)PhysShapeType.none)
                    {
                        if (PhysActor != null)
                        {
                            Velocity = new Vector3(0, 0, 0);
                            Acceleration = new Vector3(0, 0, 0);
                            if (ParentGroup.RootPart == this)
                                AngularVelocity = new Vector3(0, 0, 0);
                            ParentGroup.Scene.RemovePhysicalPrim(1);
                            RemoveFromPhysics();
                        }
                    }
                    else if (PhysActor == null)
                    {
                        ApplyPhysics((uint)Flags, VolumeDetectActive, false);
                        UpdatePhysicsSubscribedEvents();
                    }
                    else
                    {
                        PhysActor.PhysicsShapeType = m_physicsShapeType;
                        if (Shape.SculptEntry)
                            CheckSculptAndLoad();
                    }

                    if (ParentGroup != null)
                        ParentGroup.HasGroupChanged = true;
                }

                if (m_physicsShapeType != value)
                {
                    UpdatePhysRequired = true;
                }
            }
        }

        public float Density // in kg/m^3
        {
            get { return m_density; }
            set
            {
                if (value >=1 && value <= 22587.0)
                {
                    m_density = value;
                    UpdatePhysRequired = true;
                }

                ScheduleFullUpdateIfNone();

                if (ParentGroup != null)
                    ParentGroup.HasGroupChanged = true;
            }
        }

        public float GravityModifier
        {
            get { return m_gravitymod; }
            set
            {
                if( value >= -1 && value <=28.0f)
                {
                    m_gravitymod = value;
                    UpdatePhysRequired = true;
                }

                ScheduleFullUpdateIfNone();

                if (ParentGroup != null)
                    ParentGroup.HasGroupChanged = true;

            }
        }

        public float Friction
        {
            get { return m_friction; }
            set
            {
                if (value >= 0 && value <= 255.0f)
                {
                    m_friction = value;
                    UpdatePhysRequired = true;
                }

                ScheduleFullUpdateIfNone();

                if (ParentGroup != null)
                    ParentGroup.HasGroupChanged = true;
            }
        }

        public float Bounciness
        {
            get { return m_bounce; }
            set
            {
                if (value >= 0 && value <= 1.0f)
                {
                    m_bounce = value;
                    UpdatePhysRequired = true;
                }

                ScheduleFullUpdateIfNone();

                if (ParentGroup != null)
                    ParentGroup.HasGroupChanged = true;
            }
        }


        #endregion Public Properties with only Get

        private uint ApplyMask(uint val, bool set, uint mask)
        {
            if (set)
            {
                return val |= mask;
            }
            else
            {
                return val &= ~mask;
            }
        }

        /// <summary>
        /// Clear all pending updates of parts to clients
        /// </summary>
        public void ClearUpdateSchedule()
        {
            UpdateFlag = UpdateRequired.NONE;
        }

        /// <summary>
        /// Send this part's properties (name, description, inventory serial, base mask, etc.) to a client
        /// </summary>
        /// <param name="client"></param>
        public void SendPropertiesToClient(IClientAPI client)
        {
            client.SendObjectPropertiesReply(this);
        }

        // TODO: unused:
        // private void handleTimerAccounting(uint localID, double interval)
        // {
        //     if (localID == LocalId)
        //     {
        //         float sec = (float)interval;
        //         if (m_parentGroup != null)
        //         {
        //             if (sec == 0)
        //             {
        //                 if (m_parentGroup.scriptScore + 0.001f >= float.MaxValue - 0.001)
        //                     m_parentGroup.scriptScore = 0;
        //
        //                 m_parentGroup.scriptScore += 0.001f;
        //                 return;
        //             }
        //
        //             if (m_parentGroup.scriptScore + (0.001f / sec) >= float.MaxValue - (0.001f / sec))
        //                 m_parentGroup.scriptScore = 0;
        //             m_parentGroup.scriptScore += (0.001f / sec);
        //         }
        //     }
        // }

        #region Public Methods

        public void ResetExpire()
        {
            Expires = DateTime.Now + new TimeSpan(600000000);
        }

        public void AddFlag(PrimFlags flag)
        {
            // PrimFlags prevflag = Flags;
            if ((Flags & flag) == 0)
            {
                //m_log.Debug("Adding flag: " + ((PrimFlags) flag).ToString());
                Flags |= flag;

                if (flag == PrimFlags.TemporaryOnRez)
                    ResetExpire();
            }
            // m_log.Debug("Aprev: " + prevflag.ToString() + " curr: " + Flags.ToString());
        }

        public void AddNewParticleSystem(Primitive.ParticleSystem pSystem)
        {
            m_particleSystem = pSystem.GetBytes();
        }

        public void RemoveParticleSystem()
        {
            m_particleSystem = new byte[0];
        }

        public void AddTextureAnimation(Primitive.TextureAnimation pTexAnim)
        {
            byte[] data = new byte[16];
            int pos = 0;

            // The flags don't like conversion from uint to byte, so we have to do
            // it the crappy way.  See the above function :(

            data[pos] = ConvertScriptUintToByte((uint)pTexAnim.Flags); pos++;
            data[pos] = (byte)pTexAnim.Face; pos++;
            data[pos] = (byte)pTexAnim.SizeX; pos++;
            data[pos] = (byte)pTexAnim.SizeY; pos++;

            Utils.FloatToBytes(pTexAnim.Start).CopyTo(data, pos);
            Utils.FloatToBytes(pTexAnim.Length).CopyTo(data, pos + 4);
            Utils.FloatToBytes(pTexAnim.Rate).CopyTo(data, pos + 8);

            m_TextureAnimation = data;
        }

        public void AdjustSoundGain(double volume)
        {
            if (volume > 1)
                volume = 1;
            if (volume < 0)
                volume = 0;

            ParentGroup.Scene.ForEachRootClient(delegate(IClientAPI client)
            {
                client.SendAttachedSoundGainChange(UUID, (float)volume);
            });
        }

        /// <summary>
        /// hook to the physics scene to apply impulse
        /// This is sent up to the group, which then finds the root prim
        /// and applies the force on the root prim of the group
        /// </summary>
        /// <param name="impulsei">Vector force</param>
        /// <param name="localGlobalTF">true for the local frame, false for the global frame</param>
        public void ApplyImpulse(Vector3 impulsei, bool localGlobalTF)
        {
            Vector3 impulse = impulsei;

            if (localGlobalTF)
            {
                Quaternion grot = GetWorldRotation();
                Quaternion AXgrot = grot;
                Vector3 AXimpulsei = impulsei;
                Vector3 newimpulse = AXimpulsei * AXgrot;
                impulse = newimpulse;
            }

            if (ParentGroup != null)
            {
                ParentGroup.applyImpulse(impulse);
            }
        }

        //      SetVelocity for LSL llSetVelocity..  may need revision if having other uses in future
        public void SetVelocity(Vector3 pVel, bool localGlobalTF)
        {
            if (ParentGroup == null || ParentGroup.IsDeleted)
                return;

            if (ParentGroup.IsAttachment)
                return;                         // don't work on attachments (for now ??)

            SceneObjectPart root = ParentGroup.RootPart;

            if (root.VehicleType != (int)Vehicle.TYPE_NONE) // don't mess with vehicles
                return;

            PhysicsActor pa = root.PhysActor;

            if (pa == null || !pa.IsPhysical)
                return;

            if (localGlobalTF)
            {
                pVel = pVel * GetWorldRotation();
            }

            ParentGroup.Velocity = pVel;
        }

        //      SetAngularVelocity for LSL llSetAngularVelocity..  may need revision if having other uses in future
        public void SetAngularVelocity(Vector3 pAngVel, bool localGlobalTF)
        {
            if (ParentGroup == null || ParentGroup.IsDeleted)
                return;

            if (ParentGroup.IsAttachment)
                return;                         // don't work on attachments (for now ??)

            SceneObjectPart root = ParentGroup.RootPart;

            if (root.VehicleType != (int)Vehicle.TYPE_NONE) // don't mess with vehicles
                return;

            PhysicsActor pa = root.PhysActor;

            if (pa == null || !pa.IsPhysical)
                return;

            if (localGlobalTF)
            {
                pAngVel = pAngVel * GetWorldRotation();
            }

            root.AngularVelocity = pAngVel;
        }
        

        /// <summary>
        /// hook to the physics scene to apply angular impulse
        /// This is sent up to the group, which then finds the root prim
        /// and applies the force on the root prim of the group
        /// </summary>
        /// <param name="impulsei">Vector force</param>
        /// <param name="localGlobalTF">true for the local frame, false for the global frame</param>
        public void ApplyAngularImpulse(Vector3 impulsei, bool localGlobalTF)
        {
            Vector3 impulse = impulsei;

            if (localGlobalTF)
            {
                Quaternion grot = GetWorldRotation();
                Quaternion AXgrot = grot;
                Vector3 AXimpulsei = impulsei;
                Vector3 newimpulse = AXimpulsei * AXgrot;
                impulse = newimpulse;
            }

            ParentGroup.ApplyAngularImpulse(impulse);
        }

        /// <summary>
        /// hook to the physics scene to apply angular impulse
        /// This is sent up to the group, which then finds the root prim
        /// and applies the force on the root prim of the group
        /// </summary>
        /// <param name="impulsei">Vector force</param>
        /// <param name="localGlobalTF">true for the local frame, false for the global frame</param>
        
        // this is actualy Set Torque.. keeping naming so not to edit lslapi also
        public void SetAngularImpulse(Vector3 torquei, bool localGlobalTF)
        {
            Vector3 torque = torquei;

            if (localGlobalTF)
            {
/*
                Quaternion grot = GetWorldRotation();
                Quaternion AXgrot = grot;
                Vector3 AXimpulsei = impulsei;
                Vector3 newimpulse = AXimpulsei * AXgrot;
 */
                torque *= GetWorldRotation();
            }

            Torque = torque;
        }

        /// <summary>
        /// Apply physics to this part.
        /// </summary>
        /// <param name="rootObjectFlags"></param>
        /// <param name="VolumeDetectActive"></param>
        /// <param name="building"></param>

		public void ApplyPhysics(uint _ObjectFlags, bool _VolumeDetectActive, bool building)
        {
            VolumeDetectActive = _VolumeDetectActive;

            if (!ParentGroup.Scene.CollidablePrims)
                return;

            if (PhysicsShapeType == (byte)PhysShapeType.none)
                return;

            bool isPhysical = (_ObjectFlags & (uint) PrimFlags.Physics) != 0;
            bool isPhantom = (_ObjectFlags & (uint)PrimFlags.Phantom) != 0;

            if (_VolumeDetectActive)
                isPhantom = true;

            if (IsJoint())
            {
                DoPhysicsPropertyUpdate(isPhysical, true);
            }
            else
            {
                if ((!isPhantom || isPhysical || _VolumeDetectActive) && !ParentGroup.IsAttachment
                                                && !(Shape.PathCurve == (byte)Extrusion.Flexible))
                {
                    AddToPhysics(isPhysical, isPhantom, building, isPhysical);
                    UpdatePhysicsSubscribedEvents(); // not sure if appliable here
                }
                else
                    PhysActor = null; // just to be sure
            }
        }

        public byte ConvertScriptUintToByte(uint indata)
        {
            byte outdata = (byte)TextureAnimFlags.NONE;
            if ((indata & 1) != 0) outdata |= (byte)TextureAnimFlags.ANIM_ON;
            if ((indata & 2) != 0) outdata |= (byte)TextureAnimFlags.LOOP;
            if ((indata & 4) != 0) outdata |= (byte)TextureAnimFlags.REVERSE;
            if ((indata & 8) != 0) outdata |= (byte)TextureAnimFlags.PING_PONG;
            if ((indata & 16) != 0) outdata |= (byte)TextureAnimFlags.SMOOTH;
            if ((indata & 32) != 0) outdata |= (byte)TextureAnimFlags.ROTATE;
            if ((indata & 64) != 0) outdata |= (byte)TextureAnimFlags.SCALE;
            return outdata;
        }

        /// <summary>
        /// Duplicates this part.
        /// </summary>
        /// <param name="localID"></param>
        /// <param name="AgentID"></param>
        /// <param name="GroupID"></param>
        /// <param name="linkNum"></param>
        /// <param name="userExposed">True if the duplicate will immediately be in the scene, false otherwise</param>
        /// <returns></returns>
        public SceneObjectPart Copy(uint localID, UUID AgentID, UUID GroupID, int linkNum, bool userExposed)
        {
            SceneObjectPart dupe = (SceneObjectPart)MemberwiseClone();
            dupe.m_shape = m_shape.Copy();
            dupe.m_regionHandle = m_regionHandle;
            if (userExposed)
                dupe.UUID = UUID.Random();

            dupe.PhysActor = null;

            dupe.OwnerID = AgentID;
            dupe.GroupID = GroupID;
            dupe.GroupPosition = GroupPosition;
            dupe.OffsetPosition = OffsetPosition;
            dupe.RotationOffset = RotationOffset;
            dupe.Velocity = Velocity;
            dupe.Acceleration = Acceleration;
            dupe.AngularVelocity = AngularVelocity;
            dupe.Flags = Flags;

            dupe.OwnershipCost = OwnershipCost;
            dupe.ObjectSaleType = ObjectSaleType;
            dupe.SalePrice = SalePrice;
            dupe.Category = Category;
            dupe.m_rezzed = m_rezzed;

            dupe.m_UndoRedo = null;
            dupe.m_isSelected = false;

            dupe.IgnoreUndoUpdate = false;
            dupe.Undoing = false;

            dupe.m_inventory = new SceneObjectPartInventory(dupe);
            dupe.m_inventory.Items = (TaskInventoryDictionary)m_inventory.Items.Clone();

            if (userExposed)
            {
                dupe.ResetIDs(linkNum);
                dupe.m_inventory.HasInventoryChanged = true;
            }
            else
            {
                dupe.m_inventory.HasInventoryChanged = m_inventory.HasInventoryChanged;
            }

            // Move afterwards ResetIDs as it clears the localID
            dupe.LocalId = localID;

            // This may be wrong...    it might have to be applied in SceneObjectGroup to the object that's being duplicated.
            dupe.LastOwnerID = OwnerID;

            byte[] extraP = new byte[Shape.ExtraParams.Length];
            Array.Copy(Shape.ExtraParams, extraP, extraP.Length);
            dupe.Shape.ExtraParams = extraP;

            if (userExposed)
            {
                if (dupe.m_shape.SculptEntry && dupe.m_shape.SculptTexture != UUID.Zero)
                {
                    ParentGroup.Scene.AssetService.Get(
                        dupe.m_shape.SculptTexture.ToString(), dupe, dupe.AssetReceived);
                }
                
                bool UsePhysics = ((dupe.Flags & PrimFlags.Physics) != 0);
                dupe.DoPhysicsPropertyUpdate(UsePhysics, true);
//                dupe.UpdatePhysicsSubscribedEvents();  // not sure...
            }
            
            if (dupe.PhysActor != null)
                dupe.PhysActor.LocalID = localID;

            ParentGroup.Scene.EventManager.TriggerOnSceneObjectPartCopy(dupe, this, userExposed);

//            m_log.DebugFormat("[SCENE OBJECT PART]: Clone of {0} {1} finished", Name, UUID);
                          
            return dupe;
        }

        /// <summary>
        /// Called back by asynchronous asset fetch.
        /// </summary>
        /// <param name="id">ID of asset received</param>
        /// <param name="sender">Register</param>
        /// <param name="asset"></param>
        protected void AssetReceived(string id, Object sender, AssetBase asset)
        {
            if (asset != null)
                SculptTextureCallback(asset);
            else
                m_log.WarnFormat(
                    "[SCENE OBJECT PART]: Part {0} {1} requested mesh/sculpt data for asset id {2} from asset service but received no data",
                    Name, UUID, id);
        }

        /// <summary>
        /// Do a physics property update for a NINJA joint.
        /// </summary>
        /// <param name="UsePhysics"></param>
        /// <param name="isNew"></param>
        protected void DoPhysicsPropertyUpdateForNinjaJoint(bool UsePhysics, bool isNew)
        {
            if (UsePhysics)
            {
                // by turning a joint proxy object physical, we cause creation of a joint in the ODE scene.
                // note that, as a special case, joints have no bodies or geoms in the physics scene, even though they are physical.

                PhysicsJointType jointType;
                if (IsHingeJoint())
                {
                    jointType = PhysicsJointType.Hinge;
                }
                else if (IsBallJoint())
                {
                    jointType = PhysicsJointType.Ball;
                }
                else
                {
                    jointType = PhysicsJointType.Ball;
                }

                List<string> bodyNames = new List<string>();
                string RawParams = Description;
                string[] jointParams = RawParams.Split(" ".ToCharArray(), System.StringSplitOptions.RemoveEmptyEntries);
                string trackedBodyName = null;
                if (jointParams.Length >= 2)
                {
                    for (int iBodyName = 0; iBodyName < 2; iBodyName++)
                    {
                        string bodyName = jointParams[iBodyName];
                        bodyNames.Add(bodyName);
                        if (bodyName != "NULL")
                        {
                            if (trackedBodyName == null)
                            {
                                trackedBodyName = bodyName;
                            }
                        }
                    }
                }

                SceneObjectPart trackedBody = ParentGroup.Scene.GetSceneObjectPart(trackedBodyName); // FIXME: causes a sequential lookup
                Quaternion localRotation = Quaternion.Identity;
                if (trackedBody != null)
                {
                    localRotation = Quaternion.Inverse(trackedBody.RotationOffset) * this.RotationOffset;
                }
                else
                {
                    // error, output it below
                }

                PhysicsJoint joint;

                joint = ParentGroup.Scene.PhysicsScene.RequestJointCreation(Name, jointType,
                    AbsolutePosition,
                    this.RotationOffset,
                    Description,
                    bodyNames,
                    trackedBodyName,
                    localRotation);

                if (trackedBody == null)
                {
                    ParentGroup.Scene.jointErrorMessage(joint, "warning: tracked body name not found! joint location will not be updated properly. joint: " + Name);
                }
            }
            else
            {
                if (isNew)
                {
                    // if the joint proxy is new, and it is not physical, do nothing. There is no joint in ODE to
                    // delete, and if we try to delete it, due to asynchronous processing, the deletion request
                    // will get processed later at an indeterminate time, which could cancel a later-arriving
                    // joint creation request.
                }
                else
                {
                    // here we turn off the joint object, so remove the joint from the physics scene
                    ParentGroup.Scene.PhysicsScene.RequestJointDeletion(Name); // FIXME: what if the name changed?

                    // make sure client isn't interpolating the joint proxy object
                    Velocity = Vector3.Zero;
                    AngularVelocity = Vector3.Zero;
                    Acceleration = Vector3.Zero;
                }
            }
        }

        /// <summary>
        /// Do a physics propery update for this part.
        /// now also updates phantom and volume detector
        /// </summary>
        /// <param name="UsePhysics"></param>
        /// <param name="isNew"></param>
        public void DoPhysicsPropertyUpdate(bool UsePhysics, bool isNew)
        {
            if (ParentGroup.Scene == null)
                return;

            if (!ParentGroup.Scene.PhysicalPrims && UsePhysics)
                return;

            if (IsJoint())
            {
                DoPhysicsPropertyUpdateForNinjaJoint(UsePhysics, isNew);
            }
            else
            {
                PhysicsActor pa = PhysActor;

                if (pa != null)
                {
                    if (UsePhysics != pa.IsPhysical || isNew)
                    {
                        if (pa.IsPhysical) // implies UsePhysics==false for this block
                        {
                            if (!isNew)  // implies UsePhysics==false for this block
                            {
                                ParentGroup.Scene.RemovePhysicalPrim(1);

                                Velocity = new Vector3(0, 0, 0);
                                Acceleration = new Vector3(0, 0, 0);
                                if (ParentGroup.RootPart == this)
                                    AngularVelocity = new Vector3(0, 0, 0);

                                if (pa.Phantom && !VolumeDetectActive)
                                {
                                    RemoveFromPhysics();
                                    return;
                                }

                                pa.IsPhysical = UsePhysics;
                                pa.OnRequestTerseUpdate -= PhysicsRequestingTerseUpdate;
                                pa.OnOutOfBounds -= PhysicsOutOfBounds;
                                pa.delink();
                                if (ParentGroup.Scene.PhysicsScene.SupportsNINJAJoints)
                                {
                                    // destroy all joints connected to this now deactivated body
                                    ParentGroup.Scene.PhysicsScene.RemoveAllJointsConnectedToActorThreadLocked(pa);
                                }
                            }
                        }

                        if (pa.IsPhysical != UsePhysics)
                            pa.IsPhysical = UsePhysics;

                        if (UsePhysics)
                        {
                            if (ParentGroup.RootPart.KeyframeMotion != null)
                                ParentGroup.RootPart.KeyframeMotion.Stop();
                            ParentGroup.RootPart.KeyframeMotion = null;
                            ParentGroup.Scene.AddPhysicalPrim(1);

                            PhysActor.OnRequestTerseUpdate += PhysicsRequestingTerseUpdate;
                            PhysActor.OnOutOfBounds += PhysicsOutOfBounds;

                            if (ParentID != 0 && ParentID != LocalId)
                            {
                                PhysicsActor parentPa = ParentGroup.RootPart.PhysActor;

                                if (parentPa != null)
                                {
                                    pa.link(parentPa);
                                }
                            }
                        }                           
                    }

                    bool phan = ((Flags & PrimFlags.Phantom) != 0);
                    if (pa.Phantom != phan)
                        pa.Phantom = phan;

// some engines dont' have this check still
//                    if (VolumeDetectActive != pa.IsVolumeDtc)
                    {
                        if (VolumeDetectActive)
                            pa.SetVolumeDetect(1);
                        else
                            pa.SetVolumeDetect(0);
                    }

                    // If this part is a sculpt then delay the physics update until we've asynchronously loaded the
                    // mesh data.
                    if (Shape.SculptEntry)
                        CheckSculptAndLoad();
                    else
                        ParentGroup.Scene.PhysicsScene.AddPhysicsActorTaint(pa);
                }
            }
        }

        /// <summary>
        /// Restore this part from the serialized xml representation.
        /// </summary>
        /// <param name="xmlReader"></param>
        /// <returns></returns>
        public static SceneObjectPart FromXml(XmlTextReader xmlReader)
        {
            SceneObjectPart part = SceneObjectSerializer.Xml2ToSOP(xmlReader);

            // for tempOnRez objects, we have to fix the Expire date.
            if ((part.Flags & PrimFlags.TemporaryOnRez) != 0)
                part.ResetExpire();

            return part;
        }

        public bool GetDieAtEdge()
        {
            if (ParentGroup.IsDeleted)
                return false;

            return ParentGroup.RootPart.DIE_AT_EDGE;
        }

        public bool GetReturnAtEdge()
        {
            if (ParentGroup.IsDeleted)
                return false;

            return ParentGroup.RootPart.RETURN_AT_EDGE;
        }

        public void SetReturnAtEdge(bool p)
        {
            if (ParentGroup.IsDeleted)
                return;

            ParentGroup.RootPart.RETURN_AT_EDGE = p;
        }

        public bool GetBlockGrab()
        {
            if (ParentGroup.IsDeleted)
                return false;

            return ParentGroup.RootPart.BlockGrab;
        }

        public void SetBlockGrab(bool p)
        {
            if (ParentGroup.IsDeleted)
                return;

            ParentGroup.RootPart.BlockGrab = p;
        }

        public void SetStatusSandbox(bool p)
        {
            if (ParentGroup.IsDeleted)
                return;
            StatusSandboxPos = ParentGroup.RootPart.AbsolutePosition;
            ParentGroup.RootPart.StatusSandbox = p;
        }

        public bool GetStatusSandbox()
        {
            if (ParentGroup.IsDeleted)
                return false;

            return ParentGroup.RootPart.StatusSandbox;
        }

        public int GetAxisRotation(int axis)
        {
            //Cannot use ScriptBaseClass constants as no referance to it currently.
            if (axis == 2)//STATUS_ROTATE_X
                return STATUS_ROTATE_X;
            if (axis == 4)//STATUS_ROTATE_Y
                return STATUS_ROTATE_Y;
            if (axis == 8)//STATUS_ROTATE_Z
                return STATUS_ROTATE_Z;

            return 0;
        }

        public double GetDistanceTo(Vector3 a, Vector3 b)
        {
            float dx = a.X - b.X;
            float dy = a.Y - b.Y;
            float dz = a.Z - b.Z;
            return Math.Sqrt(dx * dx + dy * dy + dz * dz);
        }

        public uint GetEffectiveObjectFlags()
        {
            // Commenting this section of code out since it doesn't actually do anything, as enums are handled by 
            // value rather than reference
//            PrimFlags f = _flags;
//            if (m_parentGroup == null || m_parentGroup.RootPart == this)
//                f &= ~(PrimFlags.Touch | PrimFlags.Money);

            return (uint)Flags | (uint)LocalFlags;
        }

        public Vector3 GetGeometricCenter()
        {
            // this is not real geometric center but a average of positions relative to root prim acording to
            // http://wiki.secondlife.com/wiki/llGetGeometricCenter
            // ignoring tortured prims details since sl also seems to ignore
            // so no real use in doing it on physics
            if (ParentGroup.IsDeleted)
                return new Vector3(0, 0, 0);

            return ParentGroup.GetGeometricCenter();

            /*
                        PhysicsActor pa = PhysActor;

                        if (pa != null)
                        {
                            Vector3 vtmp = pa.CenterOfMass;
                            return vtmp;
                        }
                        else
                            return new Vector3(0, 0, 0);
             */
        }

        public float GetMass()
        {
            PhysicsActor pa = PhysActor;

            if (pa != null)
                return pa.Mass;
            else
                return 0;
        }

        public Vector3 GetCenterOfMass()
        {
            if (ParentGroup.RootPart == this)
            {
                if (ParentGroup.IsDeleted)
                    return AbsolutePosition;
                return ParentGroup.GetCenterOfMass();
            }

            PhysicsActor pa = PhysActor;

            if (pa != null)
            {
                Vector3 tmp = pa.CenterOfMass;
                return tmp;
            }
            else
                return AbsolutePosition;
        }

        public Vector3 GetPartCenterOfMass()
        {
            PhysicsActor pa = PhysActor;

            if (pa != null)
            {
                Vector3 tmp = pa.CenterOfMass;
                return tmp;
            }
            else
                return AbsolutePosition;
        }


        public Vector3 GetForce()
        {
            return Force;
        }

        /// <summary>
        /// Method for a prim to get it's world position from the group.
        /// </summary>
        /// <remarks>
        /// Remember, the Group Position simply gives the position of the group itself
        /// </remarks>
        /// <returns>A Linked Child Prim objects position in world</returns>
        public Vector3 GetWorldPosition()
        {
            Vector3 ret;
            if (_parentID == 0)
                // if a root SOP, my position is what it is
                ret = GroupPosition;
            else
            {
                // If a child SOP, my position is relative to the root SOP so take
                //    my info and add the root's position and rotation to
                //    get my world position.
                Quaternion parentRot = ParentGroup.RootPart.RotationOffset;
                Vector3 translationOffsetPosition = OffsetPosition * parentRot;
                ret = ParentGroup.AbsolutePosition + translationOffsetPosition;
            }
            return ret;
        }

        /// <summary>
        /// Gets the rotation of this prim offset by the group rotation
        /// </summary>
        /// <returns></returns>
        public Quaternion GetWorldRotation()
        {
            Quaternion newRot;

            if (this.LinkNum == 0 || this.LinkNum == 1)
            {
                newRot = RotationOffset;
            }
            else
            {
                // A child SOP's rotation is relative to the root SOP's rotation.
                // Combine them to get my absolute rotation.
                Quaternion parentRot = ParentGroup.RootPart.RotationOffset;
                Quaternion oldRot = RotationOffset;
                newRot = parentRot * oldRot;
            }

            return newRot;
        }

        public void MoveToTarget(Vector3 target, float tau)
        {
            if (tau > 0)
            {
                ParentGroup.moveToTarget(target, tau);
            }
            else
            {
                StopMoveToTarget();
            }
        }

        /// <summary>
        /// Uses a PID to attempt to clamp the object on the Z axis at the given height over tau seconds.
        /// </summary>
        /// <param name="height">Height to hover.  Height of zero disables hover.</param>
        /// <param name="hoverType">Determines what the height is relative to </param>
        /// <param name="tau">Number of seconds over which to reach target</param>
        public void SetHoverHeight(float height, PIDHoverType hoverType, float tau)
        {
            ParentGroup.SetHoverHeight(height, hoverType, tau);
        }

        public void StopHover()
        {
            ParentGroup.SetHoverHeight(0f, PIDHoverType.Ground, 0f);
        }

        public virtual void OnGrab(Vector3 offsetPos, IClientAPI remoteClient)
        {
        }

        public bool CollisionFilteredOut(UUID objectID, string objectName)
        {
            if(CollisionFilter.Count == 0)
                return false;

            if (CollisionFilter.ContainsValue(objectID.ToString()) ||
                CollisionFilter.ContainsValue(objectID.ToString() + objectName) ||
                CollisionFilter.ContainsValue(UUID.Zero.ToString() + objectName))
            {
                if (CollisionFilter.ContainsKey(1))
                    return false;
                return true;
            }

            if (CollisionFilter.ContainsKey(1))
                return true;

            return false;
        }

        private DetectedObject CreateDetObject(SceneObjectPart obj)
        {
            DetectedObject detobj = new DetectedObject();
            detobj.keyUUID = obj.UUID;
            detobj.nameStr = obj.Name;
            detobj.ownerUUID = obj.OwnerID;
            detobj.posVector = obj.AbsolutePosition;
            detobj.rotQuat = obj.GetWorldRotation();
            detobj.velVector = obj.Velocity;
            detobj.colliderType = 0;
            detobj.groupUUID = obj.GroupID;

            return detobj;
        }

        private DetectedObject CreateDetObject(ScenePresence av)
        {
            DetectedObject detobj = new DetectedObject();
            detobj.keyUUID = av.UUID;
            detobj.nameStr = av.ControllingClient.Name;
            detobj.ownerUUID = av.UUID;
            detobj.posVector = av.AbsolutePosition;
            detobj.rotQuat = av.Rotation;
            detobj.velVector = av.Velocity;
            detobj.colliderType = 0;
            detobj.groupUUID = av.ControllingClient.ActiveGroupId;

            return detobj;
        }

        private DetectedObject CreateDetObjectForGround()
        {
            DetectedObject detobj = new DetectedObject();
            detobj.keyUUID = UUID.Zero;
            detobj.nameStr = "";
            detobj.ownerUUID = UUID.Zero;
            detobj.posVector = ParentGroup.RootPart.AbsolutePosition;
            detobj.rotQuat = Quaternion.Identity;
            detobj.velVector = Vector3.Zero;
            detobj.colliderType = 0;
            detobj.groupUUID = UUID.Zero;

            return detobj;
        }

        private ColliderArgs CreateColliderArgs(SceneObjectPart dest, List<uint> colliders)
        {
            ColliderArgs colliderArgs = new ColliderArgs();
            List<DetectedObject> colliding = new List<DetectedObject>();
            foreach (uint localId in colliders)
            {
                if (localId == 0)
                    continue;

                SceneObjectPart obj = ParentGroup.Scene.GetSceneObjectPart(localId);
                if (obj != null)
                {
                    if (!dest.CollisionFilteredOut(obj.UUID, obj.Name))
                        colliding.Add(CreateDetObject(obj));
                }
                else
                {
                    ScenePresence av = ParentGroup.Scene.GetScenePresence(localId);
                    if (av != null && (!av.IsChildAgent))
                    {
                        if (!dest.CollisionFilteredOut(av.UUID, av.Name))
                            colliding.Add(CreateDetObject(av));
                    }
                }
            }

            colliderArgs.Colliders = colliding;

            return colliderArgs;
        }

        private delegate void ScriptCollidingNotification(uint localID, ColliderArgs message);

        private void SendCollisionEvent(scriptEvents ev, List<uint> colliders, ScriptCollidingNotification notify)
        {
            bool sendToRoot = false;
            ColliderArgs CollidingMessage;

            if (colliders.Count > 0)
            {
                if ((ScriptEvents & ev) != 0)
                {
                    CollidingMessage = CreateColliderArgs(this, colliders);

                    if (CollidingMessage.Colliders.Count > 0)
                        notify(LocalId, CollidingMessage);

                    if (PassCollisions)
                        sendToRoot = true;
                }
                else
                {
                    if ((ParentGroup.RootPart.ScriptEvents & ev) != 0)
                        sendToRoot = true;
                }
                if (sendToRoot && ParentGroup.RootPart != this)
                {
                    CollidingMessage = CreateColliderArgs(ParentGroup.RootPart, colliders);
                    if (CollidingMessage.Colliders.Count > 0)
                        notify(ParentGroup.RootPart.LocalId, CollidingMessage);
                }
            }
        }

        private void SendLandCollisionEvent(scriptEvents ev, ScriptCollidingNotification notify)
        {
            bool sendToRoot = true;

            ColliderArgs LandCollidingMessage = new ColliderArgs();
            List<DetectedObject> colliding = new List<DetectedObject>();
                
            colliding.Add(CreateDetObjectForGround());
            LandCollidingMessage.Colliders = colliding;

            if (Inventory.ContainsScripts())
            {
                if (!PassCollisions)
                    sendToRoot = false;
            }
            if ((ScriptEvents & ev) != 0)
                notify(LocalId, LandCollidingMessage);

            if ((ParentGroup.RootPart.ScriptEvents & ev) != 0 && sendToRoot)
            {
                notify(ParentGroup.RootPart.LocalId, LandCollidingMessage);
            }
        }

        public void PhysicsCollision(EventArgs e)
        {
            if (ParentGroup.Scene == null || ParentGroup.IsDeleted)
                return;

            // single threaded here
            CollisionEventUpdate a = (CollisionEventUpdate)e;
            Dictionary<uint, ContactPoint> collissionswith = a.m_objCollisionList;
            List<uint> thisHitColliders = new List<uint>();
            List<uint> endedColliders = new List<uint>();
            List<uint> startedColliders = new List<uint>();

            if (collissionswith.Count == 0)
            {
                if (m_lastColliders.Count == 0)
                    return; // nothing to do

                foreach (uint localID in m_lastColliders)
                {
                    endedColliders.Add(localID);
                }
                m_lastColliders.Clear();
            }

            else
            {
                List<CollisionForSoundInfo> soundinfolist = new List<CollisionForSoundInfo>();

                // calculate things that started colliding this time
                // and build up list of colliders this time
                if (!VolumeDetectActive && CollisionSoundType >= 0)
                {
                    CollisionForSoundInfo soundinfo;
                    ContactPoint curcontact;

                    foreach (uint id in collissionswith.Keys)
                    {
                        thisHitColliders.Add(id);
                        if (!m_lastColliders.Contains(id))
                        {
                            startedColliders.Add(id);

                            curcontact = collissionswith[id];
                            if (Math.Abs(curcontact.RelativeSpeed) > 0.2)
                            {
                                soundinfo = new CollisionForSoundInfo();
                                soundinfo.colliderID = id;
                                soundinfo.position = curcontact.Position;
                                soundinfo.relativeVel = curcontact.RelativeSpeed;
                                soundinfolist.Add(soundinfo);
                            }
                        }
                    }
                }
                else
                {
                    foreach (uint id in collissionswith.Keys)
                    {
                        thisHitColliders.Add(id);
                        if (!m_lastColliders.Contains(id))
                            startedColliders.Add(id);
                    }
                }

                // calculate things that ended colliding
                foreach (uint localID in m_lastColliders)
                {
                    if (!thisHitColliders.Contains(localID))
                        endedColliders.Add(localID);
                }

                //add the items that started colliding this time to the last colliders list.
                foreach (uint localID in startedColliders)
                    m_lastColliders.Add(localID);

                // remove things that ended colliding from the last colliders list
                foreach (uint localID in endedColliders)
                    m_lastColliders.Remove(localID);

                // play sounds.
                if (soundinfolist.Count > 0)
                    CollisionSounds.PartCollisionSound(this, soundinfolist);
            }

            SendCollisionEvent(scriptEvents.collision_start, startedColliders, ParentGroup.Scene.EventManager.TriggerScriptCollidingStart);
            if (!VolumeDetectActive)
                SendCollisionEvent(scriptEvents.collision  , m_lastColliders , ParentGroup.Scene.EventManager.TriggerScriptColliding);
            SendCollisionEvent(scriptEvents.collision_end  , endedColliders  , ParentGroup.Scene.EventManager.TriggerScriptCollidingEnd);

            if (startedColliders.Contains(0))
                SendLandCollisionEvent(scriptEvents.land_collision_start, ParentGroup.Scene.EventManager.TriggerScriptLandCollidingStart);
            if (m_lastColliders.Contains(0))
                SendLandCollisionEvent(scriptEvents.land_collision, ParentGroup.Scene.EventManager.TriggerScriptLandColliding);
            if (endedColliders.Contains(0))
                SendLandCollisionEvent(scriptEvents.land_collision_end, ParentGroup.Scene.EventManager.TriggerScriptLandCollidingEnd);
        }

        public void PhysicsOutOfBounds(Vector3 pos)
        {
            m_log.Error("[PHYSICS]: Physical Object went out of bounds.");
            
            RemFlag(PrimFlags.Physics);
            DoPhysicsPropertyUpdate(false, true);
            //ParentGroup.Scene.PhysicsScene.AddPhysicsActorTaint(PhysActor);
        }

        public void PhysicsRequestingTerseUpdate()
        {
            PhysicsActor pa = PhysActor;

            if (pa != null)
            {
                Vector3 newpos = new Vector3(pa.Position.GetBytes(), 0);
                
                if (ParentGroup.Scene.TestBorderCross(newpos, Cardinals.N)
                    || ParentGroup.Scene.TestBorderCross(newpos, Cardinals.S)
                    || ParentGroup.Scene.TestBorderCross(newpos, Cardinals.E)
                    || ParentGroup.Scene.TestBorderCross(newpos, Cardinals.W))
                {
                    ParentGroup.AbsolutePosition = newpos;
                    return;
                }
                //ParentGroup.RootPart.m_groupPosition = newpos;
            }

            ScheduleTerseUpdate();
        }

        public void PreloadSound(string sound)
        {
            // UUID ownerID = OwnerID;
            UUID objectID = ParentGroup.RootPart.UUID;
            UUID soundID = UUID.Zero;

            if (!UUID.TryParse(sound, out soundID))
            {
                //Trys to fetch sound id from prim's inventory.
                //Prim's inventory doesn't support non script items yet
                
                TaskInventory.LockItemsForRead(true);

                foreach (KeyValuePair<UUID, TaskInventoryItem> item in TaskInventory)
                {
                    if (item.Value.Name == sound)
                    {
                        soundID = item.Value.ItemID;
                        break;
                    }
                }

                TaskInventory.LockItemsForRead(false);
            }

            ParentGroup.Scene.ForEachRootScenePresence(delegate(ScenePresence sp)
            {
                if (!(Util.GetDistanceTo(sp.AbsolutePosition, AbsolutePosition) >= 100))
                    sp.ControllingClient.SendPreLoadSound(objectID, objectID, soundID);
            });
        }

        public void RemFlag(PrimFlags flag)
        {
            // PrimFlags prevflag = Flags;
            if ((Flags & flag) != 0)
            {
                //m_log.Debug("Removing flag: " + ((PrimFlags)flag).ToString());
                Flags &= ~flag;
            }
            //m_log.Debug("prev: " + prevflag.ToString() + " curr: " + Flags.ToString());
            //ScheduleFullUpdate();
        }
        
        public void RemoveScriptEvents(UUID scriptid)
        {
            lock (m_scriptEvents)
            {
                if (m_scriptEvents.ContainsKey(scriptid))
                {
                    scriptEvents oldparts = scriptEvents.None;
                    oldparts = (scriptEvents) m_scriptEvents[scriptid];

                    // remove values from aggregated script events
                    AggregateScriptEvents &= ~oldparts;
                    m_scriptEvents.Remove(scriptid);
                    aggregateScriptEvents();
                }
            }
        }

        /// <summary>
        /// Reset UUIDs for this part.  This involves generate this part's own UUID and
        /// generating new UUIDs for all the items in the inventory.
        /// </summary>
        /// <param name="linkNum">Link number for the part</param>
        public void ResetIDs(int linkNum)
        {
            UUID = UUID.Random();
            LinkNum = linkNum;
            LocalId = 0;
            Inventory.ResetInventoryIDs();
        }

        /// <summary>
        /// Set the scale of this part.
        /// </summary>
        /// <remarks>
        /// Unlike the scale property, this checks the new size against scene limits and schedules a full property
        /// update to viewers.
        /// </remarks>
        /// <param name="scale"></param>
        public void Resize(Vector3 scale)
        {
            scale.X = Math.Min(scale.X, ParentGroup.Scene.m_maxNonphys);
            scale.Y = Math.Min(scale.Y, ParentGroup.Scene.m_maxNonphys);
            scale.Z = Math.Min(scale.Z, ParentGroup.Scene.m_maxNonphys);

            PhysicsActor pa = PhysActor;

            if (pa != null && pa.IsPhysical)
            {
                scale.X = Math.Min(scale.X, ParentGroup.Scene.m_maxPhys);
                scale.Y = Math.Min(scale.Y, ParentGroup.Scene.m_maxPhys);
                scale.Z = Math.Min(scale.Z, ParentGroup.Scene.m_maxPhys);
            }

//            m_log.DebugFormat("[SCENE OBJECT PART]: Resizing {0} {1} to {2}", Name, LocalId, scale);

            Scale = scale;

            ParentGroup.HasGroupChanged = true;
            ScheduleFullUpdate();
        }
        
        public void RotLookAt(Quaternion target, float strength, float damping)
        {
            if (ParentGroup.IsAttachment)
            {
                /*
                    ScenePresence avatar = m_scene.GetScenePresence(rootpart.AttachedAvatar);
                    if (avatar != null)
                    {
                    Rotate the Av?
                    } */
            }
            else
            {
                APIDDamp = damping;
                APIDStrength = strength;
                APIDTarget = target;

                if (APIDStrength <= 0)
                {
                    m_log.WarnFormat("[SceneObjectPart] Invalid rotation strength {0}",APIDStrength);
                    return;
                }
                
                m_APIDIterations = 1 + (int)(Math.PI * APIDStrength);
            }

            // Necessary to get the lookat deltas applied
            ParentGroup.QueueForUpdateCheck();
        }

        public void StartLookAt(Quaternion target, float strength, float damping)
        {
            RotLookAt(target,strength,damping);
        }

        public void StopLookAt()
        {
            APIDTarget = Quaternion.Identity;
        }



        public void ScheduleFullUpdateIfNone()
        {
            if (ParentGroup == null)
                return;

// ???            ParentGroup.HasGroupChanged = true;

            if (UpdateFlag != UpdateRequired.FULL)
                ScheduleFullUpdate();
        }

        /// <summary>
        /// Schedules this prim for a full update
        /// </summary>
        public void ScheduleFullUpdate()
        {
//            m_log.DebugFormat("[SCENE OBJECT PART]: Scheduling full update for {0} {1}", Name, LocalId);

            if (ParentGroup == null)
                return;

            ParentGroup.QueueForUpdateCheck();

            int timeNow = Util.UnixTimeSinceEpoch();

            // If multiple updates are scheduled on the same second, we still need to perform all of them
            // So we'll force the issue by bumping up the timestamp so that later processing sees these need
            // to be performed.
            if (timeNow <= TimeStampFull)
            {
                TimeStampFull += 1;
            }
            else
            {
                TimeStampFull = (uint)timeNow;
            }

            UpdateFlag = UpdateRequired.FULL;

            //            m_log.DebugFormat(
            //                "[SCENE OBJECT PART]: Scheduling full  update for {0}, {1} at {2}",
            //                UUID, Name, TimeStampFull);

            if (ParentGroup.Scene != null)
                ParentGroup.Scene.EventManager.TriggerSceneObjectPartUpdated(this);
        }

        /// <summary>
        /// Schedule a terse update for this prim.  Terse updates only send position,
        /// rotation, velocity, rotational velocity and shape information.
        /// </summary>
        public void ScheduleTerseUpdate()
        {
            if (ParentGroup == null)
                return;

            // This was pulled from SceneViewer. Attachments always receive full updates.
            // I could not verify if this is a requirement but this maintains existing behavior
            if (ParentGroup.IsAttachment)
            {
                ScheduleFullUpdate();
                return;
            }

            if (UpdateFlag == UpdateRequired.NONE)
            {
                ParentGroup.HasGroupChanged = true;
                ParentGroup.QueueForUpdateCheck();

                TimeStampTerse = (uint) Util.UnixTimeSinceEpoch();
                UpdateFlag = UpdateRequired.TERSE;

            //                m_log.DebugFormat(
            //                    "[SCENE OBJECT PART]: Scheduling terse update for {0}, {1} at {2}",
            //                    UUID, Name, TimeStampTerse);
            }

            if (ParentGroup.Scene != null)
                ParentGroup.Scene.EventManager.TriggerSceneObjectPartUpdated(this);
        }

        public void ScriptSetPhysicsStatus(bool UsePhysics)
        {
            ParentGroup.ScriptSetPhysicsStatus(UsePhysics);
        }

        /// <summary>
        /// Set sculpt and mesh data, and tell the physics engine to process the change.
        /// </summary>
        /// <param name="texture">The mesh itself.</param>
        public void SculptTextureCallback(AssetBase texture)
        {
            if (m_shape.SculptEntry)
            {
                // commented out for sculpt map caching test - null could mean a cached sculpt map has been found
                //if (texture != null)
                {
                    if (texture != null)
                    {
//                        m_log.DebugFormat(
//                            "[SCENE OBJECT PART]: Setting sculpt data for {0} on SculptTextureCallback()", Name);

                        m_shape.SculptData = texture.Data;
                    }

                    PhysicsActor pa = PhysActor;

                    if (pa != null)
                    {
                        // Update the physics actor with the new loaded sculpt data and set the taint signal.
                        pa.Shape = m_shape;

                        ParentGroup.Scene.PhysicsScene.AddPhysicsActorTaint(pa);
                    }
                }
            }
        }

        /// <summary>
        /// Send a full update to the client for the given part
        /// </summary>
        /// <param name="remoteClient"></param>
        protected internal void SendFullUpdate(IClientAPI remoteClient)
        {
            if (ParentGroup == null)
                return;

//            m_log.DebugFormat(
//                "[SOG]: Sendinging part full update to {0} for {1} {2}", remoteClient.Name, part.Name, part.LocalId);
            
            if (IsRoot)
            {
                if (ParentGroup.IsAttachment)
                {
                    SendFullUpdateToClient(remoteClient, AttachedPos);
                }
                else
                {
                    SendFullUpdateToClient(remoteClient, AbsolutePosition);
                }
            }
            else
            {
                SendFullUpdateToClient(remoteClient);
            }
        }

        /// <summary>
        /// Send a full update for this part to all clients.
        /// </summary>
        public void SendFullUpdateToAllClients()
        {
            if (ParentGroup == null)
                return;

            ParentGroup.Scene.ForEachScenePresence(delegate(ScenePresence avatar)
            {
                SendFullUpdate(avatar.ControllingClient);
            });
        }

        /// <summary>
        /// Sends a full update to the client
        /// </summary>
        /// <param name="remoteClient"></param>
        public void SendFullUpdateToClient(IClientAPI remoteClient)
        {
            SendFullUpdateToClient(remoteClient, OffsetPosition);
        }

        /// <summary>
        /// Sends a full update to the client
        /// </summary>
        /// <param name="remoteClient"></param>
        /// <param name="lPos"></param>
        public void SendFullUpdateToClient(IClientAPI remoteClient, Vector3 lPos)
        {
            if (ParentGroup == null)
                return;

            // Suppress full updates during attachment editing
            //
            if (ParentGroup.IsSelected && ParentGroup.IsAttachment)
                return;
            
            if (ParentGroup.IsDeleted)
                return;

            if (ParentGroup.IsAttachment
                && ParentGroup.AttachedAvatar != remoteClient.AgentId
                && ParentGroup.HasPrivateAttachmentPoint)
                return;

            if (remoteClient.AgentId == OwnerID)
            {
                if ((Flags & PrimFlags.CreateSelected) != 0)
                    Flags &= ~PrimFlags.CreateSelected;
            }
            //bool isattachment = IsAttachment;
            //if (LocalId != ParentGroup.RootPart.LocalId)
                //isattachment = ParentGroup.RootPart.IsAttachment;

            remoteClient.SendEntityUpdate(this, PrimUpdateFlags.FullUpdate);
            ParentGroup.Scene.StatsReporter.AddObjectUpdates(1);
        }

        /// <summary>
        /// Tell all the prims which have had updates scheduled
        /// </summary>
        public void SendScheduledUpdates()
        {
            const float ROTATION_TOLERANCE = 0.01f;
            const float VELOCITY_TOLERANCE = 0.001f;
            const float POSITION_TOLERANCE = 0.05f; // I don't like this, but I suppose it's necessary
            const int TIME_MS_TOLERANCE = 200; //llSetPos has a 200ms delay. This should NOT be 3 seconds.

            switch (UpdateFlag)
            {
                case UpdateRequired.TERSE:
                {
                    ClearUpdateSchedule();
                    // Throw away duplicate or insignificant updates
                    if (!RotationOffset.ApproxEquals(m_lastRotation, ROTATION_TOLERANCE) ||
                        !Acceleration.Equals(m_lastAcceleration) ||
                        !Velocity.ApproxEquals(m_lastVelocity, VELOCITY_TOLERANCE) ||
                        Velocity.ApproxEquals(Vector3.Zero, VELOCITY_TOLERANCE) ||
                        !AngularVelocity.ApproxEquals(m_lastAngularVelocity, VELOCITY_TOLERANCE) ||
                        !OffsetPosition.ApproxEquals(m_lastPosition, POSITION_TOLERANCE) ||
                        Environment.TickCount - m_lastTerseSent > TIME_MS_TOLERANCE)
                    {
                        SendTerseUpdateToAllClients();

                        // Update the "last" values
                        m_lastPosition = OffsetPosition;
                        m_lastRotation = RotationOffset;
                        m_lastVelocity = Velocity;
                        m_lastAcceleration = Acceleration;
                        m_lastAngularVelocity = AngularVelocity;
                        m_lastTerseSent = Environment.TickCount;
                    }
                    break;
                }
                case UpdateRequired.FULL:
                {
                    ClearUpdateSchedule();
                    SendFullUpdateToAllClients();
                    break;
                }
            }
        }

        /// <summary>
        /// Trigger or play an attached sound in this part's inventory.
        /// </summary>
        /// <param name="sound"></param>
        /// <param name="volume"></param>
        /// <param name="triggered"></param>
        /// <param name="flags"></param>
        public void SendSound(string sound, double volume, bool triggered, byte flags, float radius, bool useMaster, bool isMaster)
        {
            if (volume > 1)
                volume = 1;
            if (volume < 0)
                volume = 0;

            UUID ownerID = OwnerID;
            UUID objectID = ParentGroup.RootPart.UUID;
            UUID parentID = ParentGroup.UUID;

            UUID soundID = UUID.Zero;
            Vector3 position = AbsolutePosition; // region local
            ulong regionHandle = ParentGroup.Scene.RegionInfo.RegionHandle;

            if (!UUID.TryParse(sound, out soundID))
            {
                // search sound file from inventory
                TaskInventory.LockItemsForRead(true);
                foreach (KeyValuePair<UUID, TaskInventoryItem> item in TaskInventory)
                {
                    if (item.Value.Name == sound && item.Value.Type == (int)AssetType.Sound)
                    {
                        soundID = item.Value.ItemID;
                        break;
                    }
                }
                TaskInventory.LockItemsForRead(false);
            }

            if (soundID == UUID.Zero)
                return;

            ISoundModule soundModule = ParentGroup.Scene.RequestModuleInterface<ISoundModule>();
            if (soundModule != null)
            {
                if (useMaster)
                {
                    if (isMaster)
                    {
                        if (triggered)
                            soundModule.TriggerSound(soundID, ownerID, objectID, parentID, volume, position, regionHandle, radius);
                        else
                            soundModule.PlayAttachedSound(soundID, ownerID, objectID, volume, position, flags, radius);
                        ParentGroup.PlaySoundMasterPrim = this;
                        ownerID = OwnerID;
                        objectID = ParentGroup.RootPart.UUID;
                        parentID = ParentGroup.UUID;
                        position = AbsolutePosition; // region local
                        regionHandle = ParentGroup.Scene.RegionInfo.RegionHandle;
                        if (triggered)
                            soundModule.TriggerSound(soundID, ownerID, objectID, parentID, volume, position, regionHandle, radius);
                        else
                            soundModule.PlayAttachedSound(soundID, ownerID, objectID, volume, position, flags, radius);
                        foreach (SceneObjectPart prim in ParentGroup.PlaySoundSlavePrims)
                        {
                            ownerID = prim.OwnerID;
                            objectID = prim.ParentGroup.RootPart.UUID;
                            parentID = prim.ParentGroup.UUID;
                            position = prim.AbsolutePosition; // region local
                            regionHandle = prim.ParentGroup.Scene.RegionInfo.RegionHandle;
                            if (triggered)
                                soundModule.TriggerSound(soundID, ownerID, objectID, parentID, volume, position, regionHandle, radius);
                            else
                                soundModule.PlayAttachedSound(soundID, ownerID, objectID, volume, position, flags, radius);
                        }
                        ParentGroup.PlaySoundSlavePrims.Clear();
                        ParentGroup.PlaySoundMasterPrim = null;
                    }
                    else
                    {
                        ParentGroup.PlaySoundSlavePrims.Add(this);
                    }
                }
                else
                {
                    if (triggered)
                        soundModule.TriggerSound(soundID, ownerID, objectID, parentID, volume, position, regionHandle, radius);
                    else
                        soundModule.PlayAttachedSound(soundID, ownerID, objectID, volume, position, flags, radius);
                }
            }
        }

        public void SendCollisionSound(UUID soundID, double volume, Vector3 position)
        {
            if (soundID == UUID.Zero)
                return;

            ISoundModule soundModule = ParentGroup.Scene.RequestModuleInterface<ISoundModule>();
            if (soundModule == null)
                return;

            if (volume > 1)
                volume = 1;
            if (volume < 0)
                volume = 0;

            int now = Util.EnvironmentTickCount();
            if(Util.EnvironmentTickCountSubtract(now,LastColSoundSentTime) <200)
                return;

            LastColSoundSentTime = now;

            UUID ownerID = OwnerID;
            UUID objectID = ParentGroup.RootPart.UUID;
            UUID parentID = ParentGroup.UUID;
            ulong regionHandle = ParentGroup.Scene.RegionInfo.RegionHandle;

            soundModule.TriggerSound(soundID, ownerID, objectID, parentID, volume, position, regionHandle, 0 );
        }


        /// <summary>
        /// Send a terse update to all clients
        /// </summary>
        public void SendTerseUpdateToAllClients()
        {
            ParentGroup.Scene.ForEachClient(delegate(IClientAPI client)
            {
                SendTerseUpdateToClient(client);
            });
        }

        public void SetAxisRotation(int axis, int rotate)
        {
            ParentGroup.SetAxisRotation(axis, rotate);

            //Cannot use ScriptBaseClass constants as no referance to it currently.
            if (axis == 2)//STATUS_ROTATE_X
                STATUS_ROTATE_X = rotate;

            if (axis == 4)//STATUS_ROTATE_Y
                STATUS_ROTATE_Y = rotate;

            if (axis == 8)//STATUS_ROTATE_Z
                STATUS_ROTATE_Z = rotate;
        }

        public void SetBuoyancy(float fvalue)
        {
            Buoyancy = fvalue;
/*            
            if (PhysActor != null)
            {
                PhysActor.Buoyancy = fvalue;
            }
 */
        }

        public void SetDieAtEdge(bool p)
        {
            if (ParentGroup.IsDeleted)
                return;

            ParentGroup.RootPart.DIE_AT_EDGE = p;
        }

        public void SetFloatOnWater(int floatYN)
        {
            PhysicsActor pa = PhysActor;

            if (pa != null)
                pa.FloatOnWater = (floatYN == 1);
        }

        public void SetForce(Vector3 force)
        {
            Force = force;
        }

        public SOPVehicle VehicleParams
        {
            get
            {
                return m_vehicleParams;
            }
            set
            {
                m_vehicleParams = value;
            }
        }


        public int VehicleType
        {
            get
            {
                if (m_vehicleParams == null)
                    return (int)Vehicle.TYPE_NONE;
                else
                    return (int)m_vehicleParams.Type;
            }
            set
            {
                SetVehicleType(value);
            }
        }

        public void SetVehicleType(int type)
        {
                m_vehicleParams = null;
                
                if (type == (int)Vehicle.TYPE_NONE)
                {
                    if (_parentID ==0 && PhysActor != null)
                        PhysActor.VehicleType = (int)Vehicle.TYPE_NONE;
                    return;
                }
                m_vehicleParams = new SOPVehicle();
                m_vehicleParams.ProcessTypeChange((Vehicle)type);
                {
                    if (_parentID ==0 && PhysActor != null)
                        PhysActor.VehicleType = type;
                    return;
                }
        }

        public void SetVehicleFlags(int param, bool remove)
        {
            if (m_vehicleParams == null)
                return;

            m_vehicleParams.ProcessVehicleFlags(param, remove);

            if (_parentID ==0 && PhysActor != null)
            {
                PhysActor.VehicleFlags(param, remove);
            }
        }

        public void SetVehicleFloatParam(int param, float value)
        {
            if (m_vehicleParams == null)
                return;

            m_vehicleParams.ProcessFloatVehicleParam((Vehicle)param, value);

            if (_parentID == 0 && PhysActor != null)
            {
                PhysActor.VehicleFloatParam(param, value);
            }
        }

        public void SetVehicleVectorParam(int param, Vector3 value)
        {
            if (m_vehicleParams == null)
                return;

            m_vehicleParams.ProcessVectorVehicleParam((Vehicle)param, value);

            if (_parentID == 0 && PhysActor != null)
            {
                PhysActor.VehicleVectorParam(param, value);
            }
        }

        public void SetVehicleRotationParam(int param, Quaternion rotation)
        {
            if (m_vehicleParams == null)
                return;

            m_vehicleParams.ProcessRotationVehicleParam((Vehicle)param, rotation);

            if (_parentID == 0 && PhysActor != null)
            {
                PhysActor.VehicleRotationParam(param, rotation);
            }
        }

        /// <summary>
        /// Set the color of prim faces
        /// </summary>
        /// <param name="color"></param>
        /// <param name="face"></param>
        public void SetFaceColor(Vector3 color, int face)
        {
            // The only way to get a deep copy/ If we don't do this, we can
            // mever detect color changes further down.
            Byte[] buf = Shape.Textures.GetBytes();
            Primitive.TextureEntry tex = new Primitive.TextureEntry(buf, 0, buf.Length);
            Color4 texcolor;
            if (face >= 0 && face < GetNumberOfSides())
            {
                texcolor = tex.CreateFace((uint)face).RGBA;
                texcolor.R = Util.Clip((float)color.X, 0.0f, 1.0f);
                texcolor.G = Util.Clip((float)color.Y, 0.0f, 1.0f);
                texcolor.B = Util.Clip((float)color.Z, 0.0f, 1.0f);
                tex.FaceTextures[face].RGBA = texcolor;
                UpdateTextureEntry(tex.GetBytes());
                return;
            }
            else if (face == ALL_SIDES)
            {
                for (uint i = 0; i < GetNumberOfSides(); i++)
                {
                    if (tex.FaceTextures[i] != null)
                    {
                        texcolor = tex.FaceTextures[i].RGBA;
                        texcolor.R = Util.Clip((float)color.X, 0.0f, 1.0f);
                        texcolor.G = Util.Clip((float)color.Y, 0.0f, 1.0f);
                        texcolor.B = Util.Clip((float)color.Z, 0.0f, 1.0f);
                        tex.FaceTextures[i].RGBA = texcolor;
                    }
                    texcolor = tex.DefaultTexture.RGBA;
                    texcolor.R = Util.Clip((float)color.X, 0.0f, 1.0f);
                    texcolor.G = Util.Clip((float)color.Y, 0.0f, 1.0f);
                    texcolor.B = Util.Clip((float)color.Z, 0.0f, 1.0f);
                    tex.DefaultTexture.RGBA = texcolor;
                }
                UpdateTextureEntry(tex.GetBytes());
                return;
            }
        }

        /// <summary>
        /// Get the number of sides that this part has.
        /// </summary>
        /// <returns></returns>
        public int GetNumberOfSides()
        {
            int ret = 0;
            bool hasCut;
            bool hasHollow;
            bool hasDimple;
            bool hasProfileCut;

            PrimType primType = GetPrimType();
            HasCutHollowDimpleProfileCut(primType, Shape, out hasCut, out hasHollow, out hasDimple, out hasProfileCut);

            switch (primType)
            {
                case PrimType.BOX:
                    ret = 6;
                    if (hasCut) ret += 2;
                    if (hasHollow) ret += 1;
                    break;
                case PrimType.CYLINDER:
                    ret = 3;
                    if (hasCut) ret += 2;
                    if (hasHollow) ret += 1;
                    break;
                case PrimType.PRISM:
                    ret = 5;
                    if (hasCut) ret += 2;
                    if (hasHollow) ret += 1;
                    break;
                case PrimType.SPHERE:
                    ret = 1;
                    if (hasCut) ret += 2;
                    if (hasDimple) ret += 2;
                    if (hasHollow) ret += 1;
                    break;
                case PrimType.TORUS:
                    ret = 1;
                    if (hasCut) ret += 2;
                    if (hasProfileCut) ret += 2;
                    if (hasHollow) ret += 1;
                    break;
                case PrimType.TUBE:
                    ret = 4;
                    if (hasCut) ret += 2;
                    if (hasProfileCut) ret += 2;
                    if (hasHollow) ret += 1;
                    break;
                case PrimType.RING:
                    ret = 3;
                    if (hasCut) ret += 2;
                    if (hasProfileCut) ret += 2;
                    if (hasHollow) ret += 1;
                    break;
                case PrimType.SCULPT:
                    // Special mesh handling
                    if (Shape.SculptType == (byte)SculptType.Mesh)
                        ret = 8; // if it's a mesh then max 8 faces
                    else
                        ret = 1; // if it's a sculpt then max 1 face
                    break;
            }

            return ret;
        }

        /// <summary>
        /// Tell us what type this prim is
        /// </summary>
        /// <param name="primShape"></param>
        /// <returns></returns>
        public PrimType GetPrimType()
        {
            if (Shape.SculptEntry)
                return PrimType.SCULPT;
            
            if ((Shape.ProfileCurve & 0x07) == (byte)ProfileShape.Square)
            {
                if (Shape.PathCurve == (byte)Extrusion.Straight)
                    return PrimType.BOX;
                else if (Shape.PathCurve == (byte)Extrusion.Curve1)
                    return PrimType.TUBE;
            }
            else if ((Shape.ProfileCurve & 0x07) == (byte)ProfileShape.Circle)
            {
                if (Shape.PathCurve == (byte)Extrusion.Straight)
                    return PrimType.CYLINDER;
                // ProfileCurve seems to combine hole shape and profile curve so we need to only compare against the lower 3 bits
                else if (Shape.PathCurve == (byte)Extrusion.Curve1)
                    return PrimType.TORUS;
            }
            else if ((Shape.ProfileCurve & 0x07) == (byte)ProfileShape.HalfCircle)
            {
                if (Shape.PathCurve == (byte)Extrusion.Curve1 || Shape.PathCurve == (byte)Extrusion.Curve2)
                    return PrimType.SPHERE;
            }
            else if ((Shape.ProfileCurve & 0x07) == (byte)ProfileShape.EquilateralTriangle)
            {
                if (Shape.PathCurve == (byte)Extrusion.Straight)
                    return PrimType.PRISM;
                else if (Shape.PathCurve == (byte)Extrusion.Curve1)
                    return PrimType.RING;
            }
            
            return PrimType.BOX;
        }
        
        /// <summary>
        /// Tell us if this object has cut, hollow, dimple, and other factors affecting the number of faces 
        /// </summary>
        /// <param name="primType"></param>
        /// <param name="shape"></param>
        /// <param name="hasCut"></param>
        /// <param name="hasHollow"></param>
        /// <param name="hasDimple"></param>
        /// <param name="hasProfileCut"></param>
        protected static void HasCutHollowDimpleProfileCut(PrimType primType, PrimitiveBaseShape shape, out bool hasCut, out bool hasHollow,
            out bool hasDimple, out bool hasProfileCut)
        {
            if (primType == PrimType.BOX
                ||
                primType == PrimType.CYLINDER
                ||
                primType == PrimType.PRISM)

                hasCut = (shape.ProfileBegin > 0) || (shape.ProfileEnd > 0);
            else
                hasCut = (shape.PathBegin > 0) || (shape.PathEnd > 0);

            hasHollow = shape.ProfileHollow > 0;
            hasDimple = (shape.ProfileBegin > 0) || (shape.ProfileEnd > 0); // taken from llSetPrimitiveParms
            hasProfileCut = hasDimple; // is it the same thing?
        }
        
        public void SetGroup(UUID groupID, IClientAPI client)
        {
            // Scene.AddNewPrims() calls with client == null so can't use this.
//            m_log.DebugFormat(
//                "[SCENE OBJECT PART]: Setting group for {0} to {1} for {2}",
//                Name, groupID, OwnerID);

            GroupID = groupID;
            if (client != null)
                SendPropertiesToClient(client);
            UpdateFlag = UpdateRequired.FULL;
        }

        /// <summary>
        /// Set the parent group of this prim.
        /// </summary>
        public void SetParent(SceneObjectGroup parent)
        {
            ParentGroup = parent;
        }

        // Use this for attachments!  LocalID should be avatar's localid
        public void SetParentLocalId(uint localID)
        {
            ParentID = localID;
        }

        public void SetPhysicsAxisRotation()
        {
            PhysicsActor pa = PhysActor;

            if (pa != null)
            {
                pa.LockAngularMotion(RotationAxis);
                ParentGroup.Scene.PhysicsScene.AddPhysicsActorTaint(pa);
            }
        }

        /// <summary>
        /// Set the events that this part will pass on to listeners.
        /// </summary>
        /// <param name="scriptid"></param>
        /// <param name="events"></param>
        public void SetScriptEvents(UUID scriptid, int events)
        {
            // scriptEvents oldparts;
            lock (m_scriptEvents)
            {
                if (m_scriptEvents.ContainsKey(scriptid))
                {
                    // oldparts = m_scriptEvents[scriptid];

                    // remove values from aggregated script events
                    if (m_scriptEvents[scriptid] == (scriptEvents) events)
                        return;
                    m_scriptEvents[scriptid] = (scriptEvents) events;
                }
                else
                {
                    m_scriptEvents.Add(scriptid, (scriptEvents) events);
                }
            }
            aggregateScriptEvents();
        }

        /// <summary>
        /// Set the text displayed for this part.
        /// </summary>
        /// <param name="text"></param>
        public void SetText(string text)
        {
            Text = text;

            if (ParentGroup != null)
            {
                ParentGroup.HasGroupChanged = true;
                ScheduleFullUpdate();
            }
        }
        
        /// <summary>
        /// Set the text displayed for this part.
        /// </summary>
        /// <param name="text"></param>
        /// <param name="color"></param>
        /// <param name="alpha"></param>
        public void SetText(string text, Vector3 color, double alpha)
        {
            Color = Color.FromArgb((int) (alpha*0xff),
                                   (int) (color.X*0xff),
                                   (int) (color.Y*0xff),
                                   (int) (color.Z*0xff));
            SetText(text);
        }

        public void StopMoveToTarget()
        {
            ParentGroup.stopMoveToTarget();

            ParentGroup.ScheduleGroupForTerseUpdate();
            //ParentGroup.ScheduleGroupForFullUpdate();
        }

        public void StoreUndoState(ObjectChangeType change)
        {
            if (m_UndoRedo == null)
                m_UndoRedo = new UndoRedoState(5);

            lock (m_UndoRedo)
            {
                if (!Undoing && !IgnoreUndoUpdate && ParentGroup != null) // just to read better  - undo is in progress, or suspended
                {
                    m_UndoRedo.StoreUndo(this, change);
                }
            }
        }

        /// <summary>
        /// Return number of undos on the stack.  Here temporarily pending a refactor.
        /// </summary>
        public int UndoCount
        {
            get
            {
                if (m_UndoRedo == null)
                    return 0;
                return m_UndoRedo.Count;
            }
        }

        public void Undo()
        {
            if (m_UndoRedo == null || Undoing || ParentGroup == null)
                return;

            lock (m_UndoRedo)
            {
                Undoing = true;
                m_UndoRedo.Undo(this);
                Undoing = false;
            }
        }

        public void Redo()
        {
            if (m_UndoRedo == null || Undoing || ParentGroup == null)
                return;

            lock (m_UndoRedo)
            {
                Undoing = true;
                m_UndoRedo.Redo(this);
                Undoing = false;
            }
        }

        public void ClearUndoState()
        {
            if (m_UndoRedo == null || Undoing)
                return;

            lock (m_UndoRedo)
            {
                m_UndoRedo.Clear();
            }
        }

        public EntityIntersection TestIntersection(Ray iray, Quaternion parentrot)
        {
            // In this case we're using a sphere with a radius of the largest dimension of the prim
            // TODO: Change to take shape into account

            EntityIntersection result = new EntityIntersection();
            Vector3 vAbsolutePosition = AbsolutePosition;
            Vector3 vScale = Scale;
            Vector3 rOrigin = iray.Origin;
            Vector3 rDirection = iray.Direction;

            //rDirection = rDirection.Normalize();
            // Buidling the first part of the Quadratic equation
            Vector3 r2ndDirection = rDirection*rDirection;
            float itestPart1 = r2ndDirection.X + r2ndDirection.Y + r2ndDirection.Z;

            // Buidling the second part of the Quadratic equation
            Vector3 tmVal2 = rOrigin - vAbsolutePosition;
            Vector3 r2Direction = rDirection*2.0f;
            Vector3 tmVal3 = r2Direction*tmVal2;

            float itestPart2 = tmVal3.X + tmVal3.Y + tmVal3.Z;

            // Buidling the third part of the Quadratic equation
            Vector3 tmVal4 = rOrigin*rOrigin;
            Vector3 tmVal5 = vAbsolutePosition*vAbsolutePosition;

            Vector3 tmVal6 = vAbsolutePosition*rOrigin;

            // Set Radius to the largest dimension of the prim
            float radius = 0f;
            if (vScale.X > radius)
                radius = vScale.X;
            if (vScale.Y > radius)
                radius = vScale.Y;
            if (vScale.Z > radius)
                radius = vScale.Z;

            // the second part of this is the default prim size
            // once we factor in the aabb of the prim we're adding we can
            // change this to;
            // radius = (radius / 2) - 0.01f;
            //
            radius = (radius / 2) + (0.5f / 2) - 0.1f;

            //radius = radius;

            float itestPart3 = tmVal4.X + tmVal4.Y + tmVal4.Z + tmVal5.X + tmVal5.Y + tmVal5.Z -
                               (2.0f*(tmVal6.X + tmVal6.Y + tmVal6.Z + (radius*radius)));

            // Yuk Quadradrics..    Solve first
            float rootsqr = (itestPart2*itestPart2) - (4.0f*itestPart1*itestPart3);
            if (rootsqr < 0.0f)
            {
                // No intersection
                return result;
            }
            float root = ((-itestPart2) - (float) Math.Sqrt((double) rootsqr))/(itestPart1*2.0f);

            if (root < 0.0f)
            {
                // perform second quadratic root solution
                root = ((-itestPart2) + (float) Math.Sqrt((double) rootsqr))/(itestPart1*2.0f);

                // is there any intersection?
                if (root < 0.0f)
                {
                    // nope, no intersection
                    return result;
                }
            }

            // We got an intersection.  putting together an EntityIntersection object with the
            // intersection information
            Vector3 ipoint =
                new Vector3(iray.Origin.X + (iray.Direction.X*root), iray.Origin.Y + (iray.Direction.Y*root),
                            iray.Origin.Z + (iray.Direction.Z*root));

            result.HitTF = true;
            result.ipoint = ipoint;

            // Normal is calculated by the difference and then normalizing the result
            Vector3 normalpart = ipoint - vAbsolutePosition;
            result.normal = normalpart / normalpart.Length();

            // It's funny how the Vector3 object has a Distance function, but the Axiom.Math object doesn't.
            // I can write a function to do it..    but I like the fact that this one is Static.

            Vector3 distanceConvert1 = new Vector3(iray.Origin.X, iray.Origin.Y, iray.Origin.Z);
            Vector3 distanceConvert2 = new Vector3(ipoint.X, ipoint.Y, ipoint.Z);
            float distance = (float) Util.GetDistanceTo(distanceConvert1, distanceConvert2);

            result.distance = distance;

            return result;
        }

        public EntityIntersection TestIntersectionOBB(Ray iray, Quaternion parentrot, bool frontFacesOnly, bool faceCenters)
        {
            // In this case we're using a rectangular prism, which has 6 faces and therefore 6 planes
            // This breaks down into the ray---> plane equation.
            // TODO: Change to take shape into account
            Vector3[] vertexes = new Vector3[8];

            // float[] distance = new float[6];
            Vector3[] FaceA = new Vector3[6]; // vertex A for Facei
            Vector3[] FaceB = new Vector3[6]; // vertex B for Facei
            Vector3[] FaceC = new Vector3[6]; // vertex C for Facei
            Vector3[] FaceD = new Vector3[6]; // vertex D for Facei

            Vector3[] normals = new Vector3[6]; // Normal for Facei
            Vector3[] AAfacenormals = new Vector3[6]; // Axis Aligned face normals

            AAfacenormals[0] = new Vector3(1, 0, 0);
            AAfacenormals[1] = new Vector3(0, 1, 0);
            AAfacenormals[2] = new Vector3(-1, 0, 0);
            AAfacenormals[3] = new Vector3(0, -1, 0);
            AAfacenormals[4] = new Vector3(0, 0, 1);
            AAfacenormals[5] = new Vector3(0, 0, -1);

            Vector3 AmBa = new Vector3(0, 0, 0); // Vertex A - Vertex B
            Vector3 AmBb = new Vector3(0, 0, 0); // Vertex B - Vertex C
            Vector3 cross = new Vector3();

            Vector3 pos = GetWorldPosition();
            Quaternion rot = GetWorldRotation();

            // Variables prefixed with AX are Axiom.Math copies of the LL variety.

            Quaternion AXrot = rot;
            AXrot.Normalize();

            Vector3 AXpos = pos;

            // tScale is the offset to derive the vertex based on the scale.
            // it's different for each vertex because we've got to rotate it
            // to get the world position of the vertex to produce the Oriented Bounding Box

            Vector3 tScale = Vector3.Zero;

            Vector3 AXscale = new Vector3(m_shape.Scale.X * 0.5f, m_shape.Scale.Y * 0.5f, m_shape.Scale.Z * 0.5f);

            //Vector3 pScale = (AXscale) - (AXrot.Inverse() * (AXscale));
            //Vector3 nScale = (AXscale * -1) - (AXrot.Inverse() * (AXscale * -1));

            // rScale is the rotated offset to find a vertex based on the scale and the world rotation.
            Vector3 rScale = new Vector3();

            // Get Vertexes for Faces Stick them into ABCD for each Face
            // Form: Face<vertex>[face] that corresponds to the below diagram
            #region ABCD Face Vertex Map Comment Diagram
            //                   A _________ B
            //                    |         |
            //                    |  4 top  |
            //                    |_________|
            //                   C           D

            //                   A _________ B
            //                    |  Back   |
            //                    |    3    |
            //                    |_________|
            //                   C           D

            //   A _________ B                     B _________ A
            //    |  Left   |                       |  Right  |
            //    |    0    |                       |    2    |
            //    |_________|                       |_________|
            //   C           D                     D           C

            //                   A _________ B
            //                    |  Front  |
            //                    |    1    |
            //                    |_________|
            //                   C           D

            //                   C _________ D
            //                    |         |
            //                    |  5 bot  |
            //                    |_________|
            //                   A           B
            #endregion

            #region Plane Decomposition of Oriented Bounding Box
            tScale = new Vector3(AXscale.X, -AXscale.Y, AXscale.Z);
            rScale = tScale * AXrot;
            vertexes[0] = (new Vector3((pos.X + rScale.X), (pos.Y + rScale.Y), (pos.Z + rScale.Z)));
               // vertexes[0].X = pos.X + vertexes[0].X;
            //vertexes[0].Y = pos.Y + vertexes[0].Y;
            //vertexes[0].Z = pos.Z + vertexes[0].Z;

            FaceA[0] = vertexes[0];
            FaceB[3] = vertexes[0];
            FaceA[4] = vertexes[0];

            tScale = AXscale;
            rScale = tScale * AXrot;
            vertexes[1] = (new Vector3((pos.X + rScale.X), (pos.Y + rScale.Y), (pos.Z + rScale.Z)));

               // vertexes[1].X = pos.X + vertexes[1].X;
               // vertexes[1].Y = pos.Y + vertexes[1].Y;
            //vertexes[1].Z = pos.Z + vertexes[1].Z;

            FaceB[0] = vertexes[1];
            FaceA[1] = vertexes[1];
            FaceC[4] = vertexes[1];

            tScale = new Vector3(AXscale.X, -AXscale.Y, -AXscale.Z);
            rScale = tScale * AXrot;

            vertexes[2] = (new Vector3((pos.X + rScale.X), (pos.Y + rScale.Y), (pos.Z + rScale.Z)));

            //vertexes[2].X = pos.X + vertexes[2].X;
            //vertexes[2].Y = pos.Y + vertexes[2].Y;
            //vertexes[2].Z = pos.Z + vertexes[2].Z;

            FaceC[0] = vertexes[2];
            FaceD[3] = vertexes[2];
            FaceC[5] = vertexes[2];

            tScale = new Vector3(AXscale.X, AXscale.Y, -AXscale.Z);
            rScale = tScale * AXrot;
            vertexes[3] = (new Vector3((pos.X + rScale.X), (pos.Y + rScale.Y), (pos.Z + rScale.Z)));

            //vertexes[3].X = pos.X + vertexes[3].X;
               // vertexes[3].Y = pos.Y + vertexes[3].Y;
               // vertexes[3].Z = pos.Z + vertexes[3].Z;

            FaceD[0] = vertexes[3];
            FaceC[1] = vertexes[3];
            FaceA[5] = vertexes[3];

            tScale = new Vector3(-AXscale.X, AXscale.Y, AXscale.Z);
            rScale = tScale * AXrot;
            vertexes[4] = (new Vector3((pos.X + rScale.X), (pos.Y + rScale.Y), (pos.Z + rScale.Z)));

               // vertexes[4].X = pos.X + vertexes[4].X;
               // vertexes[4].Y = pos.Y + vertexes[4].Y;
               // vertexes[4].Z = pos.Z + vertexes[4].Z;

            FaceB[1] = vertexes[4];
            FaceA[2] = vertexes[4];
            FaceD[4] = vertexes[4];

            tScale = new Vector3(-AXscale.X, AXscale.Y, -AXscale.Z);
            rScale = tScale * AXrot;
            vertexes[5] = (new Vector3((pos.X + rScale.X), (pos.Y + rScale.Y), (pos.Z + rScale.Z)));

               // vertexes[5].X = pos.X + vertexes[5].X;
               // vertexes[5].Y = pos.Y + vertexes[5].Y;
               // vertexes[5].Z = pos.Z + vertexes[5].Z;

            FaceD[1] = vertexes[5];
            FaceC[2] = vertexes[5];
            FaceB[5] = vertexes[5];

            tScale = new Vector3(-AXscale.X, -AXscale.Y, AXscale.Z);
            rScale = tScale * AXrot;
            vertexes[6] = (new Vector3((pos.X + rScale.X), (pos.Y + rScale.Y), (pos.Z + rScale.Z)));

               // vertexes[6].X = pos.X + vertexes[6].X;
               // vertexes[6].Y = pos.Y + vertexes[6].Y;
               // vertexes[6].Z = pos.Z + vertexes[6].Z;

            FaceB[2] = vertexes[6];
            FaceA[3] = vertexes[6];
            FaceB[4] = vertexes[6];

            tScale = new Vector3(-AXscale.X, -AXscale.Y, -AXscale.Z);
            rScale = tScale * AXrot;
            vertexes[7] = (new Vector3((pos.X + rScale.X), (pos.Y + rScale.Y), (pos.Z + rScale.Z)));

               // vertexes[7].X = pos.X + vertexes[7].X;
               // vertexes[7].Y = pos.Y + vertexes[7].Y;
               // vertexes[7].Z = pos.Z + vertexes[7].Z;

            FaceD[2] = vertexes[7];
            FaceC[3] = vertexes[7];
            FaceD[5] = vertexes[7];
            #endregion

            // Get our plane normals
            for (int i = 0; i < 6; i++)
            {
                //m_log.Info("[FACECALCULATION]: FaceA[" + i + "]=" + FaceA[i] + " FaceB[" + i + "]=" + FaceB[i] + " FaceC[" + i + "]=" + FaceC[i] + " FaceD[" + i + "]=" + FaceD[i]);

                // Our Plane direction
                AmBa = FaceA[i] - FaceB[i];
                AmBb = FaceB[i] - FaceC[i];

                cross = Vector3.Cross(AmBb, AmBa);

                // normalize the cross product to get the normal.
                normals[i] = cross / cross.Length();

                //m_log.Info("[NORMALS]: normals[ " + i + "]" + normals[i].ToString());
                //distance[i] = (normals[i].X * AmBa.X + normals[i].Y * AmBa.Y + normals[i].Z * AmBa.Z) * -1;
            }

            EntityIntersection result = new EntityIntersection();

            result.distance = 1024;
            float c = 0;
            float a = 0;
            float d = 0;
            Vector3 q = new Vector3();

            #region OBB Version 2 Experiment
            //float fmin = 999999;
            //float fmax = -999999;
            //float s = 0;

            //for (int i=0;i<6;i++)
            //{
                //s = iray.Direction.Dot(normals[i]);
                //d = normals[i].Dot(FaceB[i]);

                //if (s == 0)
                //{
                    //if (iray.Origin.Dot(normals[i]) > d)
                    //{
                        //return result;
                    //}
                   // else
                    //{
                        //continue;
                    //}
                //}
                //a = (d - iray.Origin.Dot(normals[i])) / s;
                //if (iray.Direction.Dot(normals[i]) < 0)
                //{
                    //if (a > fmax)
                    //{
                        //if (a > fmin)
                        //{
                            //return result;
                        //}
                        //fmax = a;
                    //}

                //}
                //else
                //{
                    //if (a < fmin)
                    //{
                        //if (a < 0 || a < fmax)
                        //{
                            //return result;
                        //}
                        //fmin = a;
                    //}
                //}
            //}
            //if (fmax > 0)
            //    a= fmax;
            //else
               //     a=fmin;

            //q = iray.Origin + a * iray.Direction;
            #endregion

            // Loop over faces (6 of them)
            for (int i = 0; i < 6; i++)
            {
                AmBa = FaceA[i] - FaceB[i];
                AmBb = FaceB[i] - FaceC[i];
                d = Vector3.Dot(normals[i], FaceB[i]);

                //if (faceCenters)
                //{
                //    c = normals[i].Dot(normals[i]);
                //}
                //else
                //{
                c = Vector3.Dot(iray.Direction, normals[i]);
                //}
                if (c == 0)
                    continue;

                a = (d - Vector3.Dot(iray.Origin, normals[i])) / c;

                if (a < 0)
                    continue;

                // If the normal is pointing outside the object
                if (Vector3.Dot(iray.Direction, normals[i]) < 0 || !frontFacesOnly)
                {
                    //if (faceCenters)
                    //{   //(FaceA[i] + FaceB[i] + FaceC[1] + FaceD[i]) / 4f;
                    //    q =  iray.Origin + a * normals[i];
                    //}
                    //else
                    //{
                        q = iray.Origin + iray.Direction * a;
                    //}

                    float distance2 = (float)GetDistanceTo(q, AXpos);
                    // Is this the closest hit to the object's origin?
                    //if (faceCenters)
                    //{
                    //    distance2 = (float)GetDistanceTo(q, iray.Origin);
                    //}

                    if (distance2 < result.distance)
                    {
                        result.distance = distance2;
                        result.HitTF = true;
                        result.ipoint = q;
                        //m_log.Info("[FACE]:" + i.ToString());
                        //m_log.Info("[POINT]: " + q.ToString());
                        //m_log.Info("[DIST]: " + distance2.ToString());
                        if (faceCenters)
                        {
                            result.normal = AAfacenormals[i] * AXrot;

                            Vector3 scaleComponent = AAfacenormals[i];
                            float ScaleOffset = 0.5f;
                            if (scaleComponent.X != 0) ScaleOffset = AXscale.X;
                            if (scaleComponent.Y != 0) ScaleOffset = AXscale.Y;
                            if (scaleComponent.Z != 0) ScaleOffset = AXscale.Z;
                            ScaleOffset = Math.Abs(ScaleOffset);
                            Vector3 offset = result.normal * ScaleOffset;
                            result.ipoint = AXpos + offset;

                            ///pos = (intersectionpoint + offset);
                        }
                        else
                        {
                            result.normal = normals[i];
                        }
                        result.AAfaceNormal = AAfacenormals[i];
                    }
                }
            }
            return result;
        }

        /// <summary>
        /// Serialize this part to xml.
        /// </summary>
        /// <param name="xmlWriter"></param>
        public void ToXml(XmlTextWriter xmlWriter)
        {
            SceneObjectSerializer.SOPToXml2(xmlWriter, this, new Dictionary<string, object>());
        }

        public void TriggerScriptChangedEvent(Changed val)
        {
            if (ParentGroup != null && ParentGroup.Scene != null)
                ParentGroup.Scene.EventManager.TriggerOnScriptChangedEvent(LocalId, (uint)val);
        }

        public void TrimPermissions()
        {
            BaseMask &= (uint)PermissionMask.All;
            OwnerMask &= (uint)PermissionMask.All;
            GroupMask &= (uint)PermissionMask.All;
            EveryoneMask &= (uint)PermissionMask.All;
            NextOwnerMask &= (uint)PermissionMask.All;
        }

        public void UpdateExtraParam(ushort type, bool inUse, byte[] data)
        {
            m_shape.ReadInUpdateExtraParam(type, inUse, data);

            if (type == 0x30)
            {
                if (m_shape.SculptEntry && m_shape.SculptTexture != UUID.Zero)
                {
                    ParentGroup.Scene.AssetService.Get(m_shape.SculptTexture.ToString(), this, AssetReceived);
                }
            }

            if (ParentGroup != null)
            {
                ParentGroup.HasGroupChanged = true;
                ScheduleFullUpdate();
            }
        }

        public void UpdateGroupPosition(Vector3 pos)
        {
            if ((pos.X != GroupPosition.X) ||
                (pos.Y != GroupPosition.Y) ||
                (pos.Z != GroupPosition.Z))
            {
                Vector3 newPos = new Vector3(pos.X, pos.Y, pos.Z);
                GroupPosition = newPos;
                ScheduleTerseUpdate();
            }
        }

        /// <summary>
        ///
        /// </summary>
        /// <param name="pos"></param>
        public void UpdateOffSet(Vector3 pos)
        {
            if ((pos.X != OffsetPosition.X) ||
                (pos.Y != OffsetPosition.Y) ||
                (pos.Z != OffsetPosition.Z))
            {
                Vector3 newPos = new Vector3(pos.X, pos.Y, pos.Z);

                if (ParentGroup.RootPart.GetStatusSandbox())
                {
                    if (Util.GetDistanceTo(ParentGroup.RootPart.StatusSandboxPos, newPos) > 10)
                    {
                        ParentGroup.RootPart.ScriptSetPhysicsStatus(false);
                        newPos = OffsetPosition;
                        ParentGroup.Scene.SimChat(Utils.StringToBytes("Hit Sandbox Limit"),
                              ChatTypeEnum.DebugChannel, 0x7FFFFFFF, ParentGroup.RootPart.AbsolutePosition, Name, UUID, false);
                    }
                }

                OffsetPosition = newPos;
                ScheduleTerseUpdate();
            }
        }

        /// <summary>
        /// Update permissions on the SOP. Should only be called from SOG.UpdatePermissions because the SOG
        /// will handle the client notifications once all of its parts are updated.
        /// </summary>
        /// <param name="AgentID"></param>
        /// <param name="field"></param>
        /// <param name="localID"></param>
        /// <param name="mask"></param>
        /// <param name="addRemTF"></param>
        public void UpdatePermissions(UUID AgentID, byte field, uint localID, uint mask, byte addRemTF)
        {
            bool set = addRemTF == 1;
            bool god = ParentGroup.Scene.Permissions.IsGod(AgentID);

            uint baseMask = BaseMask;
            if (god)
                baseMask = 0x7ffffff0;

            // Are we the owner?
            if ((AgentID == OwnerID) || god)
            {
                switch (field)
                {
                    case 1:
                        if (god)
                        {
                            BaseMask = ApplyMask(BaseMask, set, mask);
                            Inventory.ApplyGodPermissions(_baseMask);
                        }

                        break;
                    case 2:
                        OwnerMask = ApplyMask(OwnerMask, set, mask) &
                                baseMask;
                        break;
                    case 4:
                        GroupMask = ApplyMask(GroupMask, set, mask) &
                                baseMask;
                        break;
                    case 8:
                        EveryoneMask = ApplyMask(EveryoneMask, set, mask) &
                                baseMask;
                        break;
                    case 16:
                        NextOwnerMask = ApplyMask(NextOwnerMask, set, mask) &
                                baseMask;
                        // Prevent the client from creating no mod, no copy
                        // objects
                        if ((NextOwnerMask & (uint)PermissionMask.Copy) == 0)
                            NextOwnerMask |= (uint)PermissionMask.Transfer;

                        NextOwnerMask |= (uint)PermissionMask.Move;

                        break;
                }

                SendFullUpdateToAllClients();
            }
        }

        public bool IsHingeJoint()
        {
            // For now, we use the NINJA naming scheme for identifying joints.
            // In the future, we can support other joint specification schemes such as a 
            // custom checkbox in the viewer GUI.
            if (ParentGroup.Scene != null && ParentGroup.Scene.PhysicsScene.SupportsNINJAJoints)
            {
                string hingeString = "hingejoint";
                return (Name.Length >= hingeString.Length && Name.Substring(0, hingeString.Length) == hingeString);
            }
            else
            {
                return false;
            }
        }

        public bool IsBallJoint()
        {
            // For now, we use the NINJA naming scheme for identifying joints.
            // In the future, we can support other joint specification schemes such as a 
            // custom checkbox in the viewer GUI.
            if (ParentGroup.Scene != null && ParentGroup.Scene.PhysicsScene.SupportsNINJAJoints)
            {
                string ballString = "balljoint";
                return (Name.Length >= ballString.Length && Name.Substring(0, ballString.Length) == ballString);
            }
            else
            {
                return false;
            }
        }

        public bool IsJoint()
        {
            // For now, we use the NINJA naming scheme for identifying joints.
            // In the future, we can support other joint specification schemes such as a 
            // custom checkbox in the viewer GUI.
            if (ParentGroup.Scene != null && ParentGroup.Scene.PhysicsScene.SupportsNINJAJoints)
            {
                return IsHingeJoint() || IsBallJoint();
            }
            else
            {
                return false;
            }
        }


        public void UpdateExtraPhysics(ExtraPhysicsData physdata)
        {
            if (physdata.PhysShapeType == PhysShapeType.invalid || ParentGroup == null)
                return;

            if (PhysicsShapeType != (byte)physdata.PhysShapeType)
            {
                PhysicsShapeType = (byte)physdata.PhysShapeType;

            }

            if(Density != physdata.Density)
                Density = physdata.Density;
            if(GravityModifier != physdata.GravitationModifier)
                GravityModifier = physdata.GravitationModifier;
            if(Friction != physdata.Friction)
                Friction = physdata.Friction;
            if(Bounciness != physdata.Bounce)
                Bounciness = physdata.Bounce;
        }
        /// <summary>
        /// Update the flags on this prim.  This covers properties such as phantom, physics and temporary.
        /// </summary>
        /// <param name="UsePhysics"></param>
        /// <param name="SetTemporary"></param>
        /// <param name="SetPhantom"></param>
        /// <param name="SetVD"></param>
        public void UpdatePrimFlags(bool UsePhysics, bool SetTemporary, bool SetPhantom, bool SetVD, bool building)
        {
            bool wasUsingPhysics = ((Flags & PrimFlags.Physics) != 0);
            bool wasTemporary = ((Flags & PrimFlags.TemporaryOnRez) != 0);
            bool wasPhantom = ((Flags & PrimFlags.Phantom) != 0);
            bool wasVD = VolumeDetectActive;

            if ((UsePhysics == wasUsingPhysics) && (wasTemporary == SetTemporary) && (wasPhantom == SetPhantom) && (SetVD == wasVD))
                return;

            VolumeDetectActive = SetVD;

            // volume detector implies phantom
            if (VolumeDetectActive)
                SetPhantom = true;

            if (UsePhysics)
                AddFlag(PrimFlags.Physics);
            else
                RemFlag(PrimFlags.Physics);

            if (SetPhantom)
                AddFlag(PrimFlags.Phantom);
            else
                RemFlag(PrimFlags.Phantom);

            if (SetTemporary)
                AddFlag(PrimFlags.TemporaryOnRez);
            else
                RemFlag(PrimFlags.TemporaryOnRez);


            if (ParentGroup.Scene == null)
                return;

            PhysicsActor pa = PhysActor;

            if (pa != null && building && pa.Building != building)
                pa.Building = building;

            if ((SetPhantom && !UsePhysics && !SetVD) ||  ParentGroup.IsAttachment || PhysicsShapeType == (byte)PhysShapeType.none
                || (Shape.PathCurve == (byte)Extrusion.Flexible))
            {
                if (pa != null)
                {
                    if(wasUsingPhysics)
                        ParentGroup.Scene.RemovePhysicalPrim(1);
                    RemoveFromPhysics();
                }

                Velocity = new Vector3(0, 0, 0);
                Acceleration = new Vector3(0, 0, 0);
                if (ParentGroup.RootPart == this)
                    AngularVelocity = new Vector3(0, 0, 0);
            }
            else
            {
                if (ParentGroup.Scene.CollidablePrims)
                {
                    if (pa == null)
                    {
                        AddToPhysics(UsePhysics, SetPhantom, building, false);
                        pa = PhysActor;
/*
                        if (pa != null)
                        {
                            if (
//                                ((AggregateScriptEvents & scriptEvents.collision) != 0) ||
//                                ((AggregateScriptEvents & scriptEvents.collision_end) != 0) ||
//                                ((AggregateScriptEvents & scriptEvents.collision_start) != 0) ||
//                                ((AggregateScriptEvents & scriptEvents.land_collision_start) != 0) ||
//                                ((AggregateScriptEvents & scriptEvents.land_collision) != 0) ||
//                                ((AggregateScriptEvents & scriptEvents.land_collision_end) != 0) ||
                                ((AggregateScriptEvents & PhysicsNeededSubsEvents) != 0) ||
                                ((ParentGroup.RootPart.AggregateScriptEvents & PhysicsNeededSubsEvents) != 0) ||
                                (CollisionSound != UUID.Zero)
                                )
                            {
                                pa.OnCollisionUpdate += PhysicsCollision;
                                pa.SubscribeEvents(1000);
                            }
                        }
*/
                    }
                    else // it already has a physical representation
                    {
                        DoPhysicsPropertyUpdate(UsePhysics, false); // Update physical status.
/* moved into DoPhysicsPropertyUpdate
                        if(VolumeDetectActive)
                            pa.SetVolumeDetect(1);
                        else
                            pa.SetVolumeDetect(0);
*/

                        if (pa.Building != building)
                            pa.Building = building;
                    }

                    UpdatePhysicsSubscribedEvents();
                }
            }         

            //            m_log.Debug("Update:  PHY:" + UsePhysics.ToString() + ", T:" + IsTemporary.ToString() + ", PHA:" + IsPhantom.ToString() + " S:" + CastsShadows.ToString());

           // and last in case we have a new actor and not building

            if (ParentGroup != null)
            {
                ParentGroup.HasGroupChanged = true;
                ScheduleFullUpdate();
            }
            
//            m_log.DebugFormat("[SCENE OBJECT PART]: Updated PrimFlags on {0} {1} to {2}", Name, LocalId, Flags);
        }

        /// <summary>
        /// Adds this part to the physics scene.
        /// and sets the PhysActor property
        /// </summary>
        /// <param name="isPhysical">Add this prim as physical.</param>
        /// <param name="isPhantom">Add this prim as phantom.</param>
        /// <param name="building">tells physics to delay full construction of object</param>
        /// <param name="applyDynamics">applies velocities, force and torque</param>
        private void AddToPhysics(bool isPhysical, bool isPhantom, bool building, bool applyDynamics)
        {          
            PhysicsActor pa;

            Vector3 velocity = Velocity; 
            Vector3 rotationalVelocity = AngularVelocity;;

            try
            {
                pa = ParentGroup.Scene.PhysicsScene.AddPrimShape(
                                 string.Format("{0}/{1}", Name, UUID),
                                 Shape,
                                 AbsolutePosition,
                                 Scale,
                                 GetWorldRotation(),
                                 isPhysical,
                                 isPhantom,
                                 PhysicsShapeType,
                                 m_localId);
            }
            catch (Exception ex)
            {
                m_log.ErrorFormat("[SCENE]: AddToPhysics object {0} failed: {1}", m_uuid, ex.Message);
                pa = null;
            }
          
            if (pa != null)
            {
                pa.SOPName = this.Name; // save object into the PhysActor so ODE internals know the joint/body info
                pa.SetMaterial(Material);

                if (VolumeDetectActive) // change if not the default only
                    pa.SetVolumeDetect(1);

                if (m_vehicleParams != null && LocalId == ParentGroup.RootPart.LocalId)
                    m_vehicleParams.SetVehicle(pa);

                // we are going to tell rest of code about physics so better have this here
                PhysActor = pa;

                //                DoPhysicsPropertyUpdate(isPhysical, true);
                // lets expand it here just with what it really needs to do

                if (isPhysical)
                {
                    if (ParentGroup.RootPart.KeyframeMotion != null)
                        ParentGroup.RootPart.KeyframeMotion.Stop();
                    ParentGroup.RootPart.KeyframeMotion = null;
                    ParentGroup.Scene.AddPhysicalPrim(1);

                    pa.OnRequestTerseUpdate += PhysicsRequestingTerseUpdate;
                    pa.OnOutOfBounds += PhysicsOutOfBounds;

                    if (ParentID != 0 && ParentID != LocalId)
                    {
                        PhysicsActor parentPa = ParentGroup.RootPart.PhysActor;

                        if (parentPa != null)
                        {
                            pa.link(parentPa);
                        }
                    }
                }

                if (applyDynamics) 
                    // do independent of isphysical so parameters get setted (at least some)                   
                {
                    Velocity = velocity;
                    AngularVelocity = rotationalVelocity;
//                    pa.Velocity = velocity;
                    pa.RotationalVelocity = rotationalVelocity;

                    // if not vehicle and root part apply force and torque
                    if ((m_vehicleParams == null || m_vehicleParams.Type == Vehicle.TYPE_NONE)
                            && LocalId == ParentGroup.RootPart.LocalId)
                    {
                        pa.Force = Force;
                        pa.Torque = Torque;
                    }
                }

                if (Shape.SculptEntry)
                    CheckSculptAndLoad();
                else
                    ParentGroup.Scene.PhysicsScene.AddPhysicsActorTaint(pa);

                if (!building)
                    pa.Building = false;
            }

            PhysActor = pa;
    }

        /// <summary>
        /// This removes the part from the physics scene.
        /// </summary>
        /// <remarks>
        /// This isn't the same as turning off physical, since even without being physical the prim has a physics
        /// representation for collision detection.
        /// </remarks>
        public void RemoveFromPhysics()
        {
            PhysicsActor pa = PhysActor;
            if (pa != null)
            {
                pa.OnCollisionUpdate -= PhysicsCollision;
                pa.OnRequestTerseUpdate -= PhysicsRequestingTerseUpdate;
                pa.OnOutOfBounds -= PhysicsOutOfBounds;

                ParentGroup.Scene.PhysicsScene.RemovePrim(pa);
            }
            PhysActor = null;
        }

        /// <summary>
        /// This updates the part's rotation and sends out an update to clients if necessary.
        /// </summary>
        /// <param name="rot"></param>
        public void UpdateRotation(Quaternion rot)
        {
            if (rot != RotationOffset)
            {
                RotationOffset = rot;

                if (ParentGroup != null)
                {
                    ParentGroup.HasGroupChanged = true;
                    ScheduleTerseUpdate();
                }
            }
        }

        /// <summary>
        /// Update the shape of this part.
        /// </summary>
        /// <param name="shapeBlock"></param>
        public void UpdateShape(ObjectShapePacket.ObjectDataBlock shapeBlock)
        {
            m_shape.PathBegin = shapeBlock.PathBegin;
            m_shape.PathEnd = shapeBlock.PathEnd;
            m_shape.PathScaleX = shapeBlock.PathScaleX;
            m_shape.PathScaleY = shapeBlock.PathScaleY;
            m_shape.PathShearX = shapeBlock.PathShearX;
            m_shape.PathShearY = shapeBlock.PathShearY;
            m_shape.PathSkew = shapeBlock.PathSkew;
            m_shape.ProfileBegin = shapeBlock.ProfileBegin;
            m_shape.ProfileEnd = shapeBlock.ProfileEnd;
            m_shape.PathCurve = shapeBlock.PathCurve;
            m_shape.ProfileCurve = shapeBlock.ProfileCurve;
            m_shape.ProfileHollow = shapeBlock.ProfileHollow;
            m_shape.PathRadiusOffset = shapeBlock.PathRadiusOffset;
            m_shape.PathRevolutions = shapeBlock.PathRevolutions;
            m_shape.PathTaperX = shapeBlock.PathTaperX;
            m_shape.PathTaperY = shapeBlock.PathTaperY;
            m_shape.PathTwist = shapeBlock.PathTwist;
            m_shape.PathTwistBegin = shapeBlock.PathTwistBegin;

            PhysicsActor pa = PhysActor;

            if (pa != null)
            {
                pa.Shape = m_shape;
                ParentGroup.Scene.PhysicsScene.AddPhysicsActorTaint(pa);
            }

            // This is what makes vehicle trailers work
            // A script in a child prim re-issues
            // llSetPrimitiveParams(PRIM_TYPE) every few seconds. That
            // prevents autoreturn. This is not well known. It also works
            // in SL.
            //
            if (ParentGroup.RootPart != this)
                ParentGroup.RootPart.Rezzed = DateTime.UtcNow;

            ParentGroup.HasGroupChanged = true;
            TriggerScriptChangedEvent(Changed.SHAPE);
            ScheduleFullUpdate();
        }

        /// <summary>
        /// If the part is a sculpt/mesh, retrieve the mesh data and reinsert it into the shape so that the physics
        /// engine can use it.
        /// </summary>
        /// <remarks>
        /// When the physics engine has finished with it, the sculpt data is discarded to save memory.
        /// </remarks>
        public void CheckSculptAndLoad()
        {
//            m_log.DebugFormat("Processing CheckSculptAndLoad for {0} {1}", Name, LocalId);

            if (ParentGroup.IsDeleted)
                return;

            if ((ParentGroup.RootPart.GetEffectiveObjectFlags() & (uint)PrimFlags.Phantom) != 0)
                return;

            if (Shape.SculptEntry && Shape.SculptTexture != UUID.Zero)
            {
                // check if a previously decoded sculpt map has been cached
                // We don't read the file here - the meshmerizer will do that later.
                // TODO: Could we simplify the meshmerizer code by reading and setting the data here?
                if (File.Exists(System.IO.Path.Combine("j2kDecodeCache", "smap_" + Shape.SculptTexture.ToString())))
                {
                    SculptTextureCallback(null);
                }
                else
                {
                    ParentGroup.Scene.AssetService.Get(Shape.SculptTexture.ToString(), this, AssetReceived);
                }
            }
        }

        /// <summary>
        /// Update the texture entry for this part.
        /// </summary>
        /// <param name="serializedTextureEntry"></param>
        public void UpdateTextureEntry(byte[] serializedTextureEntry)
        {
            UpdateTextureEntry(new Primitive.TextureEntry(serializedTextureEntry, 0, serializedTextureEntry.Length));
        }

        /// <summary>
        /// Update the texture entry for this part.
        /// </summary>
        /// <param name="newTex"></param>
        public void UpdateTextureEntry(Primitive.TextureEntry newTex)
        {
            Primitive.TextureEntry oldTex = Shape.Textures;

            Changed changeFlags = 0;

            for (int i = 0 ; i < GetNumberOfSides(); i++)
            {
                Primitive.TextureEntryFace newFace = newTex.DefaultTexture;
                Primitive.TextureEntryFace oldFace = oldTex.DefaultTexture;

                if (oldTex.FaceTextures[i] != null)
                    oldFace = oldTex.FaceTextures[i];
                if (newTex.FaceTextures[i] != null)
                    newFace = newTex.FaceTextures[i];

                Color4 oldRGBA = oldFace.RGBA;
                Color4 newRGBA = newFace.RGBA;

                if (oldRGBA.R != newRGBA.R ||
                    oldRGBA.G != newRGBA.G ||
                    oldRGBA.B != newRGBA.B ||
                    oldRGBA.A != newRGBA.A)
                    changeFlags |= Changed.COLOR;

                if (oldFace.TextureID != newFace.TextureID)
                    changeFlags |= Changed.TEXTURE;

                // Max change, skip the rest of testing
                if (changeFlags == (Changed.TEXTURE | Changed.COLOR))
                    break;
            }

            m_shape.TextureEntry = newTex.GetBytes();
            if (changeFlags != 0)
                TriggerScriptChangedEvent(changeFlags);
            UpdateFlag = UpdateRequired.FULL;
            ParentGroup.HasGroupChanged = true;

            //This is madness..
            //ParentGroup.ScheduleGroupForFullUpdate();
            //This is sparta
            ScheduleFullUpdate();
        }


        private void UpdatePhysicsSubscribedEvents()
        {
            PhysicsActor pa = PhysActor;
            if (pa == null)
                return;

            pa.OnCollisionUpdate -= PhysicsCollision;

            bool hassound = (CollisionSoundType >= 0 && !VolumeDetectActive);

            scriptEvents CombinedEvents = AggregateScriptEvents;

            // merge with root part
            if (ParentGroup != null && ParentGroup.RootPart != null)
                CombinedEvents |= ParentGroup.RootPart.AggregateScriptEvents;

            // submit to this part case
            if (VolumeDetectActive)
                CombinedEvents &= PhyscicsVolumeDtcSubsEvents;
            else if ((Flags & PrimFlags.Phantom) != 0)
                CombinedEvents &= PhyscicsPhantonSubsEvents;
            else
                CombinedEvents &= PhysicsNeededSubsEvents;

            if (hassound || CombinedEvents != 0)
            {
                // subscribe to physics updates.
                pa.OnCollisionUpdate += PhysicsCollision;
                pa.SubscribeEvents(50); // 20 reports per second
            }
            else
            {
                pa.UnSubscribeEvents();
            }
        }


        public void aggregateScriptEvents()
        {
            if (ParentGroup == null || ParentGroup.RootPart == null)
                return;

            AggregateScriptEvents = 0;

            // Aggregate script events
            lock (m_scriptEvents)
            {
                foreach (scriptEvents s in m_scriptEvents.Values)
                {
                    AggregateScriptEvents |= s;
                }
            }

            uint objectflagupdate = 0;

            if (
                ((AggregateScriptEvents & scriptEvents.touch) != 0) ||
                ((AggregateScriptEvents & scriptEvents.touch_end) != 0) ||
                ((AggregateScriptEvents & scriptEvents.touch_start) != 0)
                )
            {
                objectflagupdate |= (uint) PrimFlags.Touch;
            }

            if ((AggregateScriptEvents & scriptEvents.money) != 0)
            {
                objectflagupdate |= (uint) PrimFlags.Money;
            }

            if (AllowedDrop)
            {
                objectflagupdate |= (uint) PrimFlags.AllowInventoryDrop;
            }
/*
            PhysicsActor pa = PhysActor;
            if (pa != null)
            {
                if (
//                    ((AggregateScriptEvents & scriptEvents.collision) != 0) ||
//                    ((AggregateScriptEvents & scriptEvents.collision_end) != 0) ||
//                    ((AggregateScriptEvents & scriptEvents.collision_start) != 0) ||
//                    ((AggregateScriptEvents & scriptEvents.land_collision_start) != 0) ||
//                    ((AggregateScriptEvents & scriptEvents.land_collision) != 0) ||
//                    ((AggregateScriptEvents & scriptEvents.land_collision_end) != 0) ||
                    ((AggregateScriptEvents & PhysicsNeededSubsEvents) != 0) || ((ParentGroup.RootPart.AggregateScriptEvents & PhysicsNeededSubsEvents) != 0) || (CollisionSound != UUID.Zero)
                    )
                {
                    // subscribe to physics updates.
                    pa.OnCollisionUpdate += PhysicsCollision;
                    pa.SubscribeEvents(1000);
                }
                else
                {
                    pa.UnSubscribeEvents();
                    pa.OnCollisionUpdate -= PhysicsCollision;
                }
            }
 */
            UpdatePhysicsSubscribedEvents();

            //if ((GetEffectiveObjectFlags() & (uint)PrimFlags.Scripted) != 0)
            //{
            //    ParentGroup.Scene.EventManager.OnScriptTimerEvent += handleTimerAccounting;
            //}
            //else
            //{
            //    ParentGroup.Scene.EventManager.OnScriptTimerEvent -= handleTimerAccounting;
            //}

            LocalFlags = (PrimFlags)objectflagupdate;

            if (ParentGroup != null && ParentGroup.RootPart == this)
            {
                ParentGroup.aggregateScriptEvents();
            }
            else
            {
//                m_log.DebugFormat(
//                    "[SCENE OBJECT PART]: Scheduling part {0} {1} for full update in aggregateScriptEvents()", Name, LocalId);
                ScheduleFullUpdate();
            }
        }

        public void SetCameraAtOffset(Vector3 v)
        {
            m_cameraAtOffset = v;
        }

        public void SetCameraEyeOffset(Vector3 v)
        {
            m_cameraEyeOffset = v;
        }

        public void SetForceMouselook(bool force)
        {
            m_forceMouselook = force;
        }

        public Vector3 GetCameraAtOffset()
        {
            return m_cameraAtOffset;
        }

        public Vector3 GetCameraEyeOffset()
        {
            return m_cameraEyeOffset;
        }

        public bool GetForceMouselook()
        {
            return m_forceMouselook;
        }
        
        public override string ToString()
        {
            return String.Format("{0} {1} (parent {2}))", Name, UUID, ParentGroup);
        }

        #endregion Public Methods

        public void SendTerseUpdateToClient(IClientAPI remoteClient)
        {
            if (ParentGroup.IsDeleted)
                return;

            if (ParentGroup.IsAttachment
                && (ParentGroup.RootPart != this
                    || ParentGroup.AttachedAvatar != remoteClient.AgentId && ParentGroup.HasPrivateAttachmentPoint))
                return;
            
            // Causes this thread to dig into the Client Thread Data.
            // Remember your locking here!
            remoteClient.SendEntityUpdate(
                this,
                PrimUpdateFlags.Position | PrimUpdateFlags.Rotation | PrimUpdateFlags.Velocity
                    | PrimUpdateFlags.Acceleration | PrimUpdateFlags.AngularVelocity);

            ParentGroup.Scene.StatsReporter.AddObjectUpdates(1);            
        }
                
        public void AddScriptLPS(int count)
        {
            ParentGroup.AddScriptLPS(count);
        }
        
        public void ApplyNextOwnerPermissions()
        {
            BaseMask &= NextOwnerMask;
            OwnerMask &= NextOwnerMask;
            EveryoneMask &= NextOwnerMask;

            Inventory.ApplyNextOwnerPermissions();
        }

        public void UpdateLookAt()
        {
            try
            {
                if (APIDTarget != Quaternion.Identity)
                {
                    if (m_APIDIterations <= 1)
                    {
                        UpdateRotation(APIDTarget);
                        APIDTarget = Quaternion.Identity;
                        return;
                    }

                    Quaternion rot = Quaternion.Slerp(RotationOffset,APIDTarget,1.0f/(float)m_APIDIterations);
                    UpdateRotation(rot);

                    m_APIDIterations--;

                    // This ensures that we'll check this object on the next iteration
                    ParentGroup.QueueForUpdateCheck();
                }
            }
            catch (Exception ex)
            {
                m_log.Error("[Physics] " + ex);
            }
        }

        public Color4 GetTextColor()
        {
            Color color = Color;
            return new Color4(color.R, color.G, color.B, (byte)(0xFF - color.A));
        }

        public void ResetOwnerChangeFlag()
        {
            List<UUID> inv = Inventory.GetInventoryList();

            foreach (UUID itemID in inv)
            {
                TaskInventoryItem item = Inventory.GetInventoryItem(itemID);
                item.OwnerChanged = false;
                Inventory.UpdateInventoryItem(item, false, false);
            }
        }

        /// <summary>
        /// Record an avatar sitting on this part.
        /// </summary>
        /// <remarks>This is called for all the sitting avatars whether there is a sit target set or not.</remarks>
        /// <returns>
        /// true if the avatar was not already recorded, false otherwise.
        /// </returns>
        /// <param name='avatarId'></param>
        protected internal bool AddSittingAvatar(UUID avatarId)
        {
            if (IsSitTargetSet && SitTargetAvatar == UUID.Zero)
                SitTargetAvatar = avatarId;

            HashSet<UUID> sittingAvatars = m_sittingAvatars;

            if (sittingAvatars == null)
                sittingAvatars = new HashSet<UUID>();

            lock (sittingAvatars)
            {
                m_sittingAvatars = sittingAvatars;
                return m_sittingAvatars.Add(avatarId);
            }
        }

        /// <summary>
        /// Remove an avatar recorded as sitting on this part.
        /// </summary>
        /// <remarks>This applies to all sitting avatars whether there is a sit target set or not.</remarks>
        /// <returns>
        /// true if the avatar was present and removed, false if it was not present.
        /// </returns>
        /// <param name='avatarId'></param>
        protected internal bool RemoveSittingAvatar(UUID avatarId)
        {
            if (SitTargetAvatar == avatarId)
                SitTargetAvatar = UUID.Zero;

            HashSet<UUID> sittingAvatars = m_sittingAvatars;

            // This can occur under a race condition where another thread
            if (sittingAvatars == null)
                return false;

            lock (sittingAvatars)
            {
                if (sittingAvatars.Remove(avatarId))
                {
                    if (sittingAvatars.Count == 0)
                        m_sittingAvatars = null;

                    return true;
                }
            }

            return false;
        }

        /// <summary>
        /// Get a copy of the list of sitting avatars.
        /// </summary>
        /// <remarks>This applies to all sitting avatars whether there is a sit target set or not.</remarks>
        /// <returns>A hashset of the sitting avatars.  Returns null if there are no sitting avatars.</returns>
        public HashSet<UUID> GetSittingAvatars()
        {
            HashSet<UUID> sittingAvatars = m_sittingAvatars;

            if (sittingAvatars == null)
            {
                return null;
            }
            else
            {
                lock (sittingAvatars)
                    return new HashSet<UUID>(sittingAvatars);
            }
        }

        /// <summary>
        /// Gets the number of sitting avatars.
        /// </summary>
        /// <remarks>This applies to all sitting avatars whether there is a sit target set or not.</remarks>
        /// <returns></returns>
        public int GetSittingAvatarsCount()
        {
            HashSet<UUID> sittingAvatars = m_sittingAvatars;

            if (sittingAvatars == null)
                return 0;

            lock (sittingAvatars)
                return sittingAvatars.Count;
        }
    }
}<|MERGE_RESOLUTION|>--- conflicted
+++ resolved
@@ -745,18 +745,12 @@
             {
                 // If this is a linkset, we don't want the physics engine mucking up our group position here.
                 PhysicsActor actor = PhysActor;
-<<<<<<< HEAD
                 if (ParentID == 0)
                 {
                     if (actor != null)
                         m_groupPosition = actor.Position;
                     return m_groupPosition;
                 }
-=======
-                // If physical and the root prim of a linkset, the position of the group is what physics thinks.
-                if (actor != null && ParentID == 0)
-                    m_groupPosition = actor.Position;
->>>>>>> 74343726
 
                 // If I'm an attachment, my position is reported as the position of who I'm attached to
                 if (ParentGroup.IsAttachment)
