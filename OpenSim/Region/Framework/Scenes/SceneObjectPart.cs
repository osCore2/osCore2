/*
 * Copyright (c) Contributors, http://opensimulator.org/
 * See CONTRIBUTORS.TXT for a full list of copyright holders.
 *
 * Redistribution and use in source and binary forms, with or without
 * modification, are permitted provided that the following conditions are met:
 *     * Redistributions of source code must retain the above copyright
 *       notice, this list of conditions and the following disclaimer.
 *     * Redistributions in binary form must reproduce the above copyright
 *       notice, this list of conditions and the following disclaimer in the
 *       documentation and/or other materials provided with the distribution.
 *     * Neither the name of the OpenSimulator Project nor the
 *       names of its contributors may be used to endorse or promote products
 *       derived from this software without specific prior written permission.
 *
 * THIS SOFTWARE IS PROVIDED BY THE DEVELOPERS ``AS IS'' AND ANY
 * EXPRESS OR IMPLIED WARRANTIES, INCLUDING, BUT NOT LIMITED TO, THE IMPLIED
 * WARRANTIES OF MERCHANTABILITY AND FITNESS FOR A PARTICULAR PURPOSE ARE
 * DISCLAIMED. IN NO EVENT SHALL THE CONTRIBUTORS BE LIABLE FOR ANY
 * DIRECT, INDIRECT, INCIDENTAL, SPECIAL, EXEMPLARY, OR CONSEQUENTIAL DAMAGES
 * (INCLUDING, BUT NOT LIMITED TO, PROCUREMENT OF SUBSTITUTE GOODS OR SERVICES;
 * LOSS OF USE, DATA, OR PROFITS; OR BUSINESS INTERRUPTION) HOWEVER CAUSED AND
 * ON ANY THEORY OF LIABILITY, WHETHER IN CONTRACT, STRICT LIABILITY, OR TORT
 * (INCLUDING NEGLIGENCE OR OTHERWISE) ARISING IN ANY WAY OUT OF THE USE OF THIS
 * SOFTWARE, EVEN IF ADVISED OF THE POSSIBILITY OF SUCH DAMAGE.
 */

using System;
using System.Collections.Generic;
using System.Drawing;
using System.Reflection;
using System.Runtime.Serialization;
using System.Security.Permissions;
using System.Xml;
using System.Xml.Serialization;
using log4net;
using OpenMetaverse;
using OpenMetaverse.Packets;
using OpenSim.Framework;
using OpenSim.Region.Framework.Interfaces;
using OpenSim.Region.Framework.Scenes.Scripting;
using OpenSim.Region.Physics.Manager;

namespace OpenSim.Region.Framework.Scenes
{
    #region Enumerations

    [Flags]
    public enum Changed : uint
    {
        INVENTORY = 1,
        COLOR = 2,
        SHAPE = 4,
        SCALE = 8,
        TEXTURE = 16,
        LINK = 32,
        ALLOWED_DROP = 64,
        OWNER = 128,
        REGION_RESTART = 256,
        REGION = 512,
        TELEPORT = 1024
    }

    // I don't really know where to put this except here.
    // Can't access the OpenSim.Region.ScriptEngine.Common.LSL_BaseClass.Changed constants
    [Flags]
    public enum ExtraParamType
    {
        Something1 = 1,
        Something2 = 2,
        Something3 = 4,
        Something4 = 8,
        Flexible = 16,
        Light = 32,
        Sculpt = 48,
        Something5 = 64,
        Something6 = 128
    }

    [Flags]
    public enum TextureAnimFlags : byte
    {
        NONE = 0x00,
        ANIM_ON = 0x01,
        LOOP = 0x02,
        REVERSE = 0x04,
        PING_PONG = 0x08,
        SMOOTH = 0x10,
        ROTATE = 0x20,
        SCALE = 0x40
    }

    #endregion Enumerations

    public class SceneObjectPart : IScriptHost
    {
        private static readonly ILog m_log = LogManager.GetLogger(MethodBase.GetCurrentMethod().DeclaringType);

        // use only one serializer to give the runtime a chance to optimize it (it won't do that if you
        // use a new instance every time)
        private static XmlSerializer serializer = new XmlSerializer(typeof (SceneObjectPart));

        #region Fields

        public bool AllowedDrop = false;

        [XmlIgnore]
        public bool DIE_AT_EDGE = false;

        // TODO: This needs to be persisted in next XML version update!
        [XmlIgnore]
        public int[] PayPrice = {-2,-2,-2,-2,-2};
        [XmlIgnore]
        public PhysicsActor PhysActor = null;

        //Xantor 20080528 Sound stuff:
        //  Note: This isn't persisted in the database right now, as the fields for that aren't just there yet.
        //        Not a big problem as long as the script that sets it remains in the prim on startup.
        //        for SL compatibility it should be persisted though (set sound / displaytext / particlesystem, kill script)
        [XmlIgnore]
        public UUID Sound;
        
        [XmlIgnore]
        public byte SoundFlags;
        
        [XmlIgnore]
        public double SoundGain;
        
        [XmlIgnore]
        public double SoundRadius;
        
        [XmlIgnore]
        public uint TimeStampFull = 0;
        
        [XmlIgnore]
        public uint TimeStampLastActivity = 0; // Will be used for AutoReturn
        
        [XmlIgnore]
        public uint TimeStampTerse = 0;
        
        [XmlIgnore]
        public UUID FromItemID = UUID.Zero;
               
        /// <value>
        /// The UUID of the user inventory item from which this object was rezzed if this is a root part.
        /// If UUID.Zero then either this is not a root part or there is no connection with a user inventory item.
        /// </value>
        private UUID m_fromUserInventoryItemID = UUID.Zero;
        
        [XmlIgnore]
        public UUID FromUserInventoryItemID
        {
            get { return m_fromUserInventoryItemID; }
        }
        
        [XmlIgnore]
        public bool IsAttachment = false;
        
        [XmlIgnore]
        public scriptEvents AggregateScriptEvents = 0;
        
        [XmlIgnore]
        public UUID AttachedAvatar = UUID.Zero;
        
        [XmlIgnore]
        public Vector3 AttachedPos = Vector3.Zero;
        
        [XmlIgnore]
        public uint AttachmentPoint = (byte)0;
        
        [XmlIgnore]
        public PhysicsVector RotationAxis = new PhysicsVector(1f,1f,1f);

        [XmlIgnore]
        public bool VolumeDetectActive = false; // XmlIgnore set to avoid problems with persistance until I come to care for this
                                                // Certainly this must be a persistant setting finally

        [XmlIgnore]
        public bool IsWaitingForFirstSpinUpdatePacket = false;
        [XmlIgnore]
        public Quaternion SpinOldOrientation = new Quaternion();

        /// <summary>
        /// This part's inventory
        /// </summary>
        [XmlIgnore]
        public IEntityInventory Inventory
        {
            get { return m_inventory; }
        }
        protected SceneObjectPartInventory m_inventory;

        [XmlIgnore]
        public bool Undoing = false;

        [XmlIgnore]
        private PrimFlags LocalFlags = 0;
        [XmlIgnore]
        private float m_damage = -1.0f;
        private byte[] m_TextureAnimation;
        private byte m_clickAction = 0;
        private Color m_color = Color.Black;
        private string m_description = String.Empty;
        private readonly List<uint> m_lastColliders = new List<uint>();
        // private PhysicsVector m_lastRotationalVelocity = PhysicsVector.Zero;
        private int m_linkNum = 0;
        [XmlIgnore]
        private int m_scriptAccessPin = 0;
        [XmlIgnore]
        private readonly Dictionary<UUID, scriptEvents> m_scriptEvents = new Dictionary<UUID, scriptEvents>();
        private string m_sitName = String.Empty;
        private Quaternion m_sitTargetOrientation = Quaternion.Identity;
        private Vector3 m_sitTargetPosition = Vector3.Zero;
        private string m_sitAnimation = "SIT";
        private string m_text = String.Empty;
        private string m_touchName = String.Empty;
        private readonly UndoStack<UndoState> m_undo = new UndoStack<UndoState>(5);
        private UUID _creatorID;


        private bool m_passTouches = false;

        /// <summary>
        /// Only used internally to schedule client updates.
        /// 0 - no update is scheduled
        /// 1 - terse update scheduled
        /// 2 - full update scheduled
        ///
        /// TODO - This should be an enumeration
        /// </summary>
        private byte m_updateFlag;

        protected Vector3 m_acceleration;
        protected Vector3 m_angularVelocity;

        //unkown if this will be kept, added as a way of removing the group position from the group class
        protected Vector3 m_groupPosition;
        protected uint m_localId;
        protected Material m_material = (Material)3; // Wood
        protected string m_name;
        protected Vector3 m_offsetPosition;

        // FIXME, TODO, ERROR: 'ParentGroup' can't be in here, move it out.
        protected SceneObjectGroup m_parentGroup;
        protected byte[] m_particleSystem = new byte[0];
        protected ulong m_regionHandle;
        protected Quaternion m_rotationOffset;
        protected PrimitiveBaseShape m_shape = null;
        protected UUID m_uuid;
        protected Vector3 m_velocity;

        // TODO: Those have to be changed into persistent properties at some later point,
        // or sit-camera on vehicles will break on sim-crossing.
        private Vector3 m_cameraEyeOffset = new Vector3(0.0f, 0.0f, 0.0f);
        private Vector3 m_cameraAtOffset = new Vector3(0.0f, 0.0f, 0.0f);
        private bool m_forceMouselook = false;

        // TODO: Collision sound should have default.
        private UUID m_collisionSound = UUID.Zero;
        private float m_collisionSoundVolume = 0.0f;

        #endregion Fields

        #region Constructors

        /// <summary>
        /// No arg constructor called by region restore db code
        /// </summary>
        public SceneObjectPart()
        {
            // It's not necessary to persist this
            m_TextureAnimation = new byte[0];
            m_particleSystem = new byte[0];
            Rezzed = DateTime.Now;
            
            m_inventory = new SceneObjectPartInventory(this);
        }

        /// <summary>
        /// Create a completely new SceneObjectPart (prim).  This will need to be added separately to a SceneObjectGroup
        /// </summary>
        /// <param name="ownerID"></param>
        /// <param name="shape"></param>
        /// <param name="position"></param>
        /// <param name="rotationOffset"></param>
        /// <param name="offsetPosition"></param>
        public SceneObjectPart(
            UUID ownerID, PrimitiveBaseShape shape, Vector3 groupPosition, 
            Quaternion rotationOffset, Vector3 offsetPosition)
        {
            m_name = "Primitive";

            Rezzed = DateTime.Now;
            _creationDate = (Int32) (DateTime.UtcNow - new DateTime(1970, 1, 1)).TotalSeconds;
            _ownerID = ownerID;
            _creatorID = _ownerID;
            _lastOwnerID = UUID.Zero;
            UUID = UUID.Random();
            Shape = shape;
            // Todo: Add More Object Parameter from above!
            _ownershipCost = 0;
            _objectSaleType = (byte) 0;
            _salePrice = 0;
            _category = (uint) 0;
            _lastOwnerID = _creatorID;
            // End Todo: ///
            GroupPosition = groupPosition;
            OffsetPosition = offsetPosition;
            RotationOffset = rotationOffset;
            Velocity = new Vector3(0, 0, 0);
            AngularVelocity = new Vector3(0, 0, 0);
            Acceleration = new Vector3(0, 0, 0);
            m_TextureAnimation = new byte[0];
            m_particleSystem = new byte[0];

            // Prims currently only contain a single folder (Contents).  From looking at the Second Life protocol,
            // this appears to have the same UUID (!) as the prim.  If this isn't the case, one can't drag items from
            // the prim into an agent inventory (Linden client reports that the "Object not found for drop" in its log

            _flags = 0;
            _flags |= PrimFlags.CreateSelected;

            TrimPermissions();
            //m_undo = new UndoStack<UndoState>(ParentGroup.GetSceneMaxUndo());
            
            m_inventory = new SceneObjectPartInventory(this);
        }

        #endregion Constructors

        #region XML Schema

        private UUID _lastOwnerID;
        private UUID _ownerID;
        private UUID _groupID;
        private int _ownershipCost;
        private byte _objectSaleType;
        private int _salePrice;
        private uint _category;
        private Int32 _creationDate;
        private uint _parentID = 0;
        private UUID m_sitTargetAvatar = UUID.Zero;
        private uint _baseMask = (uint)PermissionMask.All;
        private uint _ownerMask = (uint)PermissionMask.All;
        private uint _groupMask = (uint)PermissionMask.None;
        private uint _everyoneMask = (uint)PermissionMask.None;
        private uint _nextOwnerMask = (uint)PermissionMask.All;
        private PrimFlags _flags = 0;
        private DateTime m_expires;
        private DateTime m_rezzed;

        public UUID CreatorID 
        {
            get
            {
                return _creatorID;
            }
            set
            {
                _creatorID = value;
            }
        }

        /// <summary>
        /// A relic from when we we thought that prims contained folder objects. In 
        /// reality, prim == folder
        /// Exposing this is not particularly good, but it's one of the least evils at the moment to see
        /// folder id from prim inventory item data, since it's not (yet) actually stored with the prim.
        /// </summary>
        public UUID FolderID
        {
            get { return UUID; }
            set { } // Don't allow assignment, or legacy prims wil b0rk - but we need the setter for legacy serialization.
        }

        /// <value>
        /// Access should be via Inventory directly - this property temporarily remains for xml serialization purposes
        /// </value>
        public uint InventorySerial
        {
            get { return m_inventory.Serial; }
            set { m_inventory.Serial = value; }
        }

        /// <value>
        /// Access should be via Inventory directly - this property temporarily remains for xml serialization purposes
        /// </value>
        public TaskInventoryDictionary TaskInventory
        {
            get { return m_inventory.Items; }
            set { m_inventory.Items = value; }
        }

        public uint ObjectFlags
        {
            get { return (uint)_flags; }
            set { _flags = (PrimFlags)value; }
        }

        public UUID UUID
        {
            get { return m_uuid; }
            set { m_uuid = value; }
        }

        public uint LocalId
        {
            get { return m_localId; }
            set { m_localId = value; }
        }

        public virtual string Name
        {
            get { return m_name; }
            set 
            { 
                m_name = value;
                if (PhysActor != null)
                {
                    PhysActor.SOPName = value;
                }
            }
        }

        public byte Material
        {
            get { return (byte) m_material; }
            set
            {
                m_material = (Material)value;
                if (PhysActor != null)
                {
                    PhysActor.SetMaterial((int)value);
                }
            }
        }

        public bool PassTouches
        {
            get { return m_passTouches; }
            set
            {
                m_passTouches = value;
                if (ParentGroup != null)
                    ParentGroup.HasGroupChanged = true;
            }
        }

        public ulong RegionHandle
        {
            get { return m_regionHandle; }
            set { m_regionHandle = value; }
        }

        public int ScriptAccessPin
        {
            get { return m_scriptAccessPin; }
            set { m_scriptAccessPin = (int)value; }
        }

        [XmlIgnore]
        public Byte[] TextureAnimation
        {
            get { return m_TextureAnimation; }
            set { m_TextureAnimation = value; }
        }

        [XmlIgnore]
        public Byte[] ParticleSystem
        {
            get { return m_particleSystem; }
            set { m_particleSystem = value; }
        }

        [XmlIgnore]
        public DateTime Expires
        {
            get { return m_expires; }
            set { m_expires = value; }
        }

        [XmlIgnore]
        public DateTime Rezzed
        {
            get { return m_rezzed; }
            set { m_rezzed = value; }
        }

        [XmlIgnore]
        public float Damage
        {
            get { return m_damage; }
            set { m_damage = value; }
        }

        /// <summary>
        /// The position of the entire group that this prim belongs to.
        /// </summary>
        public Vector3 GroupPosition
        {
            get
            {
                // If this is a linkset, we don't want the physics engine mucking up our group position here.
                if (PhysActor != null && _parentID == 0)
                {
                    m_groupPosition.X = PhysActor.Position.X;
                    m_groupPosition.Y = PhysActor.Position.Y;
                    m_groupPosition.Z = PhysActor.Position.Z;
                }

                if (IsAttachment)
                {
                    ScenePresence sp = m_parentGroup.Scene.GetScenePresence(AttachedAvatar);
                    if (sp != null)
                    {
                        return sp.AbsolutePosition;
                    }
                }

                return m_groupPosition;
            }
            set
            {
                StoreUndoState();

                m_groupPosition = value;

                if (PhysActor != null)
                {
                    try
                    {
                        // Root prim actually goes at Position
                        if (_parentID == 0)
                        {
                            PhysActor.Position = new PhysicsVector(value.X, value.Y, value.Z);
                        }
                        else
                        {
                            // To move the child prim in respect to the group position and rotation we have to calculate
                            Vector3 resultingposition = GetWorldPosition();
                            PhysActor.Position = new PhysicsVector(resultingposition.X, resultingposition.Y, resultingposition.Z);
                            Quaternion resultingrot = GetWorldRotation();
                            PhysActor.Orientation = resultingrot;
                        }

                        // Tell the physics engines that this prim changed.
                        m_parentGroup.Scene.PhysicsScene.AddPhysicsActorTaint(PhysActor);
                    }
                    catch (Exception e)
                    {
                        m_log.Error("[SCENEOBJECTPART]: GROUP POSITION. " + e.Message);
                    }
                }
                
                // TODO if we decide to do sitting in a more SL compatible way (multiple avatars per prim), this has to be fixed, too
                if (m_sitTargetAvatar != UUID.Zero)
                {
                    if (m_parentGroup != null) // TODO can there be a SOP without a SOG?
                    {
                        ScenePresence avatar;
                        if (m_parentGroup.Scene.TryGetAvatar(m_sitTargetAvatar, out avatar))
                        {
                            avatar.ParentPosition = GetWorldPosition();
                        }
                    }
                }
            }
        }

        public Vector3 OffsetPosition
        {
            get { return m_offsetPosition; }
            set
            {
                StoreUndoState();
                m_offsetPosition = value;

                if (ParentGroup != null && !ParentGroup.IsDeleted)
                {
                     if (_parentID != 0 && PhysActor != null)
                    {
                        Vector3 resultingposition = GetWorldPosition();
                        PhysActor.Position = new PhysicsVector(resultingposition.X, resultingposition.Y, resultingposition.Z);
                        Quaternion resultingrot = GetWorldRotation();
                        PhysActor.Orientation = resultingrot;

                        // Tell the physics engines that this prim changed.
                        m_parentGroup.Scene.PhysicsScene.AddPhysicsActorTaint(PhysActor);
                    }
                }
            }
        }

        public Quaternion RotationOffset
        {
            get
            {
                // We don't want the physics engine mucking up the rotations in a linkset
                if ((_parentID == 0) && (Shape.PCode != 9 || Shape.State == 0)  && (PhysActor != null))
                {
                    if (PhysActor.Orientation.X != 0 || PhysActor.Orientation.Y != 0
                        || PhysActor.Orientation.Z != 0 || PhysActor.Orientation.W != 0)
                    {
                        m_rotationOffset = PhysActor.Orientation;
                    }
                }
                
                return m_rotationOffset;
            }
            
            set
            {
                StoreUndoState();
                m_rotationOffset = value;

                if (PhysActor != null)
                {
                    try
                    {
                        // Root prim gets value directly
                        if (_parentID == 0)
                        {
                            PhysActor.Orientation = value;
                            //m_log.Info("[PART]: RO1:" + PhysActor.Orientation.ToString());
                        }
                        else
                        {
                            // Child prim we have to calculate it's world rotationwel
                            Quaternion resultingrotation = GetWorldRotation();
                            PhysActor.Orientation = resultingrotation;
                            //m_log.Info("[PART]: RO2:" + PhysActor.Orientation.ToString());
                        }
                        m_parentGroup.Scene.PhysicsScene.AddPhysicsActorTaint(PhysActor);
                        //}
                    }
                    catch (Exception ex)
                    {
                        m_log.Error("[SCENEOBJECTPART]: ROTATIONOFFSET" + ex.Message);
                    }
                }

            }
        }

        /// <summary></summary>
        public Vector3 Velocity
        {
            get
            {
                //if (PhysActor.Velocity.X != 0 || PhysActor.Velocity.Y != 0
                //|| PhysActor.Velocity.Z != 0)
                //{
                if (PhysActor != null)
                {
                    if (PhysActor.IsPhysical)
                    {
                        m_velocity.X = PhysActor.Velocity.X;
                        m_velocity.Y = PhysActor.Velocity.Y;
                        m_velocity.Z = PhysActor.Velocity.Z;
                    }
                }

                return m_velocity;
            }

            set
            {
                m_velocity = value;
                if (PhysActor != null)
                {
                    if (PhysActor.IsPhysical)
                    {
                        PhysActor.Velocity = new PhysicsVector(value.X, value.Y, value.Z);
                        m_parentGroup.Scene.PhysicsScene.AddPhysicsActorTaint(PhysActor);
                    }
                }
            }
        }

        public Vector3 RotationalVelocity
        {
            get { return AngularVelocity; }
            set { AngularVelocity = value; }
        }

        /// <summary></summary>
        public Vector3 AngularVelocity
        {
            get
            {
                if ((PhysActor != null) && PhysActor.IsPhysical)
                {
                    m_angularVelocity.FromBytes(PhysActor.RotationalVelocity.GetBytes(), 0);
                }
                return m_angularVelocity;
            }
            set { m_angularVelocity = value; }
        }

        /// <summary></summary>
        public Vector3 Acceleration
        {
            get { return m_acceleration; }
            set { m_acceleration = value; }
        }

        public string Description
        {
            get { return m_description; }
            set 
            {
                m_description = value;
                if (PhysActor != null)
                {
                    PhysActor.SOPDescription = value;
                }
            }
        }

        public Color Color
        {
            get { return m_color; }
            set
            {
                m_color = value;
                TriggerScriptChangedEvent(Changed.COLOR);

                /* ScheduleFullUpdate() need not be called b/c after
                 * setting the color, the text will be set, so then
                 * ScheduleFullUpdate() will be called. */
                //ScheduleFullUpdate();
            }
        }

        public string Text
        {
            get
            {
                string returnstr = m_text;
                if (returnstr.Length > 255)
                {
                    returnstr = returnstr.Substring(0, 254);
                }
                return returnstr;
            }
            set
            {
                m_text = value;
            }
        }


        public string SitName
        {
            get { return m_sitName; }
            set { m_sitName = value; }
        }

        public string TouchName
        {
            get { return m_touchName; }
            set { m_touchName = value; }
        }

        public int LinkNum
        {
            get { return m_linkNum; }
            set { m_linkNum = value; }
        }

        public byte ClickAction
        {
            get { return m_clickAction; }
            set
            {
                m_clickAction = value;
            }
        }

        public PrimitiveBaseShape Shape
        {
            get { return m_shape; }
            set
            {
                bool shape_changed = false;
                // TODO: this should really be restricted to the right
                // set of attributes on shape change.  For instance,
                // changing the lighting on a shape shouldn't cause
                // this.
                if (m_shape != null)
                    shape_changed = true;

                m_shape = value;

                if (shape_changed)
                    TriggerScriptChangedEvent(Changed.SHAPE);
            }
        }
        
        public Vector3 Scale
        {
            get { return m_shape.Scale; }
            set
            {
                StoreUndoState();
if (m_shape != null) {
                m_shape.Scale = value;

                if (PhysActor != null && m_parentGroup != null)
                {
                    if (m_parentGroup.Scene != null)
                    {
                        if (m_parentGroup.Scene.PhysicsScene != null)
                        {
                            PhysActor.Size = new PhysicsVector(m_shape.Scale.X, m_shape.Scale.Y, m_shape.Scale.Z);
                            m_parentGroup.Scene.PhysicsScene.AddPhysicsActorTaint(PhysActor);
                        }
                    }
                }
}
                TriggerScriptChangedEvent(Changed.SCALE);
            }
        }
        public byte UpdateFlag
        {
            get { return m_updateFlag; }
            set { m_updateFlag = value; }
        }

        #endregion

//---------------
#region Public Properties with only Get

        public Vector3 AbsolutePosition
        {
            get {
                if (IsAttachment)
                    return GroupPosition;

                return m_offsetPosition + m_groupPosition; }
        }

        public UUID ObjectCreator
        {
            get { return _creatorID; }
        }

        public UUID ObjectOwner
        {
            get { return _ownerID; }
        }

        public SceneObjectGroup ParentGroup
        {
            get { return m_parentGroup; }
        }

        public scriptEvents ScriptEvents
        {
            get { return AggregateScriptEvents; }
        }


        public Quaternion SitTargetOrientation
        {
            get { return m_sitTargetOrientation; }
            set { m_sitTargetOrientation = value; }
        }


        public Vector3 SitTargetPosition
        {
            get { return m_sitTargetPosition; }
            set { m_sitTargetPosition = value; }
        }

        // This sort of sucks, but I'm adding these in to make some of
        // the mappings more consistant.
        public Vector3 SitTargetPositionLL
        {
            get { return new Vector3(m_sitTargetPosition.X, m_sitTargetPosition.Y,m_sitTargetPosition.Z); }
            set { m_sitTargetPosition = value; }
        }

        public Quaternion SitTargetOrientationLL
        {
            get
            {
                return new Quaternion(
                                        m_sitTargetOrientation.X,
                                        m_sitTargetOrientation.Y,
                                        m_sitTargetOrientation.Z,
                                        m_sitTargetOrientation.W
                                        );
            }

            set { m_sitTargetOrientation = new Quaternion(value.X, value.Y, value.Z, value.W); }
        }

        public bool Stopped
        {
            get {
                double threshold = 0.02;
                return (Math.Abs(Velocity.X) < threshold &&
                        Math.Abs(Velocity.Y) < threshold &&
                        Math.Abs(Velocity.Z) < threshold &&
                        Math.Abs(AngularVelocity.X) < threshold &&
                        Math.Abs(AngularVelocity.Y) < threshold &&
                        Math.Abs(AngularVelocity.Z) < threshold);
            }
        }

        public uint ParentID
        {
            get { return _parentID; }
            set { _parentID = value; }
        }

        public int CreationDate
        {
            get { return _creationDate; }
            set { _creationDate = value; }
        }

        public uint Category
        {
            get { return _category; }
            set { _category = value; }
        }

        public int SalePrice
        {
            get { return _salePrice; }
            set { _salePrice = value; }
        }

        public byte ObjectSaleType
        {
            get { return _objectSaleType; }
            set { _objectSaleType = value; }
        }

        public int OwnershipCost
        {
            get { return _ownershipCost; }
            set { _ownershipCost = value; }
        }

        public UUID GroupID
        {
            get { return _groupID; }
            set { _groupID = value; }
        }

        public UUID OwnerID
        {
            get { return _ownerID; }
            set { _ownerID = value; }
        }

        public UUID LastOwnerID
        {
            get { return _lastOwnerID; }
            set { _lastOwnerID = value; }
        }

        public uint BaseMask
        {
            get { return _baseMask; }
            set { _baseMask = value; }
        }

        public uint OwnerMask
        {
            get { return _ownerMask; }
            set { _ownerMask = value; }
        }

        public uint GroupMask
        {
            get { return _groupMask; }
            set { _groupMask = value; }
        }

        public uint EveryoneMask
        {
            get { return _everyoneMask; }
            set { _everyoneMask = value; }
        }

        public uint NextOwnerMask
        {
            get { return _nextOwnerMask; }
            set { _nextOwnerMask = value; }
        }

        public PrimFlags Flags
        {
            get { return _flags; }
            set { _flags = value; }
        }

        [XmlIgnore]
        public UUID SitTargetAvatar
        {
            get { return m_sitTargetAvatar; }
            set { m_sitTargetAvatar = value; }
        }

        [XmlIgnore]
        public virtual UUID RegionID
        {
            get
            {
                if (ParentGroup != null && ParentGroup.Scene != null)
                    return ParentGroup.Scene.RegionInfo.RegionID;
                else
                    return UUID.Zero;
            }
            set {} // read only
        }

        private UUID _parentUUID = UUID.Zero;
        [XmlIgnore]
        public UUID ParentUUID
        {
            get
            {
                if (ParentGroup != null)
                {
                    _parentUUID = ParentGroup.UUID;
                }
                return _parentUUID;
            }
            set { _parentUUID = value; }
        }

        [XmlIgnore]
        public string SitAnimation
        {
            get { return m_sitAnimation; }
            set { m_sitAnimation = value; }
        }

        public UUID CollisionSound
        {
            get { return m_collisionSound; }
            set
            {
                m_collisionSound = value;
                aggregateScriptEvents();
            }
        }

        public float CollisionSoundVolume
        {
            get { return m_collisionSoundVolume; }
            set { m_collisionSoundVolume = value; }
        }

        #endregion Public Properties with only Get

        

        #region Private Methods

        private uint ApplyMask(uint val, bool set, uint mask)
        {
            if (set)
            {
                return val |= mask;
            }
            else
            {
                return val &= ~mask;
            }
        }

        /// <summary>
        /// Clear all pending updates of parts to clients
        /// </summary>
        private void ClearUpdateSchedule()
        {
            m_updateFlag = 0;
        }

        private void SendObjectPropertiesToClient(UUID AgentID)
        {
            List<ScenePresence> avatars = m_parentGroup.Scene.GetScenePresences();
            for (int i = 0; i < avatars.Count; i++)
            {
                // Ugly reference :(
                if (avatars[i].UUID == AgentID)
                {
                    m_parentGroup.GetProperties(avatars[i].ControllingClient);
                }
            }
        }

        // TODO: unused:
        // private void handleTimerAccounting(uint localID, double interval)
        // {
        //     if (localID == LocalId)
        //     {
        //         float sec = (float)interval;
        //         if (m_parentGroup != null)
        //         {
        //             if (sec == 0)
        //             {
        //                 if (m_parentGroup.scriptScore + 0.001f >= float.MaxValue - 0.001)
        //                     m_parentGroup.scriptScore = 0;
        //
        //                 m_parentGroup.scriptScore += 0.001f;
        //                 return;
        //             }
        //
        //             if (m_parentGroup.scriptScore + (0.001f / sec) >= float.MaxValue - (0.001f / sec))
        //                 m_parentGroup.scriptScore = 0;
        //             m_parentGroup.scriptScore += (0.001f / sec);
        //         }
        //     }
        // }

        #endregion Private Methods

        #region Public Methods

        public void ResetExpire()
        {
            Expires = DateTime.Now + new TimeSpan(600000000);
        }

        public void AddFlag(PrimFlags flag)
        {
            // PrimFlags prevflag = Flags;
            if ((ObjectFlags & (uint) flag) == 0)
            {
                //m_log.Debug("Adding flag: " + ((PrimFlags) flag).ToString());
                _flags |= flag;

                if (flag == PrimFlags.TemporaryOnRez)
                    ResetExpire();
            }
            // m_log.Debug("Aprev: " + prevflag.ToString() + " curr: " + Flags.ToString());
        }

        /// <summary>
        /// Tell all scene presences that they should send updates for this part to their clients
        /// </summary>
        public void AddFullUpdateToAllAvatars()
        {
            List<ScenePresence> avatars = m_parentGroup.Scene.GetScenePresences();
            for (int i = 0; i < avatars.Count; i++)
            {
                avatars[i].SceneViewer.QueuePartForUpdate(this);
            }
        }

        public void AddFullUpdateToAvatar(ScenePresence presence)
        {
            presence.SceneViewer.QueuePartForUpdate(this);
        }

        public void AddNewParticleSystem(Primitive.ParticleSystem pSystem)
        {
            m_particleSystem = pSystem.GetBytes();
        }

        public void RemoveParticleSystem()
        {
            m_particleSystem = new byte[0];
        }

        /// Terse updates
        public void AddTerseUpdateToAllAvatars()
        {
            List<ScenePresence> avatars = m_parentGroup.Scene.GetScenePresences();
            for (int i = 0; i < avatars.Count; i++)
            {
                avatars[i].SceneViewer.QueuePartForUpdate(this);
            }
        }

        public void AddTerseUpdateToAvatar(ScenePresence presence)
        {
            presence.SceneViewer.QueuePartForUpdate(this);
        }

        public void AddTextureAnimation(Primitive.TextureAnimation pTexAnim)
        {
            byte[] data = new byte[16];
            int pos = 0;

            // The flags don't like conversion from uint to byte, so we have to do
            // it the crappy way.  See the above function :(

            data[pos] = ConvertScriptUintToByte((uint)pTexAnim.Flags); pos++;
            data[pos] = (byte)pTexAnim.Face; pos++;
            data[pos] = (byte)pTexAnim.SizeX; pos++;
            data[pos] = (byte)pTexAnim.SizeY; pos++;

            Utils.FloatToBytes(pTexAnim.Start).CopyTo(data, pos);
            Utils.FloatToBytes(pTexAnim.Length).CopyTo(data, pos + 4);
            Utils.FloatToBytes(pTexAnim.Rate).CopyTo(data, pos + 8);

            m_TextureAnimation = data;
        }

        public void AdjustSoundGain(double volume)
        {
            if (volume > 1)
                volume = 1;
            if (volume < 0)
                volume = 0;

            List<ScenePresence> avatarts = m_parentGroup.Scene.GetAvatars();
            foreach (ScenePresence p in avatarts)
            {
                p.ControllingClient.SendAttachedSoundGainChange(UUID, (float)volume);
            }
        }

        /// <summary>
        /// hook to the physics scene to apply impulse
        /// This is sent up to the group, which then finds the root prim
        /// and applies the force on the root prim of the group
        /// </summary>
        /// <param name="impulsei">Vector force</param>
        /// <param name="localGlobalTF">true for the local frame, false for the global frame</param>
        public void ApplyImpulse(Vector3 impulsei, bool localGlobalTF)
        {
            PhysicsVector impulse = new PhysicsVector(impulsei.X, impulsei.Y, impulsei.Z);

            if (localGlobalTF)
            {
                Quaternion grot = GetWorldRotation();
                Quaternion AXgrot = grot;
                Vector3 AXimpulsei = impulsei;
                Vector3 newimpulse = AXimpulsei * AXgrot;
                impulse = new PhysicsVector(newimpulse.X, newimpulse.Y, newimpulse.Z);
            }

            if (m_parentGroup != null)
            {
                m_parentGroup.applyImpulse(impulse);
            }
        }

        /// <summary>
        /// hook to the physics scene to apply angular impulse
        /// This is sent up to the group, which then finds the root prim
        /// and applies the force on the root prim of the group
        /// </summary>
        /// <param name="impulsei">Vector force</param>
        /// <param name="localGlobalTF">true for the local frame, false for the global frame</param>
        public void ApplyAngularImpulse(Vector3 impulsei, bool localGlobalTF)
        {
            PhysicsVector impulse = new PhysicsVector(impulsei.X, impulsei.Y, impulsei.Z);

            if (localGlobalTF)
            {
                Quaternion grot = GetWorldRotation();
                Quaternion AXgrot = grot;
                Vector3 AXimpulsei = impulsei;
                Vector3 newimpulse = AXimpulsei * AXgrot;
                impulse = new PhysicsVector(newimpulse.X, newimpulse.Y, newimpulse.Z);
            }

            if (m_parentGroup != null)
            {
                m_parentGroup.applyAngularImpulse(impulse);
            }
        }

        /// <summary>
        /// hook to the physics scene to apply angular impulse
        /// This is sent up to the group, which then finds the root prim
        /// and applies the force on the root prim of the group
        /// </summary>
        /// <param name="impulsei">Vector force</param>
        /// <param name="localGlobalTF">true for the local frame, false for the global frame</param>
        public void SetAngularImpulse(Vector3 impulsei, bool localGlobalTF)
        {
            PhysicsVector impulse = new PhysicsVector(impulsei.X, impulsei.Y, impulsei.Z);

            if (localGlobalTF)
            {
                Quaternion grot = GetWorldRotation();
                Quaternion AXgrot = grot;
                Vector3 AXimpulsei = impulsei;
                Vector3 newimpulse = AXimpulsei * AXgrot;
                impulse = new PhysicsVector(newimpulse.X, newimpulse.Y, newimpulse.Z);
            }

            if (m_parentGroup != null)
            {
                m_parentGroup.setAngularImpulse(impulse);
            }
        }

        public Vector3 GetTorque()
        {
            if (m_parentGroup != null)
            {
                m_parentGroup.GetTorque();
            }
            return Vector3.Zero;
        }

        /// <summary>
        /// Apply physics to this part.
        /// </summary>
        /// <param name="rootObjectFlags"></param>
        /// <param name="m_physicalPrim"></param>
        public void ApplyPhysics(uint rootObjectFlags, bool VolumeDetectActive, bool m_physicalPrim)
        {
            bool isPhysical = (((rootObjectFlags & (uint) PrimFlags.Physics) != 0) && m_physicalPrim);
            bool isPhantom = ((rootObjectFlags & (uint) PrimFlags.Phantom) != 0);

            if (IsJoint())
            {
                DoPhysicsPropertyUpdate(isPhysical, true);
            }
            else
            {
                // Special case for VolumeDetection: If VolumeDetection is set, the phantom flag is locally ignored
                if (VolumeDetectActive)
                    isPhantom = false;

                // Added clarification..   since A rigid body is an object that you can kick around, etc.
                bool RigidBody = isPhysical && !isPhantom;

                // The only time the physics scene shouldn't know about the prim is if it's phantom or an attachment, which is phantom by definition
                if (!isPhantom && !IsAttachment)
                {
                    PhysActor = m_parentGroup.Scene.PhysicsScene.AddPrimShape(
                        Name,
                        Shape,
                        new PhysicsVector(AbsolutePosition.X, AbsolutePosition.Y, AbsolutePosition.Z),
                        new PhysicsVector(Scale.X, Scale.Y, Scale.Z),
                        RotationOffset,
                        RigidBody);

                    // Basic Physics returns null..  joy joy joy.
                    if (PhysActor != null)
                    {
                        PhysActor.SOPName = this.Name; // save object name and desc into the PhysActor so ODE internals know the joint/body info
                        PhysActor.SOPDescription = this.Description;
                        PhysActor.LocalID = LocalId;
                        DoPhysicsPropertyUpdate(RigidBody, true);
                        PhysActor.SetVolumeDetect(VolumeDetectActive ? 1 : 0);
                    }
                }
            }
        }

        public void ClearUndoState()
        {
            lock (m_undo)
            {
                m_undo.Clear();
            }
            StoreUndoState();
        }

        public byte ConvertScriptUintToByte(uint indata)
        {
            byte outdata = (byte)TextureAnimFlags.NONE;
            if ((indata & 1) != 0) outdata |= (byte)TextureAnimFlags.ANIM_ON;
            if ((indata & 2) != 0) outdata |= (byte)TextureAnimFlags.LOOP;
            if ((indata & 4) != 0) outdata |= (byte)TextureAnimFlags.REVERSE;
            if ((indata & 8) != 0) outdata |= (byte)TextureAnimFlags.PING_PONG;
            if ((indata & 16) != 0) outdata |= (byte)TextureAnimFlags.SMOOTH;
            if ((indata & 32) != 0) outdata |= (byte)TextureAnimFlags.ROTATE;
            if ((indata & 64) != 0) outdata |= (byte)TextureAnimFlags.SCALE;
            return outdata;
        }

        /// <summary>
        /// Duplicates this part.
        /// </summary>
        /// <returns></returns>
        public SceneObjectPart Copy(uint localID, UUID AgentID, UUID GroupID, int linkNum, bool userExposed)
        {
            SceneObjectPart dupe = (SceneObjectPart)MemberwiseClone();
            dupe.m_shape = m_shape.Copy();
            dupe.m_regionHandle = m_regionHandle;
            if (userExposed)
                dupe.UUID = UUID.Random();

            //memberwiseclone means it also clones the physics actor reference
            // This will make physical prim 'bounce' if not set to null.
            if (!userExposed)
                dupe.PhysActor = null;

            dupe._ownerID = AgentID;
            dupe._groupID = GroupID;
            dupe.GroupPosition = GroupPosition;
            dupe.OffsetPosition = OffsetPosition;
            dupe.RotationOffset = RotationOffset;
            dupe.Velocity = new Vector3(0, 0, 0);
            dupe.Acceleration = new Vector3(0, 0, 0);
            dupe.AngularVelocity = new Vector3(0, 0, 0);
            dupe.ObjectFlags = ObjectFlags;

            dupe._ownershipCost = _ownershipCost;
            dupe._objectSaleType = _objectSaleType;
            dupe._salePrice = _salePrice;
            dupe._category = _category;
            dupe.m_rezzed = m_rezzed;

            dupe.m_inventory = new SceneObjectPartInventory(dupe);
            dupe.m_inventory.Items = (TaskInventoryDictionary)m_inventory.Items.Clone();

            if (userExposed)
            {
                dupe.ResetIDs(linkNum);
                dupe.m_inventory.HasInventoryChanged = true;
            }
            else
            {
                dupe.m_inventory.HasInventoryChanged = m_inventory.HasInventoryChanged;
            }

            // Move afterwards ResetIDs as it clears the localID
            dupe.LocalId = localID;
            // This may be wrong...    it might have to be applied in SceneObjectGroup to the object that's being duplicated.
            dupe._lastOwnerID = ObjectOwner;

            byte[] extraP = new byte[Shape.ExtraParams.Length];
            Array.Copy(Shape.ExtraParams, extraP, extraP.Length);
            dupe.Shape.ExtraParams = extraP;

            if (userExposed)
            {
                if (dupe.m_shape.SculptEntry && dupe.m_shape.SculptTexture != UUID.Zero)
                {
                    m_parentGroup.Scene.AssetService.Get(dupe.m_shape.SculptTexture.ToString(), dupe, AssetReceived); 
                }
                
                bool UsePhysics = ((dupe.ObjectFlags & (uint)PrimFlags.Physics) != 0);
                dupe.DoPhysicsPropertyUpdate(UsePhysics, true);
            }
            
            return dupe;
        }

        protected void AssetReceived(string id, Object sender, AssetBase asset)
        {
            if (asset != null)
            {
                SceneObjectPart sop = (SceneObjectPart)sender;
                if (sop != null)
                    sop.SculptTextureCallback(asset.FullID, asset);
            }
        }

        public static SceneObjectPart Create()
        {
            SceneObjectPart part = new SceneObjectPart();
            part.UUID = UUID.Random();

            PrimitiveBaseShape shape = PrimitiveBaseShape.Create();
            part.Shape = shape;

            part.Name = "Primitive";
            part._ownerID = UUID.Random();

            return part;
        }

        public void DoPhysicsPropertyUpdate(bool UsePhysics, bool isNew)
        {
            if (IsJoint())
            {
                if (UsePhysics)
                {
                    // by turning a joint proxy object physical, we cause creation of a joint in the ODE scene.
                    // note that, as a special case, joints have no bodies or geoms in the physics scene, even though they are physical.

                    PhysicsJointType jointType;
                    if (IsHingeJoint())
                    {
                        jointType = PhysicsJointType.Hinge;
                    }
                    else if (IsBallJoint())
                    {
                        jointType = PhysicsJointType.Ball;
                    }
                    else
                    {
                        jointType = PhysicsJointType.Ball;
                    }

                    List<string> bodyNames = new List<string>();
                    string RawParams = Description;
                    string[] jointParams = RawParams.Split(" ".ToCharArray(), System.StringSplitOptions.RemoveEmptyEntries);
                    string trackedBodyName = null;
                    if (jointParams.Length >= 2)
                    {
                        for (int iBodyName = 0; iBodyName < 2; iBodyName++)
                        {
                            string bodyName = jointParams[iBodyName];
                            bodyNames.Add(bodyName);
                            if (bodyName != "NULL")
                            {
                                if (trackedBodyName == null)
                                {
                                    trackedBodyName = bodyName;
                                }
                            }
                        }
                    }

                    SceneObjectPart trackedBody = m_parentGroup.Scene.GetSceneObjectPart(trackedBodyName); // FIXME: causes a sequential lookup
                    Quaternion localRotation = Quaternion.Identity;
                    if (trackedBody != null)
                    {
                        localRotation = Quaternion.Inverse(trackedBody.RotationOffset) * this.RotationOffset;
                    }
                    else
                    {
                        // error, output it below
                    }

                    PhysicsJoint joint;

                    joint = m_parentGroup.Scene.PhysicsScene.RequestJointCreation(Name, jointType,
                        new PhysicsVector(AbsolutePosition.X, AbsolutePosition.Y, AbsolutePosition.Z),
                        this.RotationOffset,
                        Description,
                        bodyNames,
                        trackedBodyName,
                        localRotation);

                    if (trackedBody == null)
                    {
                        ParentGroup.Scene.jointErrorMessage(joint, "warning: tracked body name not found! joint location will not be updated properly. joint: " + Name);
                    }

                }
                else
                {
                    if (isNew)
                    {
                        // if the joint proxy is new, and it is not physical, do nothing. There is no joint in ODE to
                        // delete, and if we try to delete it, due to asynchronous processing, the deletion request
                        // will get processed later at an indeterminate time, which could cancel a later-arriving
                        // joint creation request.
                    }
                    else
                    {
                        // here we turn off the joint object, so remove the joint from the physics scene
                        m_parentGroup.Scene.PhysicsScene.RequestJointDeletion(Name); // FIXME: what if the name changed?

                        // make sure client isn't interpolating the joint proxy object
                        Velocity = new Vector3(0, 0, 0);
                        RotationalVelocity = new Vector3(0, 0, 0);
                        Acceleration = new Vector3(0, 0, 0);
                    }
                }
            }
            else
            {
                if (PhysActor != null)
                {
                    if (UsePhysics != PhysActor.IsPhysical || isNew)
                    {
                        if (PhysActor.IsPhysical) // implies UsePhysics==false for this block
                        {
                            if (!isNew)
                                ParentGroup.Scene.RemovePhysicalPrim(1);

                            PhysActor.OnRequestTerseUpdate -= PhysicsRequestingTerseUpdate;
                            PhysActor.OnOutOfBounds -= PhysicsOutOfBounds;
                            PhysActor.delink();

                            if (ParentGroup.Scene.PhysicsScene.SupportsNINJAJoints && (!isNew))
                            {
                                // destroy all joints connected to this now deactivated body
                                m_parentGroup.Scene.PhysicsScene.RemoveAllJointsConnectedToActorThreadLocked(PhysActor);
                            }

                            // stop client-side interpolation of all joint proxy objects that have just been deleted
                            // this is done because RemoveAllJointsConnectedToActor invokes the OnJointDeactivated callback,
                            // which stops client-side interpolation of deactivated joint proxy objects.
                        }

                        if (!UsePhysics && !isNew)
                        {
                            // reset velocity to 0 on physics switch-off. Without that, the client thinks the
                            // prim still has velocity and continues to interpolate its position along the old
                            // velocity-vector.
                            Velocity = new Vector3(0, 0, 0);
                            Acceleration = new Vector3(0, 0, 0);
                            AngularVelocity = new Vector3(0, 0, 0);
                            //RotationalVelocity = new Vector3(0, 0, 0);
                        }

                        PhysActor.IsPhysical = UsePhysics;


                        // If we're not what we're supposed to be in the physics scene, recreate ourselves.
                        //m_parentGroup.Scene.PhysicsScene.RemovePrim(PhysActor);
                        /// that's not wholesome.  Had to make Scene public
                        //PhysActor = null;

                        if ((ObjectFlags & (uint)PrimFlags.Phantom) == 0)
                        {
                            if (UsePhysics)
                            {
                                ParentGroup.Scene.AddPhysicalPrim(1);

                                PhysActor.OnRequestTerseUpdate += PhysicsRequestingTerseUpdate;
                                PhysActor.OnOutOfBounds += PhysicsOutOfBounds;
                                if (_parentID != 0 && _parentID != LocalId)
                                {
                                    if (ParentGroup.RootPart.PhysActor != null)
                                    {
                                        PhysActor.link(ParentGroup.RootPart.PhysActor);
                                    }
                                }
                            }
                        }
                    }
                    m_parentGroup.Scene.PhysicsScene.AddPhysicsActorTaint(PhysActor);
                }
            }
        }

        /// <summary>
        /// Restore this part from the serialized xml representation.
        /// </summary>
        /// <param name="xmlReader"></param>
        /// <returns></returns>
        public static SceneObjectPart FromXml(XmlReader xmlReader)
        {
            return FromXml(UUID.Zero, xmlReader);
        }

        /// <summary>
        /// Restore this part from the serialized xml representation.
        /// </summary>
        /// <param name="fromUserInventoryItemId">The inventory id from which this part came, if applicable</param>
        /// <param name="xmlReader"></param>
        /// <returns></returns>
        public static SceneObjectPart FromXml(UUID fromUserInventoryItemId, XmlReader xmlReader)
        {
            SceneObjectPart part = (SceneObjectPart)serializer.Deserialize(xmlReader);
            part.m_fromUserInventoryItemID = fromUserInventoryItemId;

            // for tempOnRez objects, we have to fix the Expire date.
            if ((part.Flags & PrimFlags.TemporaryOnRez) != 0) part.ResetExpire();

            return part;
        }

        public UUID GetAvatarOnSitTarget()
        {
            return m_sitTargetAvatar;
        }

        public bool GetDieAtEdge()
        {
            if (m_parentGroup == null)
                return false;
            if (m_parentGroup.IsDeleted)
                return false;

            return m_parentGroup.RootPart.DIE_AT_EDGE;
        }

        public double GetDistanceTo(Vector3 a, Vector3 b)
        {
            float dx = a.X - b.X;
            float dy = a.Y - b.Y;
            float dz = a.Z - b.Z;
            return Math.Sqrt(dx * dx + dy * dy + dz * dz);
        }

        public uint GetEffectiveObjectFlags()
        {
            PrimFlags f = _flags;
            if (m_parentGroup == null || m_parentGroup.RootPart == this)
                f &= ~(PrimFlags.Touch | PrimFlags.Money);

            return (uint)_flags | (uint)LocalFlags;
        }

        public Vector3 GetGeometricCenter()
        {
            if (PhysActor != null)
            {
                return new Vector3(PhysActor.CenterOfMass.X, PhysActor.CenterOfMass.Y, PhysActor.CenterOfMass.Z);
            }
            else
            {
                return new Vector3(0, 0, 0);
            }
        }

        public float GetMass()
        {
            if (PhysActor != null)
            {
                return PhysActor.Mass;
            }
            else
            {
                return 0;
            }
        }

        public PhysicsVector GetForce()
        {
            if (PhysActor != null)
                return PhysActor.Force;
            else
                return new PhysicsVector();
        }

        public void GetProperties(IClientAPI client)
        {
            client.SendObjectPropertiesReply(
                m_fromUserInventoryItemID, (ulong)_creationDate, _creatorID, UUID.Zero, UUID.Zero,
                _groupID, (short)InventorySerial, _lastOwnerID, UUID, _ownerID,
                ParentGroup.RootPart.TouchName, new byte[0], ParentGroup.RootPart.SitName, Name, Description,
                ParentGroup.RootPart._ownerMask, ParentGroup.RootPart._nextOwnerMask, ParentGroup.RootPart._groupMask, ParentGroup.RootPart._everyoneMask,
                ParentGroup.RootPart._baseMask,
                ParentGroup.RootPart.ObjectSaleType,
                ParentGroup.RootPart.SalePrice);
        }

        public UUID GetRootPartUUID()
        {
            if (m_parentGroup != null)
            {
                return m_parentGroup.UUID;
            }
            return UUID.Zero;
        }

        /// <summary>
        /// Method for a prim to get it's world position from the group.
        /// Remember, the Group Position simply gives the position of the group itself
        /// </summary>
        /// <returns>A Linked Child Prim objects position in world</returns>
        public Vector3 GetWorldPosition()
        {
            Quaternion parentRot = ParentGroup.RootPart.RotationOffset;

            Vector3 axPos = OffsetPosition;

            axPos *= parentRot;
            Vector3 translationOffsetPosition = axPos;
            return GroupPosition + translationOffsetPosition;
        }

        /// <summary>
        /// Gets the rotation of this prim offset by the group rotation
        /// </summary>
        /// <returns></returns>
        public Quaternion GetWorldRotation()
        {
            Quaternion newRot;

            if (this.LinkNum == 0)
            {
                newRot = RotationOffset;
            }
            else
            {
                Quaternion parentRot = ParentGroup.RootPart.RotationOffset;
                Quaternion oldRot = RotationOffset;
                newRot = parentRot * oldRot;
            }

            return newRot;
        }

        public void MoveToTarget(Vector3 target, float tau)
        {
            if (tau > 0)
            {
                m_parentGroup.moveToTarget(target, tau);
            }
            else
            {
                StopMoveToTarget();
            }
        }

        /// <summary>
        /// Uses a PID to attempt to clamp the object on the Z axis at the given height over tau seconds.
        /// </summary>
        /// <param name="height">Height to hover.  Height of zero disables hover.</param>
        /// <param name="hoverType">Determines what the height is relative to </param>
        /// <param name="tau">Number of seconds over which to reach target</param>
        public void SetHoverHeight(float height, PIDHoverType hoverType, float tau)
        {
            m_parentGroup.SetHoverHeight(height, hoverType, tau);
        }

        public void StopHover()
        {
            m_parentGroup.SetHoverHeight(0f, PIDHoverType.Ground, 0f);
        }

        public virtual void OnGrab(Vector3 offsetPos, IClientAPI remoteClient)
        {
        }

        public void PhysicsCollision(EventArgs e)
        {
            // single threaded here
            if (e == null)
            {
                return;
            }

            CollisionEventUpdate a = (CollisionEventUpdate)e;
            Dictionary<uint, float> collissionswith = a.m_objCollisionList;
            List<uint> thisHitColliders = new List<uint>();
            List<uint> endedColliders = new List<uint>();
            List<uint> startedColliders = new List<uint>();

            // calculate things that started colliding this time
            // and build up list of colliders this time
            foreach (uint localid in collissionswith.Keys)
            {
                if (localid != 0)
                {
                    thisHitColliders.Add(localid);
                    if (!m_lastColliders.Contains(localid))
                    {
                        startedColliders.Add(localid);
                    }

                    //m_log.Debug("[OBJECT]: Collided with:" + localid.ToString() + " at depth of: " + collissionswith[localid].ToString());
                }
            }

            // calculate things that ended colliding
            foreach (uint localID in m_lastColliders)
            {
                if (!thisHitColliders.Contains(localID))
                {
                    endedColliders.Add(localID);
                }
            }

            //add the items that started colliding this time to the last colliders list.
            foreach (uint localID in startedColliders)
            {
                m_lastColliders.Add(localID);
            }
            // remove things that ended colliding from the last colliders list
            foreach (uint localID in endedColliders)
            {
                m_lastColliders.Remove(localID);
            }
            if (m_parentGroup == null)
                return;
            if (m_parentGroup.IsDeleted)
                return;

            // play the sound.
            if (startedColliders.Count > 0 && CollisionSound != UUID.Zero && CollisionSoundVolume > 0.0f)
            {
                SendSound(CollisionSound.ToString(), CollisionSoundVolume, true, (byte)0);
            }

            if ((m_parentGroup.RootPart.ScriptEvents & scriptEvents.collision_start) != 0)
            {
                // do event notification
                if (startedColliders.Count > 0)
                {
                    ColliderArgs StartCollidingMessage = new ColliderArgs();
                    List<DetectedObject> colliding = new List<DetectedObject>();
                    foreach (uint localId in startedColliders)
                    {
                        // always running this check because if the user deletes the object it would return a null reference.
                        if (m_parentGroup == null)
                            return;
                        
                        if (m_parentGroup.Scene == null)
                            return;
                        
                        SceneObjectPart obj = m_parentGroup.Scene.GetSceneObjectPart(localId);
                        if (obj != null)
                        {
                            DetectedObject detobj = new DetectedObject();
                            detobj.keyUUID = obj.UUID;
                            detobj.nameStr = obj.Name;
                            detobj.ownerUUID = obj._ownerID;
                            detobj.posVector = obj.AbsolutePosition;
                            detobj.rotQuat = obj.GetWorldRotation();
                            detobj.velVector = obj.Velocity;
                            detobj.colliderType = 0;
                            detobj.groupUUID = obj._groupID;
                            colliding.Add(detobj);
                        }
                        else
                        {
                            List<ScenePresence> avlist = m_parentGroup.Scene.GetScenePresences();
                            if (avlist != null)
                            {
                                foreach (ScenePresence av in avlist)
                                {
                                    if (av.LocalId == localId)
                                    {
                                        DetectedObject detobj = new DetectedObject();
                                        detobj.keyUUID = av.UUID;
                                        detobj.nameStr = av.ControllingClient.Name;
                                        detobj.ownerUUID = av.UUID;
                                        detobj.posVector = av.AbsolutePosition;
                                        detobj.rotQuat = av.Rotation;
                                        detobj.velVector = av.Velocity;
                                        detobj.colliderType = 0;
                                        detobj.groupUUID = av.ControllingClient.ActiveGroupId;
                                        colliding.Add(detobj);
                                    }
                                }
                            }
                        }
                    }
                    if (colliding.Count > 0)
                    {
                        StartCollidingMessage.Colliders = colliding;
                        // always running this check because if the user deletes the object it would return a null reference.
                        if (m_parentGroup == null)
                            return;
                        
                        if (m_parentGroup.Scene == null)
                            return;
                        
                        m_parentGroup.Scene.EventManager.TriggerScriptCollidingStart(LocalId, StartCollidingMessage);
                    }
                }
            }
            
            if ((m_parentGroup.RootPart.ScriptEvents & scriptEvents.collision) != 0)
            {
                if (m_lastColliders.Count > 0)
                {
                    ColliderArgs CollidingMessage = new ColliderArgs();
                    List<DetectedObject> colliding = new List<DetectedObject>();
                    foreach (uint localId in m_lastColliders)
                    {
                        // always running this check because if the user deletes the object it would return a null reference.
                        if (localId == 0)
                            continue;

                        if (m_parentGroup == null)
                            return;
                        
                        if (m_parentGroup.Scene == null)
                            return;
                        
                        SceneObjectPart obj = m_parentGroup.Scene.GetSceneObjectPart(localId);
                        if (obj != null)
                        {
                            DetectedObject detobj = new DetectedObject();
                            detobj.keyUUID = obj.UUID;
                            detobj.nameStr = obj.Name;
                            detobj.ownerUUID = obj._ownerID;
                            detobj.posVector = obj.AbsolutePosition;
                            detobj.rotQuat = obj.GetWorldRotation();
                            detobj.velVector = obj.Velocity;
                            detobj.colliderType = 0;
                            detobj.groupUUID = obj._groupID;
                            colliding.Add(detobj);
                        }
                        else
                        {
                            List<ScenePresence> avlist = m_parentGroup.Scene.GetScenePresences();
                            if (avlist != null)
                            {
                                foreach (ScenePresence av in avlist)
                                {
                                    if (av.LocalId == localId)
                                    {
                                        DetectedObject detobj = new DetectedObject();
                                        detobj.keyUUID = av.UUID;
                                        detobj.nameStr = av.Name;
                                        detobj.ownerUUID = av.UUID;
                                        detobj.posVector = av.AbsolutePosition;
                                        detobj.rotQuat = av.Rotation;
                                        detobj.velVector = av.Velocity;
                                        detobj.colliderType = 0;
                                        detobj.groupUUID = av.ControllingClient.ActiveGroupId;
                                        colliding.Add(detobj);
                                    }
                                }

                            }
                        }
                    }
                    if (colliding.Count > 0)
                    {
                        CollidingMessage.Colliders = colliding;
                        // always running this check because if the user deletes the object it would return a null reference.
                        if (m_parentGroup == null)
                            return;
                        
                        if (m_parentGroup.Scene == null)
                            return;
                        
                        m_parentGroup.Scene.EventManager.TriggerScriptColliding(LocalId, CollidingMessage);
                    }
                }
            }
            
            if ((m_parentGroup.RootPart.ScriptEvents & scriptEvents.collision_end) != 0)
            {
                if (endedColliders.Count > 0)
                {
                    ColliderArgs EndCollidingMessage = new ColliderArgs();
                    List<DetectedObject> colliding = new List<DetectedObject>();
                    foreach (uint localId in endedColliders)
                    {
                        if (localId == 0)
                            continue;

                        // always running this check because if the user deletes the object it would return a null reference.
                        if (m_parentGroup == null)
                            return;
                        if (m_parentGroup.Scene == null)
                            return;
                        SceneObjectPart obj = m_parentGroup.Scene.GetSceneObjectPart(localId);
                        if (obj != null)
                        {
                            DetectedObject detobj = new DetectedObject();
                            detobj.keyUUID = obj.UUID;
                            detobj.nameStr = obj.Name;
                            detobj.ownerUUID = obj._ownerID;
                            detobj.posVector = obj.AbsolutePosition;
                            detobj.rotQuat = obj.GetWorldRotation();
                            detobj.velVector = obj.Velocity;
                            detobj.colliderType = 0;
                            detobj.groupUUID = obj._groupID;
                            colliding.Add(detobj);
                        }
                        else
                        {
                            List<ScenePresence> avlist = m_parentGroup.Scene.GetScenePresences();
                            if (avlist != null)
                            {
                                foreach (ScenePresence av in avlist)
                                {
                                    if (av.LocalId == localId)
                                    {
                                        DetectedObject detobj = new DetectedObject();
                                        detobj.keyUUID = av.UUID;
                                        detobj.nameStr = av.Name;
                                        detobj.ownerUUID = av.UUID;
                                        detobj.posVector = av.AbsolutePosition;
                                        detobj.rotQuat = av.Rotation;
                                        detobj.velVector = av.Velocity;
                                        detobj.colliderType = 0;
                                        detobj.groupUUID = av.ControllingClient.ActiveGroupId;
                                        colliding.Add(detobj);
                                    }
                                }
                            }
                        }
                    }
                    
                    if (colliding.Count > 0)
                    {
                        EndCollidingMessage.Colliders = colliding;
                        // always running this check because if the user deletes the object it would return a null reference.
                        if (m_parentGroup == null)
                            return;
                        
                        if (m_parentGroup.Scene == null)
                            return;
                        
                        m_parentGroup.Scene.EventManager.TriggerScriptCollidingEnd(LocalId, EndCollidingMessage);
                    }
                }
            }
        }

        public void PhysicsOutOfBounds(PhysicsVector pos)
        {
            m_log.Error("[PHYSICS]: Physical Object went out of bounds.");
            
            RemFlag(PrimFlags.Physics);
            DoPhysicsPropertyUpdate(false, true);
            //m_parentGroup.Scene.PhysicsScene.AddPhysicsActorTaint(PhysActor);
        }

        public void PhysicsRequestingTerseUpdate()
        {
            if (PhysActor != null)
            {
                Vector3 newpos = new Vector3(PhysActor.Position.GetBytes(), 0);
                
                if (m_parentGroup.Scene.TestBorderCross(newpos, Cardinals.N) | m_parentGroup.Scene.TestBorderCross(newpos, Cardinals.S) | m_parentGroup.Scene.TestBorderCross(newpos, Cardinals.E) | m_parentGroup.Scene.TestBorderCross(newpos, Cardinals.W))
                {
                    m_parentGroup.AbsolutePosition = newpos;
                    return;
                }
            }
            ScheduleTerseUpdate();

            //SendTerseUpdateToAllClients();
        }

        public void PreloadSound(string sound)
        {
            // UUID ownerID = OwnerID;
            UUID objectID = UUID;
            UUID soundID = UUID.Zero;

            if (!UUID.TryParse(sound, out soundID))
            {
                //Trys to fetch sound id from prim's inventory.
                //Prim's inventory doesn't support non script items yet
                
                lock (TaskInventory)
                {
                    foreach (KeyValuePair<UUID, TaskInventoryItem> item in TaskInventory)
                    {
                        if (item.Value.Name == sound)
                        {
                            soundID = item.Value.ItemID;
                            break;
                        }
                    }
                }
            }

            List<ScenePresence> avatarts = m_parentGroup.Scene.GetAvatars();
            foreach (ScenePresence p in avatarts)
            {
                // TODO: some filtering by distance of avatar

                p.ControllingClient.SendPreLoadSound(objectID, objectID, soundID);
            }
        }

        public void RemFlag(PrimFlags flag)
        {
            // PrimFlags prevflag = Flags;
            if ((ObjectFlags & (uint) flag) != 0)
            {
                //m_log.Debug("Removing flag: " + ((PrimFlags)flag).ToString());
                _flags &= ~flag;
            }
            //m_log.Debug("prev: " + prevflag.ToString() + " curr: " + Flags.ToString());
            //ScheduleFullUpdate();
        }

        public void RemoveScriptEvents(UUID scriptid)
        {
            lock (m_scriptEvents)
            {
                if (m_scriptEvents.ContainsKey(scriptid))
                {
                    scriptEvents oldparts = scriptEvents.None;
                    oldparts = (scriptEvents) m_scriptEvents[scriptid];

                    // remove values from aggregated script events
                    AggregateScriptEvents &= ~oldparts;
                    m_scriptEvents.Remove(scriptid);
                    aggregateScriptEvents();
                }
            }
        }

        /// <summary>
        /// Reset UUIDs for this part.  This involves generate this part's own UUID and
        /// generating new UUIDs for all the items in the inventory.
        /// </summary>
        /// <param name="linkNum">Link number for the part</param>
        public void ResetIDs(int linkNum)
        {
            UUID = UUID.Random();
            LinkNum = linkNum;
            LocalId = 0;
            Inventory.ResetInventoryIDs();
        }

        /// <summary>
        /// Resize this part.
        /// </summary>
        /// <param name="scale"></param>
        public void Resize(Vector3 scale)
        {
            StoreUndoState();
            m_shape.Scale = scale;

            ParentGroup.HasGroupChanged = true;
            ScheduleFullUpdate();
        }

        /// <summary>
        /// Schedules this prim for a full update
        /// </summary>
        public void ScheduleFullUpdate()
        {
            if (m_parentGroup != null)
            {
                m_parentGroup.QueueForUpdateCheck();
            }

            int timeNow = Util.UnixTimeSinceEpoch();

            // If multiple updates are scheduled on the same second, we still need to perform all of them
            // So we'll force the issue by bumping up the timestamp so that later processing sees these need
            // to be performed.
            if (timeNow <= TimeStampFull)
            {
                TimeStampFull += 1;
            }
            else
            {
                TimeStampFull = (uint)timeNow;
            }

            m_updateFlag = 2;

            //            m_log.DebugFormat(
            //                "[SCENE OBJECT PART]: Scheduling full  update for {0}, {1} at {2}",
            //                UUID, Name, TimeStampFull);
        }

        /// <summary>
        /// Schedule a terse update for this prim.  Terse updates only send position,
        /// rotation, velocity, rotational velocity and shape information.
        /// </summary>
        public void ScheduleTerseUpdate()
        {
            if (m_updateFlag < 1)
            {
                if (m_parentGroup != null)
                {
                    m_parentGroup.HasGroupChanged = true;
                    m_parentGroup.QueueForUpdateCheck();
                }
                TimeStampTerse = (uint) Util.UnixTimeSinceEpoch();
                m_updateFlag = 1;

            //                m_log.DebugFormat(
            //                    "[SCENE OBJECT PART]: Scheduling terse update for {0}, {1} at {2}",
            //                    UUID, Name, TimeStampTerse);
            }
        }

        public void ScriptSetPhantomStatus(bool Phantom)
        {
            if (m_parentGroup != null)
            {
                m_parentGroup.ScriptSetPhantomStatus(Phantom);
            }
        }

        public void ScriptSetTemporaryStatus(bool Temporary)
        {
            if (m_parentGroup != null)
            {
                m_parentGroup.ScriptSetTemporaryStatus(Temporary);
            }
        }

        public void ScriptSetPhysicsStatus(bool UsePhysics)
        {
            if (m_parentGroup == null)
                DoPhysicsPropertyUpdate(UsePhysics, false);
            else
                m_parentGroup.ScriptSetPhysicsStatus(UsePhysics);
        }

        public void ScriptSetVolumeDetect(bool SetVD)
        {

            if (m_parentGroup != null)
            {
                m_parentGroup.ScriptSetVolumeDetect(SetVD);
            }
        }


        public void SculptTextureCallback(UUID textureID, AssetBase texture)
        {
            if (m_shape.SculptEntry)
            {
                // commented out for sculpt map caching test - null could mean a cached sculpt map has been found
                //if (texture != null)
                {
                    if (texture != null)
                        m_shape.SculptData = texture.Data;

                    if (PhysActor != null)
                    {
                        // Tricks physics engine into thinking we've changed the part shape.
                        PrimitiveBaseShape m_newshape = m_shape.Copy();
                        PhysActor.Shape = m_newshape;
                        m_shape = m_newshape;

                        m_parentGroup.Scene.PhysicsScene.AddPhysicsActorTaint(PhysActor);
                    }
                }
            }
        }

        /// <summary>
        ///
        /// </summary>
        /// <param name="remoteClient"></param>
        public void SendFullUpdate(IClientAPI remoteClient, uint clientFlags)
        {
            m_parentGroup.SendPartFullUpdate(remoteClient, this, clientFlags);
        }

        /// <summary>
        ///
        /// </summary>
        public void SendFullUpdateToAllClients()
        {
            List<ScenePresence> avatars = m_parentGroup.Scene.GetScenePresences();
            for (int i = 0; i < avatars.Count; i++)
            {
                // Ugly reference :(
                m_parentGroup.SendPartFullUpdate(avatars[i].ControllingClient, this,
                                                 avatars[i].GenerateClientFlags(UUID));
            }
        }

        public void SendFullUpdateToAllClientsExcept(UUID agentID)
        {
            List<ScenePresence> avatars = m_parentGroup.Scene.GetScenePresences();
            for (int i = 0; i < avatars.Count; i++)
            {
                // Ugly reference :(
                if (avatars[i].UUID != agentID)
                {
                    m_parentGroup.SendPartFullUpdate(avatars[i].ControllingClient, this,
                                                    avatars[i].GenerateClientFlags(UUID));
                }
            }
        }

        /// <summary>
        /// Sends a full update to the client
        /// </summary>
        /// <param name="remoteClient"></param>
        /// <param name="clientFlags"></param>
        public void SendFullUpdateToClient(IClientAPI remoteClient, uint clientflags)
        {
            Vector3 lPos;
            lPos = OffsetPosition;
            SendFullUpdateToClient(remoteClient, lPos, clientflags);
        }

        /// <summary>
        /// Sends a full update to the client
        /// </summary>
        /// <param name="remoteClient"></param>
        /// <param name="lPos"></param>
        /// <param name="clientFlags"></param>
        public void SendFullUpdateToClient(IClientAPI remoteClient, Vector3 lPos, uint clientFlags)
        {
            // Suppress full updates during attachment editing
            //
            if (ParentGroup.IsSelected && IsAttachment)
                return;
            
            if (ParentGroup.IsDeleted)
                return;

            clientFlags &= ~(uint) PrimFlags.CreateSelected;

            if (remoteClient.AgentId == _ownerID)
            {
                if ((uint) (_flags & PrimFlags.CreateSelected) != 0)
                {
                    clientFlags |= (uint) PrimFlags.CreateSelected;
                    _flags &= ~PrimFlags.CreateSelected;
                }
            }
            //bool isattachment = IsAttachment;
            //if (LocalId != ParentGroup.RootPart.LocalId)
                //isattachment = ParentGroup.RootPart.IsAttachment;

            byte[] color = new byte[] {m_color.R, m_color.G, m_color.B, m_color.A};
            remoteClient.SendPrimitiveToClient(m_regionHandle, (ushort)(m_parentGroup.GetTimeDilation() * (float)ushort.MaxValue), LocalId, m_shape,
                                               lPos, Velocity, Acceleration, RotationOffset, RotationalVelocity, clientFlags, m_uuid, _ownerID,
                                               m_text, color, _parentID, m_particleSystem, m_clickAction, (byte)m_material, m_TextureAnimation, IsAttachment,
                                               AttachmentPoint,FromItemID, Sound, SoundGain, SoundFlags, SoundRadius);
        }

        /// <summary>
        /// Tell all the prims which have had updates scheduled
        /// </summary>
        public void SendScheduledUpdates()
        {
            if (m_updateFlag == 1) //some change has been made so update the clients
            {
                AddTerseUpdateToAllAvatars();
                ClearUpdateSchedule();

                // This causes the Scene to 'poll' physical objects every couple of frames
                // bad, so it's been replaced by an event driven method.
                //if ((ObjectFlags & (uint)PrimFlags.Physics) != 0)
                //{
                // Only send the constant terse updates on physical objects!
                //ScheduleTerseUpdate();
                //}
            }
            else
            {
                if (m_updateFlag == 2) // is a new prim, just created/reloaded or has major changes
                {
                    AddFullUpdateToAllAvatars();
                    ClearUpdateSchedule();
                }
            }
        }

        /// <summary>
        /// Trigger or play an attached sound in this part's inventory.
        /// </summary>
        /// <param name="sound"></param>
        /// <param name="volume"></param>
        /// <param name="triggered"></param>
        /// <param name="flags"></param>
        public void SendSound(string sound, double volume, bool triggered, byte flags)
        {
            if (volume > 1)
                volume = 1;
            if (volume < 0)
                volume = 0;

            UUID ownerID = _ownerID;
            UUID objectID = UUID;
            UUID parentID = GetRootPartUUID();
            UUID soundID = UUID.Zero;
            Vector3 position = AbsolutePosition; // region local
            ulong regionHandle = m_parentGroup.Scene.RegionInfo.RegionHandle;

            if (!UUID.TryParse(sound, out soundID))
            {
                // search sound file from inventory
                lock (TaskInventory)
                {
                    foreach (KeyValuePair<UUID, TaskInventoryItem> item in TaskInventory)
                    {
                        if (item.Value.Name == sound && item.Value.Type == (int)AssetType.Sound)
                        {
                            soundID = item.Value.ItemID;
                            break;
                        }
                    }
                }
            }

            if (soundID == UUID.Zero)
                return;

            ISoundModule soundModule = m_parentGroup.Scene.RequestModuleInterface<ISoundModule>();
            if (soundModule != null)
            {
                if (triggered)
                    soundModule.TriggerSound(soundID, ownerID, objectID, parentID, volume, position, regionHandle);
                else
                    soundModule.PlayAttachedSound(soundID, ownerID, objectID, volume, position, flags);
            }
        }

        /// <summary>
        /// Send a terse update to all clients
        /// </summary>
        public void SendTerseUpdateToAllClients()
        {
            List<ScenePresence> avatars = m_parentGroup.Scene.GetScenePresences();
            for (int i = 0; i < avatars.Count; i++)
            {
                SendTerseUpdateToClient(avatars[i].ControllingClient);
            }
        }

        public void SetAttachmentPoint(uint AttachmentPoint)
        {
            this.AttachmentPoint = AttachmentPoint;

            if (AttachmentPoint != 0)
            {
                IsAttachment = true;
            }
            else
            {
                IsAttachment = false;
            }

            // save the attachment point.
            //if (AttachmentPoint != 0)
            //{
                m_shape.State = (byte)AttachmentPoint;
            //}
        }

        public void SetAvatarOnSitTarget(UUID avatarID)
        {
            m_sitTargetAvatar = avatarID;
            if (ParentGroup != null)
                ParentGroup.TriggerScriptChangedEvent(Changed.LINK);
        }

        public void SetAxisRotation(int axis, int rotate)
        {
            if (m_parentGroup != null)
            {
                m_parentGroup.SetAxisRotation(axis, rotate);
            }
        }

        public void SetBuoyancy(float fvalue)
        {
            if (PhysActor != null)
            {
                PhysActor.Buoyancy = fvalue;
            }
        }

        public void SetDieAtEdge(bool p)
        {
            if (m_parentGroup == null)
                return;
            if (m_parentGroup.IsDeleted)
                return;

            m_parentGroup.RootPart.DIE_AT_EDGE = p;
        }

        public void SetFloatOnWater(int floatYN)
        {
            if (PhysActor != null)
            {
                if (floatYN == 1)
                {
                    PhysActor.FloatOnWater = true;
                }
                else
                {
                    PhysActor.FloatOnWater = false;
                }
            }
        }

        public void SetForce(PhysicsVector force)
        {
            if (PhysActor != null)
            {
                PhysActor.Force = force;
            }
        }

        public void SetVehicleType(int type)
        {
            if (PhysActor != null)
            {
                PhysActor.VehicleType = type;
            }
        }

        public void SetVehicleFloatParam(int param, float value)
        {
            if (PhysActor != null)
            {
                PhysActor.VehicleFloatParam(param, value);
            }
        }

        public void SetVehicleVectorParam(int param, PhysicsVector value)
        {
            if (PhysActor != null)
            {
                PhysActor.VehicleVectorParam(param, value);
            }
        }

        public void SetVehicleRotationParam(int param, Quaternion rotation)
        {
            if (PhysActor != null)
            {
                PhysActor.VehicleRotationParam(param, rotation);
            }
        }

        public void SetGroup(UUID groupID, IClientAPI client)
        {
            _groupID = groupID;
            if (client != null)
                GetProperties(client);
            m_updateFlag = 2;
        }

        /// <summary>
        ///
        /// </summary>
        public void SetParent(SceneObjectGroup parent)
        {
            m_parentGroup = parent;
        }

        // Use this for attachments!  LocalID should be avatar's localid
        public void SetParentLocalId(uint localID)
        {
            _parentID = localID;
        }

        public void SetPhysicsAxisRotation()
        {
            if (PhysActor != null)
            {
                PhysActor.LockAngularMotion(RotationAxis);
                m_parentGroup.Scene.PhysicsScene.AddPhysicsActorTaint(PhysActor);
            }
        }

        public void SetScriptEvents(UUID scriptid, int events)
        {
            // scriptEvents oldparts;
            lock (m_scriptEvents)
            {
                if (m_scriptEvents.ContainsKey(scriptid))
                {
                    // oldparts = m_scriptEvents[scriptid];

                    // remove values from aggregated script events
                    if (m_scriptEvents[scriptid] == (scriptEvents) events)
                        return;
                    m_scriptEvents[scriptid] = (scriptEvents) events;
                }
                else
                {
                    m_scriptEvents.Add(scriptid, (scriptEvents) events);
                }
            }
            aggregateScriptEvents();
        }

        /// <summary>
        /// Set the text displayed for this part.
        /// </summary>
        /// <param name="text"></param>
        public void SetText(string text)
        {
            Text = text;

            ParentGroup.HasGroupChanged = true;
            ScheduleFullUpdate();
        }

        /// <summary>
        /// Set the text displayed for this part.
        /// </summary>
        /// <param name="text"></param>
        /// <param name="color"></param>
        /// <param name="alpha"></param>
        public void SetText(string text, Vector3 color, double alpha)
        {
            Color = Color.FromArgb(0xff - (int) (alpha*0xff),
                                   (int) (color.X*0xff),
                                   (int) (color.Y*0xff),
                                   (int) (color.Z*0xff));
            SetText(text);
        }

        public void StopMoveToTarget()
        {
            m_parentGroup.stopMoveToTarget();

            m_parentGroup.ScheduleGroupForTerseUpdate();
            //m_parentGroup.ScheduleGroupForFullUpdate();
        }

        public void StoreUndoState()
        {
            if (!Undoing)
            {
                if (m_parentGroup != null)
                {
                    lock (m_undo)
                    {
                        if (m_undo.Count > 0)
                        {
                            UndoState last = m_undo.Peek();
                            if (last != null)
                            {
                                if (last.Compare(this))
                                    return;
                            }
                        }

                        if (m_parentGroup.GetSceneMaxUndo() > 0)
                        {
                            UndoState nUndo = new UndoState(this);

                            m_undo.Push(nUndo);
                        }

                    }
                }
            }
        }

        public EntityIntersection TestIntersection(Ray iray, Quaternion parentrot)
        {
            // In this case we're using a sphere with a radius of the largest dimension of the prim
            // TODO: Change to take shape into account

            EntityIntersection result = new EntityIntersection();
            Vector3 vAbsolutePosition = AbsolutePosition;
            Vector3 vScale = Scale;
            Vector3 rOrigin = iray.Origin;
            Vector3 rDirection = iray.Direction;

            //rDirection = rDirection.Normalize();
            // Buidling the first part of the Quadratic equation
            Vector3 r2ndDirection = rDirection*rDirection;
            float itestPart1 = r2ndDirection.X + r2ndDirection.Y + r2ndDirection.Z;

            // Buidling the second part of the Quadratic equation
            Vector3 tmVal2 = rOrigin - vAbsolutePosition;
            Vector3 r2Direction = rDirection*2.0f;
            Vector3 tmVal3 = r2Direction*tmVal2;

            float itestPart2 = tmVal3.X + tmVal3.Y + tmVal3.Z;

            // Buidling the third part of the Quadratic equation
            Vector3 tmVal4 = rOrigin*rOrigin;
            Vector3 tmVal5 = vAbsolutePosition*vAbsolutePosition;

            Vector3 tmVal6 = vAbsolutePosition*rOrigin;

            // Set Radius to the largest dimension of the prim
            float radius = 0f;
            if (vScale.X > radius)
                radius = vScale.X;
            if (vScale.Y > radius)
                radius = vScale.Y;
            if (vScale.Z > radius)
                radius = vScale.Z;

            // the second part of this is the default prim size
            // once we factor in the aabb of the prim we're adding we can
            // change this to;
            // radius = (radius / 2) - 0.01f;
            //
            radius = (radius / 2) + (0.5f / 2) - 0.1f;

            //radius = radius;

            float itestPart3 = tmVal4.X + tmVal4.Y + tmVal4.Z + tmVal5.X + tmVal5.Y + tmVal5.Z -
                               (2.0f*(tmVal6.X + tmVal6.Y + tmVal6.Z + (radius*radius)));

            // Yuk Quadradrics..    Solve first
            float rootsqr = (itestPart2*itestPart2) - (4.0f*itestPart1*itestPart3);
            if (rootsqr < 0.0f)
            {
                // No intersection
                return result;
            }
            float root = ((-itestPart2) - (float) Math.Sqrt((double) rootsqr))/(itestPart1*2.0f);

            if (root < 0.0f)
            {
                // perform second quadratic root solution
                root = ((-itestPart2) + (float) Math.Sqrt((double) rootsqr))/(itestPart1*2.0f);

                // is there any intersection?
                if (root < 0.0f)
                {
                    // nope, no intersection
                    return result;
                }
            }

            // We got an intersection.  putting together an EntityIntersection object with the
            // intersection information
            Vector3 ipoint =
                new Vector3(iray.Origin.X + (iray.Direction.X*root), iray.Origin.Y + (iray.Direction.Y*root),
                            iray.Origin.Z + (iray.Direction.Z*root));

            result.HitTF = true;
            result.ipoint = ipoint;

            // Normal is calculated by the difference and then normalizing the result
            Vector3 normalpart = ipoint - vAbsolutePosition;
            result.normal = normalpart / normalpart.Length();

            // It's funny how the Vector3 object has a Distance function, but the Axiom.Math object doesn't.
            // I can write a function to do it..    but I like the fact that this one is Static.

            Vector3 distanceConvert1 = new Vector3(iray.Origin.X, iray.Origin.Y, iray.Origin.Z);
            Vector3 distanceConvert2 = new Vector3(ipoint.X, ipoint.Y, ipoint.Z);
            float distance = (float) Util.GetDistanceTo(distanceConvert1, distanceConvert2);

            result.distance = distance;

            return result;
        }

        public EntityIntersection TestIntersectionOBB(Ray iray, Quaternion parentrot, bool frontFacesOnly, bool faceCenters)
        {
            // In this case we're using a rectangular prism, which has 6 faces and therefore 6 planes
            // This breaks down into the ray---> plane equation.
            // TODO: Change to take shape into account
            Vector3[] vertexes = new Vector3[8];

            // float[] distance = new float[6];
            Vector3[] FaceA = new Vector3[6]; // vertex A for Facei
            Vector3[] FaceB = new Vector3[6]; // vertex B for Facei
            Vector3[] FaceC = new Vector3[6]; // vertex C for Facei
            Vector3[] FaceD = new Vector3[6]; // vertex D for Facei

            Vector3[] normals = new Vector3[6]; // Normal for Facei
            Vector3[] AAfacenormals = new Vector3[6]; // Axis Aligned face normals

            AAfacenormals[0] = new Vector3(1, 0, 0);
            AAfacenormals[1] = new Vector3(0, 1, 0);
            AAfacenormals[2] = new Vector3(-1, 0, 0);
            AAfacenormals[3] = new Vector3(0, -1, 0);
            AAfacenormals[4] = new Vector3(0, 0, 1);
            AAfacenormals[5] = new Vector3(0, 0, -1);

            Vector3 AmBa = new Vector3(0, 0, 0); // Vertex A - Vertex B
            Vector3 AmBb = new Vector3(0, 0, 0); // Vertex B - Vertex C
            Vector3 cross = new Vector3();

            Vector3 pos = GetWorldPosition();
            Quaternion rot = GetWorldRotation();

            // Variables prefixed with AX are Axiom.Math copies of the LL variety.

            Quaternion AXrot = rot;
            AXrot.Normalize();

            Vector3 AXpos = pos;

            // tScale is the offset to derive the vertex based on the scale.
            // it's different for each vertex because we've got to rotate it
            // to get the world position of the vertex to produce the Oriented Bounding Box

            Vector3 tScale = Vector3.Zero;

            Vector3 AXscale = new Vector3(m_shape.Scale.X * 0.5f, m_shape.Scale.Y * 0.5f, m_shape.Scale.Z * 0.5f);

            //Vector3 pScale = (AXscale) - (AXrot.Inverse() * (AXscale));
            //Vector3 nScale = (AXscale * -1) - (AXrot.Inverse() * (AXscale * -1));

            // rScale is the rotated offset to find a vertex based on the scale and the world rotation.
            Vector3 rScale = new Vector3();

            // Get Vertexes for Faces Stick them into ABCD for each Face
            // Form: Face<vertex>[face] that corresponds to the below diagram
            #region ABCD Face Vertex Map Comment Diagram
            //                   A _________ B
            //                    |         |
            //                    |  4 top  |
            //                    |_________|
            //                   C           D

            //                   A _________ B
            //                    |  Back   |
            //                    |    3    |
            //                    |_________|
            //                   C           D

            //   A _________ B                     B _________ A
            //    |  Left   |                       |  Right  |
            //    |    0    |                       |    2    |
            //    |_________|                       |_________|
            //   C           D                     D           C

            //                   A _________ B
            //                    |  Front  |
            //                    |    1    |
            //                    |_________|
            //                   C           D

            //                   C _________ D
            //                    |         |
            //                    |  5 bot  |
            //                    |_________|
            //                   A           B
            #endregion

            #region Plane Decomposition of Oriented Bounding Box
            tScale = new Vector3(AXscale.X, -AXscale.Y, AXscale.Z);
            rScale = tScale * AXrot;
            vertexes[0] = (new Vector3((pos.X + rScale.X), (pos.Y + rScale.Y), (pos.Z + rScale.Z)));
               // vertexes[0].X = pos.X + vertexes[0].X;
            //vertexes[0].Y = pos.Y + vertexes[0].Y;
            //vertexes[0].Z = pos.Z + vertexes[0].Z;

            FaceA[0] = vertexes[0];
            FaceB[3] = vertexes[0];
            FaceA[4] = vertexes[0];

            tScale = AXscale;
            rScale = tScale * AXrot;
            vertexes[1] = (new Vector3((pos.X + rScale.X), (pos.Y + rScale.Y), (pos.Z + rScale.Z)));

               // vertexes[1].X = pos.X + vertexes[1].X;
               // vertexes[1].Y = pos.Y + vertexes[1].Y;
            //vertexes[1].Z = pos.Z + vertexes[1].Z;

            FaceB[0] = vertexes[1];
            FaceA[1] = vertexes[1];
            FaceC[4] = vertexes[1];

            tScale = new Vector3(AXscale.X, -AXscale.Y, -AXscale.Z);
            rScale = tScale * AXrot;

            vertexes[2] = (new Vector3((pos.X + rScale.X), (pos.Y + rScale.Y), (pos.Z + rScale.Z)));

            //vertexes[2].X = pos.X + vertexes[2].X;
            //vertexes[2].Y = pos.Y + vertexes[2].Y;
            //vertexes[2].Z = pos.Z + vertexes[2].Z;

            FaceC[0] = vertexes[2];
            FaceD[3] = vertexes[2];
            FaceC[5] = vertexes[2];

            tScale = new Vector3(AXscale.X, AXscale.Y, -AXscale.Z);
            rScale = tScale * AXrot;
            vertexes[3] = (new Vector3((pos.X + rScale.X), (pos.Y + rScale.Y), (pos.Z + rScale.Z)));

            //vertexes[3].X = pos.X + vertexes[3].X;
               // vertexes[3].Y = pos.Y + vertexes[3].Y;
               // vertexes[3].Z = pos.Z + vertexes[3].Z;

            FaceD[0] = vertexes[3];
            FaceC[1] = vertexes[3];
            FaceA[5] = vertexes[3];

            tScale = new Vector3(-AXscale.X, AXscale.Y, AXscale.Z);
            rScale = tScale * AXrot;
            vertexes[4] = (new Vector3((pos.X + rScale.X), (pos.Y + rScale.Y), (pos.Z + rScale.Z)));

               // vertexes[4].X = pos.X + vertexes[4].X;
               // vertexes[4].Y = pos.Y + vertexes[4].Y;
               // vertexes[4].Z = pos.Z + vertexes[4].Z;

            FaceB[1] = vertexes[4];
            FaceA[2] = vertexes[4];
            FaceD[4] = vertexes[4];

            tScale = new Vector3(-AXscale.X, AXscale.Y, -AXscale.Z);
            rScale = tScale * AXrot;
            vertexes[5] = (new Vector3((pos.X + rScale.X), (pos.Y + rScale.Y), (pos.Z + rScale.Z)));

               // vertexes[5].X = pos.X + vertexes[5].X;
               // vertexes[5].Y = pos.Y + vertexes[5].Y;
               // vertexes[5].Z = pos.Z + vertexes[5].Z;

            FaceD[1] = vertexes[5];
            FaceC[2] = vertexes[5];
            FaceB[5] = vertexes[5];

            tScale = new Vector3(-AXscale.X, -AXscale.Y, AXscale.Z);
            rScale = tScale * AXrot;
            vertexes[6] = (new Vector3((pos.X + rScale.X), (pos.Y + rScale.Y), (pos.Z + rScale.Z)));

               // vertexes[6].X = pos.X + vertexes[6].X;
               // vertexes[6].Y = pos.Y + vertexes[6].Y;
               // vertexes[6].Z = pos.Z + vertexes[6].Z;

            FaceB[2] = vertexes[6];
            FaceA[3] = vertexes[6];
            FaceB[4] = vertexes[6];

            tScale = new Vector3(-AXscale.X, -AXscale.Y, -AXscale.Z);
            rScale = tScale * AXrot;
            vertexes[7] = (new Vector3((pos.X + rScale.X), (pos.Y + rScale.Y), (pos.Z + rScale.Z)));

               // vertexes[7].X = pos.X + vertexes[7].X;
               // vertexes[7].Y = pos.Y + vertexes[7].Y;
               // vertexes[7].Z = pos.Z + vertexes[7].Z;

            FaceD[2] = vertexes[7];
            FaceC[3] = vertexes[7];
            FaceD[5] = vertexes[7];
            #endregion

            // Get our plane normals
            for (int i = 0; i < 6; i++)
            {
                //m_log.Info("[FACECALCULATION]: FaceA[" + i + "]=" + FaceA[i] + " FaceB[" + i + "]=" + FaceB[i] + " FaceC[" + i + "]=" + FaceC[i] + " FaceD[" + i + "]=" + FaceD[i]);

                // Our Plane direction
                AmBa = FaceA[i] - FaceB[i];
                AmBb = FaceB[i] - FaceC[i];

                cross = Vector3.Cross(AmBb, AmBa);

                // normalize the cross product to get the normal.
                normals[i] = cross / cross.Length();

                //m_log.Info("[NORMALS]: normals[ " + i + "]" + normals[i].ToString());
                //distance[i] = (normals[i].X * AmBa.X + normals[i].Y * AmBa.Y + normals[i].Z * AmBa.Z) * -1;
            }

            EntityIntersection result = new EntityIntersection();

            result.distance = 1024;
            float c = 0;
            float a = 0;
            float d = 0;
            Vector3 q = new Vector3();

            #region OBB Version 2 Experiment
            //float fmin = 999999;
            //float fmax = -999999;
            //float s = 0;

            //for (int i=0;i<6;i++)
            //{
                //s = iray.Direction.Dot(normals[i]);
                //d = normals[i].Dot(FaceB[i]);

                //if (s == 0)
                //{
                    //if (iray.Origin.Dot(normals[i]) > d)
                    //{
                        //return result;
                    //}
                   // else
                    //{
                        //continue;
                    //}
                //}
                //a = (d - iray.Origin.Dot(normals[i])) / s;
                //if (iray.Direction.Dot(normals[i]) < 0)
                //{
                    //if (a > fmax)
                    //{
                        //if (a > fmin)
                        //{
                            //return result;
                        //}
                        //fmax = a;
                    //}

                //}
                //else
                //{
                    //if (a < fmin)
                    //{
                        //if (a < 0 || a < fmax)
                        //{
                            //return result;
                        //}
                        //fmin = a;
                    //}
                //}
            //}
            //if (fmax > 0)
            //    a= fmax;
            //else
               //     a=fmin;

            //q = iray.Origin + a * iray.Direction;
            #endregion

            // Loop over faces (6 of them)
            for (int i = 0; i < 6; i++)
            {
                AmBa = FaceA[i] - FaceB[i];
                AmBb = FaceB[i] - FaceC[i];
                d = Vector3.Dot(normals[i], FaceB[i]);

                //if (faceCenters)
                //{
                //    c = normals[i].Dot(normals[i]);
                //}
                //else
                //{
                c = Vector3.Dot(iray.Direction, normals[i]);
                //}
                if (c == 0)
                    continue;

                a = (d - Vector3.Dot(iray.Origin, normals[i])) / c;

                if (a < 0)
                    continue;

                // If the normal is pointing outside the object
                if (Vector3.Dot(iray.Direction, normals[i]) < 0 || !frontFacesOnly)
                {
                    //if (faceCenters)
                    //{   //(FaceA[i] + FaceB[i] + FaceC[1] + FaceD[i]) / 4f;
                    //    q =  iray.Origin + a * normals[i];
                    //}
                    //else
                    //{
                        q = iray.Origin + iray.Direction * a;
                    //}

                    float distance2 = (float)GetDistanceTo(q, AXpos);
                    // Is this the closest hit to the object's origin?
                    //if (faceCenters)
                    //{
                    //    distance2 = (float)GetDistanceTo(q, iray.Origin);
                    //}

                    if (distance2 < result.distance)
                    {
                        result.distance = distance2;
                        result.HitTF = true;
                        result.ipoint = q;
                        //m_log.Info("[FACE]:" + i.ToString());
                        //m_log.Info("[POINT]: " + q.ToString());
                        //m_log.Info("[DIST]: " + distance2.ToString());
                        if (faceCenters)
                        {
                            result.normal = AAfacenormals[i] * AXrot;

                            Vector3 scaleComponent = AAfacenormals[i];
                            float ScaleOffset = 0.5f;
                            if (scaleComponent.X != 0) ScaleOffset = AXscale.X;
                            if (scaleComponent.Y != 0) ScaleOffset = AXscale.Y;
                            if (scaleComponent.Z != 0) ScaleOffset = AXscale.Z;
                            ScaleOffset = Math.Abs(ScaleOffset);
                            Vector3 offset = result.normal * ScaleOffset;
                            result.ipoint = AXpos + offset;

                            ///pos = (intersectionpoint + offset);
                        }
                        else
                        {
                            result.normal = normals[i];
                        }
                        result.AAfaceNormal = AAfacenormals[i];
                    }
                }
            }
            return result;
        }

        /// <summary>
        /// Serialize this part to xml.
        /// </summary>
        /// <param name="xmlWriter"></param>
        public void ToXml(XmlWriter xmlWriter)
        {
            serializer.Serialize(xmlWriter, this);
        }

        public void TriggerScriptChangedEvent(Changed val)
        {
            if (m_parentGroup != null && m_parentGroup.Scene != null)
                m_parentGroup.Scene.EventManager.TriggerOnScriptChangedEvent(LocalId, (uint)val);
        }

        public void TrimPermissions()
        {
            _baseMask &= (uint)PermissionMask.All;
            _ownerMask &= (uint)PermissionMask.All;
            _groupMask &= (uint)PermissionMask.All;
            _everyoneMask &= (uint)PermissionMask.All;
            _nextOwnerMask &= (uint)PermissionMask.All;
        }

        public void Undo()
        {
            lock (m_undo)
            {
                if (m_undo.Count > 0)
                    {
                        UndoState goback = m_undo.Pop();
                        if (goback != null)
                            goback.PlaybackState(this);
                }
            }
        }

        public void UpdateExtraParam(ushort type, bool inUse, byte[] data)
        {
            m_shape.ReadInUpdateExtraParam(type, inUse, data);

            if (type == 0x30)
            {
                if (m_shape.SculptEntry && m_shape.SculptTexture != UUID.Zero)
                {
                    m_parentGroup.Scene.AssetService.Get(m_shape.SculptTexture.ToString(), this, AssetReceived);
                }
            }

            ParentGroup.HasGroupChanged = true;
            ScheduleFullUpdate();
        }

        public void UpdateGroupPosition(Vector3 pos)
        {
            if ((pos.X != GroupPosition.X) ||
                (pos.Y != GroupPosition.Y) ||
                (pos.Z != GroupPosition.Z))
            {
                Vector3 newPos = new Vector3(pos.X, pos.Y, pos.Z);
                GroupPosition = newPos;
                ScheduleTerseUpdate();
            }
        }

        public virtual void UpdateMovement()
        {
        }

        /// <summary>
        ///
        /// </summary>
        /// <param name="pos"></param>
        public void UpdateOffSet(Vector3 pos)
        {
            if ((pos.X != OffsetPosition.X) ||
                (pos.Y != OffsetPosition.Y) ||
                (pos.Z != OffsetPosition.Z))
            {
                Vector3 newPos = new Vector3(pos.X, pos.Y, pos.Z);
                OffsetPosition = newPos;
                ScheduleTerseUpdate();
            }
        }

        public void UpdatePermissions(UUID AgentID, byte field, uint localID, uint mask, byte addRemTF)
        {
            bool set = addRemTF == 1;
            bool god = m_parentGroup.Scene.Permissions.IsGod(AgentID);

            uint baseMask = _baseMask;
            if (god)
                baseMask = 0x7ffffff0;

            // Are we the owner?
            if ((AgentID == _ownerID) || god)
            {
                switch (field)
                {
                    case 1:
                        if (god)
                        {
                            _baseMask = ApplyMask(_baseMask, set, mask);
                            Inventory.ApplyGodPermissions(_baseMask);
                        }

                        break;
                    case 2:
                        _ownerMask = ApplyMask(_ownerMask, set, mask) &
                                baseMask;
                        break;
                    case 4:
                        _groupMask = ApplyMask(_groupMask, set, mask) &
                                baseMask;
                        break;
                    case 8:
                        _everyoneMask = ApplyMask(_everyoneMask, set, mask) &
                                baseMask;
                        break;
                    case 16:
                        _nextOwnerMask = ApplyMask(_nextOwnerMask, set, mask) &
                                baseMask;
                        break;
                }
                SendFullUpdateToAllClients();

                SendObjectPropertiesToClient(AgentID);

            }
        }

        public bool IsHingeJoint()
        {
            // For now, we use the NINJA naming scheme for identifying joints.
            // In the future, we can support other joint specification schemes such as a 
            // custom checkbox in the viewer GUI.
            if (m_parentGroup.Scene.PhysicsScene.SupportsNINJAJoints)
            {
                string hingeString = "hingejoint";
                return (Name.Length >= hingeString.Length && Name.Substring(0, hingeString.Length) == hingeString);
            }
            else
            {
                return false;
            }
        }

        public bool IsBallJoint()
        {
            // For now, we use the NINJA naming scheme for identifying joints.
            // In the future, we can support other joint specification schemes such as a 
            // custom checkbox in the viewer GUI.
            if (m_parentGroup.Scene.PhysicsScene.SupportsNINJAJoints)
            {
                string ballString = "balljoint";
                return (Name.Length >= ballString.Length && Name.Substring(0, ballString.Length) == ballString);
            }
            else
            {
                return false;
            }
        }

        public bool IsJoint()
        {
            // For now, we use the NINJA naming scheme for identifying joints.
            // In the future, we can support other joint specification schemes such as a 
            // custom checkbox in the viewer GUI.
            if (m_parentGroup.Scene.PhysicsScene.SupportsNINJAJoints)
            {
                return IsHingeJoint() || IsBallJoint();
            }
            else
            {
                return false;
            }
        }

        public void UpdatePrimFlags(bool UsePhysics, bool IsTemporary, bool IsPhantom, bool IsVD)
        {
            bool wasUsingPhysics = ((ObjectFlags & (uint) PrimFlags.Physics) != 0);
            bool wasTemporary = ((ObjectFlags & (uint)PrimFlags.TemporaryOnRez) != 0);
            bool wasPhantom = ((ObjectFlags & (uint)PrimFlags.Phantom) != 0);
            bool wasVD = VolumeDetectActive;

            if ((UsePhysics == wasUsingPhysics) && (wasTemporary == IsTemporary) && (wasPhantom == IsPhantom) && (IsVD==wasVD))
            {
                return;
            }

            // Special cases for VD. VD can only be called from a script 
            // and can't be combined with changes to other states. So we can rely
            // that...
            // ... if VD is changed, all others are not.
            // ... if one of the others is changed, VD is not.
            if (IsVD) // VD is active, special logic applies
            {
                // State machine logic for VolumeDetect
                // More logic below
                bool phanReset = (IsPhantom != wasPhantom) && !IsPhantom;

                if (phanReset) // Phantom changes from on to off switch VD off too
                {
                    IsVD = false;               // Switch it of for the course of this routine
                    VolumeDetectActive = false; // and also permanently
                    if (PhysActor != null)
                        PhysActor.SetVolumeDetect(0);   // Let physics know about it too
                }
                else
                {
                    IsPhantom = false;
                    // If volumedetect is active we don't want phantom to be applied.
                    // If this is a new call to VD out of the state "phantom"
                    // this will also cause the prim to be visible to physics
                }

            }

            if (UsePhysics && IsJoint())
            {
                IsPhantom = true;
            }

            if (UsePhysics)
            {
                AddFlag(PrimFlags.Physics);
                if (!wasUsingPhysics)
                {
                    DoPhysicsPropertyUpdate(UsePhysics, false);
                    if (m_parentGroup != null)
                    {
                        if (!m_parentGroup.IsDeleted)
                        {
                            if (LocalId == m_parentGroup.RootPart.LocalId)
                            {
                                m_parentGroup.CheckSculptAndLoad();
                            }
                        }
                    }
                }
            }
            else
            {
                RemFlag(PrimFlags.Physics);
                if (wasUsingPhysics)
                {
                    DoPhysicsPropertyUpdate(UsePhysics, false);
                }
            }

            
            if (IsPhantom || IsAttachment) // note: this may have been changed above in the case of joints
            {
                AddFlag(PrimFlags.Phantom);
                if (PhysActor != null)
                {
                    m_parentGroup.Scene.PhysicsScene.RemovePrim(PhysActor);
                    /// that's not wholesome.  Had to make Scene public
                    PhysActor = null;
                }
            }
            else // Not phantom
            {
                RemFlag(PrimFlags.Phantom);

                PhysicsActor pa = PhysActor;
                if (pa == null)
                {
                    // It's not phantom anymore. So make sure the physics engine get's knowledge of it
                    PhysActor = m_parentGroup.Scene.PhysicsScene.AddPrimShape(
                        Name,
                        Shape,
                        new PhysicsVector(AbsolutePosition.X, AbsolutePosition.Y, AbsolutePosition.Z),
                        new PhysicsVector(Scale.X, Scale.Y, Scale.Z),
                        RotationOffset,
                        UsePhysics);

                    pa = PhysActor;
                    if (pa != null)
                    {
                        pa.LocalID = LocalId;
                        DoPhysicsPropertyUpdate(UsePhysics, true);
                        if (m_parentGroup != null)
                        {
                            if (!m_parentGroup.IsDeleted)
                            {
                                if (LocalId == m_parentGroup.RootPart.LocalId)
                                {
                                    m_parentGroup.CheckSculptAndLoad();
                                }
                            }
                        }
                        if (
                            ((AggregateScriptEvents & scriptEvents.collision) != 0) ||
                            ((AggregateScriptEvents & scriptEvents.collision_end) != 0) ||
                            ((AggregateScriptEvents & scriptEvents.collision_start) != 0) ||
                            (CollisionSound != UUID.Zero)
                            )
                        {
                                PhysActor.OnCollisionUpdate += PhysicsCollision;
                                PhysActor.SubscribeEvents(1000);
                        }
                    }
                }
                else // it already has a physical representation
                {
<<<<<<< HEAD
                    PhysActor.IsPhysical = UsePhysics;                    
=======
                    pa.IsPhysical = UsePhysics;
>>>>>>> 133a4a99

                    DoPhysicsPropertyUpdate(UsePhysics, false); // Update physical status. If it's phantom this will remove the prim
                    if (m_parentGroup != null)
                    {
                        if (!m_parentGroup.IsDeleted)
                        {
                            if (LocalId == m_parentGroup.RootPart.LocalId)
                            {
                                m_parentGroup.CheckSculptAndLoad();
                            }
                        }
                    }
                }
            }

            if (IsVD)
            {
                // If the above logic worked (this is urgent candidate to unit tests!)
                // we now have a physicsactor.
                // Defensive programming calls for a check here.
                // Better would be throwing an exception that could be catched by a unit test as the internal 
                // logic should make sure, this Physactor is always here.
                if (this.PhysActor != null)
                {
                    PhysActor.SetVolumeDetect(1);
                    AddFlag(PrimFlags.Phantom); // We set this flag also if VD is active
                    this.VolumeDetectActive = true;
                }
            }
            else
            {   // Remove VolumeDetect in any case. Note, it's safe to call SetVolumeDetect as often as you like
                // (mumbles, well, at least if you have infinte CPU powers :-))
                PhysicsActor pa = this.PhysActor;
                if (pa != null)
                {
                    PhysActor.SetVolumeDetect(0);
                }
                this.VolumeDetectActive = false;
            }


            if (IsTemporary)
            {
                AddFlag(PrimFlags.TemporaryOnRez);
            }
            else
            {
                RemFlag(PrimFlags.TemporaryOnRez);
            }
            //            m_log.Debug("Update:  PHY:" + UsePhysics.ToString() + ", T:" + IsTemporary.ToString() + ", PHA:" + IsPhantom.ToString() + " S:" + CastsShadows.ToString());

            ParentGroup.HasGroupChanged = true;
            ScheduleFullUpdate();
        }

        public void UpdateRotation(Quaternion rot)
        {
            if ((rot.X != RotationOffset.X) ||
                (rot.Y != RotationOffset.Y) ||
                (rot.Z != RotationOffset.Z) ||
                (rot.W != RotationOffset.W))
            {
                //StoreUndoState();
                RotationOffset = rot;
                ParentGroup.HasGroupChanged = true;
                ScheduleTerseUpdate();
            }
        }

        /// <summary>
        /// Update the shape of this part.
        /// </summary>
        /// <param name="shapeBlock"></param>
        public void UpdateShape(ObjectShapePacket.ObjectDataBlock shapeBlock)
        {
            m_shape.PathBegin = shapeBlock.PathBegin;
            m_shape.PathEnd = shapeBlock.PathEnd;
            m_shape.PathScaleX = shapeBlock.PathScaleX;
            m_shape.PathScaleY = shapeBlock.PathScaleY;
            m_shape.PathShearX = shapeBlock.PathShearX;
            m_shape.PathShearY = shapeBlock.PathShearY;
            m_shape.PathSkew = shapeBlock.PathSkew;
            m_shape.ProfileBegin = shapeBlock.ProfileBegin;
            m_shape.ProfileEnd = shapeBlock.ProfileEnd;
            m_shape.PathCurve = shapeBlock.PathCurve;
            m_shape.ProfileCurve = shapeBlock.ProfileCurve;
            m_shape.ProfileHollow = shapeBlock.ProfileHollow;
            m_shape.PathRadiusOffset = shapeBlock.PathRadiusOffset;
            m_shape.PathRevolutions = shapeBlock.PathRevolutions;
            m_shape.PathTaperX = shapeBlock.PathTaperX;
            m_shape.PathTaperY = shapeBlock.PathTaperY;
            m_shape.PathTwist = shapeBlock.PathTwist;
            m_shape.PathTwistBegin = shapeBlock.PathTwistBegin;
            if (PhysActor != null)
            {
                PhysActor.Shape = m_shape;
                m_parentGroup.Scene.PhysicsScene.AddPhysicsActorTaint(PhysActor);
            }

            // This is what makes vehicle trailers work
            // A script in a child prim re-issues
            // llSetPrimitiveParams(PRIM_TYPE) every few seconds. That
            // prevents autoreturn. This is not well known. It also works
            // in SL.
            //
            if (ParentGroup.RootPart != this)
                ParentGroup.RootPart.Rezzed = DateTime.Now;

            ParentGroup.HasGroupChanged = true;
            ScheduleFullUpdate();
        }

        // Added to handle bug in libsecondlife's TextureEntry.ToBytes()
        // not handling RGBA properly. Cycles through, and "fixes" the color
        // info
        public void UpdateTexture(Primitive.TextureEntry tex)
        {
            //Color4 tmpcolor;
            //for (uint i = 0; i < 32; i++)
            //{
            //    if (tex.FaceTextures[i] != null)
            //    {
            //        tmpcolor = tex.GetFace((uint) i).RGBA;
            //        tmpcolor.A = tmpcolor.A*255;
            //        tmpcolor.R = tmpcolor.R*255;
            //        tmpcolor.G = tmpcolor.G*255;
            //        tmpcolor.B = tmpcolor.B*255;
            //        tex.FaceTextures[i].RGBA = tmpcolor;
            //    }
            //}
            //tmpcolor = tex.DefaultTexture.RGBA;
            //tmpcolor.A = tmpcolor.A*255;
            //tmpcolor.R = tmpcolor.R*255;
            //tmpcolor.G = tmpcolor.G*255;
            //tmpcolor.B = tmpcolor.B*255;
            //tex.DefaultTexture.RGBA = tmpcolor;
            UpdateTextureEntry(tex.GetBytes());
        }

        /// <summary>
        /// Update the texture entry for this part.
        /// </summary>
        /// <param name="textureEntry"></param>
        public void UpdateTextureEntry(byte[] textureEntry)
        {
            m_shape.TextureEntry = textureEntry;
            TriggerScriptChangedEvent(Changed.TEXTURE);

            ParentGroup.HasGroupChanged = true;
            //This is madness..
            //ParentGroup.ScheduleGroupForFullUpdate();
            //This is sparta
            ScheduleFullUpdate();
        }

        public void aggregateScriptEvents()
        {
            AggregateScriptEvents = 0;

            // Aggregate script events
            lock (m_scriptEvents)
            {
                foreach (scriptEvents s in m_scriptEvents.Values)
                {
                    AggregateScriptEvents |= s;
                }
            }

            uint objectflagupdate = 0;

            if (
                ((AggregateScriptEvents & scriptEvents.touch) != 0) ||
                ((AggregateScriptEvents & scriptEvents.touch_end) != 0) ||
                ((AggregateScriptEvents & scriptEvents.touch_start) != 0)
                )
            {
                objectflagupdate |= (uint) PrimFlags.Touch;
            }

            if ((AggregateScriptEvents & scriptEvents.money) != 0)
            {
                objectflagupdate |= (uint) PrimFlags.Money;
            }

            if (AllowedDrop)
            {
                objectflagupdate |= (uint) PrimFlags.AllowInventoryDrop;
            }

            if (
                ((AggregateScriptEvents & scriptEvents.collision) != 0) ||
                ((AggregateScriptEvents & scriptEvents.collision_end) != 0) ||
                ((AggregateScriptEvents & scriptEvents.collision_start) != 0) ||
                (CollisionSound != UUID.Zero)
                )
            {
                // subscribe to physics updates.
                if (PhysActor != null)
                {
                    PhysActor.OnCollisionUpdate += PhysicsCollision;
                    PhysActor.SubscribeEvents(1000);

                }
            }
            else
            {
                if (PhysActor != null)
                {
                    PhysActor.UnSubscribeEvents();
                    PhysActor.OnCollisionUpdate -= PhysicsCollision;
                }
            }

            if (m_parentGroup == null)
            {
                ScheduleFullUpdate();
                return;
            }

            //if ((GetEffectiveObjectFlags() & (uint)PrimFlags.Scripted) != 0)
            //{
            //    m_parentGroup.Scene.EventManager.OnScriptTimerEvent += handleTimerAccounting;
            //}
            //else
            //{
            //    m_parentGroup.Scene.EventManager.OnScriptTimerEvent -= handleTimerAccounting;
            //}

            LocalFlags=(PrimFlags)objectflagupdate;

            if (m_parentGroup != null && m_parentGroup.RootPart == this)
                m_parentGroup.aggregateScriptEvents();
            else
                ScheduleFullUpdate();
        }

        public int registerTargetWaypoint(Vector3 target, float tolerance)
        {
            if (m_parentGroup != null)
            {
                return m_parentGroup.registerTargetWaypoint(target, tolerance);
            }
            return 0;
        }

        public void unregisterTargetWaypoint(int handle)
        {
            if (m_parentGroup != null)
            {
                m_parentGroup.unregisterTargetWaypoint(handle);
            }
        }

        public void SetCameraAtOffset(Vector3 v)
        {
            m_cameraAtOffset = v;
        }

        public void SetCameraEyeOffset(Vector3 v)
        {
            m_cameraEyeOffset = v;
        }

        public void SetForceMouselook(bool force)
        {
            m_forceMouselook = force;
        }

        public Vector3 GetCameraAtOffset()
        {
            return m_cameraAtOffset;
        }

        public Vector3 GetCameraEyeOffset()
        {
            return m_cameraEyeOffset;
        }

        public bool GetForceMouselook()
        {
            return m_forceMouselook;
        }
        
        public override string ToString()
        {
            return String.Format("{0} {1} (parent {2}))", Name, UUID, ParentGroup);
        }

        #endregion Public Methods

        public void SendTerseUpdateToClient(IClientAPI remoteClient)
        {
            if (ParentGroup == null || ParentGroup.IsDeleted)
                return;

            Vector3 lPos = OffsetPosition;

            byte state = Shape.State;
            if (IsAttachment)
            {
                if (ParentGroup.RootPart != this)
                    return;

                lPos = ParentGroup.RootPart.AttachedPos;
                state = (byte)AttachmentPoint;
            }
            else
            {
                if (ParentGroup.RootPart == this)
                    lPos = AbsolutePosition;
            }

            remoteClient.SendPrimTerseUpdate(m_regionHandle,
                    (ushort)(m_parentGroup.GetTimeDilation() *
                    (float)ushort.MaxValue), LocalId, lPos,
                    RotationOffset, Velocity,
                    RotationalVelocity, state, FromItemID,
                    OwnerID, (int)AttachmentPoint);
        }
                
        public void AddScriptLPS(int count)
        {
            m_parentGroup.AddScriptLPS(count);
        }
        
        public void ApplyNextOwnerPermissions()
        {
            _baseMask &= _nextOwnerMask;
            _ownerMask &= _nextOwnerMask;
            _everyoneMask &= _nextOwnerMask;

            Inventory.ApplyNextOwnerPermissions();
        }

        public bool CanBeDeleted()
        {
            return Inventory.CanBeDeleted();
        }
    }
}<|MERGE_RESOLUTION|>--- conflicted
+++ resolved
@@ -3451,11 +3451,7 @@
                 }
                 else // it already has a physical representation
                 {
-<<<<<<< HEAD
-                    PhysActor.IsPhysical = UsePhysics;                    
-=======
                     pa.IsPhysical = UsePhysics;
->>>>>>> 133a4a99
 
                     DoPhysicsPropertyUpdate(UsePhysics, false); // Update physical status. If it's phantom this will remove the prim
                     if (m_parentGroup != null)
