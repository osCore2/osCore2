--- conflicted
+++ resolved
@@ -1369,9 +1369,6 @@
             }
         }
 
-<<<<<<< HEAD
-        private void SendObjectPropertiesToClient(UUID AgentID)
-=======
         /// <summary>
         /// Clear all pending updates of parts to clients
         /// </summary>
@@ -1394,7 +1391,6 @@
         /// </summary>
         /// <param name="AgentID"></param>
         private void SendRootPartPropertiesToClient(UUID AgentID)
->>>>>>> de19dc30
         {
             m_parentGroup.Scene.ForEachScenePresence(delegate(ScenePresence avatar)
             {
