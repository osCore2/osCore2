﻿/*
 * Copyright (c) Contributors, http://opensimulator.org/
 * See CONTRIBUTORS.TXT for a full list of copyright holders.
 *
 * Redistribution and use in source and binary forms, with or without
 * modification, are permitted provided that the following conditions are met:
 *     * Redistributions of source code must retain the above copyright
 *       notice, this list of conditions and the following disclaimer.
 *     * Redistributions in binary form must reproduce the above copyright
 *       notice, this list of conditions and the following disclaimer in the
 *       documentation and/or other materials provided with the distribution.
 *     * Neither the name of the OpenSimulator Project nor the
 *       names of its contributors may be used to endorse or promote products
 *       derived from this software without specific prior written permission.
 *
 * THIS SOFTWARE IS PROVIDED BY THE DEVELOPERS ``AS IS'' AND ANY
 * EXPRESS OR IMPLIED WARRANTIES, INCLUDING, BUT NOT LIMITED TO, THE IMPLIED
 * WARRANTIES OF MERCHANTABILITY AND FITNESS FOR A PARTICULAR PURPOSE ARE
 * DISCLAIMED. IN NO EVENT SHALL THE CONTRIBUTORS BE LIABLE FOR ANY
 * DIRECT, INDIRECT, INCIDENTAL, SPECIAL, EXEMPLARY, OR CONSEQUENTIAL DAMAGES
 * (INCLUDING, BUT NOT LIMITED TO, PROCUREMENT OF SUBSTITUTE GOODS OR SERVICES;
 * LOSS OF USE, DATA, OR PROFITS; OR BUSINESS INTERRUPTION) HOWEVER CAUSED AND
 * ON ANY THEORY OF LIABILITY, WHETHER IN CONTRACT, STRICT LIABILITY, OR TORT
 * (INCLUDING NEGLIGENCE OR OTHERWISE) ARISING IN ANY WAY OUT OF THE USE OF THIS
 * SOFTWARE, EVEN IF ADVISED OF THE POSSIBILITY OF SUCH DAMAGE.
 */

using System;
using System.Xml;
using System.Collections.Generic;
using System.Reflection;
using System.Timers;
using OpenMetaverse;
using log4net;
using Nini.Config;
using OpenSim.Framework;
using OpenSim.Framework.Client;
using OpenSim.Region.Framework.Interfaces;
using OpenSim.Region.Framework.Scenes.Animation;
using OpenSim.Region.Framework.Scenes.Types;
using OpenSim.Region.Physics.Manager;
using GridRegion = OpenSim.Services.Interfaces.GridRegion;
using OpenSim.Services.Interfaces;
using TeleportFlags = OpenSim.Framework.Constants.TeleportFlags;

namespace OpenSim.Region.Framework.Scenes
{
    [Flags]
    enum ScriptControlled : uint
    {
        CONTROL_ZERO = 0,
        CONTROL_FWD = 1,
        CONTROL_BACK = 2,
        CONTROL_LEFT = 4,
        CONTROL_RIGHT = 8,
        CONTROL_UP = 16,
        CONTROL_DOWN = 32,
        CONTROL_ROT_LEFT = 256,
        CONTROL_ROT_RIGHT = 512,
        CONTROL_LBUTTON = 268435456,
        CONTROL_ML_LBUTTON = 1073741824
    }

    struct ScriptControllers
    {
        public UUID objectID;
        public UUID itemID;
        public ScriptControlled ignoreControls;
        public ScriptControlled eventControls;
    }

    public delegate void SendCourseLocationsMethod(UUID scene, ScenePresence presence, List<Vector3> coarseLocations, List<UUID> avatarUUIDs);

    public class ScenePresence : EntityBase, IScenePresence
    {
//        ~ScenePresence()
//        {
//            m_log.Debug("[SCENE PRESENCE] Destructor called");
//        }
        private void TriggerScenePresenceUpdated()
        {
            if (m_scene != null)
                m_scene.EventManager.TriggerScenePresenceUpdated(this);
        }

        private static readonly ILog m_log = LogManager.GetLogger(MethodBase.GetCurrentMethod().DeclaringType);

        public PresenceType PresenceType { get; private set; }

//        private static readonly byte[] DEFAULT_TEXTURE = AvatarAppearance.GetDefaultTexture().GetBytes();
        private static readonly Array DIR_CONTROL_FLAGS = Enum.GetValues(typeof(Dir_ControlFlags));
        private static readonly Vector3 HEAD_ADJUSTMENT = new Vector3(0f, 0f, 0.3f);
        
        /// <summary>
        /// Experimentally determined "fudge factor" to make sit-target positions
        /// the same as in SecondLife. Fudge factor was tested for 36 different
        /// test cases including prims of type box, sphere, cylinder, and torus,
        /// with varying parameters for sit target location, prim size, prim
        /// rotation, prim cut, prim twist, prim taper, and prim shear. See mantis
        /// issue #1716
        /// </summary>
        public static readonly Vector3 SIT_TARGET_ADJUSTMENT = new Vector3(0.0f, 0.0f, 0.4f);

        /// <summary>
        /// Movement updates for agents in neighboring regions are sent directly to clients.
        /// This value only affects how often agent positions are sent to neighbor regions
        /// for things such as distance-based update prioritization
        /// </summary>
        public static readonly float SIGNIFICANT_MOVEMENT = 2.0f;

        public UUID currentParcelUUID = UUID.Zero;

        protected ScenePresenceAnimator m_animator;
        /// <value>
        /// The animator for this avatar
        /// </value>
        public ScenePresenceAnimator Animator
        {
            get { return m_animator; }
            private set { m_animator = value; }
        }

        /// <summary>
        /// Attachments recorded on this avatar.
        /// </summary>
        /// <remarks>
        /// TODO: For some reason, we effectively have a list both here and in Appearance.  Need to work out if this is
        /// necessary.
        /// </remarks>
        private List<SceneObjectGroup> m_attachments = new List<SceneObjectGroup>();

        public Object AttachmentsSyncLock { get; private set; }

        private Dictionary<UUID, ScriptControllers> scriptedcontrols = new Dictionary<UUID, ScriptControllers>();
        private ScriptControlled IgnoredControls = ScriptControlled.CONTROL_ZERO;
        private ScriptControlled LastCommands = ScriptControlled.CONTROL_ZERO;
        private bool MouseDown = false;
//        private SceneObjectGroup proxyObjectGroup;
        //private SceneObjectPart proxyObjectPart = null;
        public Vector3 lastKnownAllowedPosition;
        public bool sentMessageAboutRestrictedParcelFlyingDown;
        public Vector4 CollisionPlane = Vector4.UnitW;

        private Vector3 m_lastPosition;
        private Quaternion m_lastRotation;
        private Vector3 m_lastVelocity;

        private Vector3? m_forceToApply;
        private int m_userFlags;
        public int UserFlags
        {
            get { return m_userFlags; }
        }

        // Flying
        public bool Flying
        {
            get { return PhysicsActor != null && PhysicsActor.Flying; }
            set { PhysicsActor.Flying = value; }
        }

        // add for fly velocity control
        private bool FlyingOld {get; set;}
        public bool WasFlying
        {
            get; private set;
        }

        public bool IsColliding
        {
            get { return PhysicsActor != null && PhysicsActor.IsColliding; }
            // We would expect setting IsColliding to be private but it's used by a hack in Scene
            set { PhysicsActor.IsColliding = value; }
        }

//        private int m_lastColCount = -1;		//KF: Look for Collision chnages
//        private int m_updateCount = 0;			//KF: Update Anims for a while
//        private static readonly int UPDATE_COUNT = 10;		// how many frames to update for
        private List<uint> m_lastColliders = new List<uint>();

        private TeleportFlags m_teleportFlags;
        public TeleportFlags TeleportFlags
        {
            get { return m_teleportFlags; }
            set { m_teleportFlags = value; }
        }

        private uint m_requestedSitTargetID;
        private UUID m_requestedSitTargetUUID;

        /// <summary>
        /// Are we sitting on the ground?
        /// </summary>
        public bool SitGround { get; private set; }

        private SendCourseLocationsMethod m_sendCourseLocationsMethod;

        //private Vector3 m_requestedSitOffset = new Vector3();

        private Vector3 m_LastFinitePos;

        private float m_sitAvatarHeight = 2.0f;

        private Vector3 m_lastChildAgentUpdatePosition;
        private Vector3 m_lastChildAgentUpdateCamPosition;

        private const int LAND_VELOCITYMAG_MAX = 12;

        private float m_health = 100f;

        protected ulong crossingFromRegion;

        private readonly Vector3[] Dir_Vectors = new Vector3[11];

        protected Timer m_reprioritization_timer;
        protected bool m_reprioritizing;
        protected bool m_reprioritization_called;

        private Quaternion m_headrotation = Quaternion.Identity;

        private string m_nextSitAnimation = String.Empty;

        //PauPaw:Proper PID Controler for autopilot************
        public bool MovingToTarget { get; private set; }
        public Vector3 MoveToPositionTarget { get; private set; }

        /// <summary>
        /// Controls whether an avatar automatically moving to a target will land when it gets there (if flying).
        /// </summary>
        public bool LandAtTarget { get; private set; }

        private bool m_followCamAuto;

        private int m_movementUpdateCount;
        private const int NumMovementsBetweenRayCast = 5;

        private bool CameraConstraintActive;
        //private int m_moveToPositionStateStatus;
        //*****************************************************

        private bool m_collisionEventFlag = false;
        private object m_collisionEventLock = new Object();

        private int m_movementAnimationUpdateCounter = 0;

        private Vector3 m_prevSitOffset;

        protected AvatarAppearance m_appearance;

        public AvatarAppearance Appearance
        {
            get { return m_appearance; }
            set
            {
                m_appearance = value;
//                m_log.DebugFormat("[SCENE PRESENCE]: Set appearance for {0} to {1}", Name, value);
            }
        }

        /// <summary>
        /// Copy of the script states while the agent is in transit. This state may
        /// need to be placed back in case of transfer fail.
        /// </summary>
        public List<string> InTransitScriptStates
        {
            get { return m_InTransitScriptStates; }
            private set { m_InTransitScriptStates = value; }
        }
        private List<string> m_InTransitScriptStates = new List<string>();

        /// <summary>
        /// Implemented Control Flags
        /// </summary>
        private enum Dir_ControlFlags
        {
            DIR_CONTROL_FLAG_FORWARD = AgentManager.ControlFlags.AGENT_CONTROL_AT_POS,
            DIR_CONTROL_FLAG_BACK = AgentManager.ControlFlags.AGENT_CONTROL_AT_NEG,
            DIR_CONTROL_FLAG_LEFT = AgentManager.ControlFlags.AGENT_CONTROL_LEFT_POS,
            DIR_CONTROL_FLAG_RIGHT = AgentManager.ControlFlags.AGENT_CONTROL_LEFT_NEG,
            DIR_CONTROL_FLAG_UP = AgentManager.ControlFlags.AGENT_CONTROL_UP_POS,
            DIR_CONTROL_FLAG_DOWN = AgentManager.ControlFlags.AGENT_CONTROL_UP_NEG,
            DIR_CONTROL_FLAG_FORWARD_NUDGE = AgentManager.ControlFlags.AGENT_CONTROL_NUDGE_AT_POS,
            DIR_CONTROL_FLAG_BACKWARD_NUDGE = AgentManager.ControlFlags.AGENT_CONTROL_NUDGE_AT_NEG,
            DIR_CONTROL_FLAG_LEFT_NUDGE = AgentManager.ControlFlags.AGENT_CONTROL_NUDGE_LEFT_POS,
            DIR_CONTROL_FLAG_RIGHT_NUDGE = AgentManager.ControlFlags.AGENT_CONTROL_NUDGE_LEFT_NEG,
            DIR_CONTROL_FLAG_DOWN_NUDGE = AgentManager.ControlFlags.AGENT_CONTROL_NUDGE_UP_NEG
        }
        
        /// <summary>
        /// Position at which a significant movement was made
        /// </summary>
        private Vector3 posLastSignificantMove;

        // For teleports and crossings callbacks
        string m_callbackURI;
        UUID m_originRegionID;

        /// <value>
        /// Script engines present in the scene
        /// </value>
        private IScriptModule[] m_scriptEngines;

        #region Properties

        /// <summary>
        /// Physical scene representation of this Avatar.
        /// </summary>
        public PhysicsActor PhysicsActor { get; private set; }

        /// <summary>
        /// Record user movement inputs.
        /// </summary>
        public byte MovementFlag { get; private set; }

        private bool m_updateflag;

        public bool Updated
        {
            set { m_updateflag = value; }
            get { return m_updateflag; }
        }

        private bool m_invulnerable = true;

        public bool Invulnerable
        {
            set { m_invulnerable = value; }
            get { return m_invulnerable; }
        }

        private int m_userLevel;

        public int UserLevel
        {
            get { return m_userLevel; }
            private set { m_userLevel = value; }
        }

        private int m_godLevel;

        public int GodLevel
        {
            get { return m_godLevel; }
            private set { m_godLevel = value; }
        }

        private ulong m_rootRegionHandle;

        public ulong RegionHandle
        {
            get { return m_rootRegionHandle; }
            private set { m_rootRegionHandle = value; }
        }

        #region Client Camera

        /// <summary>
        /// Position of agent's camera in world (region cordinates)
        /// </summary>
        protected Vector3 m_lastCameraPosition;

        public Vector3 CameraPosition { get; set; }

        public Quaternion CameraRotation
        {
            get { return Util.Axes2Rot(CameraAtAxis, CameraLeftAxis, CameraUpAxis); }
        }

        // Use these three vectors to figure out what the agent is looking at
        // Convert it to a Matrix and/or Quaternion
        //
        public Vector3 CameraAtAxis { get; set; }
        public Vector3 CameraLeftAxis { get; set; }
        public Vector3 CameraUpAxis { get; set; }

        public Vector3 Lookat
        {
            get
            {
                Vector3 a = new Vector3(CameraAtAxis.X, CameraAtAxis.Y, 0);

                if (a == Vector3.Zero)
                    return a;

                return Util.GetNormalizedVector(a);
            }
        }
        #endregion        

        public string Firstname { get; private set; }
        public string Lastname { get; private set; }

        public string Grouptitle { get; set; }

        // Agent's Draw distance.
        public float DrawDistance { get; set; }

        public bool AllowMovement { get; set; }

        private bool m_setAlwaysRun;
        
        public bool SetAlwaysRun
        {
            get
            {
                if (PhysicsActor != null)
                {
                    return PhysicsActor.SetAlwaysRun;
                }
                else
                {
                    return m_setAlwaysRun;
                }
            }
            set
            {
                m_setAlwaysRun = value;
                if (PhysicsActor != null)
                {
                    PhysicsActor.SetAlwaysRun = value;
                }
            }
        }

        public byte State { get; set; }

        private AgentManager.ControlFlags m_AgentControlFlags;

        public uint AgentControlFlags
        {
            get { return (uint)m_AgentControlFlags; }
            set { m_AgentControlFlags = (AgentManager.ControlFlags)value; }
        }

        public IClientAPI ControllingClient { get; set; }

        public IClientCore ClientView
        {
            get { return (IClientCore)ControllingClient; }
        }

        public Vector3 ParentPosition { get; set; }

        /// <summary>
        /// Position of this avatar relative to the region the avatar is in
        /// </summary>
        public override Vector3 AbsolutePosition
        {
            get
            {
                if (PhysicsActor != null)
                {
                    m_pos = PhysicsActor.Position;

                    //m_log.DebugFormat(
                    //    "[SCENE PRESENCE]: Set position {0} for {1} in {2} via getting AbsolutePosition!",
                    //    m_pos, Name, Scene.RegionInfo.RegionName);
                }
                else
                {
                    // Obtain the correct position of a seated avatar.
                    // In addition to providing the correct position while
                    // the avatar is seated, this value will also
                    // be used as the location to unsit to.
                    //
                    // If ParentID is not 0, assume we are a seated avatar
                    // and we should return the position based on the sittarget
                    // offset and rotation of the prim we are seated on.
                    //
                    // Generally, m_pos will contain the position of the avatar
                    // in the sim unless the avatar is on a sit target. While
                    // on a sit target, m_pos will contain the desired offset
                    // without the parent rotation applied.
                    SceneObjectPart sitPart = ParentPart;

                    if (sitPart != null)
                        return sitPart.AbsolutePosition + (m_pos * sitPart.GetWorldRotation());
                }
                
                return m_pos;
            }
            set
            {
                if (PhysicsActor != null)
                {
                    try
                    {
                        PhysicsActor.Position = value;
                    }
                    catch (Exception e)
                    {
                        m_log.Error("[SCENE PRESENCE]: ABSOLUTE POSITION " + e.Message);
                    }
                }

                // Don't update while sitting.  The PhysicsActor above is null whilst sitting.
                if (ParentID == 0)
                {
                    m_pos = value;
                    ParentPosition = Vector3.Zero;
                }

                //m_log.DebugFormat(
                //    "[ENTITY BASE]: In {0} set AbsolutePosition of {1} to {2}",
                //    Scene.RegionInfo.RegionName, Name, m_pos);
                TriggerScenePresenceUpdated();
            }
        }

        /// <summary>
        /// If sitting, returns the offset position from the prim the avatar is sitting on.
        /// Otherwise, returns absolute position in the scene.
        /// </summary>
        public Vector3 OffsetPosition
        {
            get { return m_pos; }
            // Don't remove setter. It's not currently used in core but
            // upcoming Avination code needs it.
            set
            {
                // There is no offset position when not seated
                if (ParentID == 0)
                    return;

                m_pos = value;
                TriggerScenePresenceUpdated();
            }
        }

        /// <summary>
        /// Current velocity of the avatar.
        /// </summary>
        public override Vector3 Velocity
        {
            get
            {
                if (PhysicsActor != null)
                {
                    m_velocity = PhysicsActor.Velocity;

//                    m_log.DebugFormat(
//                        "[SCENE PRESENCE]: Set velocity {0} for {1} in {2} via getting Velocity!",
//                        m_velocity, Name, Scene.RegionInfo.RegionName);
                }

                return m_velocity;
            }
            set
            {
                if (PhysicsActor != null)
                {
                    try
                    {
                        PhysicsActor.Velocity = value;
                    }
                    catch (Exception e)
                    {
                        m_log.Error("[SCENE PRESENCE]: VELOCITY " + e.Message);
                    }
                }

                m_velocity = value;

//                m_log.DebugFormat(
//                    "[SCENE PRESENCE]: In {0} set velocity of {1} to {2}",
//                    Scene.RegionInfo.RegionName, Name, m_velocity);
            }
        }

        private Quaternion m_bodyRot = Quaternion.Identity;

        public Quaternion Rotation
        {
            get { return m_bodyRot; }
            set
            {
                m_bodyRot = value;
//                m_log.DebugFormat("[SCENE PRESENCE]: Body rot for {0} set to {1}", Name, m_bodyRot);
            }
        }

        public bool IsChildAgent { get; set; }

        /// <summary>
        /// If the avatar is sitting, the local ID of the prim that it's sitting on.  If not sitting then zero.
        /// </summary>
        public uint ParentID { get; set; }

        public UUID ParentUUID
        {
            get { return m_parentUUID; }
            set { m_parentUUID = value; }
        }
        private UUID m_parentUUID = UUID.Zero;

        /// <summary>
        /// If the avatar is sitting, the prim that it's sitting on.  If not sitting then null.
        /// </summary>
        /// <remarks>
        /// If you use this property then you must take a reference since another thread could set it to null.
        /// </remarks>
        public SceneObjectPart ParentPart { get; set; }

        public float Health
        {
            get { return m_health; }
            set { m_health = value; }
        }

        public void AdjustKnownSeeds()
        {
            Dictionary<ulong, string> seeds;

            if (Scene.CapsModule != null)
                seeds = Scene.CapsModule.GetChildrenSeeds(UUID);
            else
                seeds = new Dictionary<ulong, string>();

            List<ulong> old = new List<ulong>();
            foreach (ulong handle in seeds.Keys)
            {
                uint x, y;
                Utils.LongToUInts(handle, out x, out y);
                x = x / Constants.RegionSize;
                y = y / Constants.RegionSize;
                if (Util.IsOutsideView(DrawDistance, x, Scene.RegionInfo.RegionLocX, y, Scene.RegionInfo.RegionLocY))
                {
                    old.Add(handle);
                }
            }
            DropOldNeighbours(old);
            
            if (Scene.CapsModule != null)
                Scene.CapsModule.SetChildrenSeed(UUID, seeds);
            
            KnownRegions = seeds;
            //m_log.Debug(" ++++++++++AFTER+++++++++++++ ");
            //DumpKnownRegions();
        }

        public void DumpKnownRegions()
        {
            m_log.Info("================ KnownRegions "+Scene.RegionInfo.RegionName+" ================");
            foreach (KeyValuePair<ulong, string> kvp in KnownRegions)
            {
                uint x, y;
                Utils.LongToUInts(kvp.Key, out x, out y);
                x = x / Constants.RegionSize;
                y = y / Constants.RegionSize;
                m_log.Info(" >> "+x+", "+y+": "+kvp.Value);
            }
        }

        private bool m_mouseLook;
        private bool m_leftButtonDown;

        private bool m_inTransit;

        public bool IsInTransit
        {
            get { return m_inTransit; }
            set { 
                if(value)
                {
                    if (Flying)
                        m_AgentControlFlags |= AgentManager.ControlFlags.AGENT_CONTROL_FLY;
                    else
                        m_AgentControlFlags &= ~AgentManager.ControlFlags.AGENT_CONTROL_FLY;
                }
                m_inTransit = value;
            }
        }

        private float m_speedModifier = 1.0f;

        public float SpeedModifier
        {
            get { return m_speedModifier; }
            set { m_speedModifier = value; }
        }

        private bool m_forceFly;

        public bool ForceFly
        {
            get { return m_forceFly; }
            set { m_forceFly = value; }
        }

        private bool m_flyDisabled;

        public bool FlyDisabled
        {
            get { return m_flyDisabled; }
            set { m_flyDisabled = value; }
        }

        public string Viewer
        {
            get { return m_scene.AuthenticateHandler.GetAgentCircuitData(ControllingClient.CircuitCode).Viewer; }
        }

        #endregion

        #region Constructor(s)

        public ScenePresence(
            IClientAPI client, Scene world, AvatarAppearance appearance, PresenceType type)
        {
            AttachmentsSyncLock = new Object();
            AllowMovement = true;
            IsChildAgent = true;
            m_sendCourseLocationsMethod = SendCoarseLocationsDefault;
            Animator = new ScenePresenceAnimator(this);
            PresenceType = type;
            DrawDistance = world.DefaultDrawDistance;
            RegionHandle = world.RegionInfo.RegionHandle;
            ControllingClient = client;
            Firstname = ControllingClient.FirstName;
            Lastname = ControllingClient.LastName;
            m_name = String.Format("{0} {1}", Firstname, Lastname);
            m_scene = world;
            m_uuid = client.AgentId;
            LocalId = m_scene.AllocateLocalId();

            UserAccount account = m_scene.UserAccountService.GetUserAccount(m_scene.RegionInfo.ScopeID, m_uuid);
            if (account != null)
                m_userFlags = account.UserFlags;
            else
                m_userFlags = 0;

            if (account != null)
                UserLevel = account.UserLevel;

            IGroupsModule gm = m_scene.RequestModuleInterface<IGroupsModule>();
            if (gm != null)
                Grouptitle = gm.GetGroupTitle(m_uuid);

            m_scriptEngines = m_scene.RequestModuleInterfaces<IScriptModule>();
            
            AbsolutePosition = posLastSignificantMove = CameraPosition =
                m_lastCameraPosition = ControllingClient.StartPos;

            m_reprioritization_timer = new Timer(world.ReprioritizationInterval);
            m_reprioritization_timer.Elapsed += new ElapsedEventHandler(Reprioritize);
            m_reprioritization_timer.AutoReset = false;

            AdjustKnownSeeds();

            RegisterToEvents();
            SetDirectionVectors();

            Appearance = appearance;
        }

        private void RegionHeartbeatEnd(Scene scene)
        {
            if (IsChildAgent)
                return;

            m_movementAnimationUpdateCounter ++;
            if (m_movementAnimationUpdateCounter >= 2)
            {
                m_movementAnimationUpdateCounter = 0;
                if (Animator != null)
                {
                    // If the parentID == 0 we are not sitting
                    // if !SitGournd then we are not sitting on the ground
                    // Fairly straightforward, now here comes the twist
                    // if ParentUUID is NOT UUID.Zero, we are looking to
                    // be sat on an object that isn't there yet. Should
                    // be treated as if sat.
                    if(ParentID == 0 && !SitGround && ParentUUID == UUID.Zero) // skip it if sitting
                        Animator.UpdateMovementAnimations();
                }
                else
                {
                    m_scene.EventManager.OnRegionHeartbeatEnd -= RegionHeartbeatEnd;
                }
            }
        }

        public void RegisterToEvents()
        {
            ControllingClient.OnCompleteMovementToRegion += CompleteMovement;
            ControllingClient.OnAgentUpdate += HandleAgentUpdate;
            ControllingClient.OnAgentRequestSit += HandleAgentRequestSit;
            ControllingClient.OnAgentSit += HandleAgentSit;
            ControllingClient.OnSetAlwaysRun += HandleSetAlwaysRun;
            ControllingClient.OnStartAnim += HandleStartAnim;
            ControllingClient.OnStopAnim += HandleStopAnim;
            ControllingClient.OnChangeAnim += avnHandleChangeAnim;
            ControllingClient.OnForceReleaseControls += HandleForceReleaseControls;
            ControllingClient.OnAutoPilotGo += MoveToTarget;

            // ControllingClient.OnChildAgentStatus += new StatusChange(this.ChildStatusChange);
            // ControllingClient.OnStopMovement += new GenericCall2(this.StopMovement);
        }

        private void SetDirectionVectors()
        {
            Dir_Vectors[0] = Vector3.UnitX; //FORWARD
            Dir_Vectors[1] = -Vector3.UnitX; //BACK
            Dir_Vectors[2] = Vector3.UnitY; //LEFT
            Dir_Vectors[3] = -Vector3.UnitY; //RIGHT
            Dir_Vectors[4] = Vector3.UnitZ; //UP
            Dir_Vectors[5] = -Vector3.UnitZ; //DOWN
            Dir_Vectors[6] = new Vector3(0.5f, 0f, 0f); //FORWARD_NUDGE
            Dir_Vectors[7] = new Vector3(-0.5f, 0f, 0f);  //BACK_NUDGE
            Dir_Vectors[8] = new Vector3(0f, 0.5f, 0f);  //LEFT_NUDGE
            Dir_Vectors[9] = new Vector3(0f, -0.5f, 0f);  //RIGHT_NUDGE
            Dir_Vectors[10] = new Vector3(0f, 0f, -0.5f); //DOWN_Nudge
        }

        private Vector3[] GetWalkDirectionVectors()
        {
            Vector3[] vector = new Vector3[11];
            vector[0] = new Vector3(CameraUpAxis.Z, 0f, -CameraAtAxis.Z); //FORWARD
            vector[1] = new Vector3(-CameraUpAxis.Z, 0f, CameraAtAxis.Z); //BACK
            vector[2] = Vector3.UnitY; //LEFT
            vector[3] = -Vector3.UnitY; //RIGHT
            vector[4] = new Vector3(CameraAtAxis.Z, 0f, CameraUpAxis.Z); //UP
            vector[5] = new Vector3(-CameraAtAxis.Z, 0f, -CameraUpAxis.Z); //DOWN
            vector[6] = new Vector3(CameraUpAxis.Z, 0f, -CameraAtAxis.Z); //FORWARD_NUDGE
            vector[7] = new Vector3(-CameraUpAxis.Z, 0f, CameraAtAxis.Z); //BACK_NUDGE
            vector[8] = Vector3.UnitY; //LEFT_NUDGE
            vector[9] = -Vector3.UnitY; //RIGHT_NUDGE
            vector[10] = new Vector3(-CameraAtAxis.Z, 0f, -CameraUpAxis.Z); //DOWN_NUDGE
            return vector;
        }

        #endregion

        #region Status Methods

        /// <summary>
        /// Turns a child agent into a root agent.
        /// </summary>
        /// Child agents are logged into neighbouring sims largely to observe changes.  Root agents exist when the
        /// avatar is actual in the sim.  They can perform all actions.
        /// This change is made whenever an avatar enters a region, whether by crossing over from a neighbouring sim,
        /// teleporting in or on initial login.
        ///
        /// This method is on the critical path for transferring an avatar from one region to another.  Delay here
        /// delays that crossing.
        /// </summary>
        public void MakeRootAgent(Vector3 pos, bool isFlying)
        {
            m_log.DebugFormat(
                "[SCENE]: Upgrading child to root agent for {0} in {1}",
                Name, m_scene.RegionInfo.RegionName);

            bool wasChild = IsChildAgent;

            if (ParentUUID != UUID.Zero)
            {
                m_log.DebugFormat("[SCENE PRESENCE]: Sitting avatar back on prim {0}", ParentUUID);
                SceneObjectPart part = m_scene.GetSceneObjectPart(ParentUUID);
                if (part == null)
                {
                    m_log.ErrorFormat("[SCENE PRESENCE]: Can't find prim {0} to sit on", ParentUUID);
                }
                else
                {
                    part.ParentGroup.AddAvatar(UUID);
                    if (part.SitTargetPosition != Vector3.Zero)
                        part.SitTargetAvatar = UUID;
                    ParentPosition = part.GetWorldPosition();
                    ParentID = part.LocalId;
                    ParentPart = part;
                    m_pos = m_prevSitOffset;
                    pos = ParentPosition;
                }
                ParentUUID = UUID.Zero;

                IsChildAgent = false;

                Animator.TrySetMovementAnimation("SIT");
            }
            else
            {
                IsChildAgent = false;
            }


            IGroupsModule gm = m_scene.RequestModuleInterface<IGroupsModule>();
            if (gm != null)
                Grouptitle = gm.GetGroupTitle(m_uuid);

            RegionHandle = m_scene.RegionInfo.RegionHandle;

            m_scene.EventManager.TriggerSetRootAgentScene(m_uuid, m_scene);

            if (ParentID == 0)
            {
                // Moved this from SendInitialData to ensure that Appearance is initialized
                // before the inventory is processed in MakeRootAgent. This fixes a race condition
                // related to the handling of attachments
                //m_scene.GetAvatarAppearance(ControllingClient, out Appearance);
                if (m_scene.TestBorderCross(pos, Cardinals.E))
                {
                    Border crossedBorder = m_scene.GetCrossedBorder(pos, Cardinals.E);
                    pos.X = crossedBorder.BorderLine.Z - 1;
                }

                if (m_scene.TestBorderCross(pos, Cardinals.N))
                {
                    Border crossedBorder = m_scene.GetCrossedBorder(pos, Cardinals.N);
                    pos.Y = crossedBorder.BorderLine.Z - 1;
                }

                CheckAndAdjustLandingPoint(ref pos);

                if (pos.X < 0f || pos.Y < 0f || pos.Z < 0f)
                {
                    m_log.WarnFormat(
                        "[SCENE PRESENCE]: MakeRootAgent() was given an illegal position of {0} for avatar {1}, {2}. Clamping",
                        pos, Name, UUID);

                    if (pos.X < 0f) pos.X = 0f;
                    if (pos.Y < 0f) pos.Y = 0f;
                    if (pos.Z < 0f) pos.Z = 0f;
                }

                float localAVHeight = 1.56f;
                if (Appearance.AvatarHeight > 0)
                    localAVHeight = Appearance.AvatarHeight;

                float posZLimit = 0;

                if (pos.X < Constants.RegionSize && pos.Y < Constants.RegionSize)
                    posZLimit = (float)m_scene.Heightmap[(int)pos.X, (int)pos.Y];
                
                float newPosZ = posZLimit + localAVHeight / 2;
                if (posZLimit >= (pos.Z - (localAVHeight / 2)) && !(Single.IsInfinity(newPosZ) || Single.IsNaN(newPosZ)))
                {
                    pos.Z = newPosZ;
                }
                AbsolutePosition = pos;

                if (m_teleportFlags == TeleportFlags.Default)
                {
                    Vector3 vel = Velocity;
                    AddToPhysicalScene(isFlying);
                    if (PhysicsActor != null)
                        PhysicsActor.SetMomentum(vel);
                }
                else
                    AddToPhysicalScene(isFlying);

                if (ForceFly)
                {
                    Flying = true;
                }
                else if (FlyDisabled)
                {
                    Flying = false;
                }
            }
            // Don't send an animation pack here, since on a region crossing this will sometimes cause a flying 
            // avatar to return to the standing position in mid-air.  On login it looks like this is being sent
            // elsewhere anyway
            // Animator.SendAnimPack();

            m_scene.SwapRootAgentCount(false);

            // The initial login scene presence is already root when it gets here
            // and it has already rezzed the attachments and started their scripts.
            // We do the following only for non-login agents, because their scripts
            // haven't started yet.
            lock (m_attachments)
            {
                if (wasChild && HasAttachments())
                {
                    m_log.DebugFormat("[SCENE PRESENCE]: Restarting scripts in attachments...");
                    // Resume scripts
                    Util.FireAndForget(delegate(object x) {
                        foreach (SceneObjectGroup sog in m_attachments)
                        {
                            sog.ScheduleGroupForFullUpdate();
                            sog.RootPart.ParentGroup.CreateScriptInstances(0, false, m_scene.DefaultScriptEngine, GetStateSource());
                            sog.ResumeScripts();
                        }
                    });
                }
            }

            SendAvatarDataToAllAgents();

            // send the animations of the other presences to me
            m_scene.ForEachRootScenePresence(delegate(ScenePresence presence)
            {
                if (presence != this)
                    presence.Animator.SendAnimPackToClient(ControllingClient);
            });

            // If we don't reset the movement flag here, an avatar that crosses to a neighbouring sim and returns will
            // stall on the border crossing since the existing child agent will still have the last movement
            // recorded, which stops the input from being processed.

            MovementFlag = 0;

            m_scene.EventManager.TriggerOnMakeRootAgent(this);

            m_scene.EventManager.OnRegionHeartbeatEnd += RegionHeartbeatEnd;
        }

        public int GetStateSource()
        {
            AgentCircuitData aCircuit = m_scene.AuthenticateHandler.GetAgentCircuitData(UUID);

            if (aCircuit != null && (aCircuit.teleportFlags != (uint)TeleportFlags.Default))
            {
                // This will get your attention
                //m_log.Error("[XXX] Triggering CHANGED_TELEPORT");

                return 5; // StateSource.Teleporting
            }
            return 2; // StateSource.PrimCrossing
        }

        /// <summary>
        /// This turns a root agent into a child agent
        /// </summary>
        /// <remarks>
        /// when an agent departs this region for a neighbor, this gets called.
        ///
        /// It doesn't get called for a teleport.  Reason being, an agent that
        /// teleports out may not end up anywhere near this region
        /// </remarks>
        public void MakeChildAgent()
        {
            m_scene.EventManager.OnRegionHeartbeatEnd -= RegionHeartbeatEnd;

            m_log.DebugFormat("[SCENE PRESENCE]: Making {0} a child agent in {1}", Name, Scene.RegionInfo.RegionName);

            // Reset these so that teleporting in and walking out isn't seen
            // as teleporting back
            TeleportFlags = TeleportFlags.Default;

            MovementFlag = 0;

            // It looks like Animator is set to null somewhere, and MakeChild
            // is called after that. Probably in aborted teleports.
            if (Animator == null)
                Animator = new ScenePresenceAnimator(this);
            else
                Animator.ResetAnimations();

            
//            m_log.DebugFormat(
//                 "[SCENE PRESENCE]: Downgrading root agent {0}, {1} to a child agent in {2}",
//                 Name, UUID, m_scene.RegionInfo.RegionName);

            // Don't zero out the velocity since this can cause problems when an avatar is making a region crossing,
            // depending on the exact timing.  This shouldn't matter anyway since child agent positions are not updated.
            //Velocity = new Vector3(0, 0, 0);
            
            IsChildAgent = true;
            m_scene.SwapRootAgentCount(true);
            RemoveFromPhysicalScene();

            // FIXME: Set RegionHandle to the region handle of the scene this agent is moving into
            
            m_scene.EventManager.TriggerOnMakeChildAgent(this);
        }

        /// <summary>
        /// Removes physics plugin scene representation of this agent if it exists.
        /// </summary>
        public void RemoveFromPhysicalScene()
        {
            if (PhysicsActor != null)
            {
//                PhysicsActor.OnRequestTerseUpdate -= SendTerseUpdateToAllClients;
                PhysicsActor.OnOutOfBounds -= OutOfBoundsCall;
                PhysicsActor.OnCollisionUpdate -= PhysicsCollisionUpdate;
                PhysicsActor.UnSubscribeEvents();
                m_scene.PhysicsScene.RemoveAvatar(PhysicsActor);
                PhysicsActor = null;
            }
//            else
//            {
//                m_log.ErrorFormat(
//                    "[SCENE PRESENCE]: Attempt to remove physics actor for {0} on {1} but this scene presence has no physics actor",
//                    Name, Scene.RegionInfo.RegionName);
//            }
        }

        /// <summary>
        /// Do not call this directly.  Call Scene.RequestTeleportLocation() instead.
        /// </summary>
        /// <param name="pos"></param>
        public void Teleport(Vector3 pos)
        {
            TeleportWithMomentum(pos, Vector3.Zero);
        }

        public void TeleportWithMomentum(Vector3 pos, Vector3? v)
        {
            if (ParentID != (uint)0)
                StandUp();
            bool isFlying = Flying;
            Vector3 vel = Velocity;
            RemoveFromPhysicalScene();
            CheckLandingPoint(ref pos);
            AbsolutePosition = pos;
            AddToPhysicalScene(isFlying);
            if (PhysicsActor != null)
            {
                if (v.HasValue)
                    PhysicsActor.SetMomentum((Vector3)v);
                else
                    PhysicsActor.SetMomentum(vel);
            }

            SendTerseUpdateToAllClients();
        }

        public void avnLocalTeleport(Vector3 newpos, Vector3? newvel, bool rotateToVelXY)
        {
            CheckLandingPoint(ref newpos);
            AbsolutePosition = newpos;

            if (newvel.HasValue)
            {
                if ((Vector3)newvel == Vector3.Zero)
                {
                    if (PhysicsActor != null)
                        PhysicsActor.SetMomentum(Vector3.Zero);
                    m_velocity = Vector3.Zero;
                }
                else
                {
                    if (PhysicsActor != null)
                        PhysicsActor.SetMomentum((Vector3)newvel);
                    m_velocity = (Vector3)newvel;

                    if (rotateToVelXY)
                    {
                        Vector3 lookAt = (Vector3)newvel;
                        lookAt.Z = 0;
                        lookAt.Normalize();
                        ControllingClient.SendLocalTeleport(newpos, lookAt, (uint)TeleportFlags.ViaLocation);
                        return;
                    }
                }
            }

            SendTerseUpdateToAllClients();
        }



        public void StopFlying()
        {
            ControllingClient.StopFlying(this);
        }

        // neighbouring regions we have enabled a child agent in
        // holds the seed cap for the child agent in that region
        private Dictionary<ulong, string> m_knownChildRegions = new Dictionary<ulong, string>();

        public void AddNeighbourRegion(ulong regionHandle, string cap)
        {
            lock (m_knownChildRegions)
            {
                if (!m_knownChildRegions.ContainsKey(regionHandle))
                {
                    uint x, y;
                    Utils.LongToUInts(regionHandle, out x, out y);
                    m_knownChildRegions.Add(regionHandle, cap);
                }
            }
        }

        public void RemoveNeighbourRegion(ulong regionHandle)
        {
            lock (m_knownChildRegions)
            {
                // Checking ContainsKey is redundant as Remove works either way and returns a bool
                // This is here to allow the Debug output to be conditional on removal
                //if (m_knownChildRegions.ContainsKey(regionHandle))
                //    m_log.DebugFormat(" !!! removing known region {0} in {1}. Count = {2}", regionHandle, Scene.RegionInfo.RegionName, m_knownChildRegions.Count);
                m_knownChildRegions.Remove(regionHandle);
            }
        }

        public void DropOldNeighbours(List<ulong> oldRegions)
        {
            foreach (ulong handle in oldRegions)
            {
                RemoveNeighbourRegion(handle);
                Scene.CapsModule.DropChildSeed(UUID, handle);
            }
        }

        public Dictionary<ulong, string> KnownRegions
        {
            get
            {
                lock (m_knownChildRegions)
                    return new Dictionary<ulong, string>(m_knownChildRegions);
            }
            set
            {
                // Replacing the reference is atomic but we still need to lock on
                // the original dictionary object which may be in use elsewhere
                lock (m_knownChildRegions)
                    m_knownChildRegions = value;
            }
        }

        public List<ulong> KnownRegionHandles
        {
            get
            {
                return new List<ulong>(KnownRegions.Keys);
            }
        }

        public int KnownRegionCount
        {
            get
            {
                lock (m_knownChildRegions)
                    return m_knownChildRegions.Count;
            }
        }

        #endregion

        #region Event Handlers

        /// <summary>
        /// Sets avatar height in the physics plugin
        /// </summary>
        /// <param name="height">New height of avatar</param>
        public void SetHeight(float height)
        {
            if (PhysicsActor != null && !IsChildAgent)
                PhysicsActor.Size = new Vector3(0.45f, 0.6f, height);
        }

        /// <summary>
        /// Complete Avatar's movement into the region.
        /// </summary>
        /// <param name="client"></param>
        /// <param name="openChildAgents">
        /// If true, send notification to neighbour regions to expect
        /// a child agent from the client.  These neighbours can be some distance away, depending right now on the
        /// configuration of DefaultDrawDistance in the [Startup] section of config
        /// </param>
        public void CompleteMovement(IClientAPI client, bool openChildAgents)
        {
//            DateTime startTime = DateTime.Now;

            m_log.DebugFormat(
                "[SCENE PRESENCE]: Completing movement of {0} into region {1} in position {2}",
                client.Name, Scene.RegionInfo.RegionName, AbsolutePosition);

            Vector3 look = Velocity;

            if ((look.X == 0) && (look.Y == 0) && (look.Z == 0))
            {
                look = new Vector3(0.99f, 0.042f, 0);
            }

            // Prevent teleporting to an underground location
            // (may crash client otherwise)
            //
            Vector3 pos = AbsolutePosition;
            float ground = m_scene.GetGroundHeight(pos.X, pos.Y);
            if (pos.Z < ground + 1.5f)
            {
                pos.Z = ground + 1.5f;
                AbsolutePosition = pos;
            }

            bool flying = ((m_AgentControlFlags & AgentManager.ControlFlags.AGENT_CONTROL_FLY) != 0);
            MakeRootAgent(AbsolutePosition, flying);
            ControllingClient.MoveAgentIntoRegion(m_scene.RegionInfo, AbsolutePosition, look);

//            m_log.DebugFormat("[SCENE PRESENCE] Completed movement");

            if ((m_callbackURI != null) && !m_callbackURI.Equals(""))
            {
                // We cannot sleep here since this would hold up the inbound packet processing thread, as
                // CompleteMovement() is executed synchronously.  However, it might be better to delay the release
                // here until we know for sure that the agent is active in this region.  Sending AgentMovementComplete
                // is not enough for Imprudence clients - there appears to be a small delay (<200ms, <500ms) until they regard this
                // region as the current region, meaning that a close sent before then will fail the teleport.
//                System.Threading.Thread.Sleep(2000);

                m_log.DebugFormat(
                    "[SCENE PRESENCE]: Releasing {0} {1} with callback to {2}",
                    client.Name, client.AgentId, m_callbackURI);

                Scene.SimulationService.ReleaseAgent(m_originRegionID, UUID, m_callbackURI);
                m_callbackURI = null;
            }
//            else
//            {
//                m_log.DebugFormat(
//                    "[SCENE PRESENCE]: No callback provided on CompleteMovement of {0} {1} to {2}",
//                    client.Name, client.AgentId, m_scene.RegionInfo.RegionName);
//            }

            ValidateAndSendAppearanceAndAgentData();

            // Create child agents in neighbouring regions
            if (openChildAgents && !IsChildAgent)
            {
                IEntityTransferModule m_agentTransfer = m_scene.RequestModuleInterface<IEntityTransferModule>();
                if (m_agentTransfer != null)
                    Util.FireAndForget(delegate { m_agentTransfer.EnableChildAgents(this); });

                IFriendsModule friendsModule = m_scene.RequestModuleInterface<IFriendsModule>();
                if (friendsModule != null)
                    friendsModule.SendFriendsOnlineIfNeeded(ControllingClient);
            }

//            m_log.DebugFormat(
//                "[SCENE PRESENCE]: Completing movement of {0} into region {1} took {2}ms", 
//                client.Name, Scene.RegionInfo.RegionName, (DateTime.Now - startTime).Milliseconds);
        }

        /// <summary>
        /// Callback for the Camera view block check.  Gets called with the results of the camera view block test
        /// hitYN is true when there's something in the way.
        /// </summary>
        /// <param name="hitYN"></param>
        /// <param name="collisionPoint"></param>
        /// <param name="localid"></param>
        /// <param name="distance"></param>
        public void RayCastCameraCallback(bool hitYN, Vector3 collisionPoint, uint localid, float distance, Vector3 pNormal)
        {
            const float POSITION_TOLERANCE = 0.02f;
            const float VELOCITY_TOLERANCE = 0.02f;
            const float ROTATION_TOLERANCE = 0.02f;

            if (m_followCamAuto)
            {
                if (hitYN)
                {
                    CameraConstraintActive = true;
                    //m_log.DebugFormat("[RAYCASTRESULT]: {0}, {1}, {2}, {3}", hitYN, collisionPoint, localid, distance);
                    
                    Vector3 normal = Vector3.Normalize(new Vector3(0f, 0f, collisionPoint.Z) - collisionPoint);
                    ControllingClient.SendCameraConstraint(new Vector4(normal.X, normal.Y, normal.Z, -1 * Vector3.Distance(new Vector3(0,0,collisionPoint.Z),collisionPoint)));
                }
                else
                {
                    if (!m_pos.ApproxEquals(m_lastPosition, POSITION_TOLERANCE) ||
                        !Velocity.ApproxEquals(m_lastVelocity, VELOCITY_TOLERANCE) ||
                        !Rotation.ApproxEquals(m_lastRotation, ROTATION_TOLERANCE))
                    {
                        if (CameraConstraintActive)
                        {
                            ControllingClient.SendCameraConstraint(new Vector4(0f, 0.5f, 0.9f, -3000f));
                            CameraConstraintActive = false;
                        }
                    }
                }
            }
        }

        /// <summary>
        /// This is the event handler for client movement. If a client is moving, this event is triggering.
        /// </summary>
        public void HandleAgentUpdate(IClientAPI remoteClient, AgentUpdateArgs agentData)
        {
//            m_log.DebugFormat(
//                "[SCENE PRESENCE]: In {0} received agent update from {1}, flags {2}",
//                Scene.RegionInfo.RegionName, remoteClient.Name, (AgentManager.ControlFlags)agentData.ControlFlags);

            if (IsChildAgent)
            {
            //    // m_log.Debug("DEBUG: HandleAgentUpdate: child agent");
                return;
            }

            ++m_movementUpdateCount;
            if (m_movementUpdateCount < 1)
                m_movementUpdateCount = 1;

            #region Sanity Checking

            // This is irritating.  Really.
            if (!AbsolutePosition.IsFinite())
            {
                RemoveFromPhysicalScene();
                m_log.Error("[AVATAR]: NonFinite Avatar position detected... Reset Position. Mantis this please. Error #9999902");

                m_pos = m_LastFinitePos;
                if (!m_pos.IsFinite())
                {
                    m_pos.X = 127f;
                    m_pos.Y = 127f;
                    m_pos.Z = 127f;
                    m_log.Error("[AVATAR]: NonFinite Avatar position detected... Reset Position. Mantis this please. Error #9999903");
                }

                AddToPhysicalScene(false);
            }
            else
            {
                m_LastFinitePos = m_pos;
            }

            #endregion Sanity Checking

            #region Inputs

            AgentManager.ControlFlags flags = (AgentManager.ControlFlags)agentData.ControlFlags;

            // Camera location in world.  We'll need to raytrace
            // from this location from time to time.
            CameraPosition = agentData.CameraCenter;
            if (Vector3.Distance(m_lastCameraPosition, CameraPosition) >= Scene.RootReprioritizationDistance)
            {
                ReprioritizeUpdates();
                m_lastCameraPosition = CameraPosition;
            }

            // Use these three vectors to figure out what the agent is looking at
            // Convert it to a Matrix and/or Quaternion
            CameraAtAxis = agentData.CameraAtAxis;
            CameraLeftAxis = agentData.CameraLeftAxis;
            CameraUpAxis = agentData.CameraUpAxis;

            // The Agent's Draw distance setting
            // When we get to the point of re-computing neighbors everytime this
            // changes, then start using the agent's drawdistance rather than the 
            // region's draw distance.
            // DrawDistance = agentData.Far;
            DrawDistance = Scene.DefaultDrawDistance;

            // Check if Client has camera in 'follow cam' or 'build' mode.
            Vector3 camdif = (Vector3.One * Rotation - Vector3.One * CameraRotation);

            m_followCamAuto = ((CameraUpAxis.Z > 0.959f && CameraUpAxis.Z < 0.98f)
               && (Math.Abs(camdif.X) < 0.4f && Math.Abs(camdif.Y) < 0.4f)) ? true : false;

            m_mouseLook = (flags & AgentManager.ControlFlags.AGENT_CONTROL_MOUSELOOK) != 0;
            m_leftButtonDown = (flags & AgentManager.ControlFlags.AGENT_CONTROL_LBUTTON_DOWN) != 0;

            #endregion Inputs

//            // Make anims work for client side autopilot
//            if ((flags & AgentManager.ControlFlags.AGENT_CONTROL_AT_POS) != 0)
//                m_updateCount = UPDATE_COUNT;
//
//            // Make turning in place work
//            if ((flags & AgentManager.ControlFlags.AGENT_CONTROL_YAW_POS) != 0 ||
//                (flags & AgentManager.ControlFlags.AGENT_CONTROL_YAW_NEG) != 0)
//                m_updateCount = UPDATE_COUNT;

            if ((flags & AgentManager.ControlFlags.AGENT_CONTROL_STAND_UP) != 0)
            {
                StandUp();
            }

            //m_log.DebugFormat("[FollowCam]: {0}", m_followCamAuto);
            // Raycast from the avatar's head to the camera to see if there's anything blocking the view
            if ((m_movementUpdateCount % NumMovementsBetweenRayCast) == 0 && m_scene.PhysicsScene.SupportsRayCast())
            {
                if (m_followCamAuto)
                {
                    //                    Vector3 posAdjusted = m_pos + HEAD_ADJUSTMENT;
                    //                    m_scene.PhysicsScene.RaycastWorld(m_pos, Vector3.Normalize(CameraPosition - posAdjusted), Vector3.Distance(CameraPosition, posAdjusted) + 0.3f, RayCastCameraCallback);
                    
                    Vector3 posAdjusted = AbsolutePosition + HEAD_ADJUSTMENT;
                    Vector3 distTocam = CameraPosition - posAdjusted;
                    float distTocamlen = distTocam.Length();
                    if (distTocamlen > 0)
                    {
                        distTocam *= 1.0f / distTocamlen;
                        m_scene.PhysicsScene.RaycastWorld(posAdjusted, distTocam, distTocamlen + 0.3f, RayCastCameraCallback);
                    }
                    
                }
            }

            uint flagsForScripts = (uint)flags;
            flags = RemoveIgnoredControls(flags, IgnoredControls);

            if ((flags & AgentManager.ControlFlags.AGENT_CONTROL_SIT_ON_GROUND) != 0)
                HandleAgentSitOnGround();

            // In the future, these values might need to go global.
            // Here's where you get them.
            m_AgentControlFlags = flags;
            m_headrotation = agentData.HeadRotation;
            State = agentData.State;

            PhysicsActor actor = PhysicsActor;
            if (actor == null)
            {
                SendControlsToScripts(flagsForScripts);
                return;
            }

            if (AllowMovement && !SitGround)
            {
                Quaternion bodyRotation = agentData.BodyRotation;
                bool update_rotation = false;

                if (bodyRotation != Rotation)
                {
                    Rotation = bodyRotation;
                    update_rotation = true;
                }

                bool update_movementflag = false;

                if (agentData.UseClientAgentPosition)
                {
                    MovingToTarget = (agentData.ClientAgentPosition - AbsolutePosition).Length() > 0.2f;
                    MoveToPositionTarget = agentData.ClientAgentPosition;
                }

                int i = 0;
                bool DCFlagKeyPressed = false;
                Vector3 agent_control_v3 = Vector3.Zero;

                bool oldflying = Flying;

                if (ForceFly)
                    actor.Flying = true;
                else if (FlyDisabled)
                    actor.Flying = false;
                else
                    actor.Flying = ((flags & AgentManager.ControlFlags.AGENT_CONTROL_FLY) != 0);

                if (actor.Flying != oldflying)
                    update_movementflag = true;

                if (ParentID == 0)
                {
                    bool bAllowUpdateMoveToPosition = false;

                    Vector3[] dirVectors;

                    // use camera up angle when in mouselook and not flying or when holding the left mouse button down and not flying
                    // this prevents 'jumping' in inappropriate situations.
                    if (!Flying && (m_mouseLook || m_leftButtonDown))
                        dirVectors = GetWalkDirectionVectors();
                    else
                        dirVectors = Dir_Vectors;

                    // The fact that MovementFlag is a byte needs to be fixed
                    // it really should be a uint
                    // A DIR_CONTROL_FLAG occurs when the user is trying to move in a particular direction.
                    uint nudgehack = 250;
                    foreach (Dir_ControlFlags DCF in DIR_CONTROL_FLAGS)
                    {
                        if (((uint)flags & (uint)DCF) != 0)
                        {
                            DCFlagKeyPressed = true;

                            try
                            {
                                agent_control_v3 += dirVectors[i];
                                //m_log.DebugFormat("[Motion]: {0}, {1}",i, dirVectors[i]);
                            }
                            catch (IndexOutOfRangeException)
                            {
                                // Why did I get this?
                            }

                            if ((MovementFlag & (byte)(uint)DCF) == 0)
                            {
                                if (DCF == Dir_ControlFlags.DIR_CONTROL_FLAG_FORWARD_NUDGE || DCF == Dir_ControlFlags.DIR_CONTROL_FLAG_BACKWARD_NUDGE ||
                                    DCF == Dir_ControlFlags.DIR_CONTROL_FLAG_LEFT_NUDGE || DCF == Dir_ControlFlags.DIR_CONTROL_FLAG_RIGHT_NUDGE)
                                {
                                    MovementFlag |= (byte)nudgehack;
                                }

                                //m_log.DebugFormat("[SCENE PRESENCE]: Updating MovementFlag for {0} with {1}", Name, DCF);
                                MovementFlag += (byte)(uint)DCF;
                                update_movementflag = true;
                            }
                        }
                        else
                        {
                            if ((MovementFlag & (byte)(uint)DCF) != 0 ||
                                ((DCF == Dir_ControlFlags.DIR_CONTROL_FLAG_FORWARD_NUDGE || DCF == Dir_ControlFlags.DIR_CONTROL_FLAG_BACKWARD_NUDGE ||
                                DCF == Dir_ControlFlags.DIR_CONTROL_FLAG_LEFT_NUDGE || DCF == Dir_ControlFlags.DIR_CONTROL_FLAG_RIGHT_NUDGE)
                                && ((MovementFlag & (byte)nudgehack) == nudgehack))
                                ) // This or is for Nudge forward
                            {
                                //m_log.DebugFormat("[SCENE PRESENCE]: Updating MovementFlag for {0} with lack of {1}", Name, DCF);
                                MovementFlag -= ((byte)(uint)DCF);
                                update_movementflag = true;

                                /*
                                    if ((DCF == Dir_ControlFlags.DIR_CONTROL_FLAG_FORWARD_NUDGE || DCF == Dir_ControlFlags.DIR_CONTROL_FLAG_BACKWARD_NUDGE)
                                    && ((MovementFlag & (byte)nudgehack) == nudgehack))
                                    {
                                        m_log.Debug("Removed Hack flag");
                                    }
                                */
                            }
                            else
                            {
                                bAllowUpdateMoveToPosition = true;
                            }
                        }

                        i++;
                    }

                    if (MovingToTarget)
                    {
                        // If the user has pressed a key then we want to cancel any move to target.
                        if (DCFlagKeyPressed)
                        {
                            ResetMoveToTarget();
                            update_movementflag = true;
                        }
                        else if (bAllowUpdateMoveToPosition)
                        {
                            // The UseClientAgentPosition is set if parcel ban is forcing the avatar to move to a
                            // certain position.  It's only check for tolerance on returning to that position is 0.2
                            // rather than 1, at which point it removes its force target.
                            if (HandleMoveToTargetUpdate(agentData.UseClientAgentPosition ? 0.2 : 1, ref agent_control_v3))
                                update_movementflag = true;
                        }
                    }
                }

                // Cause the avatar to stop flying if it's colliding
                // with something with the down arrow pressed.

                // Only do this if we're flying
                if (Flying && !ForceFly)
                {
                    // Landing detection code

                    // Are the landing controls requirements filled?
                    bool controlland = (((flags & AgentManager.ControlFlags.AGENT_CONTROL_UP_NEG) != 0) ||
                                        ((flags & AgentManager.ControlFlags.AGENT_CONTROL_NUDGE_UP_NEG) != 0));

                    if (Flying && IsColliding && controlland)
                    {
                        // nesting this check because LengthSquared() is expensive and we don't 
                        // want to do it every step when flying.
                        if ((Velocity.LengthSquared() <= LAND_VELOCITYMAG_MAX))
                            StopFlying();
                    }
                }

                // If the agent update does move the avatar, then calculate the force ready for the velocity update,
                // which occurs later in the main scene loop
                if (update_movementflag || (update_rotation && DCFlagKeyPressed))
                {
//                    m_log.DebugFormat(
//                        "[SCENE PRESENCE]: In {0} adding velocity of {1} to {2}, umf = {3}, ur = {4}",
//                        m_scene.RegionInfo.RegionName, agent_control_v3, Name, update_movementflag, update_rotation);

                    AddNewMovement(agent_control_v3);
                }
//                else
//                {
//                    if (!update_movementflag)
//                    {
//                        m_log.DebugFormat(
//                            "[SCENE PRESENCE]: In {0} ignoring requested update of {1} for {2} as update_movementflag = false",
//                            m_scene.RegionInfo.RegionName, agent_control_v3, Name);
//                    }
//                }

                if (update_movementflag && ParentID == 0)
                    Animator.UpdateMovementAnimations();

                SendControlsToScripts(flagsForScripts);
            }

            m_scene.EventManager.TriggerOnClientMovement(this);
            TriggerScenePresenceUpdated();
        }

        /// <summary>
        /// Calculate an update to move the presence to the set target.
        /// </summary>
        /// <remarks>
        /// This doesn't actually perform the movement.  Instead, it adds its vector to agent_control_v3.
        /// </remarks>
        /// <param value="agent_control_v3">Cumulative agent movement that this method will update.</param>
        /// <returns>True if movement has been updated in some way.  False otherwise.</returns>
        public bool HandleMoveToTargetUpdate(double tolerance, ref Vector3 agent_control_v3)
        {
//            m_log.DebugFormat("[SCENE PRESENCE]: Called HandleMoveToTargetUpdate() for {0}", Name);

            bool updated = false;

//            m_log.DebugFormat(
//                "[SCENE PRESENCE]: bAllowUpdateMoveToPosition {0}, m_moveToPositionInProgress {1}, m_autopilotMoving {2}",
//                allowUpdate, m_moveToPositionInProgress, m_autopilotMoving);

            double distanceToTarget = Util.GetDistanceTo(AbsolutePosition, MoveToPositionTarget);

//                        m_log.DebugFormat(
//                            "[SCENE PRESENCE]: Abs pos of {0} is {1}, target {2}, distance {3}",
//                            Name, AbsolutePosition, MoveToPositionTarget, distanceToTarget);

            // Check the error term of the current position in relation to the target position
            if (distanceToTarget <= tolerance)
            {
                // We are close enough to the target
                AbsolutePosition = MoveToPositionTarget;
                ResetMoveToTarget();
                updated = true;
            }
            else
            {
                try
                {
                    // move avatar in 3D at one meter/second towards target, in avatar coordinate frame.
                    // This movement vector gets added to the velocity through AddNewMovement().
                    // Theoretically we might need a more complex PID approach here if other
                    // unknown forces are acting on the avatar and we need to adaptively respond
                    // to such forces, but the following simple approach seems to works fine.
                    Vector3 LocalVectorToTarget3D =
                        (MoveToPositionTarget - AbsolutePosition) // vector from cur. pos to target in global coords
                        * Matrix4.CreateFromQuaternion(Quaternion.Inverse(Rotation)); // change to avatar coords
                    // Ignore z component of vector
//                        Vector3 LocalVectorToTarget2D = new Vector3((float)(LocalVectorToTarget3D.X), (float)(LocalVectorToTarget3D.Y), 0f);
                    LocalVectorToTarget3D.Normalize();

                    // update avatar movement flags. the avatar coordinate system is as follows:
                    //
                    //                        +X (forward)
                    //
                    //                        ^
                    //                        |
                    //                        |
                    //                        |
                    //                        |
                    //     (left) +Y <--------o--------> -Y
                    //                       avatar
                    //                        |
                    //                        |
                    //                        |
                    //                        |
                    //                        v
                    //                        -X
                    //

                    // based on the above avatar coordinate system, classify the movement into
                    // one of left/right/back/forward.
                    if (LocalVectorToTarget3D.X < 0) //MoveBack
                    {
                        MovementFlag += (byte)(uint)Dir_ControlFlags.DIR_CONTROL_FLAG_BACK;
                        AgentControlFlags |= (uint)Dir_ControlFlags.DIR_CONTROL_FLAG_BACK;
                        updated = true;
                    }
                    else if (LocalVectorToTarget3D.X > 0) //Move Forward
                    {
                        MovementFlag += (byte)(uint)Dir_ControlFlags.DIR_CONTROL_FLAG_FORWARD;
                        AgentControlFlags |= (uint)Dir_ControlFlags.DIR_CONTROL_FLAG_FORWARD;
                        updated = true;
                    }

                    if (LocalVectorToTarget3D.Y > 0) //MoveLeft
                    {
                        MovementFlag += (byte)(uint)Dir_ControlFlags.DIR_CONTROL_FLAG_LEFT;
                        AgentControlFlags |= (uint)Dir_ControlFlags.DIR_CONTROL_FLAG_LEFT;
                        updated = true;
                    }
                    else if (LocalVectorToTarget3D.Y < 0) //MoveRight
                    {
                        MovementFlag += (byte)(uint)Dir_ControlFlags.DIR_CONTROL_FLAG_RIGHT;
                        AgentControlFlags |= (uint)Dir_ControlFlags.DIR_CONTROL_FLAG_RIGHT;
                        updated = true;
                    }

                    if (LocalVectorToTarget3D.Z > 0) //Up
                    {
                        // Don't set these flags for up or down - doing so will make the avatar crouch or
                        // keep trying to jump even if walking along level ground
                        //MovementFlag += (byte)(uint)Dir_ControlFlags.DIR_CONTROL_FLAG_UP;
                        //AgentControlFlags
                        //AgentControlFlags |= (uint)Dir_ControlFlags.DIR_CONTROL_FLAG_UP;
                        updated = true;
                    }
                    else if (LocalVectorToTarget3D.Z < 0) //Down
                    {
                        //MovementFlag += (byte)(uint)Dir_ControlFlags.DIR_CONTROL_FLAG_DOWN;
                        //AgentControlFlags |= (uint)Dir_ControlFlags.DIR_CONTROL_FLAG_DOWN;
                        updated = true;
                    }

//                        m_log.DebugFormat(
//                            "[SCENE PRESENCE]: HandleMoveToTargetUpdate adding {0} to move vector {1} for {2}",
//                            LocalVectorToTarget3D, agent_control_v3, Name);

                    agent_control_v3 += LocalVectorToTarget3D;
                }
                catch (Exception e)
                {
                    //Avoid system crash, can be slower but...
                    m_log.DebugFormat("Crash! {0}", e.ToString());
                }
            }

            return updated;
        }

        /// <summary>
        /// Move to the given target over time.
        /// </summary>
        /// <param name="pos"></param>
        /// <param name="noFly">
        /// If true, then don't allow the avatar to fly to the target, even if it's up in the air.
        /// This is to allow movement to targets that are known to be on an elevated platform with a continuous path
        /// from start to finish.
        /// </param>
        /// <param name="landAtTarget">
        /// If true and the avatar starts flying during the move then land at the target.
        /// </param>
        public void MoveToTarget(Vector3 pos, bool noFly, bool landAtTarget)
        {
            if (SitGround)
                StandUp();

//            m_log.DebugFormat(
//                "[SCENE PRESENCE]: Avatar {0} received request to move to position {1} in {2}",
//                Name, pos, m_scene.RegionInfo.RegionName);

            if (pos.X < 0 || pos.X >= Constants.RegionSize
                || pos.Y < 0 || pos.Y >= Constants.RegionSize
                || pos.Z < 0)
                return;

//            Vector3 heightAdjust = new Vector3(0, 0, Appearance.AvatarHeight / 2);
//            pos += heightAdjust;
//
//            // Anti duck-walking measure
//            if (Math.Abs(pos.Z - AbsolutePosition.Z) < 0.2f)
//            {
////                m_log.DebugFormat("[SCENE PRESENCE]: Adjusting MoveToPosition from {0} to {1}", pos, AbsolutePosition);
//                pos.Z = AbsolutePosition.Z;
//            }

            float terrainHeight = (float)m_scene.Heightmap[(int)pos.X, (int)pos.Y];
            pos.Z = Math.Max(terrainHeight, pos.Z);

            // Fudge factor.  It appears that if one clicks "go here" on a piece of ground, the go here request is
            // always slightly higher than the actual terrain height.
            // FIXME: This constrains NPC movements as well, so should be somewhere else.
            if (pos.Z - terrainHeight < 0.2)
                pos.Z = terrainHeight;

//            m_log.DebugFormat(
//                "[SCENE PRESENCE]: Avatar {0} set move to target {1} (terrain height {2}) in {3}",
//                Name, pos, terrainHeight, m_scene.RegionInfo.RegionName);

            if (noFly)
                Flying = false;
            else if (pos.Z > terrainHeight)
                Flying = true;

            LandAtTarget = landAtTarget;
            MovingToTarget = true;
            MoveToPositionTarget = pos;

            // Rotate presence around the z-axis to point in same direction as movement.
            // Ignore z component of vector
            Vector3 localVectorToTarget3D = pos - AbsolutePosition;
            Vector3 localVectorToTarget2D = new Vector3((float)(localVectorToTarget3D.X), (float)(localVectorToTarget3D.Y), 0f);

//            m_log.DebugFormat("[SCENE PRESENCE]: Local vector to target is {0}", localVectorToTarget2D);

            // Calculate the yaw.
            Vector3 angle = new Vector3(0, 0, (float)(Math.Atan2(localVectorToTarget2D.Y, localVectorToTarget2D.X)));

//            m_log.DebugFormat("[SCENE PRESENCE]: Angle is {0}", angle);

            Rotation = Quaternion.CreateFromEulers(angle);
//            m_log.DebugFormat("[SCENE PRESENCE]: Body rot for {0} set to {1}", Name, Rotation);
            
            Vector3 agent_control_v3 = new Vector3();
            HandleMoveToTargetUpdate(1, ref agent_control_v3);
            AddNewMovement(agent_control_v3);
        }

        /// <summary>
        /// Reset the move to target.
        /// </summary>
        public void ResetMoveToTarget()
        {
//            m_log.DebugFormat("[SCENE PRESENCE]: Resetting move to target for {0}", Name);

            MovingToTarget = false;
            MoveToPositionTarget = Vector3.Zero;

            // We need to reset the control flag as the ScenePresenceAnimator uses this to determine the correct
            // resting animation (e.g. hover or stand).  NPCs don't have a client that will quickly reset this flag.
            // However, the line is here rather than in the NPC module since it also appears necessary to stop a
            // viewer that uses "go here" from juddering on all subsequent avatar movements.
            AgentControlFlags = (uint)AgentManager.ControlFlags.NONE;
        }

        /// <summary>
        /// Perform the logic necessary to stand the avatar up.  This method also executes
        /// the stand animation.
        /// </summary>
        public void StandUp()
        {
//            m_log.DebugFormat("[SCENE PRESENCE]: StandUp() for {0}", Name);

            SitGround = false;

/* move this down so avatar gets physical in the new position and not where it is siting
            if (PhysicsActor == null)
                AddToPhysicalScene(false);
 */

            if (ParentID != 0)
            {
                SceneObjectPart part = ParentPart;
                UnRegisterSeatControls(part.ParentGroup.UUID);

                TaskInventoryDictionary taskIDict = part.TaskInventory;
                if (taskIDict != null)
                {
                    lock (taskIDict)
                    {
                        foreach (UUID taskID in taskIDict.Keys)
                        {
                            UnRegisterControlEventsToScript(LocalId, taskID);
                            taskIDict[taskID].PermsMask &= ~(
                                2048 | //PERMISSION_CONTROL_CAMERA
                                4); // PERMISSION_TAKE_CONTROLS
                        }
                    }
                }

                // Reset sit target.
                if (part.SitTargetAvatar == UUID)
                    part.SitTargetAvatar = UUID.Zero;

                part.ParentGroup.DeleteAvatar(UUID);
                ParentPosition = part.GetWorldPosition();
                ControllingClient.SendClearFollowCamProperties(part.ParentUUID);

                m_pos += ParentPosition + new Vector3(0.0f, 0.0f, 2.0f * m_sitAvatarHeight);
                ParentPosition = Vector3.Zero;

                ParentID = 0;
                ParentPart = null;

                if (PhysicsActor == null)
                    AddToPhysicalScene(false);

                SendAvatarDataToAllAgents();
                m_requestedSitTargetID = 0;

                if (part != null)
                    part.ParentGroup.TriggerScriptChangedEvent(Changed.LINK);
            }

            else if (PhysicsActor == null)
                AddToPhysicalScene(false);

            Animator.TrySetMovementAnimation("STAND");
        }

        private SceneObjectPart FindNextAvailableSitTarget(UUID targetID)
        {
            SceneObjectPart targetPart = m_scene.GetSceneObjectPart(targetID);
            if (targetPart == null)
                return null;

            // If the primitive the player clicked on has a sit target and that sit target is not full, that sit target is used.
            // If the primitive the player clicked on has no sit target, and one or more other linked objects have sit targets that are not full, the sit target of the object with the lowest link number will be used.

            // Get our own copy of the part array, and sort into the order we want to test
            SceneObjectPart[] partArray = targetPart.ParentGroup.Parts;
            Array.Sort(partArray, delegate(SceneObjectPart p1, SceneObjectPart p2)
                       {
                           // we want the originally selected part first, then the rest in link order -- so make the selected part link num (-1)
                           int linkNum1 = p1==targetPart ? -1 : p1.LinkNum;
                           int linkNum2 = p2==targetPart ? -1 : p2.LinkNum;
                           return linkNum1 - linkNum2;
                       }
                );

            //look for prims with explicit sit targets that are available
            foreach (SceneObjectPart part in partArray)
            {
                // Is a sit target available?
                Vector3 avSitOffset = part.SitTargetPosition;
                Quaternion avSitOrientation = part.SitTargetOrientation;
                UUID avOnTargetAlready = part.SitTargetAvatar;

                bool SitTargetUnOccupied = avOnTargetAlready == UUID.Zero;
                bool SitTargetisSet = avSitOffset != Vector3.Zero || avSitOrientation != Quaternion.Identity;

                if (SitTargetisSet && SitTargetUnOccupied)
                {
                    //switch the target to this prim
                    return part;
                }
            }

            // no explicit sit target found - use original target
            return targetPart;
        }

        private void SendSitResponse(UUID targetID, Vector3 offset, Quaternion pSitOrientation)
        {
            Vector3 pos = new Vector3();
            Quaternion sitOrientation = pSitOrientation;
            Vector3 cameraEyeOffset = Vector3.Zero;
            Vector3 cameraAtOffset = Vector3.Zero;
            bool forceMouselook = false;

            SceneObjectPart part = FindNextAvailableSitTarget(targetID);
            if (part == null)
                return;

            // TODO: determine position to sit at based on scene geometry; don't trust offset from client
            // see http://wiki.secondlife.com/wiki/User:Andrew_Linden/Office_Hours/2007_11_06 for details on how LL does it

            // Is a sit target available?
            Vector3 avSitOffSet = part.SitTargetPosition;
            Quaternion avSitOrientation = part.SitTargetOrientation;
            UUID avOnTargetAlready = part.SitTargetAvatar;

            bool SitTargetUnOccupied = (!(avOnTargetAlready != UUID.Zero));
            bool SitTargetisSet =
                (!(avSitOffSet == Vector3.Zero &&
                   (
                       avSitOrientation == Quaternion.Identity // Valid Zero Rotation quaternion
                       || avSitOrientation.X == 0f && avSitOrientation.Y == 0f && avSitOrientation.Z == 1f && avSitOrientation.W == 0f // W-Z Mapping was invalid at one point
                       || avSitOrientation.X == 0f && avSitOrientation.Y == 0f && avSitOrientation.Z == 0f && avSitOrientation.W == 0f // Invalid Quaternion
                   )
                   ));

//                m_log.DebugFormat("[SCENE PRESENCE]: {0} {1}", SitTargetisSet, SitTargetUnOccupied);

            if (PhysicsActor != null)
                m_sitAvatarHeight = PhysicsActor.Size.Z * 0.5f;

            bool canSit = false;
            pos = part.AbsolutePosition + offset;

            if (SitTargetisSet)
            {
                if (SitTargetUnOccupied)
                {
                    m_log.DebugFormat(
                        "[SCENE PRESENCE]: Sitting {0} on {1} {2} because sit target is set and unoccupied",
                        Name, part.Name, part.LocalId);

                    part.SitTargetAvatar = UUID;
                    offset = new Vector3(avSitOffSet.X, avSitOffSet.Y, avSitOffSet.Z);
                    sitOrientation = avSitOrientation;
                    canSit = true;
                }
            }
            else
            {
                if (Util.GetDistanceTo(AbsolutePosition, pos) <= 10)
                {
                    m_log.DebugFormat(
                        "[SCENE PRESENCE]: Sitting {0} on {1} {2} because sit target is unset and within 10m",
                        Name, part.Name, part.LocalId);

                    AbsolutePosition = pos + new Vector3(0.0f, 0.0f, m_sitAvatarHeight);
                    canSit = true;
                }
            }

            if (canSit)
            {
                if (PhysicsActor != null)
                {
                    // We can remove the physicsActor until they stand up.
                    RemoveFromPhysicalScene();
                }

                cameraAtOffset = part.GetCameraAtOffset();
                cameraEyeOffset = part.GetCameraEyeOffset();
                forceMouselook = part.GetForceMouselook();

                ControllingClient.SendSitResponse(
                    part.UUID, offset, sitOrientation, false, cameraAtOffset, cameraEyeOffset, forceMouselook);

                m_requestedSitTargetUUID = targetID;

                HandleAgentSit(ControllingClient, UUID);

                // Moved here to avoid a race with default sit anim
                // The script event needs to be raised after the default sit anim is set.
                part.ParentGroup.TriggerScriptChangedEvent(Changed.LINK);
            }
        }

        public void HandleAgentRequestSit(IClientAPI remoteClient, UUID agentID, UUID targetID, Vector3 offset)
        {
            if (ParentID != 0)
            {
                StandUp();
            }

//            if (!String.IsNullOrEmpty(sitAnimation))
//            {
//                m_nextSitAnimation = sitAnimation;
//            }
//            else
//            {
            m_nextSitAnimation = "SIT";
//            }

            //SceneObjectPart part = m_scene.GetSceneObjectPart(targetID);
            SceneObjectPart part = FindNextAvailableSitTarget(targetID);

            if (part != null)
            {
                if (!String.IsNullOrEmpty(part.SitAnimation))
                {
                    m_nextSitAnimation = part.SitAnimation;
                }

                m_requestedSitTargetID = part.LocalId;
                m_requestedSitTargetUUID = targetID;

//                m_log.DebugFormat("[SIT]: Client requested Sit Position: {0}", offset);

                if (m_scene.PhysicsScene.SupportsRayCast())
                {
                    //m_scene.PhysicsScene.RaycastWorld(Vector3.Zero,Vector3.Zero, 0.01f,new RaycastCallback());
                    //SitRayCastAvatarPosition(part);
                    //return;
                }
            }
            else
            {
                m_log.Warn("Sit requested on unknown object: " + targetID.ToString());
            }

            SendSitResponse(targetID, offset, Quaternion.Identity);
        }

        /*
        public void SitRayCastAvatarPosition(SceneObjectPart part)
        {
            Vector3 EndRayCastPosition = part.AbsolutePosition + m_requestedSitOffset;
            Vector3 StartRayCastPosition = AbsolutePosition;
            Vector3 direction = Vector3.Normalize(EndRayCastPosition - StartRayCastPosition);
            float distance = Vector3.Distance(EndRayCastPosition, StartRayCastPosition);
            m_scene.PhysicsScene.RaycastWorld(StartRayCastPosition, direction, distance, SitRayCastAvatarPositionResponse);
        }

        public void SitRayCastAvatarPositionResponse(bool hitYN, Vector3 collisionPoint, uint localid, float pdistance, Vector3 normal)
        {
            SceneObjectPart part =  FindNextAvailableSitTarget(m_requestedSitTargetUUID);
            if (part != null)
            {
                if (hitYN)
                {
                    if (collisionPoint.ApproxEquals(m_requestedSitOffset + part.AbsolutePosition, 0.2f))
                    {
                        SitRaycastFindEdge(collisionPoint, normal);
                        m_log.DebugFormat("[SIT]: Raycast Avatar Position succeeded at point: {0}, normal:{1}", collisionPoint, normal);
                    }
                    else
                    {
                        SitRayCastAvatarPositionCameraZ(part);
                    }
                }
                else
                {
                    SitRayCastAvatarPositionCameraZ(part);
                }
            }
            else
            {
                ControllingClient.SendAlertMessage("Sit position no longer exists");
                m_requestedSitTargetUUID = UUID.Zero;
                m_requestedSitTargetID = 0;
                m_requestedSitOffset = Vector3.Zero;
            }

        }

        public void SitRayCastAvatarPositionCameraZ(SceneObjectPart part)
        {
            // Next, try to raycast from the camera Z position
            Vector3 EndRayCastPosition = part.AbsolutePosition + m_requestedSitOffset;
            Vector3 StartRayCastPosition = AbsolutePosition; StartRayCastPosition.Z = CameraPosition.Z;
            Vector3 direction = Vector3.Normalize(EndRayCastPosition - StartRayCastPosition);
            float distance = Vector3.Distance(EndRayCastPosition, StartRayCastPosition);
            m_scene.PhysicsScene.RaycastWorld(StartRayCastPosition, direction, distance, SitRayCastAvatarPositionCameraZResponse);
        }

        public void SitRayCastAvatarPositionCameraZResponse(bool hitYN, Vector3 collisionPoint, uint localid, float pdistance, Vector3 normal)
        {
            SceneObjectPart part = FindNextAvailableSitTarget(m_requestedSitTargetUUID);
            if (part != null)
            {
                if (hitYN)
                {
                    if (collisionPoint.ApproxEquals(m_requestedSitOffset + part.AbsolutePosition, 0.2f))
                    {
                        SitRaycastFindEdge(collisionPoint, normal);
                        m_log.DebugFormat("[SIT]: Raycast Avatar Position + CameraZ succeeded at point: {0}, normal:{1}", collisionPoint, normal);
                    }
                    else
                    {
                        SitRayCastCameraPosition(part);
                    }
                }
                else
                {
                    SitRayCastCameraPosition(part);
                }
            }
            else
            {
                ControllingClient.SendAlertMessage("Sit position no longer exists");
                m_requestedSitTargetUUID = UUID.Zero;
                m_requestedSitTargetID = 0;
                m_requestedSitOffset = Vector3.Zero;
            }

        }

        public void SitRayCastCameraPosition(SceneObjectPart part)
        {
            // Next, try to raycast from the camera position
            Vector3 EndRayCastPosition = part.AbsolutePosition + m_requestedSitOffset;
            Vector3 StartRayCastPosition = CameraPosition;
            Vector3 direction = Vector3.Normalize(EndRayCastPosition - StartRayCastPosition);
            float distance = Vector3.Distance(EndRayCastPosition, StartRayCastPosition);
            m_scene.PhysicsScene.RaycastWorld(StartRayCastPosition, direction, distance, SitRayCastCameraPositionResponse);
        }

        public void SitRayCastCameraPositionResponse(bool hitYN, Vector3 collisionPoint, uint localid, float pdistance, Vector3 normal)
        {
            SceneObjectPart part = FindNextAvailableSitTarget(m_requestedSitTargetUUID);
            if (part != null)
            {
                if (hitYN)
                {
                    if (collisionPoint.ApproxEquals(m_requestedSitOffset + part.AbsolutePosition, 0.2f))
                    {
                        SitRaycastFindEdge(collisionPoint, normal);
                        m_log.DebugFormat("[SIT]: Raycast Camera Position succeeded at point: {0}, normal:{1}", collisionPoint, normal);
                    }
                    else
                    {
                        SitRayHorizontal(part);
                    }
                }
                else
                {
                    SitRayHorizontal(part);
                }
            }
            else
            {
                ControllingClient.SendAlertMessage("Sit position no longer exists");
                m_requestedSitTargetUUID = UUID.Zero;
                m_requestedSitTargetID = 0;
                m_requestedSitOffset = Vector3.Zero;
            }

        }

        public void SitRayHorizontal(SceneObjectPart part)
        {
            // Next, try to raycast from the avatar position to fwd
            Vector3 EndRayCastPosition = part.AbsolutePosition + m_requestedSitOffset;
            Vector3 StartRayCastPosition = CameraPosition;
            Vector3 direction = Vector3.Normalize(EndRayCastPosition - StartRayCastPosition);
            float distance = Vector3.Distance(EndRayCastPosition, StartRayCastPosition);
            m_scene.PhysicsScene.RaycastWorld(StartRayCastPosition, direction, distance, SitRayCastHorizontalResponse);
        }

        public void SitRayCastHorizontalResponse(bool hitYN, Vector3 collisionPoint, uint localid, float pdistance, Vector3 normal)
        {
            SceneObjectPart part = FindNextAvailableSitTarget(m_requestedSitTargetUUID);
            if (part != null)
            {
                if (hitYN)
                {
                    if (collisionPoint.ApproxEquals(m_requestedSitOffset + part.AbsolutePosition, 0.2f))
                    {
                        SitRaycastFindEdge(collisionPoint, normal);
                        m_log.DebugFormat("[SIT]: Raycast Horizontal Position succeeded at point: {0}, normal:{1}", collisionPoint, normal);
                        // Next, try to raycast from the camera position
                        Vector3 EndRayCastPosition = part.AbsolutePosition + m_requestedSitOffset;
                        Vector3 StartRayCastPosition = CameraPosition;
                        Vector3 direction = Vector3.Normalize(EndRayCastPosition - StartRayCastPosition);
                        float distance = Vector3.Distance(EndRayCastPosition, StartRayCastPosition);
                        //m_scene.PhysicsScene.RaycastWorld(StartRayCastPosition, direction, distance, SitRayCastResponseAvatarPosition);
                    }
                    else
                    {
                        ControllingClient.SendAlertMessage("Sit position not accessable.");
                        m_requestedSitTargetUUID = UUID.Zero;
                        m_requestedSitTargetID = 0;
                        m_requestedSitOffset = Vector3.Zero;
                    }
                }
                else
                {
                    ControllingClient.SendAlertMessage("Sit position not accessable.");
                    m_requestedSitTargetUUID = UUID.Zero;
                    m_requestedSitTargetID = 0;
                    m_requestedSitOffset = Vector3.Zero;
                }
            }
            else
            {
                ControllingClient.SendAlertMessage("Sit position no longer exists");
                m_requestedSitTargetUUID = UUID.Zero;
                m_requestedSitTargetID = 0;
                m_requestedSitOffset = Vector3.Zero;
            }

        }

        private void SitRaycastFindEdge(Vector3 collisionPoint, Vector3 collisionNormal)
        {
            int i = 0;
            //throw new NotImplementedException();
            //m_requestedSitTargetUUID = UUID.Zero;
            //m_requestedSitTargetID = 0;
            //m_requestedSitOffset = Vector3.Zero;

            SendSitResponse(ControllingClient, m_requestedSitTargetUUID, collisionPoint - m_requestedSitOffset, Quaternion.Identity);
        }
        */

        public void HandleAgentSit(IClientAPI remoteClient, UUID agentID)
        {
            if (!String.IsNullOrEmpty(m_nextSitAnimation))
            {
                HandleAgentSit(remoteClient, agentID, m_nextSitAnimation);
            }
            else
            {
                HandleAgentSit(remoteClient, agentID, "SIT");
            }
        }

        public void HandleAgentSit(IClientAPI remoteClient, UUID agentID, string sitAnimation)
        {
            SceneObjectPart part = m_scene.GetSceneObjectPart(m_requestedSitTargetID);

            if (part != null)
            {
                if (part.SitTargetAvatar == UUID)
                {
                    Vector3 sitTargetPos = part.SitTargetPosition;
                    Quaternion sitTargetOrient = part.SitTargetOrientation;

//                        m_log.DebugFormat(
//                            "[SCENE PRESENCE]: Sitting {0} at sit target {1}, {2} on {3} {4}",
//                            Name, sitTargetPos, sitTargetOrient, part.Name, part.LocalId);

                    //Quaternion vq = new Quaternion(sitTargetPos.X, sitTargetPos.Y+0.2f, sitTargetPos.Z+0.2f, 0);
                    //Quaternion nq = new Quaternion(-sitTargetOrient.X, -sitTargetOrient.Y, -sitTargetOrient.Z, sitTargetOrient.w);

                    //Quaternion result = (sitTargetOrient * vq) * nq;

                    double x, y, z, m;

                    Quaternion r = sitTargetOrient;
                    m = r.X * r.X + r.Y * r.Y + r.Z * r.Z + r.W * r.W;

                    if (Math.Abs(1.0 - m) > 0.000001)
                    {
                        m = 1.0 / Math.Sqrt(m);
                        r.X *= (float)m;
                        r.Y *= (float)m;
                        r.Z *= (float)m;
                        r.W *= (float)m;
                    }

                    x = 2 * (r.X * r.Z + r.Y * r.W);
                    y = 2 * (-r.X * r.W + r.Y * r.Z);
                    z = -r.X * r.X - r.Y * r.Y + r.Z * r.Z + r.W * r.W;

                    Vector3 up = new Vector3((float)x, (float)y, (float)z);
                    Vector3 sitOffset = up * Appearance.AvatarHeight * 0.02638f;
                    m_pos = sitTargetPos + sitOffset + SIT_TARGET_ADJUSTMENT;
                    Rotation = sitTargetOrient;
                    ParentPosition = part.AbsolutePosition;
                    part.ParentGroup.AddAvatar(UUID);
                }
                else
                {
                    m_pos -= part.AbsolutePosition;
                    ParentPosition = part.AbsolutePosition;
                    part.ParentGroup.AddAvatar(UUID);

//                        m_log.DebugFormat(
//                            "[SCENE PRESENCE]: Sitting {0} at position {1} ({2} + {3}) on part {4} {5} without sit target",
//                            Name, part.AbsolutePosition, m_pos, ParentPosition, part.Name, part.LocalId);
                }

                ParentPart = m_scene.GetSceneObjectPart(m_requestedSitTargetID);
                ParentID = m_requestedSitTargetID;

                Velocity = Vector3.Zero;
                RemoveFromPhysicalScene();
        
                Animator.TrySetMovementAnimation(sitAnimation);
                SendAvatarDataToAllAgents();
            }
        }

        public void HandleAgentSitOnGround()
        {
//            m_updateCount = 0;  // Kill animation update burst so that the SIT_G.. will stick.
            Animator.TrySetMovementAnimation("SIT_GROUND_CONSTRAINED");
            SitGround = true;
            RemoveFromPhysicalScene();
        }

        /// <summary>
        /// Event handler for the 'Always run' setting on the client
        /// Tells the physics plugin to increase speed of movement.
        /// </summary>
        public void HandleSetAlwaysRun(IClientAPI remoteClient, bool pSetAlwaysRun)
        {
            SetAlwaysRun = pSetAlwaysRun;
        }

        public void HandleStartAnim(IClientAPI remoteClient, UUID animID)
        {
            Animator.AddAnimation(animID, UUID.Zero);
        }

        public void HandleStopAnim(IClientAPI remoteClient, UUID animID)
        {
            Animator.RemoveAnimation(animID);
        }

        public void avnHandleChangeAnim(UUID animID, bool addRemove,bool sendPack)
        {
            Animator.avnChangeAnim(animID, addRemove, sendPack);
        }



        /// <summary>
        /// Rotate the avatar to the given rotation and apply a movement in the given relative vector
        /// </summary>
        /// <param name="vec">The vector in which to move.  This is relative to the rotation argument</param>
        public void AddNewMovement(Vector3 vec)
        {
//            m_log.DebugFormat("[SCENE PRESENCE]: Adding new movement {0} for {1}", vec, Name);

            Vector3 direc = vec * Rotation;
            direc.Normalize();

            if (Flying != FlyingOld)                // add for fly velocity control
            {
                FlyingOld = Flying;                 // add for fly velocity control
                if (!Flying)
                    WasFlying = true;      // add for fly velocity control
            }

            if (IsColliding)
                WasFlying = false;        // add for fly velocity control

            if ((vec.Z == 0f) && !Flying)
                direc.Z = 0f; // Prevent camera WASD up.

            direc *= 0.03f * 128f * SpeedModifier;

            if (PhysicsActor != null)
            {
                if (Flying)
                {
                    direc *= 4.0f;
                    //bool controlland = (((m_AgentControlFlags & (uint)AgentManager.ControlFlags.AGENT_CONTROL_UP_NEG) != 0) || ((m_AgentControlFlags & (uint)AgentManager.ControlFlags.AGENT_CONTROL_NUDGE_UP_NEG) != 0));
                    //if (controlland)
                    //    m_log.Info("[AGENT]: landCommand");
                    //if (IsColliding)
                    //    m_log.Info("[AGENT]: colliding");
                    //if (Flying && IsColliding && controlland)
                    //{
                    //    StopFlying();
                    //    m_log.Info("[AGENT]: Stop Flying");
                    //}
                }
                if (Animator.Falling && WasFlying)    // if falling from flying, disable motion add
                {
                    direc *= 0.0f;
                }
                else if (!Flying && IsColliding)
                {
                    if (direc.Z > 2.0f)
                    {
                        direc.Z *= 2.6f;

                        // TODO: PreJump and jump happen too quickly.  Many times prejump gets ignored.
//                        Animator.TrySetMovementAnimation("PREJUMP");
//                        Animator.TrySetMovementAnimation("JUMP");
                    }
                }
            }

            // TODO: Add the force instead of only setting it to support multiple forces per frame?
            m_forceToApply = direc;
            Animator.UpdateMovementAnimations();
        }

        #endregion

        #region Overridden Methods

        public override void Update()
        {
            const float ROTATION_TOLERANCE = 0.01f;
            const float VELOCITY_TOLERANCE = 0.001f;
            const float POSITION_TOLERANCE = 0.05f;

            if (IsChildAgent == false)
            {
                // NOTE: Velocity is not the same as m_velocity. Velocity will attempt to
                // grab the latest PhysicsActor velocity, whereas m_velocity is often
                // storing a requested force instead of an actual traveling velocity

                // Throw away duplicate or insignificant updates
                if (!Rotation.ApproxEquals(m_lastRotation, ROTATION_TOLERANCE) ||
                    !Velocity.ApproxEquals(m_lastVelocity, VELOCITY_TOLERANCE) ||
                    !m_pos.ApproxEquals(m_lastPosition, POSITION_TOLERANCE))
                {
                    SendTerseUpdateToAllClients();

                    // Update the "last" values
                    m_lastPosition = m_pos;
                    m_lastRotation = Rotation;
                    m_lastVelocity = Velocity;
                }

                CheckForBorderCrossing();

                CheckForSignificantMovement(); // sends update to the modules.
            }
        }

        #endregion

        #region Update Client(s)


        /// <summary>
        /// Sends a location update to the client connected to this scenePresence
        /// </summary>
        /// <param name="remoteClient"></param>
        public void SendTerseUpdateToClient(IClientAPI remoteClient)
        {
            // If the client is inactive, it's getting its updates from another
            // server.
            if (remoteClient.IsActive)
            {
                //m_log.DebugFormat("[SCENE PRESENCE]: " + Name + " sending TerseUpdate to " + remoteClient.Name + " : Pos={0} Rot={1} Vel={2}", m_pos, Rotation, m_velocity);

                remoteClient.SendEntityUpdate(
                    this,
                    PrimUpdateFlags.Position | PrimUpdateFlags.Rotation | PrimUpdateFlags.Velocity
                    | PrimUpdateFlags.Acceleration | PrimUpdateFlags.AngularVelocity);

                m_scene.StatsReporter.AddAgentUpdates(1);
            }
        }


        // vars to support reduced update frequency when velocity is unchanged
        private Vector3 lastVelocitySentToAllClients = Vector3.Zero;
        private Vector3 lastPositionSentToAllClients = Vector3.Zero;
        private int lastTerseUpdateToAllClientsTick = Util.EnvironmentTickCount();

        /// <summary>
        /// Send a location/velocity/accelleration update to all agents in scene
        /// </summary>
        public void SendTerseUpdateToAllClients()
        {
            int currentTick = Util.EnvironmentTickCount();

            // Decrease update frequency when avatar is moving but velocity is
            // not changing.
            // If there is a mismatch between distance travelled and expected
            // distance based on last velocity sent and velocity hasnt changed,
            // then send a new terse update

            float timeSinceLastUpdate = (currentTick - lastTerseUpdateToAllClientsTick) * 0.001f;

            Vector3 expectedPosition = lastPositionSentToAllClients + lastVelocitySentToAllClients * timeSinceLastUpdate;

            float distanceError = Vector3.Distance(OffsetPosition, expectedPosition);

            float speed = Velocity.Length();
            float velocidyDiff = Vector3.Distance(lastVelocitySentToAllClients, Velocity);

            // assuming 5 ms. worst case precision for timer, use 2x that 
            // for distance error threshold
            float distanceErrorThreshold = speed * 0.01f;

            if (speed < 0.01f // allow rotation updates if avatar position is unchanged
                || Math.Abs(distanceError) > distanceErrorThreshold
                || velocidyDiff > 0.01f) // did velocity change from last update?
            {
                lastVelocitySentToAllClients = Velocity;
                lastTerseUpdateToAllClientsTick = currentTick;
                lastPositionSentToAllClients = OffsetPosition;

                m_scene.ForEachClient(SendTerseUpdateToClient);
            }
            TriggerScenePresenceUpdated();
        }

        public void SendCoarseLocations(List<Vector3> coarseLocations, List<UUID> avatarUUIDs)
        {
            SendCourseLocationsMethod d = m_sendCourseLocationsMethod;
            if (d != null)
            {
                d.Invoke(m_scene.RegionInfo.originRegionID, this, coarseLocations, avatarUUIDs);
            }
        }

        public void SetSendCourseLocationMethod(SendCourseLocationsMethod d)
        {
            if (d != null)
                m_sendCourseLocationsMethod = d;
        }

        public void SendCoarseLocationsDefault(UUID sceneId, ScenePresence p, List<Vector3> coarseLocations, List<UUID> avatarUUIDs)
        {
            ControllingClient.SendCoarseLocationUpdate(avatarUUIDs, coarseLocations);
        }

        public void SendInitialDataToMe()
        {
            // Send all scene object to the new client
            Util.FireAndForget(delegate
            {
                // we created a new ScenePresence (a new child agent) in a fresh region.
                // Request info about all the (root) agents in this region
                // Note: This won't send data *to* other clients in that region (children don't send)
                SendOtherAgentsAvatarDataToMe();
                SendOtherAgentsAppearanceToMe();

                EntityBase[] entities = Scene.Entities.GetEntities();
                foreach(EntityBase e in entities)
                {
                    if (e != null && e is SceneObjectGroup)
                        ((SceneObjectGroup)e).SendFullUpdateToClient(ControllingClient);
                }
            });
        }

        /// <summary>
        /// Do everything required once a client completes its movement into a region and becomes
        /// a root agent.
        /// </summary>
        private void ValidateAndSendAppearanceAndAgentData()
        {
            //m_log.DebugFormat("[SCENE PRESENCE] SendInitialData: {0} ({1})", Name, UUID);
            // Moved this into CompleteMovement to ensure that Appearance is initialized before
            // the inventory arrives
            // m_scene.GetAvatarAppearance(ControllingClient, out Appearance);

            bool cachedappearance = false;

            // We have an appearance but we may not have the baked textures. Check the asset cache 
            // to see if all the baked textures are already here. 
            if (m_scene.AvatarFactory != null)
                cachedappearance = m_scene.AvatarFactory.ValidateBakedTextureCache(this);
            
            // If we aren't using a cached appearance, then clear out the baked textures
            if (!cachedappearance)
            {
                Appearance.ResetAppearance();
                if (m_scene.AvatarFactory != null)
                    m_scene.AvatarFactory.QueueAppearanceSave(UUID);
            }
            
            // This agent just became root. We are going to tell everyone about it. The process of
            // getting other avatars information was initiated elsewhere immediately after the child circuit connected... don't do it
            // again here... this comes after the cached appearance check because the avatars
            // appearance goes into the avatar update packet
            SendAvatarDataToAllAgents();
            SendAppearanceToAgent(this);

            // If we are using the the cached appearance then send it out to everyone
            if (cachedappearance)
            {
                m_log.DebugFormat("[SCENE PRESENCE]: baked textures are in the cache for {0}", Name);

                // If the avatars baked textures are all in the cache, then we have a 
                // complete appearance... send it out, if not, then we'll send it when
                // the avatar finishes updating its appearance
                SendAppearanceToAllOtherAgents();
            }
        }

        /// <summary>
        /// Send this agent's avatar data to all other root and child agents in the scene
        /// This agent must be root. This avatar will receive its own update. 
        /// </summary>
        public void SendAvatarDataToAllAgents()
        {
            //m_log.DebugFormat("[SCENE PRESENCE] SendAvatarDataToAllAgents: {0} ({1})", Name, UUID);
            // only send update from root agents to other clients; children are only "listening posts"
            if (IsChildAgent)
            {
                m_log.WarnFormat(
                    "[SCENE PRESENCE]: Attempt to send avatar data from a child agent for {0} in {1}",
                    Name, Scene.RegionInfo.RegionName);

                return;
            }

            int count = 0;
            m_scene.ForEachScenePresence(delegate(ScenePresence scenePresence)
                                         {
                                             SendAvatarDataToAgent(scenePresence);
                                             count++;
                                         });

            m_scene.StatsReporter.AddAgentUpdates(count);
        }

        /// <summary>
        /// Send avatar data for all other root agents to this agent, this agent
        /// can be either a child or root
        /// </summary>
        public void SendOtherAgentsAvatarDataToMe()
        {
            int count = 0;
            m_scene.ForEachRootScenePresence(delegate(ScenePresence scenePresence)
                        {
                            // only send information about other root agents
                            if (scenePresence.UUID == UUID)
                                return;
                                             
                            scenePresence.SendAvatarDataToAgent(this);
                            count++;
                        });

            m_scene.StatsReporter.AddAgentUpdates(count);
        }

        /// <summary>
        /// Send avatar data to an agent.
        /// </summary>
        /// <param name="avatar"></param>
        public void SendAvatarDataToAgent(ScenePresence avatar)
        {
            //m_log.DebugFormat("[SCENE PRESENCE] SendAvatarDataToAgent from {0} ({1}) to {2} ({3})", Name, UUID, avatar.Name, avatar.UUID);

            avatar.ControllingClient.SendAvatarDataImmediate(this);
            if (Animator != null)
                Animator.SendAnimPackToClient(avatar.ControllingClient);
        }

        /// <summary>
        /// Send this agent's appearance to all other root and child agents in the scene
        /// This agent must be root.
        /// </summary>
        public void SendAppearanceToAllOtherAgents()
        {
//            m_log.DebugFormat("[SCENE PRESENCE] SendAppearanceToAllOtherAgents: {0} {1}", Name, UUID);

            // only send update from root agents to other clients; children are only "listening posts"
            if (IsChildAgent)
            {
                m_log.WarnFormat(
                    "[SCENE PRESENCE]: Attempt to send avatar data from a child agent for {0} in {1}",
                    Name, Scene.RegionInfo.RegionName);

                return;
            }
            
            int count = 0;
            m_scene.ForEachScenePresence(delegate(ScenePresence scenePresence)
                        {
                            // only send information to other root agents
                            if (scenePresence.UUID == UUID)
                                return;

                            SendAppearanceToAgent(scenePresence);
                            count++;
                        });

            m_scene.StatsReporter.AddAgentUpdates(count);
        }

        /// <summary>
        /// Send appearance from all other root agents to this agent. this agent
        /// can be either root or child
        /// </summary>
        public void SendOtherAgentsAppearanceToMe()
        {
//            m_log.DebugFormat("[SCENE PRESENCE] SendOtherAgentsAppearanceToMe: {0} {1}", Name, UUID);

            int count = 0;
            m_scene.ForEachRootScenePresence(delegate(ScenePresence scenePresence)
                        {
                            // only send information about other root agents
                            if (scenePresence.UUID == UUID)
                                return;
                                             
                            scenePresence.SendAppearanceToAgent(this);
                            count++;
                        });

            m_scene.StatsReporter.AddAgentUpdates(count);
        }

        /// <summary>
        /// Send appearance data to an agent.
        /// </summary>
        /// <param name="avatar"></param>
        public void SendAppearanceToAgent(ScenePresence avatar)
        {
//            m_log.DebugFormat(
//                "[SCENE PRESENCE]: Sending appearance data from {0} {1} to {2} {3}", Name, m_uuid, avatar.Name, avatar.UUID);

            avatar.ControllingClient.SendAppearance(
                UUID, Appearance.VisualParams, Appearance.Texture.GetBytes());
        }

        #endregion

        #region Significant Movement Method

        /// <summary>
        /// This checks for a significant movement and sends a courselocationchange update
        /// </summary>
        protected void CheckForSignificantMovement()
        {
            if (Util.GetDistanceTo(AbsolutePosition, posLastSignificantMove) > SIGNIFICANT_MOVEMENT)
            {
                posLastSignificantMove = AbsolutePosition;
                m_scene.EventManager.TriggerSignificantClientMovement(this);
            }

            // Minimum Draw distance is 64 meters, the Radius of the draw distance sphere is 32m
            if (Util.GetDistanceTo(AbsolutePosition, m_lastChildAgentUpdatePosition) >= Scene.ChildReprioritizationDistance ||
                Util.GetDistanceTo(CameraPosition, m_lastChildAgentUpdateCamPosition) >= Scene.ChildReprioritizationDistance)
            {
                m_lastChildAgentUpdatePosition = AbsolutePosition;
                m_lastChildAgentUpdateCamPosition = CameraPosition;

                ChildAgentDataUpdate cadu = new ChildAgentDataUpdate();
                cadu.ActiveGroupID = UUID.Zero.Guid;
                cadu.AgentID = UUID.Guid;
                cadu.alwaysrun = SetAlwaysRun;
                cadu.AVHeight = Appearance.AvatarHeight;
                cadu.cameraPosition = CameraPosition;
                cadu.drawdistance = DrawDistance;
                cadu.GroupAccess = 0;
                cadu.Position = AbsolutePosition;
                cadu.regionHandle = RegionHandle;

                // Throttles 
                float multiplier = 1;
                int childRegions = KnownRegionCount;
                if (childRegions != 0)
                    multiplier = 1f / childRegions;

                // Minimum throttle for a child region is 1/4 of the root region throttle
                if (multiplier <= 0.25f)
                    multiplier = 0.25f;

                cadu.throttles = ControllingClient.GetThrottlesPacked(multiplier);
                cadu.Velocity = Velocity;

                AgentPosition agentpos = new AgentPosition();
                agentpos.CopyFrom(cadu);

                // Let's get this out of the update loop
                Util.FireAndForget(delegate { m_scene.SendOutChildAgentUpdates(agentpos, this); });
            }
        }

        #endregion

        #region Border Crossing Methods

        /// <summary>
        /// Starts the process of moving an avatar into another region if they are crossing the border.
        /// </summary>
        /// <remarks>
        /// Also removes the avatar from the physical scene if transit has started.
        /// </remarks>
        protected void CheckForBorderCrossing()
        {
            // Check that we we are not a child
            if (IsChildAgent) 
                return;

            // If we don't have a PhysActor, we can't cross anyway
            // Also don't do this while sat, sitting avatars cross with the
            // object they sit on.
            if (ParentID != 0 || PhysicsActor == null)
                return;

            if (!IsInTransit)
            {
                Vector3 pos2 = AbsolutePosition;
                Vector3 vel = Velocity;
                int neighbor = 0;
                int[] fix = new int[2];

                float timeStep = 0.1f;
                pos2.X = pos2.X + (vel.X * timeStep);
                pos2.Y = pos2.Y + (vel.Y * timeStep);
                pos2.Z = pos2.Z + (vel.Z * timeStep);

                if (!IsInTransit)
                {
                    // Checks if where it's headed exists a region
                    bool needsTransit = false;
                    if (m_scene.TestBorderCross(pos2, Cardinals.W))
                    {
                        if (m_scene.TestBorderCross(pos2, Cardinals.S))
                        {
                            needsTransit = true;
                            neighbor = m_scene.HaveNeighbor(Cardinals.SW, ref fix);
                        }
                        else if (m_scene.TestBorderCross(pos2, Cardinals.N))
                        {
                            needsTransit = true;
                            neighbor = m_scene.HaveNeighbor(Cardinals.NW, ref fix);
                        }
                        else
                        {
                            needsTransit = true;
                            neighbor = m_scene.HaveNeighbor(Cardinals.W, ref fix);
                        }
                    }
                    else if (m_scene.TestBorderCross(pos2, Cardinals.E))
                    {
                        if (m_scene.TestBorderCross(pos2, Cardinals.S))
                        {
                            needsTransit = true;
                            neighbor = m_scene.HaveNeighbor(Cardinals.SE, ref fix);
                        }
                        else if (m_scene.TestBorderCross(pos2, Cardinals.N))
                        {
                            needsTransit = true;
                            neighbor = m_scene.HaveNeighbor(Cardinals.NE, ref fix);
                        }
                        else
                        {
                            needsTransit = true;
                            neighbor = m_scene.HaveNeighbor(Cardinals.E, ref fix);
                        }
                    }
                    else if (m_scene.TestBorderCross(pos2, Cardinals.S))
                    {
                        needsTransit = true;
                        neighbor = m_scene.HaveNeighbor(Cardinals.S, ref fix);
                    }
                    else if (m_scene.TestBorderCross(pos2, Cardinals.N))
                    {
                        needsTransit = true;
                        neighbor = m_scene.HaveNeighbor(Cardinals.N, ref fix);
                    }

                    // Makes sure avatar does not end up outside region
                    if (neighbor <= 0)
                    {
                        if (needsTransit)
                        {
                            if (m_requestedSitTargetUUID == UUID.Zero)
                            {
                                bool isFlying = Flying;
                                RemoveFromPhysicalScene();

                                Vector3 pos = AbsolutePosition;
                                if (AbsolutePosition.X < 0)
                                    pos.X += Velocity.X * 2;
                                else if (AbsolutePosition.X > Constants.RegionSize)
                                    pos.X -= Velocity.X * 2;
                                if (AbsolutePosition.Y < 0)
                                    pos.Y += Velocity.Y * 2;
                                else if (AbsolutePosition.Y > Constants.RegionSize)
                                    pos.Y -= Velocity.Y * 2;
                                Velocity = Vector3.Zero;
                                AbsolutePosition = pos;

//                                m_log.DebugFormat("[SCENE PRESENCE]: Prevented flyoff for {0} at {1}", Name, AbsolutePosition);

                                AddToPhysicalScene(isFlying);
                            }
                        }
                    }
                    else if (neighbor > 0)
                    {
                        if (!CrossToNewRegion())
                        {
                            if (m_requestedSitTargetUUID == UUID.Zero)
                            {
                                bool isFlying = Flying;
                                RemoveFromPhysicalScene();

                                Vector3 pos = AbsolutePosition;
                                if (AbsolutePosition.X < 0)
                                    pos.X += Velocity.X * 2;
                                else if (AbsolutePosition.X > Constants.RegionSize)
                                    pos.X -= Velocity.X * 2;
                                if (AbsolutePosition.Y < 0)
                                    pos.Y += Velocity.Y * 2;
                                else if (AbsolutePosition.Y > Constants.RegionSize)
                                    pos.Y -= Velocity.Y * 2;
                                Velocity = Vector3.Zero;
                                AbsolutePosition = pos;

                                AddToPhysicalScene(isFlying);
                            }
                        }
                    }
                }
                else
                {
                    // This constant has been inferred from experimentation
                    // I'm not sure what this value should be, so I tried a few values.
                    timeStep = 0.04f;
                    pos2 = AbsolutePosition;
                    pos2.X = pos2.X + (vel.X * timeStep);
                    pos2.Y = pos2.Y + (vel.Y * timeStep);
                    // Don't touch the Z
                    m_pos = pos2;
                    m_log.DebugFormat("[SCENE PRESENCE]: In transit m_pos={0}", m_pos);
                }
            }   
        }

        /// <summary>
        /// Moves the agent outside the region bounds
        /// Tells neighbor region that we're crossing to it
        /// If the neighbor accepts, remove the agent's viewable avatar from this scene
        /// set them to a child agent.
        /// </summary>
        protected bool CrossToNewRegion()
        {
            try
            {
                return m_scene.CrossAgentToNewRegion(this, Flying);
            }
            catch
            {
                return m_scene.CrossAgentToNewRegion(this, false);
            }
        }

        public void RestoreInCurrentScene()
        {
            AddToPhysicalScene(false); // not exactly false
        }

        public void Reset()
        {
//            m_log.DebugFormat("[SCENE PRESENCE]: Resetting {0} in {1}", Name, Scene.RegionInfo.RegionName);

            // Put the child agent back at the center
            AbsolutePosition 
                = new Vector3(((float)Constants.RegionSize * 0.5f), ((float)Constants.RegionSize * 0.5f), 70);

            Animator.ResetAnimations();
        }

        /// <summary>
        /// Computes which child agents to close when the scene presence moves to another region.
        /// Removes those regions from m_knownRegions.
        /// </summary>
        /// <param name="newRegionX">The new region's x on the map</param>
        /// <param name="newRegionY">The new region's y on the map</param>
        /// <returns></returns>
        public void CloseChildAgents(uint newRegionX, uint newRegionY)
        {
            List<ulong> byebyeRegions = new List<ulong>();
            List<ulong> knownRegions = KnownRegionHandles;
            m_log.DebugFormat(
                "[SCENE PRESENCE]: Closing child agents. Checking {0} regions in {1}", 
                knownRegions.Count, Scene.RegionInfo.RegionName);
            //DumpKnownRegions();

            foreach (ulong handle in knownRegions)
            {
                // Don't close the agent on this region yet
                if (handle != Scene.RegionInfo.RegionHandle)
                {
                    uint x, y;
                    Utils.LongToUInts(handle, out x, out y);
                    x = x / Constants.RegionSize;
                    y = y / Constants.RegionSize;

//                    m_log.Debug("---> x: " + x + "; newx:" + newRegionX + "; Abs:" + (int)Math.Abs((int)(x - newRegionX)));
//                    m_log.Debug("---> y: " + y + "; newy:" + newRegionY + "; Abs:" + (int)Math.Abs((int)(y - newRegionY)));
                    if (Util.IsOutsideView(DrawDistance, x, newRegionX, y, newRegionY))
                    {
                        byebyeRegions.Add(handle);
                    }
                }
            }
            
            if (byebyeRegions.Count > 0)
            {
                m_log.Debug("[SCENE PRESENCE]: Closing " + byebyeRegions.Count + " child agents");
                Util.FireAndForget(delegate 
                { 
                    m_scene.SceneGridService.SendCloseChildAgentConnections(ControllingClient.AgentId, byebyeRegions); 
                });
            }
            
            foreach (ulong handle in byebyeRegions)
            {
                RemoveNeighbourRegion(handle);
            }
        }

        #endregion

        /// <summary>
        /// This allows the Sim owner the abiility to kick users from their sim currently.
        /// It tells the client that the agent has permission to do so.
        /// </summary>
        public void GrantGodlikePowers(UUID agentID, UUID sessionID, UUID token, bool godStatus)
        {
            if (godStatus)
            {
                // For now, assign god level 200 to anyone
                // who is granted god powers, but has no god level set.
                //
                UserAccount account = m_scene.UserAccountService.GetUserAccount(m_scene.RegionInfo.ScopeID, agentID);
                if (account != null)
                {
                    if (account.UserLevel > 0)
                        GodLevel = account.UserLevel;
                    else
                        GodLevel = 200;
                }
            }
            else
            {
                GodLevel = 0;
            }

            ControllingClient.SendAdminResponse(token, (uint)GodLevel);
        }

        #region Child Agent Updates

        public void ChildAgentDataUpdate(AgentData cAgentData)
        {
//            m_log.Debug("   >>> ChildAgentDataUpdate <<< " + Scene.RegionInfo.RegionName);
            if (!IsChildAgent)
                return;

            CopyFrom(cAgentData);
        }

        private static Vector3 marker = new Vector3(-1f, -1f, -1f);
        /// <summary>
        /// This updates important decision making data about a child agent
        /// The main purpose is to figure out what objects to send to a child agent that's in a neighboring region
        /// </summary>
        public void ChildAgentDataUpdate(AgentPosition cAgentData, uint tRegionX, uint tRegionY, uint rRegionX, uint rRegionY)
        {
            if (!IsChildAgent)
                return;

            //m_log.Debug("   >>> ChildAgentPositionUpdate <<< " + rRegionX + "-" + rRegionY);
            int shiftx = ((int)rRegionX - (int)tRegionX) * (int)Constants.RegionSize;
            int shifty = ((int)rRegionY - (int)tRegionY) * (int)Constants.RegionSize;

            Vector3 offset = new Vector3(shiftx, shifty, 0f);

            // When we get to the point of re-computing neighbors everytime this
            // changes, then start using the agent's drawdistance rather than the 
            // region's draw distance.
            // DrawDistance = cAgentData.Far;
            DrawDistance = Scene.DefaultDrawDistance;

            if (cAgentData.Position != marker) // UGH!!
                m_pos = cAgentData.Position + offset;

            if (Vector3.Distance(AbsolutePosition, posLastSignificantMove) >= Scene.ChildReprioritizationDistance)
            {
                posLastSignificantMove = AbsolutePosition;
                ReprioritizeUpdates();
            }

            CameraPosition = cAgentData.Center + offset;

            if ((cAgentData.Throttles != null) && cAgentData.Throttles.Length > 0)
                ControllingClient.SetChildAgentThrottle(cAgentData.Throttles);

            //cAgentData.AVHeight;
            RegionHandle = cAgentData.RegionHandle;
            //m_velocity = cAgentData.Velocity;
        }

        public void CopyTo(AgentData cAgent)
        {
            cAgent.CallbackURI = m_callbackURI;

            cAgent.AgentID = UUID;
            cAgent.RegionID = Scene.RegionInfo.RegionID;

            cAgent.Position = AbsolutePosition;
            cAgent.Velocity = m_velocity;
            cAgent.Center = CameraPosition;
            cAgent.AtAxis = CameraAtAxis;
            cAgent.LeftAxis = CameraLeftAxis;
            cAgent.UpAxis = CameraUpAxis;

            cAgent.Far = DrawDistance;

            // Throttles 
            float multiplier = 1;
            int childRegions = KnownRegionCount;
            if (childRegions != 0)
                multiplier = 1f / childRegions;

            // Minimum throttle for a child region is 1/4 of the root region throttle
            if (multiplier <= 0.25f)
                multiplier = 0.25f;

            cAgent.Throttles = ControllingClient.GetThrottlesPacked(multiplier);

            cAgent.HeadRotation = m_headrotation;
            cAgent.BodyRotation = Rotation;
            cAgent.ControlFlags = (uint)m_AgentControlFlags;

            if (m_scene.Permissions.IsGod(new UUID(cAgent.AgentID)))
                cAgent.GodLevel = (byte)GodLevel;
            else 
                cAgent.GodLevel = (byte) 0;

            cAgent.AlwaysRun = SetAlwaysRun;

            cAgent.Appearance = new AvatarAppearance(Appearance);

            cAgent.ParentPart = ParentUUID;
            cAgent.SitOffset = m_pos;
            
            lock (scriptedcontrols)
            {
                ControllerData[] controls = new ControllerData[scriptedcontrols.Count];
                int i = 0;

                foreach (ScriptControllers c in scriptedcontrols.Values)
                {
                    controls[i++] = new ControllerData(c.objectID, c.itemID, (uint)c.ignoreControls, (uint)c.eventControls);
                }
                cAgent.Controllers = controls;
            }

            // Animations
            try
            {
                cAgent.Anims = Animator.Animations.ToArray();
            }
            catch { }
            cAgent.DefaultAnim = Animator.Animations.DefaultAnimation;

            // Attachment objects
            List<SceneObjectGroup> attachments = GetAttachments();
            if (attachments.Count > 0)
            {
                cAgent.AttachmentObjects = new List<ISceneObject>();
                cAgent.AttachmentObjectStates = new List<string>();
//                IScriptModule se = m_scene.RequestModuleInterface<IScriptModule>();
                InTransitScriptStates.Clear();

                foreach (SceneObjectGroup sog in attachments)
                {
                    // We need to make a copy and pass that copy
                    // because of transfers withn the same sim
                    ISceneObject clone = sog.CloneForNewScene();
                    // Attachment module assumes that GroupPosition holds the offsets...!
                    ((SceneObjectGroup)clone).RootPart.GroupPosition = sog.RootPart.AttachedPos;
                    ((SceneObjectGroup)clone).IsAttachment = false;
                    cAgent.AttachmentObjects.Add(clone);
                    string state = sog.GetStateSnapshot();
                    cAgent.AttachmentObjectStates.Add(state);
                    InTransitScriptStates.Add(state);
                    // Let's remove the scripts of the original object here
                    sog.RemoveScriptInstances(true);
                }
            }
        }

        private void CopyFrom(AgentData cAgent)
        {
            m_originRegionID = cAgent.RegionID;

            m_callbackURI = cAgent.CallbackURI;
//            m_log.DebugFormat(
//                "[SCENE PRESENCE]: Set callback for {0} in {1} to {2} in CopyFrom()",
//                Name, m_scene.RegionInfo.RegionName, m_callbackURI);

            m_pos = cAgent.Position;
            m_velocity = cAgent.Velocity;
            CameraPosition = cAgent.Center;
            CameraAtAxis = cAgent.AtAxis;
            CameraLeftAxis = cAgent.LeftAxis;
            CameraUpAxis = cAgent.UpAxis;
            ParentUUID = cAgent.ParentPart;
            m_prevSitOffset = cAgent.SitOffset;

            // When we get to the point of re-computing neighbors everytime this
            // changes, then start using the agent's drawdistance rather than the 
            // region's draw distance.
            // DrawDistance = cAgent.Far;
            DrawDistance = Scene.DefaultDrawDistance;

            if ((cAgent.Throttles != null) && cAgent.Throttles.Length > 0)
                ControllingClient.SetChildAgentThrottle(cAgent.Throttles);

            m_headrotation = cAgent.HeadRotation;
            Rotation = cAgent.BodyRotation;
            m_AgentControlFlags = (AgentManager.ControlFlags)cAgent.ControlFlags; 

            if (m_scene.Permissions.IsGod(new UUID(cAgent.AgentID)))
                GodLevel = cAgent.GodLevel;
            SetAlwaysRun = cAgent.AlwaysRun;

            Appearance = new AvatarAppearance(cAgent.Appearance);
            if (PhysicsActor != null)
            {
                bool isFlying = Flying;
                RemoveFromPhysicalScene();
                AddToPhysicalScene(isFlying);
            }
            
            try
            {
                lock (scriptedcontrols)
                {
                    if (cAgent.Controllers != null)
                    {
                        scriptedcontrols.Clear();

                        foreach (ControllerData c in cAgent.Controllers)
                        {
                            ScriptControllers sc = new ScriptControllers();
                            sc.objectID = c.ObjectID;
                            sc.itemID = c.ItemID;
                            sc.ignoreControls = (ScriptControlled)c.IgnoreControls;
                            sc.eventControls = (ScriptControlled)c.EventControls;

                            scriptedcontrols[sc.itemID] = sc;
                        }
                    }
                }
            }
            catch { }

            // FIXME: Why is this null check necessary?  Where are the cases where we get a null Anims object?
            if (cAgent.Anims != null)
                Animator.Animations.FromArray(cAgent.Anims);
            if (cAgent.DefaultAnim != null)
                Animator.Animations.SetDefaultAnimation(cAgent.DefaultAnim.AnimID, cAgent.DefaultAnim.SequenceNum, UUID.Zero);

            if (cAgent.AttachmentObjects != null && cAgent.AttachmentObjects.Count > 0)
            {
                m_attachments = new List<SceneObjectGroup>();
                int i = 0;
                foreach (ISceneObject so in cAgent.AttachmentObjects)
                {
                    ((SceneObjectGroup)so).LocalId = 0;
                    ((SceneObjectGroup)so).RootPart.ClearUpdateSchedule();
                    so.SetState(cAgent.AttachmentObjectStates[i++], m_scene);
                    m_scene.IncomingCreateObject(Vector3.Zero, so);
                }
            }
        }

        public bool CopyAgent(out IAgentData agent)
        {
            agent = new CompleteAgentData();
            CopyTo((AgentData)agent);
            return true;
        }

        #endregion Child Agent Updates

        /// <summary>
        /// Handles part of the PID controller function for moving an avatar.
        /// </summary>
        public void UpdateMovement()
        {
            if (m_forceToApply.HasValue)
            {
                Vector3 force = m_forceToApply.Value;

                Updated = true;

                Velocity = force;

                m_forceToApply = null;
                TriggerScenePresenceUpdated();
            }
        }

        /// <summary>
        /// Adds a physical representation of the avatar to the Physics plugin
        /// </summary>
        public void AddToPhysicalScene(bool isFlying)
        {
//            m_log.DebugFormat(
//                "[SCENE PRESENCE]: Adding physics actor for {0}, ifFlying = {1} in {2}",
//                Name, isFlying, Scene.RegionInfo.RegionName);

            if (PhysicsActor != null)
            {
                m_log.ErrorFormat(
                    "[SCENE PRESENCE]: Adding physics actor for {0} to {1} but this scene presence already has a physics actor",
                    Name, Scene.RegionInfo.RegionName);
            }

            if (Appearance.AvatarHeight == 0)
                Appearance.SetHeight();

            PhysicsScene scene = m_scene.PhysicsScene;

            Vector3 pVec = AbsolutePosition;

            PhysicsActor = scene.AddAvatar(
                LocalId, Firstname + "." + Lastname, pVec,
                new Vector3(0f, 0f, Appearance.AvatarHeight), isFlying);

            //PhysicsActor.OnRequestTerseUpdate += SendTerseUpdateToAllClients;
            PhysicsActor.OnCollisionUpdate += PhysicsCollisionUpdate;
            PhysicsActor.OnOutOfBounds += OutOfBoundsCall; // Called for PhysicsActors when there's something wrong
            PhysicsActor.SubscribeEvents(100);
            PhysicsActor.LocalID = LocalId;
        }

        private void OutOfBoundsCall(Vector3 pos)
        {
            //bool flying = Flying;
            //RemoveFromPhysicalScene();

            //AddToPhysicalScene(flying);
            if (ControllingClient != null)
                ControllingClient.SendAgentAlertMessage("Physics is having a problem with your avatar.  You may not be able to move until you relog.", true);
        }

        /// <summary>
        /// Event called by the physics plugin to tell the avatar about a collision.
        /// </summary>
        /// <remarks>
        /// This function is called continuously, even when there are no collisions.  If the avatar is walking on the
        /// ground or a prim then there will be collision information between the avatar and the surface.
        ///
        /// FIXME: However, we can't safely avoid calling this yet where there are no collisions without analyzing whether
        /// any part of this method is relying on an every-frame call.
        /// </remarks>
        /// <param name="e"></param>
        public void PhysicsCollisionUpdate(EventArgs e)
        {
            if (IsChildAgent)
                return;
            
            CollisionEventUpdate collisionData = (CollisionEventUpdate)e;
            Dictionary<uint, ContactPoint> coldata = collisionData.m_objCollisionList;

            CollisionPlane = Vector4.UnitW;

//            // No collisions at all means we may be flying. Update always
//            // to make falling work
//            if (m_lastColCount != coldata.Count || coldata.Count == 0)
//            {
//                m_updateCount = UPDATE_COUNT;
//                m_lastColCount = coldata.Count;
//            }

            if (coldata.Count != 0 && Animator != null)
            {
                switch (Animator.CurrentMovementAnimation)
                {
                    case "STAND":
                    case "WALK":
                    case "RUN":
                    case "CROUCH":
                    case "CROUCHWALK":
                        {
                            ContactPoint lowest;
                            lowest.SurfaceNormal = Vector3.Zero;
                            lowest.Position = Vector3.Zero;
                            lowest.Position.Z = Single.NaN;

                            foreach (ContactPoint contact in coldata.Values)
                            {
                                if (Single.IsNaN(lowest.Position.Z) || contact.Position.Z < lowest.Position.Z)
                                {
                                    lowest = contact;
                                }
                            }

                            CollisionPlane = new Vector4(-lowest.SurfaceNormal, -Vector3.Dot(lowest.Position, lowest.SurfaceNormal));
                        }
                        break;
                }
            }

            RaiseCollisionScriptEvents(coldata);

<<<<<<< HEAD
            // Gods do not take damage and Invulnerable is set depending on parcel/region flags
            if (Invulnerable || GodLevel > 0)
=======
            if (Invulnerable || GodLevel >= 200)
>>>>>>> cc903992
                return;

            // The following may be better in the ICombatModule
            // probably tweaking of the values for ground and normal prim collisions will be needed
            float starthealth = Health;
            uint killerObj = 0;
            SceneObjectPart part = null;
            foreach (uint localid in coldata.Keys)
            {
                if (localid == 0)
                {
                    part = null;
                }
                else
                {
                    part = Scene.GetSceneObjectPart(localid);
                }
                if (part != null)
                {
                    // Ignore if it has been deleted or volume detect
                    if (!part.ParentGroup.IsDeleted && !part.ParentGroup.IsVolumeDetect)
                    {
                        if (part.ParentGroup.Damage > 0.0f)
                        {
                            // Something with damage...
                            Health -= part.ParentGroup.Damage;
                            part.ParentGroup.Scene.DeleteSceneObject(part.ParentGroup, false);
                        }
                        else
                        {
                            // An ordinary prim
                            if (coldata[localid].PenetrationDepth >= 0.10f)
                                Health -= coldata[localid].PenetrationDepth * 5.0f;
                        }
                    }
                }
                else
                {
                    // 0 is the ground
                    // what about collisions with other avatars?
                    if (localid == 0 && coldata[localid].PenetrationDepth >= 0.10f)
                        Health -= coldata[localid].PenetrationDepth * 5.0f;
                }


                if (Health <= 0.0f)
                {
                    if (localid != 0)
                        killerObj = localid;
                }
                //m_log.Debug("[AVATAR]: Collision with localid: " + localid.ToString() + " at depth: " + coldata[localid].ToString());
            }
            //Health = 100;
            if (!Invulnerable)
            {
                if (starthealth != Health)
                {
                    ControllingClient.SendHealth(Health);
                }
                if (Health <= 0)
                {
                    m_scene.EventManager.TriggerAvatarKill(killerObj, this);
                }
                if (starthealth == Health && Health < 100.0f)
                {
                    Health += 0.03f;
                    if (Health > 100.0f)
                        Health = 100.0f;
                    ControllingClient.SendHealth(Health);
                }
            }
        }

        public void setHealthWithUpdate(float health)
        {
            Health = health;
            ControllingClient.SendHealth(Health);
        }

        public void Close()
        {
            if (!IsChildAgent)
                m_scene.AttachmentsModule.DeleteAttachmentsFromScene(this, false);

            // Clear known regions
            KnownRegions = new Dictionary<ulong, string>();

            lock (m_reprioritization_timer)
            {
                m_reprioritization_timer.Enabled = false;
                m_reprioritization_timer.Elapsed -= new ElapsedEventHandler(Reprioritize);
            }
            
            // I don't get it but mono crashes when you try to dispose of this timer,
            // unsetting the elapsed callback should be enough to allow for cleanup however.
            // m_reprioritizationTimer.Dispose(); 

            RemoveFromPhysicalScene();
            Animator.Close();
            Animator = null;
        }

        public void AddAttachment(SceneObjectGroup gobj)
        {
            lock (m_attachments)
            {
                // This may be true when the attachment comes back
                // from serialization after login. Clear it.
                gobj.IsDeleted = false;

                m_attachments.Add(gobj);
            }
        }

        /// <summary>
        /// Get all the presence's attachments.
        /// </summary>
        /// <returns>A copy of the list which contains the attachments.</returns>
        public List<SceneObjectGroup> GetAttachments()
        {
            lock (m_attachments)
                return new List<SceneObjectGroup>(m_attachments);
        }

        /// <summary>
        /// Get the scene objects attached to the given point.
        /// </summary>
        /// <param name="attachmentPoint"></param>
        /// <returns>Returns an empty list if there were no attachments at the point.</returns>
        public List<SceneObjectGroup> GetAttachments(uint attachmentPoint)
        {
            List<SceneObjectGroup> attachments = new List<SceneObjectGroup>();
            
            lock (m_attachments)
            {
                foreach (SceneObjectGroup so in m_attachments)
                {
                    if (attachmentPoint == so.AttachmentPoint)
                        attachments.Add(so);
                }
            }
            
            return attachments;
        }

        public bool HasAttachments()
        {
            lock (m_attachments)
                return m_attachments.Count > 0;
        }

        /// <summary>
        /// Returns the total count of scripts in all parts inventories.
        /// </summary>
        public int ScriptCount()
        {
            int count = 0;
            lock (m_attachments)
            {
                foreach (SceneObjectGroup gobj in m_attachments)
                {
                    if (gobj != null)
                    {
                        count += gobj.ScriptCount();
                    }
                }
            }
            return count;
        }

        /// <summary>
        /// A float the value is a representative execution time in milliseconds of all scripts in all attachments.
        /// </summary>
        public float ScriptExecutionTime()
        {
            float time = 0.0f;
            lock (m_attachments)
            {
                foreach (SceneObjectGroup gobj in m_attachments)
                {
                    if (gobj != null)
                    {
                        time += gobj.ScriptExecutionTime();
                    }
                }
            }
            return time;
        }

        /// <summary>
        /// Returns the total count of running scripts in all parts.
        /// </summary>
        public int RunningScriptCount()
        {
            int count = 0;
            lock (m_attachments)
            {
                foreach (SceneObjectGroup gobj in m_attachments)
                {
                    if (gobj != null)
                    {
                        count += gobj.RunningScriptCount();
                    }
                }
            }
            return count;
        }

        public bool HasScriptedAttachments()
        {
            lock (m_attachments)
            {
                foreach (SceneObjectGroup gobj in m_attachments)
                {
                    if (gobj != null)
                    {
                        if (gobj.RootPart.Inventory.ContainsScripts())
                            return true;
                    }
                }
            }
            return false;
        }

        public void RemoveAttachment(SceneObjectGroup gobj)
        {
            lock (m_attachments)
                m_attachments.Remove(gobj);
        }

        /// <summary>
        /// Clear all attachments
        /// </summary>
        public void ClearAttachments()
        {
            lock (m_attachments)
                m_attachments.Clear();
        }

        /// <summary>
        /// This is currently just being done for information.
        /// </summary>
        public bool ValidateAttachments()
        {
            bool validated = true;

            lock (m_attachments)
            {
                // Validate
                foreach (SceneObjectGroup gobj in m_attachments)
                {
                    if (gobj == null)
                    {
                        m_log.WarnFormat(
                            "[SCENE PRESENCE]: Failed to validate an attachment for {0} since it was null.  Continuing", Name);

                        validated = false;
                    }
                    else if (gobj.IsDeleted)
                    {
                        m_log.WarnFormat(
                            "[SCENE PRESENCE]: Failed to validate attachment {0} {1} for {2} since it had been deleted.  Continuing",
                            gobj.Name, gobj.UUID, Name);

                        validated = false;
                    }
                }
            }

            return validated;
        }

        /// <summary>
        /// Send a script event to this scene presence's attachments
        /// </summary>
        /// <param name="eventName">The name of the event</param>
        /// <param name="args">The arguments for the event</param>
        public void SendScriptEventToAttachments(string eventName, Object[] args)
        {
            Util.FireAndForget(delegate(object x)
            {
                if (m_scriptEngines.Length == 0)
                    return;

                lock (m_attachments)
                {
                    foreach (SceneObjectGroup grp in m_attachments)
                    {
                        // 16384 is CHANGED_ANIMATION
                        //
                        // Send this to all attachment root prims
                        //
                        foreach (IScriptModule m in m_scriptEngines)
                        {
                            if (m == null) // No script engine loaded
                                continue;

                            m.PostObjectEvent(grp.RootPart.UUID, "changed", new Object[] { (int)Changed.ANIMATION });
                        }
                    }
                }
            });
        }

        /// <summary>
        /// Gets the mass.
        /// </summary>
        /// <returns>
        /// The mass.
        /// </returns>
        public float GetMass()
        {
            PhysicsActor pa = PhysicsActor;

            if (pa != null)
                return pa.Mass;
            else
                return 0;
        }

        internal void PushForce(Vector3 impulse)
        {
            if (PhysicsActor != null)
            {
                PhysicsActor.AddForce(impulse,true);
            }
        }

        public void RegisterControlEventsToScript(int controls, int accept, int pass_on, uint Obj_localID, UUID Script_item_UUID)
        {
            SceneObjectPart p = m_scene.GetSceneObjectPart(Obj_localID);
            if (p == null)
                return;

            ScriptControllers obj = new ScriptControllers();
            obj.ignoreControls = ScriptControlled.CONTROL_ZERO;
            obj.eventControls = ScriptControlled.CONTROL_ZERO;

            obj.objectID = p.ParentGroup.UUID;
            obj.itemID = Script_item_UUID;
            if (pass_on == 0 && accept == 0)
            {
                IgnoredControls |= (ScriptControlled)controls;
                obj.ignoreControls = (ScriptControlled)controls;
            }

            if (pass_on == 0 && accept == 1)
            {
                IgnoredControls |= (ScriptControlled)controls;
                obj.ignoreControls = (ScriptControlled)controls;
                obj.eventControls = (ScriptControlled)controls;
            }

            if (pass_on == 1 && accept == 1)
            {
                IgnoredControls = ScriptControlled.CONTROL_ZERO;
                obj.eventControls = (ScriptControlled)controls;
                obj.ignoreControls = ScriptControlled.CONTROL_ZERO;
            }

            lock (scriptedcontrols)
            {
                if (pass_on == 1 && accept == 0)
                {
                    IgnoredControls &= ~(ScriptControlled)controls;
                    if (scriptedcontrols.ContainsKey(Script_item_UUID))
                        scriptedcontrols.Remove(Script_item_UUID);
                }
                else
                {
                    scriptedcontrols[Script_item_UUID] = obj;
                }
            }

            ControllingClient.SendTakeControls(controls, pass_on == 1 ? true : false, true);
        }

        public void HandleForceReleaseControls(IClientAPI remoteClient, UUID agentID)
        {
            IgnoredControls = ScriptControlled.CONTROL_ZERO;
            lock (scriptedcontrols)
            {
                scriptedcontrols.Clear();
            }
            ControllingClient.SendTakeControls(int.MaxValue, false, false);
        }

        private void UnRegisterSeatControls(UUID obj)
        {
            List<UUID> takers = new List<UUID>();

            foreach (ScriptControllers c in scriptedcontrols.Values)
            {
                if (c.objectID == obj)
                    takers.Add(c.itemID);
            }
            foreach (UUID t in takers)
            {
                UnRegisterControlEventsToScript(0, t);
            }
        }

        public void UnRegisterControlEventsToScript(uint Obj_localID, UUID Script_item_UUID)
        {
            ScriptControllers takecontrols;

            lock (scriptedcontrols)
            {
                if (scriptedcontrols.TryGetValue(Script_item_UUID, out takecontrols))
                {
                    ScriptControlled sctc = takecontrols.eventControls;

                    ControllingClient.SendTakeControls((int)sctc, false, false);
                    ControllingClient.SendTakeControls((int)sctc, true, false);

                    scriptedcontrols.Remove(Script_item_UUID);
                    IgnoredControls = ScriptControlled.CONTROL_ZERO;
                    foreach (ScriptControllers scData in scriptedcontrols.Values)
                    {
                        IgnoredControls |= scData.ignoreControls;
                    }
                }
            }
        }

        private void SendControlsToScripts(uint flags)
        {
            // Notify the scripts only after calling UpdateMovementAnimations(), so that if a script
            // (e.g., a walking script) checks which animation is active it will be the correct animation.
            lock (scriptedcontrols)
            {
                if (scriptedcontrols.Count <= 0)
                    return;

                ScriptControlled allflags = ScriptControlled.CONTROL_ZERO;
    
                if (MouseDown)
                {
                    allflags = LastCommands & (ScriptControlled.CONTROL_ML_LBUTTON | ScriptControlled.CONTROL_LBUTTON);
                    if ((flags & (uint)AgentManager.ControlFlags.AGENT_CONTROL_LBUTTON_UP) != 0 || (flags & unchecked((uint)AgentManager.ControlFlags.AGENT_CONTROL_ML_LBUTTON_UP)) != 0)
                    {
                        allflags = ScriptControlled.CONTROL_ZERO;
                        MouseDown = true;
                    }
                }
    
                if ((flags & (uint)AgentManager.ControlFlags.AGENT_CONTROL_ML_LBUTTON_DOWN) != 0)
                {
                    allflags |= ScriptControlled.CONTROL_ML_LBUTTON;
                    MouseDown = true;
                }
    
                if ((flags & (uint)AgentManager.ControlFlags.AGENT_CONTROL_LBUTTON_DOWN) != 0)
                {
                    allflags |= ScriptControlled.CONTROL_LBUTTON;
                    MouseDown = true;
                }
    
                // find all activated controls, whether the scripts are interested in them or not
                if ((flags & (uint)AgentManager.ControlFlags.AGENT_CONTROL_AT_POS) != 0 || (flags & (uint)AgentManager.ControlFlags.AGENT_CONTROL_NUDGE_AT_POS) != 0)
                {
                    allflags |= ScriptControlled.CONTROL_FWD;
                }
    
                if ((flags & (uint)AgentManager.ControlFlags.AGENT_CONTROL_AT_NEG) != 0 || (flags & (uint)AgentManager.ControlFlags.AGENT_CONTROL_NUDGE_AT_NEG) != 0)
                {
                    allflags |= ScriptControlled.CONTROL_BACK;
                }
    
                if ((flags & (uint)AgentManager.ControlFlags.AGENT_CONTROL_UP_POS) != 0 || (flags & (uint)AgentManager.ControlFlags.AGENT_CONTROL_NUDGE_UP_POS) != 0)
                {
                    allflags |= ScriptControlled.CONTROL_UP;
                }
    
                if ((flags & (uint)AgentManager.ControlFlags.AGENT_CONTROL_UP_NEG) != 0 || (flags & (uint)AgentManager.ControlFlags.AGENT_CONTROL_NUDGE_UP_NEG) != 0)
                {
                    allflags |= ScriptControlled.CONTROL_DOWN;
                }

                if ((flags & (uint)AgentManager.ControlFlags.AGENT_CONTROL_LEFT_POS) != 0 || (flags & (uint)AgentManager.ControlFlags.AGENT_CONTROL_NUDGE_LEFT_POS) != 0)
                {
                    allflags |= ScriptControlled.CONTROL_LEFT;
                }
    
                if ((flags & (uint)AgentManager.ControlFlags.AGENT_CONTROL_LEFT_NEG) != 0 || (flags & (uint)AgentManager.ControlFlags.AGENT_CONTROL_NUDGE_LEFT_NEG) != 0)
                {
                    allflags |= ScriptControlled.CONTROL_RIGHT;
                }
    
                if ((flags & (uint)AgentManager.ControlFlags.AGENT_CONTROL_YAW_NEG) != 0)
                {
                    allflags |= ScriptControlled.CONTROL_ROT_RIGHT;
                }
    
                if ((flags & (uint)AgentManager.ControlFlags.AGENT_CONTROL_YAW_POS) != 0)
                {
                    allflags |= ScriptControlled.CONTROL_ROT_LEFT;
                }

                // optimization; we have to check per script, but if nothing is pressed and nothing changed, we can skip that
                if (allflags != ScriptControlled.CONTROL_ZERO || allflags != LastCommands)
                {
                    foreach (KeyValuePair<UUID, ScriptControllers> kvp in scriptedcontrols)
                    {
                        UUID scriptUUID = kvp.Key;
                        ScriptControllers scriptControlData = kvp.Value;
    
                        ScriptControlled localHeld = allflags & scriptControlData.eventControls;     // the flags interesting for us
                        ScriptControlled localLast = LastCommands & scriptControlData.eventControls; // the activated controls in the last cycle
                        ScriptControlled localChange = localHeld ^ localLast;                        // the changed bits

                        if (localHeld != ScriptControlled.CONTROL_ZERO || localChange != ScriptControlled.CONTROL_ZERO)
                        {
                            // only send if still pressed or just changed
                            m_scene.EventManager.TriggerControlEvent(scriptUUID, UUID, (uint)localHeld, (uint)localChange);
                        }
                    }
                }
    
                LastCommands = allflags;
            }
        }

        internal static AgentManager.ControlFlags RemoveIgnoredControls(AgentManager.ControlFlags flags, ScriptControlled ignored)
        {
            if (ignored == ScriptControlled.CONTROL_ZERO)
                return flags;

            if ((ignored & ScriptControlled.CONTROL_BACK) != 0)
                flags &= ~(AgentManager.ControlFlags.AGENT_CONTROL_AT_NEG | AgentManager.ControlFlags.AGENT_CONTROL_NUDGE_AT_NEG);
            if ((ignored & ScriptControlled.CONTROL_FWD) != 0)
                flags &= ~(AgentManager.ControlFlags.AGENT_CONTROL_NUDGE_AT_POS | AgentManager.ControlFlags.AGENT_CONTROL_AT_POS);
            if ((ignored & ScriptControlled.CONTROL_DOWN) != 0)
                flags &= ~(AgentManager.ControlFlags.AGENT_CONTROL_UP_NEG | AgentManager.ControlFlags.AGENT_CONTROL_NUDGE_UP_NEG);
            if ((ignored & ScriptControlled.CONTROL_UP) != 0)
                flags &= ~(AgentManager.ControlFlags.AGENT_CONTROL_NUDGE_UP_POS | AgentManager.ControlFlags.AGENT_CONTROL_UP_POS);
            if ((ignored & ScriptControlled.CONTROL_LEFT) != 0)
                flags &= ~(AgentManager.ControlFlags.AGENT_CONTROL_LEFT_POS | AgentManager.ControlFlags.AGENT_CONTROL_NUDGE_LEFT_POS);
            if ((ignored & ScriptControlled.CONTROL_RIGHT) != 0)
                flags &= ~(AgentManager.ControlFlags.AGENT_CONTROL_NUDGE_LEFT_NEG | AgentManager.ControlFlags.AGENT_CONTROL_LEFT_NEG);
            if ((ignored & ScriptControlled.CONTROL_ROT_LEFT) != 0)
                flags &= ~(AgentManager.ControlFlags.AGENT_CONTROL_YAW_NEG);
            if ((ignored & ScriptControlled.CONTROL_ROT_RIGHT) != 0)
                flags &= ~(AgentManager.ControlFlags.AGENT_CONTROL_YAW_POS);
            if ((ignored & ScriptControlled.CONTROL_ML_LBUTTON) != 0)
                flags &= ~(AgentManager.ControlFlags.AGENT_CONTROL_ML_LBUTTON_DOWN);
            if ((ignored & ScriptControlled.CONTROL_LBUTTON) != 0)
                flags &= ~(AgentManager.ControlFlags.AGENT_CONTROL_LBUTTON_UP | AgentManager.ControlFlags.AGENT_CONTROL_LBUTTON_DOWN);

            //DIR_CONTROL_FLAG_FORWARD = AgentManager.ControlFlags.AGENT_CONTROL_AT_POS,
            //DIR_CONTROL_FLAG_BACK = AgentManager.ControlFlags.AGENT_CONTROL_AT_NEG,
            //DIR_CONTROL_FLAG_LEFT = AgentManager.ControlFlags.AGENT_CONTROL_LEFT_POS,
            //DIR_CONTROL_FLAG_RIGHT = AgentManager.ControlFlags.AGENT_CONTROL_LEFT_NEG,
            //DIR_CONTROL_FLAG_UP = AgentManager.ControlFlags.AGENT_CONTROL_UP_POS,
            //DIR_CONTROL_FLAG_DOWN = AgentManager.ControlFlags.AGENT_CONTROL_UP_NEG,
            //DIR_CONTROL_FLAG_DOWN_NUDGE = AgentManager.ControlFlags.AGENT_CONTROL_NUDGE_UP_NEG

            return flags;
        }

        private void ReprioritizeUpdates()
        {
            if (Scene.IsReprioritizationEnabled && Scene.UpdatePrioritizationScheme != UpdatePrioritizationSchemes.Time)
            {
                lock (m_reprioritization_timer)
                {
                    if (!m_reprioritizing)
                        m_reprioritization_timer.Enabled = m_reprioritizing = true;
                    else
                        m_reprioritization_called = true;
                }
            }
        }

        private void Reprioritize(object sender, ElapsedEventArgs e)
        {
            ControllingClient.ReprioritizeUpdates();

            lock (m_reprioritization_timer)
            {
                m_reprioritization_timer.Enabled = m_reprioritizing = m_reprioritization_called;
                m_reprioritization_called = false;
            }
        }

        private void CheckLandingPoint(ref Vector3 pos)
        {
            // Never constrain lures
            if ((TeleportFlags & TeleportFlags.ViaLure) != 0)
                return;

            if (m_scene.RegionInfo.EstateSettings.AllowDirectTeleport)
                return;

            ILandObject land = m_scene.LandChannel.GetLandObject(pos.X, pos.Y);

            if (land.LandData.LandingType == (byte)LandingType.LandingPoint &&
                land.LandData.UserLocation != Vector3.Zero &&
                land.LandData.OwnerID != m_uuid &&
                (!m_scene.Permissions.IsGod(m_uuid)) &&
                (!m_scene.RegionInfo.EstateSettings.IsEstateManagerOrOwner(m_uuid)))
            {
                float curr = Vector3.Distance(AbsolutePosition, pos);
                if (Vector3.Distance(land.LandData.UserLocation, pos) < curr)
                    pos = land.LandData.UserLocation;
                else
                    ControllingClient.SendAlertMessage("Can't teleport closer to destination");
            }
        }

        private void CheckAndAdjustTelehub(SceneObjectGroup telehub, ref Vector3 pos)
        {
            if ((m_teleportFlags & (TeleportFlags.ViaLogin | TeleportFlags.ViaRegionID)) ==
                (TeleportFlags.ViaLogin | TeleportFlags.ViaRegionID) ||
                (m_scene.TelehubAllowLandmarks == true ? false : ((m_teleportFlags & TeleportFlags.ViaLandmark) != 0 )) ||
                (m_teleportFlags & TeleportFlags.ViaLocation) != 0 ||
                (m_teleportFlags & Constants.TeleportFlags.ViaHGLogin) != 0)
            {
                if (GodLevel < 200 &&
                    ((!m_scene.Permissions.IsGod(m_uuid) &&
                    !m_scene.RegionInfo.EstateSettings.IsEstateManagerOrOwner(m_uuid)) || 
                    (m_teleportFlags & TeleportFlags.ViaLocation) != 0 ||
                    (m_teleportFlags & Constants.TeleportFlags.ViaHGLogin) != 0))
                {
                    SpawnPoint[] spawnPoints = m_scene.RegionInfo.RegionSettings.SpawnPoints().ToArray();
                    if (spawnPoints.Length == 0)
                        return;

                    int index;
                    bool selected = false;

                    switch (m_scene.SpawnPointRouting)
                    {
                        case "random":

                            do
                            {
                                index = Util.RandomClass.Next(spawnPoints.Length - 1);
                                
                                Vector3 spawnPosition = spawnPoints[index].GetLocation(
                                    telehub.AbsolutePosition,
                                    telehub.GroupRotation
                                );
                                // SpawnPoint sp = spawnPoints[index];

                                ILandObject land = m_scene.LandChannel.GetLandObject(spawnPosition.X, spawnPosition.Y);
                                if (land == null || land.IsEitherBannedOrRestricted(UUID))
                                    selected = false;
                                else
                                    selected = true;

                            } while ( selected == false);

                            pos = spawnPoints[index].GetLocation(
                                telehub.AbsolutePosition,
                                telehub.GroupRotation
                            );
                            return;

                        case "sequence":

                            do
                            {
                                index = m_scene.SpawnPoint();
                                
                                Vector3 spawnPosition = spawnPoints[index].GetLocation(
                                    telehub.AbsolutePosition,
                                    telehub.GroupRotation
                                );
                                // SpawnPoint sp = spawnPoints[index];

                                ILandObject land = m_scene.LandChannel.GetLandObject(spawnPosition.X, spawnPosition.Y);
                                if (land == null || land.IsEitherBannedOrRestricted(UUID))
                                    selected = false;
                                else
                                    selected = true;

                            } while (selected == false);

                            pos = spawnPoints[index].GetLocation(telehub.AbsolutePosition, telehub.GroupRotation);
                            ;
                            return;

                        default:
                        case "closest":

                            float distance = 9999;
                            int closest = -1;
        
                            for (int i = 0; i < spawnPoints.Length; i++)
                            {
                                Vector3 spawnPosition = spawnPoints[i].GetLocation(
                                    telehub.AbsolutePosition,
                                    telehub.GroupRotation
                                );
                                Vector3 offset = spawnPosition - pos;
                                float d = Vector3.Mag(offset);
                                if (d >= distance)
                                    continue;
                                ILandObject land = m_scene.LandChannel.GetLandObject(spawnPosition.X, spawnPosition.Y);
                                if (land == null)
                                    continue;
                                if (land.IsEitherBannedOrRestricted(UUID))
                                    continue;
                                distance = d;
                                closest = i;
                            }
                            if (closest == -1)
                                return;
                            
                            pos = spawnPoints[closest].GetLocation(telehub.AbsolutePosition, telehub.GroupRotation);
                            return;

                    }
                }
            }
        }

        private void CheckAndAdjustLandingPoint(ref Vector3 pos)
        {
            string reason;

            // Honor bans
            if (!m_scene.TestLandRestrictions(UUID, out reason, ref pos.X, ref pos.Y))
                return;

            SceneObjectGroup telehub = null;
            if (m_scene.RegionInfo.RegionSettings.TelehubObject != UUID.Zero && (telehub = m_scene.GetSceneObjectGroup(m_scene.RegionInfo.RegionSettings.TelehubObject)) != null)
            {
                if (!m_scene.RegionInfo.EstateSettings.AllowDirectTeleport)
                {
                    CheckAndAdjustTelehub(telehub, ref pos);
                    return;
                }
            }

            ILandObject land = m_scene.LandChannel.GetLandObject(pos.X, pos.Y);
            if (land != null)
            {
                if (Scene.DebugTeleporting)
                    TeleportFlagsDebug();

                // If we come in via login, landmark or map, we want to
                // honor landing points. If we come in via Lure, we want
                // to ignore them.
                if ((m_teleportFlags & (TeleportFlags.ViaLogin | TeleportFlags.ViaRegionID)) ==
                    (TeleportFlags.ViaLogin | TeleportFlags.ViaRegionID) ||
                    (m_teleportFlags & TeleportFlags.ViaLandmark) != 0 ||
                    (m_teleportFlags & TeleportFlags.ViaLocation) != 0 ||
                    (m_teleportFlags & Constants.TeleportFlags.ViaHGLogin) != 0)
                {
                    // Don't restrict gods, estate managers, or land owners to
                    // the TP point. This behaviour mimics agni.
                    if (land.LandData.LandingType == (byte)LandingType.LandingPoint &&
                        land.LandData.UserLocation != Vector3.Zero &&
                        GodLevel < 200 &&
                        ((land.LandData.OwnerID != m_uuid && 
                          !m_scene.Permissions.IsGod(m_uuid) &&
                          !m_scene.RegionInfo.EstateSettings.IsEstateManagerOrOwner(m_uuid)) || 
                         (m_teleportFlags & TeleportFlags.ViaLocation) != 0 ||
                         (m_teleportFlags & Constants.TeleportFlags.ViaHGLogin) != 0))
                    {
                        pos = land.LandData.UserLocation;
                    }
                }
                
                land.SendLandUpdateToClient(ControllingClient);
            }
        }

        private DetectedObject CreateDetObject(SceneObjectPart obj)
        {
            DetectedObject detobj = new DetectedObject();
            detobj.keyUUID = obj.UUID;
            detobj.nameStr = obj.Name;
            detobj.ownerUUID = obj.OwnerID;
            detobj.posVector = obj.AbsolutePosition;
            detobj.rotQuat = obj.GetWorldRotation();
            detobj.velVector = obj.Velocity;
            detobj.colliderType = 0;
            detobj.groupUUID = obj.GroupID;

            return detobj;
        }

        private DetectedObject CreateDetObject(ScenePresence av)
        {
            DetectedObject detobj = new DetectedObject();
            detobj.keyUUID = av.UUID;
            detobj.nameStr = av.ControllingClient.Name;
            detobj.ownerUUID = av.UUID;
            detobj.posVector = av.AbsolutePosition;
            detobj.rotQuat = av.Rotation;
            detobj.velVector = av.Velocity;
            detobj.colliderType = 0;
            detobj.groupUUID = av.ControllingClient.ActiveGroupId;

            return detobj;
        }

        private DetectedObject CreateDetObjectForGround()
        {
            DetectedObject detobj = new DetectedObject();
            detobj.keyUUID = UUID.Zero;
            detobj.nameStr = "";
            detobj.ownerUUID = UUID.Zero;
            detobj.posVector = AbsolutePosition;
            detobj.rotQuat = Quaternion.Identity;
            detobj.velVector = Vector3.Zero;
            detobj.colliderType = 0;
            detobj.groupUUID = UUID.Zero;

            return detobj;
        }

        private ColliderArgs CreateColliderArgs(SceneObjectPart dest, List<uint> colliders)
        {
            ColliderArgs colliderArgs = new ColliderArgs();
            List<DetectedObject> colliding = new List<DetectedObject>();
            foreach (uint localId in colliders)
            {
                if (localId == 0)
                    continue;

                SceneObjectPart obj = m_scene.GetSceneObjectPart(localId);
                if (obj != null)
                {
                    if (!dest.CollisionFilteredOut(obj.UUID, obj.Name))
                        colliding.Add(CreateDetObject(obj));
                }
                else
                {
                    ScenePresence av = m_scene.GetScenePresence(localId);
                    if (av != null && (!av.IsChildAgent))
                    {
                        if (!dest.CollisionFilteredOut(av.UUID, av.Name))
                            colliding.Add(CreateDetObject(av));
                    }
                }
            }

            colliderArgs.Colliders = colliding;

            return colliderArgs;
        }

        private delegate void ScriptCollidingNotification(uint localID, ColliderArgs message);

        private void SendCollisionEvent(SceneObjectGroup dest, scriptEvents ev, List<uint> colliders, ScriptCollidingNotification notify)
        {
            ColliderArgs CollidingMessage;

            if (colliders.Count > 0)
            {
                if ((dest.RootPart.ScriptEvents & ev) != 0)
                {
                    CollidingMessage = CreateColliderArgs(dest.RootPart, colliders);

                    if (CollidingMessage.Colliders.Count > 0)
                        notify(dest.RootPart.LocalId, CollidingMessage);
                }
            }
        }

        private void SendLandCollisionEvent(SceneObjectGroup dest, scriptEvents ev, ScriptCollidingNotification notify)
        {
            if ((dest.RootPart.ScriptEvents & ev) != 0)
            {
                ColliderArgs LandCollidingMessage = new ColliderArgs();
                List<DetectedObject> colliding = new List<DetectedObject>();

                colliding.Add(CreateDetObjectForGround());
                LandCollidingMessage.Colliders = colliding;

                notify(dest.RootPart.LocalId, LandCollidingMessage);
            }
        }

        private void RaiseCollisionScriptEvents(Dictionary<uint, ContactPoint> coldata)
        {
            try
            {
                List<uint> thisHitColliders = new List<uint>();
                List<uint> endedColliders = new List<uint>();
                List<uint> startedColliders = new List<uint>();
                List<CollisionForSoundInfo> soundinfolist = new List<CollisionForSoundInfo>();
                CollisionForSoundInfo soundinfo;
                ContactPoint curcontact;

                if (coldata.Count == 0)
                {
                    if (m_lastColliders.Count == 0)
                        return; // nothing to do

                    foreach (uint localID in m_lastColliders)
                    {
                        endedColliders.Add(localID);
                    }
                    m_lastColliders.Clear();
                }

                else
                {
                    foreach (uint id in coldata.Keys)
                    {
                        thisHitColliders.Add(id);
                        if (!m_lastColliders.Contains(id))
                        {
                            startedColliders.Add(id);
                            curcontact = coldata[id];
                            if (Math.Abs(curcontact.RelativeSpeed) > 0.2)
                            {
                                soundinfo = new CollisionForSoundInfo();
                                soundinfo.colliderID = id;
                                soundinfo.position = curcontact.Position;
                                soundinfo.relativeVel = curcontact.RelativeSpeed;
                                soundinfolist.Add(soundinfo);
                            }
                        }
                        //m_log.Debug("[SCENE PRESENCE]: Collided with:" + localid.ToString() + " at depth of: " + collissionswith[localid].ToString());
                    }

                    // calculate things that ended colliding
                    foreach (uint localID in m_lastColliders)
                    {
                        if (!thisHitColliders.Contains(localID))
                        {
                            endedColliders.Add(localID);
                        }
                    }
                    //add the items that started colliding this time to the last colliders list.
                    foreach (uint localID in startedColliders)
                    {
                        m_lastColliders.Add(localID);
                    }
                    // remove things that ended colliding from the last colliders list
                    foreach (uint localID in endedColliders)
                    {
                        m_lastColliders.Remove(localID);
                    }

                    if (soundinfolist.Count > 0)
                        CollisionSounds.AvatarCollisionSound(this, soundinfolist);
                }

                foreach (SceneObjectGroup att in GetAttachments())
                {
                    SendCollisionEvent(att, scriptEvents.collision_start, startedColliders, m_scene.EventManager.TriggerScriptCollidingStart);
                    SendCollisionEvent(att, scriptEvents.collision      , m_lastColliders , m_scene.EventManager.TriggerScriptColliding);
                    SendCollisionEvent(att, scriptEvents.collision_end  , endedColliders  , m_scene.EventManager.TriggerScriptCollidingEnd);

                    if (startedColliders.Contains(0))
                        SendLandCollisionEvent(att, scriptEvents.land_collision_start, m_scene.EventManager.TriggerScriptLandCollidingStart);
                    if (m_lastColliders.Contains(0))
                        SendLandCollisionEvent(att, scriptEvents.land_collision, m_scene.EventManager.TriggerScriptLandColliding);
                    if (endedColliders.Contains(0))
                        SendLandCollisionEvent(att, scriptEvents.land_collision_end, m_scene.EventManager.TriggerScriptLandCollidingEnd);
                }
            }
            finally
            {
                m_collisionEventFlag = false;
            }
        }

        private void TeleportFlagsDebug() {
    
            // Some temporary debugging help to show all the TeleportFlags we have...
            bool HG = false;
            if((m_teleportFlags & TeleportFlags.ViaHGLogin) == TeleportFlags.ViaHGLogin)
                HG = true;
    
            m_log.InfoFormat("[SCENE PRESENCE]: TELEPORT ******************");
    
            uint i = 0u;
            for (int x = 0; x <= 30 ; x++, i = 1u << x)
            {
                i = 1u << x;
    
                if((m_teleportFlags & (TeleportFlags)i) == (TeleportFlags)i)
                    if (HG == false)
                        m_log.InfoFormat("[SCENE PRESENCE]: Teleport Flags include {0}", ((TeleportFlags) i).ToString());
                    else
                        m_log.InfoFormat("[SCENE PRESENCE]: HG Teleport Flags include {0}", ((TeleportFlags)i).ToString());
            }
    
            m_log.InfoFormat("[SCENE PRESENCE]: TELEPORT ******************");
    
        }
    }
}<|MERGE_RESOLUTION|>--- conflicted
+++ resolved
@@ -3515,12 +3515,8 @@
 
             RaiseCollisionScriptEvents(coldata);
 
-<<<<<<< HEAD
             // Gods do not take damage and Invulnerable is set depending on parcel/region flags
             if (Invulnerable || GodLevel > 0)
-=======
-            if (Invulnerable || GodLevel >= 200)
->>>>>>> cc903992
                 return;
 
             // The following may be better in the ICombatModule
