--- conflicted
+++ resolved
@@ -1075,17 +1075,11 @@
         /// </summary>
         public void CompleteMovement(IClientAPI client)
         {
-<<<<<<< HEAD
-// DEBUG ON
-            m_log.WarnFormat("[SCENE PRESENCE]: CompleteMovement for {0}",UUID);
-// DEBUG OFF
-=======
             DateTime startTime = DateTime.Now;
             
             m_log.DebugFormat(
                 "[SCENE PRESENCE]: Completing movement of {0} into region {1}", 
                 client.Name, Scene.RegionInfo.RegionName);
->>>>>>> 25e19ba7
 
             Vector3 look = Velocity;
             if ((look.X == 0) && (look.Y == 0) && (look.Z == 0))
@@ -1133,13 +1127,10 @@
                 if (friendsModule != null)
                     friendsModule.SendFriendsOnlineIfNeeded(ControllingClient);
             }
-<<<<<<< HEAD
-=======
 
             m_log.DebugFormat(
                 "[SCENE PRESENCE]: Completing movement of {0} into region {1} took {2}ms", 
                 client.Name, Scene.RegionInfo.RegionName, (DateTime.Now - startTime).Milliseconds);            
->>>>>>> 25e19ba7
         }
 
         /// <summary>
