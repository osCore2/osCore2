--- conflicted
+++ resolved
@@ -1946,16 +1946,8 @@
                     }
                 }
 
-<<<<<<< HEAD
-                // Reset sit target.
-                if (part.SitTargetAvatar == UUID)
-                    part.SitTargetAvatar = UUID.Zero;
-
                 part.ParentGroup.DeleteAvatar(UUID);
 //                ParentPosition = part.GetWorldPosition();
-=======
-                ParentPosition = part.GetWorldPosition();
->>>>>>> 337ea019
                 ControllingClient.SendClearFollowCamProperties(part.ParentUUID);
 
 //                m_pos += ParentPosition + new Vector3(0.0f, 0.0f, 2.0f * m_sitAvatarHeight);
