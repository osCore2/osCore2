--- conflicted
+++ resolved
@@ -149,16 +149,10 @@
         }
         private bool m_wasFlying;		// add for fly velocity control
 
-<<<<<<< HEAD
-        private int m_lastColCount = -1;		//KF: Look for Collision chnages
-        private int m_updateCount = 0;			//KF: Update Anims for a while
-        private static readonly int UPDATE_COUNT = 10;		// how many frames to update for
-        private List<uint> m_lastColliders = new List<uint>();
-=======
 //        private int m_lastColCount = -1;		//KF: Look for Collision chnages
 //        private int m_updateCount = 0;			//KF: Update Anims for a while
 //        private static readonly int UPDATE_COUNT = 10;		// how many frames to update for
->>>>>>> a2d98c72
+        private List<uint> m_lastColliders = new List<uint>();
 
         private TeleportFlags m_teleportFlags;
         public TeleportFlags TeleportFlags
