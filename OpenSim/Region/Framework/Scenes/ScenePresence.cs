/*
 * Copyright (c) Contributors, http://opensimulator.org/
 * See CONTRIBUTORS.TXT for a full list of copyright holders.
 *
 * Redistribution and use in source and binary forms, with or without
 * modification, are permitted provided that the following conditions are met:
 *     * Redistributions of source code must retain the above copyright
 *       notice, this list of conditions and the following disclaimer.
 *     * Redistributions in binary form must reproduce the above copyright
 *       notice, this list of conditions and the following disclaimer in the
 *       documentation and/or other materials provided with the distribution.
 *     * Neither the name of the OpenSimulator Project nor the
 *       names of its contributors may be used to endorse or promote products
 *       derived from this software without specific prior written permission.
 *
 * THIS SOFTWARE IS PROVIDED BY THE DEVELOPERS ``AS IS'' AND ANY
 * EXPRESS OR IMPLIED WARRANTIES, INCLUDING, BUT NOT LIMITED TO, THE IMPLIED
 * WARRANTIES OF MERCHANTABILITY AND FITNESS FOR A PARTICULAR PURPOSE ARE
 * DISCLAIMED. IN NO EVENT SHALL THE CONTRIBUTORS BE LIABLE FOR ANY
 * DIRECT, INDIRECT, INCIDENTAL, SPECIAL, EXEMPLARY, OR CONSEQUENTIAL DAMAGES
 * (INCLUDING, BUT NOT LIMITED TO, PROCUREMENT OF SUBSTITUTE GOODS OR SERVICES;
 * LOSS OF USE, DATA, OR PROFITS; OR BUSINESS INTERRUPTION) HOWEVER CAUSED AND
 * ON ANY THEORY OF LIABILITY, WHETHER IN CONTRACT, STRICT LIABILITY, OR TORT
 * (INCLUDING NEGLIGENCE OR OTHERWISE) ARISING IN ANY WAY OUT OF THE USE OF THIS
 * SOFTWARE, EVEN IF ADVISED OF THE POSSIBILITY OF SUCH DAMAGE.
 */

using System;
using System.Collections.Generic;
using System.Reflection;
using System.Timers;
using OpenMetaverse;
using log4net;
using OpenSim.Framework;
using OpenSim.Framework.Client;
using OpenSim.Region.Framework.Interfaces;
using OpenSim.Region.Framework.Scenes.Animation;
using OpenSim.Region.Framework.Scenes.Types;
using OpenSim.Region.Physics.Manager;
using GridRegion = OpenSim.Services.Interfaces.GridRegion;
using OpenSim.Services.Interfaces;

namespace OpenSim.Region.Framework.Scenes
{
    enum ScriptControlled : uint
    {
        CONTROL_ZERO = 0,
        CONTROL_FWD = 1,
        CONTROL_BACK = 2,
        CONTROL_LEFT = 4,
        CONTROL_RIGHT = 8,
        CONTROL_UP = 16,
        CONTROL_DOWN = 32,
        CONTROL_ROT_LEFT = 256,
        CONTROL_ROT_RIGHT = 512,
        CONTROL_LBUTTON = 268435456,
        CONTROL_ML_LBUTTON = 1073741824
    }

    struct ScriptControllers
    {
        public UUID itemID;
        public ScriptControlled ignoreControls;
        public ScriptControlled eventControls;
    }

    public delegate void SendCourseLocationsMethod(UUID scene, ScenePresence presence, List<Vector3> coarseLocations, List<UUID> avatarUUIDs);

    public class ScenePresence : EntityBase, ISceneEntity
    {
//        ~ScenePresence()
//        {
//            m_log.Debug("[ScenePresence] Destructor called");
//        }

        private static readonly ILog m_log = LogManager.GetLogger(MethodBase.GetCurrentMethod().DeclaringType);

//        private static readonly byte[] DEFAULT_TEXTURE = AvatarAppearance.GetDefaultTexture().GetBytes();
        private static readonly Array DIR_CONTROL_FLAGS = Enum.GetValues(typeof(Dir_ControlFlags));
        private static readonly Vector3 HEAD_ADJUSTMENT = new Vector3(0f, 0f, 0.3f);
        
        /// <summary>
        /// Experimentally determined "fudge factor" to make sit-target positions
        /// the same as in SecondLife. Fudge factor was tested for 36 different
        /// test cases including prims of type box, sphere, cylinder, and torus,
        /// with varying parameters for sit target location, prim size, prim
        /// rotation, prim cut, prim twist, prim taper, and prim shear. See mantis
        /// issue #1716
        /// </summary>
        private static readonly Vector3 SIT_TARGET_ADJUSTMENT = new Vector3(0.1f, 0.0f, 0.3f);

        public UUID currentParcelUUID = UUID.Zero;

        private ISceneViewer m_sceneViewer;

        /// <value>
        /// The animator for this avatar
        /// </value>
        public ScenePresenceAnimator Animator
        {
            get { return m_animator; }
        }
        protected ScenePresenceAnimator m_animator;

        /// <value>
        /// The scene objects attached to this avatar.  Do not change this list directly - use methods such as
        /// AddAttachment() and RemoveAttachment().  Lock this list when performing any read operations upon it.
        /// </value>
        public List<SceneObjectGroup> Attachments
        {
            get { return m_attachments; }
        }
        protected List<SceneObjectGroup> m_attachments = new List<SceneObjectGroup>();

        private Dictionary<UUID, ScriptControllers> scriptedcontrols = new Dictionary<UUID, ScriptControllers>();
        private ScriptControlled IgnoredControls = ScriptControlled.CONTROL_ZERO;
        private ScriptControlled LastCommands = ScriptControlled.CONTROL_ZERO;
        private bool MouseDown = false;
        private SceneObjectGroup proxyObjectGroup;
        //private SceneObjectPart proxyObjectPart = null;
        public Vector3 lastKnownAllowedPosition;
        public bool sentMessageAboutRestrictedParcelFlyingDown;
        public Vector4 CollisionPlane = Vector4.UnitW;

        private Vector3 m_lastPosition;
        private Quaternion m_lastRotation;
        private Vector3 m_lastVelocity;
        //private int m_lastTerseSent;

        private bool m_updateflag;
        private byte m_movementflag;
        private Vector3? m_forceToApply;
        private uint m_requestedSitTargetID;
        private UUID m_requestedSitTargetUUID;
        public bool SitGround = false;

        private SendCourseLocationsMethod m_sendCourseLocationsMethod;

        //private Vector3 m_requestedSitOffset = new Vector3();

        private Vector3 m_LastFinitePos;

        private float m_sitAvatarHeight = 2.0f;

        private int m_godLevel;
        private int m_userLevel;

        private bool m_invulnerable = true;

        private Vector3 m_lastChildAgentUpdatePosition;
        private Vector3 m_lastChildAgentUpdateCamPosition;

        private int m_perfMonMS;

        private bool m_setAlwaysRun;
        
        private bool m_forceFly;
        private bool m_flyDisabled;

        private float m_speedModifier = 1.0f;

        private Quaternion m_bodyRot= Quaternion.Identity;

        private Quaternion m_bodyRotPrevious = Quaternion.Identity;

        private const int LAND_VELOCITYMAG_MAX = 12;

        public bool IsRestrictedToRegion;

        public string JID = String.Empty;

        private float m_health = 100f;

        // Default AV Height
        private float m_avHeight = 127.0f;

        protected RegionInfo m_regionInfo;
        protected ulong crossingFromRegion;

        private readonly Vector3[] Dir_Vectors = new Vector3[9];

        // Position of agent's camera in world (region cordinates)
        protected Vector3 m_CameraCenter;
        protected Vector3 m_lastCameraCenter;

        protected Timer m_reprioritization_timer;
        protected bool m_reprioritizing;
        protected bool m_reprioritization_called;

        // Use these three vectors to figure out what the agent is looking at
        // Convert it to a Matrix and/or Quaternion
        protected Vector3 m_CameraAtAxis;
        protected Vector3 m_CameraLeftAxis;
        protected Vector3 m_CameraUpAxis;
        private AgentManager.ControlFlags m_AgentControlFlags;
        private Quaternion m_headrotation = Quaternion.Identity;
        private byte m_state;

        //Reuse the Vector3 instead of creating a new one on the UpdateMovement method
//        private Vector3 movementvector;

        private bool m_autopilotMoving;
        private Vector3 m_autoPilotTarget;
        private bool m_sitAtAutoTarget;

        private string m_nextSitAnimation = String.Empty;

        //PauPaw:Proper PID Controler for autopilot************
        private bool m_moveToPositionInProgress;
        private Vector3 m_moveToPositionTarget;

        private bool m_followCamAuto;

        private int m_movementUpdateCount;
        private const int NumMovementsBetweenRayCast = 5;

        private bool CameraConstraintActive;
        //private int m_moveToPositionStateStatus;
        //*****************************************************

        // Agent's Draw distance.
        protected float m_DrawDistance;

        protected AvatarAppearance m_appearance;

        // neighbouring regions we have enabled a child agent in
        // holds the seed cap for the child agent in that region
        private Dictionary<ulong, string> m_knownChildRegions = new Dictionary<ulong, string>();

        /// <summary>
        /// Implemented Control Flags
        /// </summary>
        private enum Dir_ControlFlags
        {
            DIR_CONTROL_FLAG_FORWARD = AgentManager.ControlFlags.AGENT_CONTROL_AT_POS,
            DIR_CONTROL_FLAG_BACK = AgentManager.ControlFlags.AGENT_CONTROL_AT_NEG,
            DIR_CONTROL_FLAG_LEFT = AgentManager.ControlFlags.AGENT_CONTROL_LEFT_POS,
            DIR_CONTROL_FLAG_RIGHT = AgentManager.ControlFlags.AGENT_CONTROL_LEFT_NEG,
            DIR_CONTROL_FLAG_UP = AgentManager.ControlFlags.AGENT_CONTROL_UP_POS,
            DIR_CONTROL_FLAG_DOWN = AgentManager.ControlFlags.AGENT_CONTROL_UP_NEG,
            DIR_CONTROL_FLAG_FORWARD_NUDGE = AgentManager.ControlFlags.AGENT_CONTROL_NUDGE_AT_POS,
            DIR_CONTROL_FLAG_BACKWARD_NUDGE = AgentManager.ControlFlags.AGENT_CONTROL_NUDGE_AT_NEG,
            DIR_CONTROL_FLAG_DOWN_NUDGE = AgentManager.ControlFlags.AGENT_CONTROL_NUDGE_UP_NEG
        }
        
        /// <summary>
        /// Position at which a significant movement was made
        /// </summary>
        private Vector3 posLastSignificantMove;

        // For teleports and crossings callbacks
        string m_callbackURI;
        UUID m_originRegionID;

        ulong m_rootRegionHandle;

        /// <value>
        /// Script engines present in the scene
        /// </value>
        private IScriptModule[] m_scriptEngines;

        #region Properties

        /// <summary>
        /// Physical scene representation of this Avatar.
        /// </summary>
        public PhysicsActor PhysicsActor
        {
            set { m_physicsActor = value; }
            get { return m_physicsActor; }
        }

        public byte MovementFlag
        {
            set { m_movementflag = value; }
            get { return m_movementflag; }
        }

        public bool Updated
        {
            set { m_updateflag = value; }
            get { return m_updateflag; }
        }

        public bool Invulnerable
        {
            set { m_invulnerable = value; }
            get { return m_invulnerable; }
        }

        public int UserLevel
        {
            get { return m_userLevel; }
        }

        public int GodLevel
        {
            get { return m_godLevel; }
        }

        public ulong RegionHandle
        {
            get { return m_rootRegionHandle; }
        }

        public Vector3 CameraPosition
        {
            get { return m_CameraCenter; }
        }

        public Quaternion CameraRotation
        {
            get { return Util.Axes2Rot(m_CameraAtAxis, m_CameraLeftAxis, m_CameraUpAxis); }
        }

        public Vector3 CameraAtAxis
        {
            get { return m_CameraAtAxis; }
        }

        public Vector3 CameraLeftAxis
        {
            get { return m_CameraLeftAxis; }
        }

        public Vector3 CameraUpAxis
        {
            get { return m_CameraUpAxis; }
        }

        public Vector3 Lookat
        {
            get
            {
                Vector3 a = new Vector3(m_CameraAtAxis.X, m_CameraAtAxis.Y, 0);

                if (a == Vector3.Zero)
                    return a;

                return Util.GetNormalizedVector(a);
            }
        }

        private readonly string m_firstname;

        public string Firstname
        {
            get { return m_firstname; }
        }

        private readonly string m_lastname;

        public string Lastname
        {
            get { return m_lastname; }
        }

        private string m_grouptitle;

        public string Grouptitle
        {
            get { return m_grouptitle; }
            set { m_grouptitle = value; }
        }

        public float DrawDistance
        {
            get { return m_DrawDistance; }
        }

        protected bool m_allowMovement = true;

        public bool AllowMovement
        {
            get { return m_allowMovement; }
            set { m_allowMovement = value; }
        }

        public bool SetAlwaysRun
        {
            get
            {
                if (PhysicsActor != null)
                {
                    return PhysicsActor.SetAlwaysRun;
                }
                else
                {
                    return m_setAlwaysRun;
                }
            }
            set
            {
                m_setAlwaysRun = value;
                if (PhysicsActor != null)
                {
                    PhysicsActor.SetAlwaysRun = value;
                }
            }
        }

        public byte State
        {
            get { return m_state; }
            set { m_state = value; }
        }

        public uint AgentControlFlags
        {
            get { return (uint)m_AgentControlFlags; }
            set { m_AgentControlFlags = (AgentManager.ControlFlags)value; }
        }

        /// <summary>
        /// This works out to be the ClientView object associated with this avatar, or it's client connection manager
        /// </summary>
        private IClientAPI m_controllingClient;

        protected PhysicsActor m_physicsActor;

        /// <value>
        /// The client controlling this presence
        /// </value>
        public IClientAPI ControllingClient
        {
            get { return m_controllingClient; }
        }

        public IClientCore ClientView
        {
            get { return (IClientCore) m_controllingClient; }
        }

        protected Vector3 m_parentPosition;
        public Vector3 ParentPosition
        {
            get { return m_parentPosition; }
            set { m_parentPosition = value; }
        }

        /// <summary>
        /// Position of this avatar relative to the region the avatar is in
        /// </summary>
        public override Vector3 AbsolutePosition
        {
            get
            {
                PhysicsActor actor = m_physicsActor;
                if (actor != null)
                    m_pos = actor.Position;

                return m_parentPosition + m_pos;
            }
            set
            {
                PhysicsActor actor = m_physicsActor;
                if (actor != null)
                {
                    try
                    {
                        lock (m_scene.SyncRoot)
                            m_physicsActor.Position = value;
                    }
                    catch (Exception e)
                    {
                        m_log.Error("[SCENEPRESENCE]: ABSOLUTE POSITION " + e.Message);
                    }
                }

                m_pos = value;
                m_parentPosition = Vector3.Zero;
            }
        }

        public Vector3 OffsetPosition
        {
            get { return m_pos; }
            set { m_pos = value; }
        }

        /// <summary>
        /// Current velocity of the avatar.
        /// </summary>
        public override Vector3 Velocity
        {
            get
            {
                PhysicsActor actor = m_physicsActor;
                if (actor != null)
                    m_velocity = actor.Velocity;

                return m_velocity;
            }
            set
            {
                PhysicsActor actor = m_physicsActor;
                if (actor != null)
                {
                    try
                    {
                        lock (m_scene.SyncRoot)
                            actor.Velocity = value;
                    }
                    catch (Exception e)
                    {
                        m_log.Error("[SCENEPRESENCE]: VELOCITY " + e.Message);
                    }
                }

                m_velocity = value;
            }
        }

        public Quaternion Rotation
        {
            get { return m_bodyRot; }
            set { m_bodyRot = value; }
        }

        public Quaternion PreviousRotation
        {
            get { return m_bodyRotPrevious; }
            set { m_bodyRotPrevious = value; }
        }

        /// <summary>
        /// If this is true, agent doesn't have a representation in this scene.
        ///    this is an agent 'looking into' this scene from a nearby scene(region)
        ///
        /// if False, this agent has a representation in this scene
        /// </summary>
        private bool m_isChildAgent = true;

        public bool IsChildAgent
        {
            get { return m_isChildAgent; }
            set { m_isChildAgent = value; }
        }

        private uint m_parentID;

        public uint ParentID
        {
            get { return m_parentID; }
            set { m_parentID = value; }
        }
        public float Health
        {
            get { return m_health; }
            set { m_health = value; }
        }

        /// <summary>
        /// These are the region handles known by the avatar.
        /// </summary>
        public List<ulong> KnownChildRegionHandles
        {
            get 
            {
                if (m_knownChildRegions.Count == 0) 
                    return new List<ulong>();
                else
                    return new List<ulong>(m_knownChildRegions.Keys); 
            }
        }

        public Dictionary<ulong, string> KnownRegions
        {
            get { return m_knownChildRegions; }
            set 
            {
                m_knownChildRegions = value; 
            }
        }

        public ISceneViewer SceneViewer
        {
            get { return m_sceneViewer; }
        }

        public void AdjustKnownSeeds()
        {
            Dictionary<ulong, string> seeds;

            if (Scene.CapsModule != null)
                seeds = Scene.CapsModule.GetChildrenSeeds(UUID);
            else
                seeds = new Dictionary<ulong, string>();

            List<ulong> old = new List<ulong>();
            foreach (ulong handle in seeds.Keys)
            {
                uint x, y;
                Utils.LongToUInts(handle, out x, out y);
                x = x / Constants.RegionSize;
                y = y / Constants.RegionSize;
                if (Util.IsOutsideView(x, Scene.RegionInfo.RegionLocX, y, Scene.RegionInfo.RegionLocY))
                {
                    old.Add(handle);
                }
            }
            DropOldNeighbours(old);
            
            if (Scene.CapsModule != null)
                Scene.CapsModule.SetChildrenSeed(UUID, seeds);
            
            KnownRegions = seeds;
            //m_log.Debug(" ++++++++++AFTER+++++++++++++ ");
            //DumpKnownRegions();
        }

        public void DumpKnownRegions()
        {
            m_log.Info("================ KnownRegions "+Scene.RegionInfo.RegionName+" ================");
            foreach (KeyValuePair<ulong, string> kvp in KnownRegions)
            {
                uint x, y;
                Utils.LongToUInts(kvp.Key, out x, out y);
                x = x / Constants.RegionSize;
                y = y / Constants.RegionSize;
                m_log.Info(" >> "+x+", "+y+": "+kvp.Value);
            }
        }

        private bool m_inTransit;
        private bool m_mouseLook;
        private bool m_leftButtonDown;

        public bool IsInTransit
        {
            get { return m_inTransit; }
            set { m_inTransit = value; }
        }

        public float SpeedModifier
        {
            get { return m_speedModifier; }
            set { m_speedModifier = value; }
        }

        public bool ForceFly
        {
            get { return m_forceFly; }
            set { m_forceFly = value; }
        }

        public bool FlyDisabled
        {
            get { return m_flyDisabled; }
            set { m_flyDisabled = value; }
        }

        public string Viewer
        {
            get { return m_scene.AuthenticateHandler.GetAgentCircuitData(ControllingClient.CircuitCode).Viewer; }
        }

        #endregion

        #region Constructor(s)
        
        public ScenePresence()
        {
            m_sendCourseLocationsMethod = SendCoarseLocationsDefault;
            CreateSceneViewer();
            m_animator = new ScenePresenceAnimator(this);
        }
        
        private ScenePresence(IClientAPI client, Scene world, RegionInfo reginfo) : this()
        {
            m_rootRegionHandle = reginfo.RegionHandle;
            m_controllingClient = client;
            m_firstname = m_controllingClient.FirstName;
            m_lastname = m_controllingClient.LastName;
            m_name = String.Format("{0} {1}", m_firstname, m_lastname);
            m_scene = world;
            m_uuid = client.AgentId;
            m_regionInfo = reginfo;
            m_localId = m_scene.AllocateLocalId();

            UserAccount account = m_scene.UserAccountService.GetUserAccount(m_scene.RegionInfo.ScopeID, m_uuid);

            if (account != null)
                m_userLevel = account.UserLevel;

            IGroupsModule gm = m_scene.RequestModuleInterface<IGroupsModule>();
            if (gm != null)
                m_grouptitle = gm.GetGroupTitle(m_uuid);

            m_scriptEngines = m_scene.RequestModuleInterfaces<IScriptModule>();
            
            AbsolutePosition = posLastSignificantMove = m_CameraCenter =
                m_lastCameraCenter = m_controllingClient.StartPos;

            m_reprioritization_timer = new Timer(world.ReprioritizationInterval);
            m_reprioritization_timer.Elapsed += new ElapsedEventHandler(Reprioritize);
            m_reprioritization_timer.AutoReset = false;

            AdjustKnownSeeds();

            // TODO: I think, this won't send anything, as we are still a child here...
            Animator.TrySetMovementAnimation("STAND"); 

            // we created a new ScenePresence (a new child agent) in a fresh region.
            // Request info about all the (root) agents in this region
            // Note: This won't send data *to* other clients in that region (children don't send)
            SendInitialFullUpdateToAllClients();

            RegisterToEvents();
            SetDirectionVectors();
        }

/*
        public ScenePresence(IClientAPI client, Scene world, RegionInfo reginfo, byte[] visualParams,
                             AvatarWearable[] wearables)
            : this(client, world, reginfo)
        {
            m_appearance = new AvatarAppearance(m_uuid, wearables, visualParams);
        }
*/
        public ScenePresence(IClientAPI client, Scene world, RegionInfo reginfo, AvatarAppearance appearance)
            : this(client, world, reginfo)
        {
            m_appearance = appearance;
        }

        private void CreateSceneViewer()
        {
            m_sceneViewer = new SceneViewer(this);
        }

        public void RegisterToEvents()
        {
            m_controllingClient.OnCompleteMovementToRegion += CompleteMovement;
            //m_controllingClient.OnCompleteMovementToRegion += SendInitialData;
            m_controllingClient.OnAgentUpdate += HandleAgentUpdate;
            m_controllingClient.OnAgentRequestSit += HandleAgentRequestSit;
            m_controllingClient.OnAgentSit += HandleAgentSit;
            m_controllingClient.OnSetAlwaysRun += HandleSetAlwaysRun;
            m_controllingClient.OnStartAnim += HandleStartAnim;
            m_controllingClient.OnStopAnim += HandleStopAnim;
            m_controllingClient.OnForceReleaseControls += HandleForceReleaseControls;
            m_controllingClient.OnAutoPilotGo += DoAutoPilot;
            m_controllingClient.AddGenericPacketHandler("autopilot", DoMoveToPosition);

            // ControllingClient.OnChildAgentStatus += new StatusChange(this.ChildStatusChange);
            // ControllingClient.OnStopMovement += new GenericCall2(this.StopMovement);
        }

        private void SetDirectionVectors()
        {
            Dir_Vectors[0] = Vector3.UnitX; //FORWARD
            Dir_Vectors[1] = -Vector3.UnitX; //BACK
            Dir_Vectors[2] = Vector3.UnitY; //LEFT
            Dir_Vectors[3] = -Vector3.UnitY; //RIGHT
            Dir_Vectors[4] = Vector3.UnitZ; //UP
            Dir_Vectors[5] = -Vector3.UnitZ; //DOWN
            Dir_Vectors[8] = new Vector3(0f, 0f, -0.5f); //DOWN_Nudge
            Dir_Vectors[6] = Vector3.UnitX*2; //FORWARD
            Dir_Vectors[7] = -Vector3.UnitX; //BACK
        }

        private Vector3[] GetWalkDirectionVectors()
        {
            Vector3[] vector = new Vector3[9];
            vector[0] = new Vector3(m_CameraUpAxis.Z, 0f, -m_CameraAtAxis.Z); //FORWARD
            vector[1] = new Vector3(-m_CameraUpAxis.Z, 0f, m_CameraAtAxis.Z); //BACK
            vector[2] = Vector3.UnitY; //LEFT
            vector[3] = -Vector3.UnitY; //RIGHT
            vector[4] = new Vector3(m_CameraAtAxis.Z, 0f, m_CameraUpAxis.Z); //UP
            vector[5] = new Vector3(-m_CameraAtAxis.Z, 0f, -m_CameraUpAxis.Z); //DOWN
            vector[8] = new Vector3(-m_CameraAtAxis.Z, 0f, -m_CameraUpAxis.Z); //DOWN_Nudge
            vector[6] = (new Vector3(m_CameraUpAxis.Z, 0f, -m_CameraAtAxis.Z) * 2); //FORWARD Nudge
            vector[7] = new Vector3(-m_CameraUpAxis.Z, 0f, m_CameraAtAxis.Z); //BACK Nudge
            return vector;
        }

        #endregion

        public uint GenerateClientFlags(UUID ObjectID)
        {
            return m_scene.Permissions.GenerateClientFlags(m_uuid, ObjectID);
        }

        /// <summary>
        /// Send updates to the client about prims which have been placed on the update queue.  We don't
        /// necessarily send updates for all the parts on the queue, e.g. if an updates with a more recent
        /// timestamp has already been sent.
        /// </summary>
        public void SendPrimUpdates()
        {
            m_perfMonMS = Util.EnvironmentTickCount();

            m_sceneViewer.SendPrimUpdates();

            m_scene.StatsReporter.AddAgentTime(Util.EnvironmentTickCountSubtract(m_perfMonMS));
        }

        #region Status Methods

        /// <summary>
        /// This turns a child agent, into a root agent
        /// This is called when an agent teleports into a region, or if an
        /// agent crosses into this region from a neighbor over the border
        /// </summary>
        public void MakeRootAgent(Vector3 pos, bool isFlying)
        {
            m_log.DebugFormat(
                "[SCENE]: Upgrading child to root agent for {0} in {1}",
                Name, m_scene.RegionInfo.RegionName);

            //m_log.DebugFormat("[SCENE]: known regions in {0}: {1}", Scene.RegionInfo.RegionName, KnownChildRegionHandles.Count);

            IGroupsModule gm = m_scene.RequestModuleInterface<IGroupsModule>();
            if (gm != null)
                m_grouptitle = gm.GetGroupTitle(m_uuid);

            m_rootRegionHandle = m_scene.RegionInfo.RegionHandle;

            m_scene.EventManager.TriggerSetRootAgentScene(m_uuid, m_scene);

            // Moved this from SendInitialData to ensure that m_appearance is initialized
            // before the inventory is processed in MakeRootAgent. This fixes a race condition
            // related to the handling of attachments
            //m_scene.GetAvatarAppearance(m_controllingClient, out m_appearance);
            if (m_scene.TestBorderCross(pos, Cardinals.E))
            {
                Border crossedBorder = m_scene.GetCrossedBorder(pos, Cardinals.E);
                pos.X = crossedBorder.BorderLine.Z - 1;
            }

            if (m_scene.TestBorderCross(pos, Cardinals.N))
            {
                Border crossedBorder = m_scene.GetCrossedBorder(pos, Cardinals.N);
                pos.Y = crossedBorder.BorderLine.Z - 1;
            }

            if (pos.X < 0f || pos.Y < 0f || pos.Z < 0f)
            {
                m_log.WarnFormat(
                    "[SCENE PRESENCE]: MakeRootAgent() was given an illegal position of {0} for avatar {1}, {2}. Clamping",
                    pos, Name, UUID);

                if (pos.X < 0f) pos.X = 0f;
                if (pos.Y < 0f) pos.Y = 0f;
                if (pos.Z < 0f) pos.Z = 0f;
            }

            float localAVHeight = 1.56f;
            if (m_avHeight != 127.0f)
            {
                localAVHeight = m_avHeight;
            }

            float posZLimit = 0;

            if (pos.X < Constants.RegionSize && pos.Y < Constants.RegionSize)
                posZLimit = (float)m_scene.Heightmap[(int)pos.X, (int)pos.Y];
            
            float newPosZ = posZLimit + localAVHeight / 2;
            if (posZLimit >= (pos.Z - (localAVHeight / 2)) && !(Single.IsInfinity(newPosZ) || Single.IsNaN(newPosZ)))
            {
                pos.Z = newPosZ;
            }
            AbsolutePosition = pos;

            AddToPhysicalScene(isFlying);

            if (m_forceFly)
            {
                m_physicsActor.Flying = true;
            }
            else if (m_flyDisabled)
            {
                m_physicsActor.Flying = false;
            }

            if (m_appearance != null)
            {
                if (m_appearance.AvatarHeight > 0)
                    SetHeight(m_appearance.AvatarHeight);
            }
            else
            {
                m_log.ErrorFormat("[SCENE PRESENCE]: null appearance in MakeRoot in {0}", Scene.RegionInfo.RegionName);
                // emergency; this really shouldn't happen
                m_appearance = new AvatarAppearance(UUID);
            }
            
            // Don't send an animation pack here, since on a region crossing this will sometimes cause a flying 
            // avatar to return to the standing position in mid-air.  On login it looks like this is being sent
            // elsewhere anyway
            // Animator.SendAnimPack();

            m_scene.SwapRootAgentCount(false);
            
            //CachedUserInfo userInfo = m_scene.CommsManager.UserProfileCacheService.GetUserDetails(m_uuid);
            //if (userInfo != null)
            //        userInfo.FetchInventory();
            //else
            //    m_log.ErrorFormat("[SCENE]: Could not find user info for {0} when making it a root agent", m_uuid);
            
            // On the next prim update, all objects will be sent
            //
            m_sceneViewer.Reset();

            m_isChildAgent = false;

            // send the animations of the other presences to me
            m_scene.ForEachScenePresence(delegate(ScenePresence presence)
            {
                if (presence != this)
                    presence.Animator.SendAnimPackToClient(ControllingClient);
            });

            m_scene.EventManager.TriggerOnMakeRootAgent(this);
        }

        /// <summary>
        /// This turns a root agent into a child agent
        /// when an agent departs this region for a neighbor, this gets called.
        ///
        /// It doesn't get called for a teleport.  Reason being, an agent that
        /// teleports out may not end up anywhere near this region
        /// </summary>
        public void MakeChildAgent()
        {
            // It looks like m_animator is set to null somewhere, and MakeChild
            // is called after that. Probably in aborted teleports.
            if (m_animator == null)
                m_animator = new ScenePresenceAnimator(this);
            else
                Animator.ResetAnimations();

//            m_log.DebugFormat(
//                 "[SCENEPRESENCE]: Downgrading root agent {0}, {1} to a child agent in {2}",
//                 Name, UUID, m_scene.RegionInfo.RegionName);

            // Don't zero out the velocity since this can cause problems when an avatar is making a region crossing,
            // depending on the exact timing.  This shouldn't matter anyway since child agent positions are not updated.
            //Velocity = new Vector3(0, 0, 0);
            
            m_isChildAgent = true;
            m_scene.SwapRootAgentCount(true);
            RemoveFromPhysicalScene();

            // FIXME: Set m_rootRegionHandle to the region handle of the scene this agent is moving into
            
            m_scene.EventManager.TriggerOnMakeChildAgent(this);
        }

        /// <summary>
        /// Removes physics plugin scene representation of this agent if it exists.
        /// </summary>
        private void RemoveFromPhysicalScene()
        {
            if (PhysicsActor != null)
            {
                m_physicsActor.OnRequestTerseUpdate -= SendTerseUpdateToAllClients;
                m_physicsActor.OnOutOfBounds -= OutOfBoundsCall;
                m_scene.PhysicsScene.RemoveAvatar(PhysicsActor);
                m_physicsActor.UnSubscribeEvents();
                m_physicsActor.OnCollisionUpdate -= PhysicsCollisionUpdate;
                PhysicsActor = null;
            }
        }

        /// <summary>
        ///
        /// </summary>
        /// <param name="pos"></param>
        public void Teleport(Vector3 pos)
        {
            bool isFlying = false;
            if (m_physicsActor != null)
                isFlying = m_physicsActor.Flying;
            
            RemoveFromPhysicalScene();
            Velocity = Vector3.Zero;
            AbsolutePosition = pos;
            AddToPhysicalScene(isFlying);
            if (m_appearance != null)
            {
                if (m_appearance.AvatarHeight > 0)
                    SetHeight(m_appearance.AvatarHeight);
            }

            SendTerseUpdateToAllClients();
        }

        public void TeleportWithMomentum(Vector3 pos)
        {
            bool isFlying = false;
            if (m_physicsActor != null)
                isFlying = m_physicsActor.Flying;

            RemoveFromPhysicalScene();
            AbsolutePosition = pos;
            AddToPhysicalScene(isFlying);
            if (m_appearance != null)
            {
                if (m_appearance.AvatarHeight > 0)
                    SetHeight(m_appearance.AvatarHeight);
            }

            SendTerseUpdateToAllClients();
        }

        /// <summary>
        ///
        /// </summary>
        public void StopMovement()
        {
        }

        public void StopFlying()
        {
            ControllingClient.StopFlying(this);
        }

        public void AddNeighbourRegion(ulong regionHandle, string cap)
        {
            lock (m_knownChildRegions)
            {
                if (!m_knownChildRegions.ContainsKey(regionHandle))
                {
                    uint x, y;
                    Utils.LongToUInts(regionHandle, out x, out y);
                    m_knownChildRegions.Add(regionHandle, cap);
                }
            }
        }

        public void RemoveNeighbourRegion(ulong regionHandle)
        {
            lock (m_knownChildRegions)
            {
                if (m_knownChildRegions.ContainsKey(regionHandle))
                {
                    m_knownChildRegions.Remove(regionHandle);
                   //m_log.Debug(" !!! removing known region {0} in {1}. Count = {2}", regionHandle, Scene.RegionInfo.RegionName, m_knownChildRegions.Count);
                }
            }
        }

        public void DropOldNeighbours(List<ulong> oldRegions)
        {
            foreach (ulong handle in oldRegions)
            {
                RemoveNeighbourRegion(handle);
                Scene.CapsModule.DropChildSeed(UUID, handle);
            }
        }

        public List<ulong> GetKnownRegionList()
        {
            return new List<ulong>(m_knownChildRegions.Keys);
        }

        #endregion

        #region Event Handlers

        /// <summary>
        /// Sets avatar height in the phyiscs plugin
        /// </summary>
        public void SetHeight(float height)
        {
            m_avHeight = height;
            if (PhysicsActor != null && !IsChildAgent)
            {
                Vector3 SetSize = new Vector3(0.45f, 0.6f, m_avHeight);
                PhysicsActor.Size = SetSize;
            }
        }

        /// <summary>
        /// Complete Avatar's movement into the region.
        /// This is called upon a very important packet sent from the client,
        /// so it's client-controlled. Never call this method directly.
        /// </summary>
        public void CompleteMovement(IClientAPI client)
        {
            //m_log.Debug("[SCENE PRESENCE]: CompleteMovement");

            Vector3 look = Velocity;
            if ((look.X == 0) && (look.Y == 0) && (look.Z == 0))
            {
                look = new Vector3(0.99f, 0.042f, 0);
            }

            // Prevent teleporting to an underground location
            // (may crash client otherwise)
            //
            Vector3 pos = AbsolutePosition;
            float ground = m_scene.GetGroundHeight(pos.X, pos.Y);
            if (pos.Z < ground + 1.5f)
            {
                pos.Z = ground + 1.5f;
                AbsolutePosition = pos;
            }

            m_isChildAgent = false;
            bool m_flying = ((m_AgentControlFlags & AgentManager.ControlFlags.AGENT_CONTROL_FLY) != 0);
            MakeRootAgent(AbsolutePosition, m_flying);

            if ((m_callbackURI != null) && !m_callbackURI.Equals(""))
            {
                m_log.DebugFormat("[SCENE PRESENCE]: Releasing agent in URI {0}", m_callbackURI);
                Scene.SimulationService.ReleaseAgent(m_originRegionID, UUID, m_callbackURI);
                m_callbackURI = null;
            }

            //m_log.DebugFormat("Completed movement");

            m_controllingClient.MoveAgentIntoRegion(m_regionInfo, AbsolutePosition, look);
            SendInitialData();

            // Create child agents in neighbouring regions
            if (!m_isChildAgent)
            {
                IEntityTransferModule m_agentTransfer = m_scene.RequestModuleInterface<IEntityTransferModule>();
                if (m_agentTransfer != null)
                    m_agentTransfer.EnableChildAgents(this);
                else
                    m_log.DebugFormat("[SCENE PRESENCE]: Unable to create child agents in neighbours, because AgentTransferModule is not active");

                IFriendsModule friendsModule = m_scene.RequestModuleInterface<IFriendsModule>();
                if (friendsModule != null)
                    friendsModule.SendFriendsOnlineIfNeeded(ControllingClient);
            }
        }

        /// <summary>
        /// Callback for the Camera view block check.  Gets called with the results of the camera view block test
        /// hitYN is true when there's something in the way.
        /// </summary>
        /// <param name="hitYN"></param>
        /// <param name="collisionPoint"></param>
        /// <param name="localid"></param>
        /// <param name="distance"></param>
        public void RayCastCameraCallback(bool hitYN, Vector3 collisionPoint, uint localid, float distance, Vector3 pNormal)
        {
            const float POSITION_TOLERANCE = 0.02f;
            const float VELOCITY_TOLERANCE = 0.02f;
            const float ROTATION_TOLERANCE = 0.02f;

            if (m_followCamAuto)
            {
                if (hitYN)
                {
                    CameraConstraintActive = true;
                    //m_log.DebugFormat("[RAYCASTRESULT]: {0}, {1}, {2}, {3}", hitYN, collisionPoint, localid, distance);
                    
                    Vector3 normal = Vector3.Normalize(new Vector3(0f, 0f, collisionPoint.Z) - collisionPoint);
                    ControllingClient.SendCameraConstraint(new Vector4(normal.X, normal.Y, normal.Z, -1 * Vector3.Distance(new Vector3(0,0,collisionPoint.Z),collisionPoint)));
                }
                else
                {
                    if (!m_pos.ApproxEquals(m_lastPosition, POSITION_TOLERANCE) ||
                        !Velocity.ApproxEquals(m_lastVelocity, VELOCITY_TOLERANCE) ||
                        !m_bodyRot.ApproxEquals(m_lastRotation, ROTATION_TOLERANCE))
                    {
                        if (CameraConstraintActive)
                        {
                            ControllingClient.SendCameraConstraint(new Vector4(0f, 0.5f, 0.9f, -3000f));
                            CameraConstraintActive = false;
                        }
                    }
                }
            }
        }

        /// <summary>
        /// This is the event handler for client movement. If a client is moving, this event is triggering.
        /// </summary>
        public void HandleAgentUpdate(IClientAPI remoteClient, AgentUpdateArgs agentData)
        {
            //if (m_isChildAgent)
            //{
            //    // m_log.Debug("DEBUG: HandleAgentUpdate: child agent");
            //    return;
            //}

            m_perfMonMS = Util.EnvironmentTickCount();

            ++m_movementUpdateCount;
            if (m_movementUpdateCount < 1)
                m_movementUpdateCount = 1;

            #region Sanity Checking

            // This is irritating.  Really.
            if (!AbsolutePosition.IsFinite())
            {
                RemoveFromPhysicalScene();
                m_log.Error("[AVATAR]: NonFinite Avatar position detected... Reset Position. Mantis this please. Error #9999902");

                m_pos = m_LastFinitePos;
                if (!m_pos.IsFinite())
                {
                    m_pos.X = 127f;
                    m_pos.Y = 127f;
                    m_pos.Z = 127f;
                    m_log.Error("[AVATAR]: NonFinite Avatar position detected... Reset Position. Mantis this please. Error #9999903");
                }

                AddToPhysicalScene(false);
            }
            else
            {
                m_LastFinitePos = m_pos;
            }

            #endregion Sanity Checking

            #region Inputs

            AgentManager.ControlFlags flags = (AgentManager.ControlFlags)agentData.ControlFlags;
            Quaternion bodyRotation = agentData.BodyRotation;

            // Camera location in world.  We'll need to raytrace
            // from this location from time to time.
            m_CameraCenter = agentData.CameraCenter;
            if (Vector3.Distance(m_lastCameraCenter, m_CameraCenter) >= Scene.RootReprioritizationDistance)
            {
                ReprioritizeUpdates();
                m_lastCameraCenter = m_CameraCenter;
            }

            // Use these three vectors to figure out what the agent is looking at
            // Convert it to a Matrix and/or Quaternion
            m_CameraAtAxis = agentData.CameraAtAxis;
            m_CameraLeftAxis = agentData.CameraLeftAxis;
            m_CameraUpAxis = agentData.CameraUpAxis;

            // The Agent's Draw distance setting
            m_DrawDistance = agentData.Far;

            // Check if Client has camera in 'follow cam' or 'build' mode.
            Vector3 camdif = (Vector3.One * m_bodyRot - Vector3.One * CameraRotation);

            m_followCamAuto = ((m_CameraUpAxis.Z > 0.959f && m_CameraUpAxis.Z < 0.98f)
               && (Math.Abs(camdif.X) < 0.4f && Math.Abs(camdif.Y) < 0.4f)) ? true : false;

            m_mouseLook = (flags & AgentManager.ControlFlags.AGENT_CONTROL_MOUSELOOK) != 0;
            m_leftButtonDown = (flags & AgentManager.ControlFlags.AGENT_CONTROL_LBUTTON_DOWN) != 0;

            #endregion Inputs

            if ((flags & AgentManager.ControlFlags.AGENT_CONTROL_STAND_UP) != 0)
            {
                StandUp();
            }

            //m_log.DebugFormat("[FollowCam]: {0}", m_followCamAuto);
            // Raycast from the avatar's head to the camera to see if there's anything blocking the view
            if ((m_movementUpdateCount % NumMovementsBetweenRayCast) == 0 && m_scene.PhysicsScene.SupportsRayCast())
            {
                if (m_followCamAuto)
                {
                    Vector3 posAdjusted = m_pos + HEAD_ADJUSTMENT;
                    m_scene.PhysicsScene.RaycastWorld(m_pos, Vector3.Normalize(m_CameraCenter - posAdjusted), Vector3.Distance(m_CameraCenter, posAdjusted) + 0.3f, RayCastCameraCallback);
                }
            }

            lock (scriptedcontrols)
            {
                if (scriptedcontrols.Count > 0)
                {
                    SendControlToScripts((uint)flags);
                    flags = RemoveIgnoredControls(flags, IgnoredControls);
                }
            }

            if (m_autopilotMoving)
                CheckAtSitTarget();

            if ((flags & AgentManager.ControlFlags.AGENT_CONTROL_SIT_ON_GROUND) != 0)
            {
                // TODO: This doesn't prevent the user from walking yet.
                // Setting parent ID would fix this, if we knew what value
                // to use.  Or we could add a m_isSitting variable.
                //Animator.TrySetMovementAnimation("SIT_GROUND_CONSTRAINED");
                SitGround = true;
            }

            // In the future, these values might need to go global.
            // Here's where you get them.
            m_AgentControlFlags = flags;
            m_headrotation = agentData.HeadRotation;
            m_state = agentData.State;

            PhysicsActor actor = PhysicsActor;
            if (actor == null)
            {
                return;
            }
            
            bool update_movementflag = false;

            if (m_allowMovement && !SitGround)
            {
                if (agentData.UseClientAgentPosition)
                {
                    m_moveToPositionInProgress = (agentData.ClientAgentPosition - AbsolutePosition).Length() > 0.2f;
                    m_moveToPositionTarget = agentData.ClientAgentPosition;
                }

                int i = 0;
                
                bool update_rotation = false;
                bool DCFlagKeyPressed = false;
                Vector3 agent_control_v3 = Vector3.Zero;
                Quaternion q = bodyRotation;

                bool oldflying = PhysicsActor.Flying;

                if (m_forceFly)
                    actor.Flying = true;
                else if (m_flyDisabled)
                    actor.Flying = false;
                else
                    actor.Flying = ((flags & AgentManager.ControlFlags.AGENT_CONTROL_FLY) != 0);

                if (actor.Flying != oldflying)
                    update_movementflag = true;

                if (q != m_bodyRot)
                {
                    m_bodyRot = q;
                    update_rotation = true;
                }

                if (m_parentID == 0)
                {
                    bool bAllowUpdateMoveToPosition = false;
                    bool bResetMoveToPosition = false;

                    Vector3[] dirVectors;

                    // use camera up angle when in mouselook and not flying or when holding the left mouse button down and not flying
                    // this prevents 'jumping' in inappropriate situations.
                    if ((m_mouseLook && !m_physicsActor.Flying) || (m_leftButtonDown && !m_physicsActor.Flying))
                        dirVectors = GetWalkDirectionVectors();
                    else
                        dirVectors = Dir_Vectors;

                    // The fact that m_movementflag is a byte needs to be fixed
                    // it really should be a uint
                    uint nudgehack = 250;
                    foreach (Dir_ControlFlags DCF in DIR_CONTROL_FLAGS)
                    {
                        if (((uint)flags & (uint)DCF) != 0)
                        {
                            bResetMoveToPosition = true;
                            DCFlagKeyPressed = true;
                            try
                            {
                                agent_control_v3 += dirVectors[i];
                                //m_log.DebugFormat("[Motion]: {0}, {1}",i, dirVectors[i]);
                            }
                            catch (IndexOutOfRangeException)
                            {
                                // Why did I get this?
                            }

                            if ((m_movementflag & (byte)(uint)DCF) == 0)
                            {
                                if (DCF == Dir_ControlFlags.DIR_CONTROL_FLAG_FORWARD_NUDGE || DCF == Dir_ControlFlags.DIR_CONTROL_FLAG_BACKWARD_NUDGE)
                                {
                                    m_movementflag |= (byte)nudgehack;
                                }
                                m_movementflag += (byte)(uint)DCF;
                                update_movementflag = true;
                            }
                        }
                        else
                        {
                            if ((m_movementflag & (byte)(uint)DCF) != 0 ||
                                ((DCF == Dir_ControlFlags.DIR_CONTROL_FLAG_FORWARD_NUDGE || DCF == Dir_ControlFlags.DIR_CONTROL_FLAG_BACKWARD_NUDGE)
                                && ((m_movementflag & (byte)nudgehack) == nudgehack))
                                ) // This or is for Nudge forward
                            {
                                m_movementflag -= ((byte)(uint)DCF);

                                update_movementflag = true;
                                /*
                                    if ((DCF == Dir_ControlFlags.DIR_CONTROL_FLAG_FORWARD_NUDGE || DCF == Dir_ControlFlags.DIR_CONTROL_FLAG_BACKWARD_NUDGE)
                                    && ((m_movementflag & (byte)nudgehack) == nudgehack))
                                    {
                                        m_log.Debug("Removed Hack flag");
                                    }
                                */
                            }
                            else
                            {
                                bAllowUpdateMoveToPosition = true;
                            }
                        }
                        i++;
                    }

                    //Paupaw:Do Proper PID for Autopilot here
                    if (bResetMoveToPosition)
                    {
                        m_moveToPositionTarget = Vector3.Zero;
                        m_moveToPositionInProgress = false;
                        update_movementflag = true;
                        bAllowUpdateMoveToPosition = false;
                    }

                    if (bAllowUpdateMoveToPosition && (m_moveToPositionInProgress && !m_autopilotMoving))
                    {
                        //Check the error term of the current position in relation to the target position
                        if (Util.GetDistanceTo(AbsolutePosition, m_moveToPositionTarget) <= 0.5f)
                        {
                            // we are close enough to the target
                            m_moveToPositionTarget = Vector3.Zero;
                            m_moveToPositionInProgress = false;
                            update_movementflag = true;
                        }
                        else
                        {
                            try
                            {
                                // move avatar in 2D at one meter/second towards target, in avatar coordinate frame.
                                // This movement vector gets added to the velocity through AddNewMovement().
                                // Theoretically we might need a more complex PID approach here if other 
                                // unknown forces are acting on the avatar and we need to adaptively respond
                                // to such forces, but the following simple approach seems to works fine.
                                Vector3 LocalVectorToTarget3D =
                                    (m_moveToPositionTarget - AbsolutePosition) // vector from cur. pos to target in global coords
                                    * Matrix4.CreateFromQuaternion(Quaternion.Inverse(bodyRotation)); // change to avatar coords
                                // Ignore z component of vector
                                Vector3 LocalVectorToTarget2D = new Vector3((float)(LocalVectorToTarget3D.X), (float)(LocalVectorToTarget3D.Y), 0f);
                                LocalVectorToTarget2D.Normalize();
                                agent_control_v3 += LocalVectorToTarget2D;

                                // update avatar movement flags. the avatar coordinate system is as follows:
                                //
                                //                        +X (forward)
                                //
                                //                        ^
                                //                        |
                                //                        |
                                //                        |
                                //                        |
                                //     (left) +Y <--------o--------> -Y
                                //                       avatar
                                //                        |
                                //                        |
                                //                        |
                                //                        |
                                //                        v
                                //                        -X
                                //

                                // based on the above avatar coordinate system, classify the movement into 
                                // one of left/right/back/forward.
                                if (LocalVectorToTarget2D.Y > 0)//MoveLeft
                                {
                                    m_movementflag += (byte)(uint)Dir_ControlFlags.DIR_CONTROL_FLAG_LEFT;
                                    //AgentControlFlags
                                    AgentControlFlags |= (uint)Dir_ControlFlags.DIR_CONTROL_FLAG_LEFT;
                                    update_movementflag = true;
                                }
                                else if (LocalVectorToTarget2D.Y < 0) //MoveRight
                                {
                                    m_movementflag += (byte)(uint)Dir_ControlFlags.DIR_CONTROL_FLAG_RIGHT;
                                    AgentControlFlags |= (uint)Dir_ControlFlags.DIR_CONTROL_FLAG_RIGHT;
                                    update_movementflag = true;
                                }
                                if (LocalVectorToTarget2D.X < 0) //MoveBack
                                {
                                    m_movementflag += (byte)(uint)Dir_ControlFlags.DIR_CONTROL_FLAG_BACK;
                                    AgentControlFlags |= (uint)Dir_ControlFlags.DIR_CONTROL_FLAG_BACK;
                                    update_movementflag = true;
                                }
                                else if (LocalVectorToTarget2D.X > 0) //Move Forward
                                {
                                    m_movementflag += (byte)(uint)Dir_ControlFlags.DIR_CONTROL_FLAG_FORWARD;
                                    AgentControlFlags |= (uint)Dir_ControlFlags.DIR_CONTROL_FLAG_FORWARD;
                                    update_movementflag = true;
                                }
                            }
                            catch (Exception e)
                            {
                                //Avoid system crash, can be slower but...
                                m_log.DebugFormat("Crash! {0}", e.ToString());
                            }
                        }
                    }
                }

                // Cause the avatar to stop flying if it's colliding
                // with something with the down arrow pressed.

                // Only do this if we're flying
                if (m_physicsActor != null && m_physicsActor.Flying && !m_forceFly)
                {
                    // Landing detection code

                    // Are the landing controls requirements filled?
                    bool controlland = (((flags & AgentManager.ControlFlags.AGENT_CONTROL_UP_NEG) != 0) ||
                                        ((flags & AgentManager.ControlFlags.AGENT_CONTROL_NUDGE_UP_NEG) != 0));

                    // Are the collision requirements fulfilled?
                    bool colliding = (m_physicsActor.IsColliding == true);

                    if (m_physicsActor.Flying && colliding && controlland)
                    {
                        // nesting this check because LengthSquared() is expensive and we don't 
                        // want to do it every step when flying.
                        if ((Velocity.LengthSquared() <= LAND_VELOCITYMAG_MAX))
                            StopFlying();
                    }
                }

                // If the agent update does move the avatar, then calculate the force ready for the velocity update,
                // which occurs later in the main scene loop
                if (update_movementflag || (update_rotation && DCFlagKeyPressed))
                {
                    //                    m_log.DebugFormat("{0} {1}", update_movementflag, (update_rotation && DCFlagKeyPressed));
                    //                    m_log.DebugFormat(
                    //                        "In {0} adding velocity to {1} of {2}", m_scene.RegionInfo.RegionName, Name, agent_control_v3);

                    AddNewMovement(agent_control_v3, q);

                    
                }
            }

            if (update_movementflag && ((flags & AgentManager.ControlFlags.AGENT_CONTROL_SIT_ON_GROUND) == 0) && (m_parentID == 0) && !SitGround)
                Animator.UpdateMovementAnimations();

            m_scene.EventManager.TriggerOnClientMovement(this);

            m_scene.StatsReporter.AddAgentTime(Util.EnvironmentTickCountSubtract(m_perfMonMS));
        }

        public void DoAutoPilot(uint not_used, Vector3 Pos, IClientAPI remote_client)
        {
            m_autopilotMoving = true;
            m_autoPilotTarget = Pos;
            m_sitAtAutoTarget = false;
            PrimitiveBaseShape proxy = PrimitiveBaseShape.Default;
            //proxy.PCode = (byte)PCode.ParticleSystem;

            proxyObjectGroup = new SceneObjectGroup(UUID, Pos, Rotation, proxy);
            proxyObjectGroup.AttachToScene(m_scene);
            
            // Commented out this code since it could never have executed, but might still be informative.
//            if (proxyObjectGroup != null)
//            {
                proxyObjectGroup.SendGroupFullUpdate();
                remote_client.SendSitResponse(proxyObjectGroup.UUID, Vector3.Zero, Quaternion.Identity, true, Vector3.Zero, Vector3.Zero, false);
                m_scene.DeleteSceneObject(proxyObjectGroup, false);
//            }
//            else
//            {
//                m_autopilotMoving = false;
//                m_autoPilotTarget = Vector3.Zero;
//                ControllingClient.SendAlertMessage("Autopilot cancelled");
//            }
        }

        public void DoMoveToPosition(Object sender, string method, List<String> args)
        {
            try
            {
                float locx = 0f;
                float locy = 0f;
                float locz = 0f;
                uint regionX = 0;
                uint regionY = 0;
                try
                {
                    Utils.LongToUInts(Scene.RegionInfo.RegionHandle, out regionX, out regionY);
                    locx = Convert.ToSingle(args[0]) - (float)regionX;
                    locy = Convert.ToSingle(args[1]) - (float)regionY;
                    locz = Convert.ToSingle(args[2]);
                }
                catch (InvalidCastException)
                {
                    m_log.Error("[CLIENT]: Invalid autopilot request");
                    return;
                }
                m_moveToPositionInProgress = true;
                m_moveToPositionTarget = new Vector3(locx, locy, locz);
            }
            catch (Exception ex)
            {
                //Why did I get this error?
               m_log.Error("[SCENEPRESENCE]: DoMoveToPosition" + ex);
            }
        }

        private void CheckAtSitTarget()
        {
            //m_log.Debug("[AUTOPILOT]: " + Util.GetDistanceTo(AbsolutePosition, m_autoPilotTarget).ToString());
            if (Util.GetDistanceTo(AbsolutePosition, m_autoPilotTarget) <= 1.5)
            {
                if (m_sitAtAutoTarget)
                {
                    SceneObjectPart part = m_scene.GetSceneObjectPart(m_requestedSitTargetUUID);
                    if (part != null)
                    {
                        AbsolutePosition = part.AbsolutePosition;
                        Velocity = Vector3.Zero;
                        SendFullUpdateToAllClients();

                        //HandleAgentSit(ControllingClient, m_requestedSitTargetUUID);
                    }
                    //ControllingClient.SendSitResponse(m_requestedSitTargetID, m_requestedSitOffset, Quaternion.Identity, false, Vector3.Zero, Vector3.Zero, false);
                    m_requestedSitTargetUUID = UUID.Zero;
                }
                    /*
                else
                {
                    //ControllingClient.SendAlertMessage("Autopilot cancelled");
                    //SendTerseUpdateToAllClients();
                    //PrimitiveBaseShape proxy = PrimitiveBaseShape.Default;
                    //proxy.PCode = (byte)PCode.ParticleSystem;
                    ////uint nextUUID = m_scene.NextLocalId;

                    //proxyObjectGroup = new SceneObjectGroup(m_scene, m_scene.RegionInfo.RegionHandle, UUID, nextUUID, m_autoPilotTarget, Quaternion.Identity, proxy);
                    //if (proxyObjectGroup != null)
                    //{
                        //proxyObjectGroup.SendGroupFullUpdate();
                        //ControllingClient.SendSitResponse(UUID.Zero, m_autoPilotTarget, Quaternion.Identity, true, Vector3.Zero, Vector3.Zero, false);
                        //m_scene.DeleteSceneObject(proxyObjectGroup);
                    //}
                }
                */
                m_autoPilotTarget = Vector3.Zero;
                m_autopilotMoving = false;
            }
        }
        /// <summary>
        /// Perform the logic necessary to stand the avatar up.  This method also executes
        /// the stand animation.
        /// </summary>
        public void StandUp()
        {
            SitGround = false;

            if (m_parentID != 0)
            {
                m_log.Debug("StandupCode Executed");
                SceneObjectPart part = m_scene.GetSceneObjectPart(m_parentID);
                if (part != null)
                {
                    TaskInventoryDictionary taskIDict = part.TaskInventory;
                    if (taskIDict != null)
                    {
                        lock (taskIDict)
                        {
                            foreach (UUID taskID in taskIDict.Keys)
                            {
                                UnRegisterControlEventsToScript(LocalId, taskID);
                                taskIDict[taskID].PermsMask &= ~(
                                    2048 | //PERMISSION_CONTROL_CAMERA
                                    4); // PERMISSION_TAKE_CONTROLS
                            }
                        }

                    }
                    // Reset sit target.
                    if (part.GetAvatarOnSitTarget() == UUID)
                        part.SetAvatarOnSitTarget(UUID.Zero);

                    m_parentPosition = part.GetWorldPosition();
                    ControllingClient.SendClearFollowCamProperties(part.ParentUUID);
                }

                if (m_physicsActor == null)
                {
                    AddToPhysicalScene(false);
                }

                m_pos += m_parentPosition + new Vector3(0.0f, 0.0f, 2.0f*m_sitAvatarHeight);
                m_parentPosition = Vector3.Zero;

                m_parentID = 0;
                SendFullUpdateToAllClients();
                m_requestedSitTargetID = 0;
                if ((m_physicsActor != null) && (m_avHeight > 0))
                {
                    SetHeight(m_avHeight);
                }
            }

            Animator.TrySetMovementAnimation("STAND");
        }

        private SceneObjectPart FindNextAvailableSitTarget(UUID targetID)
        {
            SceneObjectPart targetPart = m_scene.GetSceneObjectPart(targetID);
            if (targetPart == null)
                return null;

            // If the primitive the player clicked on has a sit target and that sit target is not full, that sit target is used.
            // If the primitive the player clicked on has no sit target, and one or more other linked objects have sit targets that are not full, the sit target of the object with the lowest link number will be used.

            // Get our own copy of the part array, and sort into the order we want to test
            SceneObjectPart[] partArray = targetPart.ParentGroup.Parts;
            Array.Sort(partArray, delegate(SceneObjectPart p1, SceneObjectPart p2)
                       {
                           // we want the originally selected part first, then the rest in link order -- so make the selected part link num (-1)
                           int linkNum1 = p1==targetPart ? -1 : p1.LinkNum;
                           int linkNum2 = p2==targetPart ? -1 : p2.LinkNum;
                           return linkNum1 - linkNum2;
                       }
                );

            //look for prims with explicit sit targets that are available
            foreach (SceneObjectPart part in partArray)
            {
                // Is a sit target available?
                Vector3 avSitOffSet = part.SitTargetPosition;
                Quaternion avSitOrientation = part.SitTargetOrientation;
                UUID avOnTargetAlready = part.GetAvatarOnSitTarget();

                bool SitTargetUnOccupied = (!(avOnTargetAlready != UUID.Zero));
                bool SitTargetisSet =
                    (!(avSitOffSet.X == 0f && avSitOffSet.Y == 0f && avSitOffSet.Z == 0f && avSitOrientation.W == 1f &&
                       avSitOrientation.X == 0f && avSitOrientation.Y == 0f && avSitOrientation.Z == 0f));

                if (SitTargetisSet && SitTargetUnOccupied)
                {
                    //switch the target to this prim
                    return part;
                }
            }

            // no explicit sit target found - use original target
            return targetPart;
        }

        private void SendSitResponse(IClientAPI remoteClient, UUID targetID, Vector3 offset, Quaternion pSitOrientation)
        {
            bool autopilot = true;
            Vector3 pos = new Vector3();
            Quaternion sitOrientation = pSitOrientation;
            Vector3 cameraEyeOffset = Vector3.Zero;
            Vector3 cameraAtOffset = Vector3.Zero;
            bool forceMouselook = false;

            //SceneObjectPart part =  m_scene.GetSceneObjectPart(targetID);
            SceneObjectPart part =  FindNextAvailableSitTarget(targetID);
            if (part != null)
            {
                // TODO: determine position to sit at based on scene geometry; don't trust offset from client
                // see http://wiki.secondlife.com/wiki/User:Andrew_Linden/Office_Hours/2007_11_06 for details on how LL does it

                // Is a sit target available?
                Vector3 avSitOffSet = part.SitTargetPosition;
                Quaternion avSitOrientation = part.SitTargetOrientation;
                UUID avOnTargetAlready = part.GetAvatarOnSitTarget();

                bool SitTargetUnOccupied = (!(avOnTargetAlready != UUID.Zero));
                bool SitTargetisSet =
                    (!(avSitOffSet.X == 0f && avSitOffSet.Y == 0f && avSitOffSet.Z == 0f &&
                       (
                           avSitOrientation.X == 0f && avSitOrientation.Y == 0f && avSitOrientation.Z == 0f && avSitOrientation.W == 1f // Valid Zero Rotation quaternion
                           || avSitOrientation.X == 0f && avSitOrientation.Y == 0f && avSitOrientation.Z == 1f && avSitOrientation.W == 0f // W-Z Mapping was invalid at one point
                           || avSitOrientation.X == 0f && avSitOrientation.Y == 0f && avSitOrientation.Z == 0f && avSitOrientation.W == 0f // Invalid Quaternion
                       )
                       ));

                if (SitTargetisSet && SitTargetUnOccupied)
                {
                    part.SetAvatarOnSitTarget(UUID);
                    offset = new Vector3(avSitOffSet.X, avSitOffSet.Y, avSitOffSet.Z);
                    sitOrientation = avSitOrientation;
                    autopilot = false;
                }

                pos = part.AbsolutePosition + offset;
                //if (Math.Abs(part.AbsolutePosition.Z - AbsolutePosition.Z) > 1)
                //{
                   // offset = pos;
                    //autopilot = false;
                //}
                if (m_physicsActor != null)
                {
                    // If we're not using the client autopilot, we're immediately warping the avatar to the location
                    // We can remove the physicsActor until they stand up.
                    m_sitAvatarHeight = m_physicsActor.Size.Z;

                    if (autopilot)
                    {
                        if (Util.GetDistanceTo(AbsolutePosition, pos) < 4.5)
                        {
                            autopilot = false;

                            RemoveFromPhysicalScene();
                            AbsolutePosition = pos + new Vector3(0.0f, 0.0f, m_sitAvatarHeight);
                        }
                    }
                    else
                    {
                        RemoveFromPhysicalScene();
                    }
                }

                cameraAtOffset = part.GetCameraAtOffset();
                cameraEyeOffset = part.GetCameraEyeOffset();
                forceMouselook = part.GetForceMouselook();
            }

            ControllingClient.SendSitResponse(targetID, offset, sitOrientation, autopilot, cameraAtOffset, cameraEyeOffset, forceMouselook);
            m_requestedSitTargetUUID = targetID;
            // This calls HandleAgentSit twice, once from here, and the client calls
            // HandleAgentSit itself after it gets to the location
            // It doesn't get to the location until we've moved them there though
            // which happens in HandleAgentSit :P
            m_autopilotMoving = autopilot;
            m_autoPilotTarget = pos;
            m_sitAtAutoTarget = autopilot;
            if (!autopilot)
                HandleAgentSit(remoteClient, UUID);
        }

        public void HandleAgentRequestSit(IClientAPI remoteClient, UUID agentID, UUID targetID, Vector3 offset)
        {
            if (m_parentID != 0)
            {
                StandUp();
            }
            m_nextSitAnimation = "SIT";
            
            //SceneObjectPart part = m_scene.GetSceneObjectPart(targetID);
            SceneObjectPart part = FindNextAvailableSitTarget(targetID);

            if (part != null)
            {
                if (!String.IsNullOrEmpty(part.SitAnimation))
                {
                    m_nextSitAnimation = part.SitAnimation;
                }
                m_requestedSitTargetID = part.LocalId;
                //m_requestedSitOffset = offset;
                m_requestedSitTargetUUID = targetID;
                
                m_log.DebugFormat("[SIT]: Client requested Sit Position: {0}", offset);
                
                if (m_scene.PhysicsScene.SupportsRayCast())
                {
                    //m_scene.PhysicsScene.RaycastWorld(Vector3.Zero,Vector3.Zero, 0.01f,new RaycastCallback());
                    //SitRayCastAvatarPosition(part);
                    //return;
                }
            }
            else
            {
                
                m_log.Warn("Sit requested on unknown object: " + targetID.ToString());
            }

            

            SendSitResponse(remoteClient, targetID, offset, Quaternion.Identity);
        }
        /*
        public void SitRayCastAvatarPosition(SceneObjectPart part)
        {
            Vector3 EndRayCastPosition = part.AbsolutePosition + m_requestedSitOffset;
            Vector3 StartRayCastPosition = AbsolutePosition;
            Vector3 direction = Vector3.Normalize(EndRayCastPosition - StartRayCastPosition);
            float distance = Vector3.Distance(EndRayCastPosition, StartRayCastPosition);
            m_scene.PhysicsScene.RaycastWorld(StartRayCastPosition, direction, distance, SitRayCastAvatarPositionResponse);
        }

        public void SitRayCastAvatarPositionResponse(bool hitYN, Vector3 collisionPoint, uint localid, float pdistance, Vector3 normal)
        {
            SceneObjectPart part =  FindNextAvailableSitTarget(m_requestedSitTargetUUID);
            if (part != null)
            {
                if (hitYN)
                {
                    if (collisionPoint.ApproxEquals(m_requestedSitOffset + part.AbsolutePosition, 0.2f))
                    {
                        SitRaycastFindEdge(collisionPoint, normal);
                        m_log.DebugFormat("[SIT]: Raycast Avatar Position succeeded at point: {0}, normal:{1}", collisionPoint, normal);
                    }
                    else
                    {
                        SitRayCastAvatarPositionCameraZ(part);
                    }
                }
                else
                {
                    SitRayCastAvatarPositionCameraZ(part);
                }
            }
            else
            {
                ControllingClient.SendAlertMessage("Sit position no longer exists");
                m_requestedSitTargetUUID = UUID.Zero;
                m_requestedSitTargetID = 0;
                m_requestedSitOffset = Vector3.Zero;
            }

        }

        public void SitRayCastAvatarPositionCameraZ(SceneObjectPart part)
        {
            // Next, try to raycast from the camera Z position
            Vector3 EndRayCastPosition = part.AbsolutePosition + m_requestedSitOffset;
            Vector3 StartRayCastPosition = AbsolutePosition; StartRayCastPosition.Z = CameraPosition.Z;
            Vector3 direction = Vector3.Normalize(EndRayCastPosition - StartRayCastPosition);
            float distance = Vector3.Distance(EndRayCastPosition, StartRayCastPosition);
            m_scene.PhysicsScene.RaycastWorld(StartRayCastPosition, direction, distance, SitRayCastAvatarPositionCameraZResponse);
        }

        public void SitRayCastAvatarPositionCameraZResponse(bool hitYN, Vector3 collisionPoint, uint localid, float pdistance, Vector3 normal)
        {
            SceneObjectPart part = FindNextAvailableSitTarget(m_requestedSitTargetUUID);
            if (part != null)
            {
                if (hitYN)
                {
                    if (collisionPoint.ApproxEquals(m_requestedSitOffset + part.AbsolutePosition, 0.2f))
                    {
                        SitRaycastFindEdge(collisionPoint, normal);
                        m_log.DebugFormat("[SIT]: Raycast Avatar Position + CameraZ succeeded at point: {0}, normal:{1}", collisionPoint, normal);
                    }
                    else
                    {
                        SitRayCastCameraPosition(part);
                    }
                }
                else
                {
                    SitRayCastCameraPosition(part);
                }
            }
            else
            {
                ControllingClient.SendAlertMessage("Sit position no longer exists");
                m_requestedSitTargetUUID = UUID.Zero;
                m_requestedSitTargetID = 0;
                m_requestedSitOffset = Vector3.Zero;
            }

        }

        public void SitRayCastCameraPosition(SceneObjectPart part)
        {
            // Next, try to raycast from the camera position
            Vector3 EndRayCastPosition = part.AbsolutePosition + m_requestedSitOffset;
            Vector3 StartRayCastPosition = CameraPosition;
            Vector3 direction = Vector3.Normalize(EndRayCastPosition - StartRayCastPosition);
            float distance = Vector3.Distance(EndRayCastPosition, StartRayCastPosition);
            m_scene.PhysicsScene.RaycastWorld(StartRayCastPosition, direction, distance, SitRayCastCameraPositionResponse);
        }

        public void SitRayCastCameraPositionResponse(bool hitYN, Vector3 collisionPoint, uint localid, float pdistance, Vector3 normal)
        {
            SceneObjectPart part = FindNextAvailableSitTarget(m_requestedSitTargetUUID);
            if (part != null)
            {
                if (hitYN)
                {
                    if (collisionPoint.ApproxEquals(m_requestedSitOffset + part.AbsolutePosition, 0.2f))
                    {
                        SitRaycastFindEdge(collisionPoint, normal);
                        m_log.DebugFormat("[SIT]: Raycast Camera Position succeeded at point: {0}, normal:{1}", collisionPoint, normal);
                    }
                    else
                    {
                        SitRayHorizontal(part);
                    }
                }
                else
                {
                    SitRayHorizontal(part);
                }
            }
            else
            {
                ControllingClient.SendAlertMessage("Sit position no longer exists");
                m_requestedSitTargetUUID = UUID.Zero;
                m_requestedSitTargetID = 0;
                m_requestedSitOffset = Vector3.Zero;
            }

        }

        public void SitRayHorizontal(SceneObjectPart part)
        {
            // Next, try to raycast from the avatar position to fwd
            Vector3 EndRayCastPosition = part.AbsolutePosition + m_requestedSitOffset;
            Vector3 StartRayCastPosition = CameraPosition;
            Vector3 direction = Vector3.Normalize(EndRayCastPosition - StartRayCastPosition);
            float distance = Vector3.Distance(EndRayCastPosition, StartRayCastPosition);
            m_scene.PhysicsScene.RaycastWorld(StartRayCastPosition, direction, distance, SitRayCastHorizontalResponse);
        }

        public void SitRayCastHorizontalResponse(bool hitYN, Vector3 collisionPoint, uint localid, float pdistance, Vector3 normal)
        {
            SceneObjectPart part = FindNextAvailableSitTarget(m_requestedSitTargetUUID);
            if (part != null)
            {
                if (hitYN)
                {
                    if (collisionPoint.ApproxEquals(m_requestedSitOffset + part.AbsolutePosition, 0.2f))
                    {
                        SitRaycastFindEdge(collisionPoint, normal);
                        m_log.DebugFormat("[SIT]: Raycast Horizontal Position succeeded at point: {0}, normal:{1}", collisionPoint, normal);
                        // Next, try to raycast from the camera position
                        Vector3 EndRayCastPosition = part.AbsolutePosition + m_requestedSitOffset;
                        Vector3 StartRayCastPosition = CameraPosition;
                        Vector3 direction = Vector3.Normalize(EndRayCastPosition - StartRayCastPosition);
                        float distance = Vector3.Distance(EndRayCastPosition, StartRayCastPosition);
                        //m_scene.PhysicsScene.RaycastWorld(StartRayCastPosition, direction, distance, SitRayCastResponseAvatarPosition);
                    }
                    else
                    {
                        ControllingClient.SendAlertMessage("Sit position not accessable.");
                        m_requestedSitTargetUUID = UUID.Zero;
                        m_requestedSitTargetID = 0;
                        m_requestedSitOffset = Vector3.Zero;
                    }
                }
                else
                {
                    ControllingClient.SendAlertMessage("Sit position not accessable.");
                    m_requestedSitTargetUUID = UUID.Zero;
                    m_requestedSitTargetID = 0;
                    m_requestedSitOffset = Vector3.Zero;
                }
            }
            else
            {
                ControllingClient.SendAlertMessage("Sit position no longer exists");
                m_requestedSitTargetUUID = UUID.Zero;
                m_requestedSitTargetID = 0;
                m_requestedSitOffset = Vector3.Zero;
            }

        }

        private void SitRaycastFindEdge(Vector3 collisionPoint, Vector3 collisionNormal)
        {
            int i = 0;
            //throw new NotImplementedException();
            //m_requestedSitTargetUUID = UUID.Zero;
            //m_requestedSitTargetID = 0;
            //m_requestedSitOffset = Vector3.Zero;

            SendSitResponse(ControllingClient, m_requestedSitTargetUUID, collisionPoint - m_requestedSitOffset, Quaternion.Identity);
        }
        */
        public void HandleAgentRequestSit(IClientAPI remoteClient, UUID agentID, UUID targetID, Vector3 offset, string sitAnimation)
        {
            if (m_parentID != 0)
            {
                StandUp();
            }
            if (!String.IsNullOrEmpty(sitAnimation))
            {
                m_nextSitAnimation = sitAnimation;
            }
            else
            {
                m_nextSitAnimation = "SIT";
            }

            //SceneObjectPart part = m_scene.GetSceneObjectPart(targetID);
            SceneObjectPart part =  FindNextAvailableSitTarget(targetID);
            if (part != null)
            {
                m_requestedSitTargetID = part.LocalId; 
                //m_requestedSitOffset = offset;
                m_requestedSitTargetUUID = targetID;

                m_log.DebugFormat("[SIT]: Client requested Sit Position: {0}", offset);

                if (m_scene.PhysicsScene.SupportsRayCast())
                {
                    //SitRayCastAvatarPosition(part);
                    //return;
                }
            }
            else
            {
                m_log.Warn("Sit requested on unknown object: " + targetID);
            }
            
            SendSitResponse(remoteClient, targetID, offset, Quaternion.Identity);
        }

        public void HandleAgentSit(IClientAPI remoteClient, UUID agentID)
        {
            if (!String.IsNullOrEmpty(m_nextSitAnimation))
            {
                HandleAgentSit(remoteClient, agentID, m_nextSitAnimation);
            }
            else
            {
                HandleAgentSit(remoteClient, agentID, "SIT");
            }
        }
        
        public void HandleAgentSit(IClientAPI remoteClient, UUID agentID, string sitAnimation)
        {
            SceneObjectPart part = m_scene.GetSceneObjectPart(m_requestedSitTargetID);

            if (m_sitAtAutoTarget || !m_autopilotMoving)
            {
                if (part != null)
                {
                    if (part.GetAvatarOnSitTarget() == UUID)
                    {
                        Vector3 sitTargetPos = part.SitTargetPosition;
                        Quaternion sitTargetOrient = part.SitTargetOrientation;

                        //Quaternion vq = new Quaternion(sitTargetPos.X, sitTargetPos.Y+0.2f, sitTargetPos.Z+0.2f, 0);
                        //Quaternion nq = new Quaternion(-sitTargetOrient.X, -sitTargetOrient.Y, -sitTargetOrient.Z, sitTargetOrient.w);

                        //Quaternion result = (sitTargetOrient * vq) * nq;

                        m_pos = new Vector3(sitTargetPos.X, sitTargetPos.Y, sitTargetPos.Z);
                        m_pos += SIT_TARGET_ADJUSTMENT;
                        m_bodyRot = sitTargetOrient;
                        //Rotation = sitTargetOrient;
                        m_parentPosition = part.AbsolutePosition;

                        //SendTerseUpdateToAllClients();
                    }
                    else
                    {
                        m_pos -= part.AbsolutePosition;
                        m_parentPosition = part.AbsolutePosition;
                    }
                }
                else
                {
                    return;
                }
            }
            m_parentID = m_requestedSitTargetID;

            Velocity = Vector3.Zero;
            RemoveFromPhysicalScene();

            Animator.TrySetMovementAnimation(sitAnimation);
            SendFullUpdateToAllClients();
            // This may seem stupid, but Our Full updates don't send avatar rotation :P
            // So we're also sending a terse update (which has avatar rotation)
            // [Update] We do now.
            //SendTerseUpdateToAllClients();
        }

        /// <summary>
        /// Event handler for the 'Always run' setting on the client
        /// Tells the physics plugin to increase speed of movement.
        /// </summary>
        public void HandleSetAlwaysRun(IClientAPI remoteClient, bool pSetAlwaysRun)
        {
            m_setAlwaysRun = pSetAlwaysRun;
            if (PhysicsActor != null)
            {
                PhysicsActor.SetAlwaysRun = pSetAlwaysRun;
            }
        }

        public void HandleStartAnim(IClientAPI remoteClient, UUID animID)
        {
            Animator.AddAnimation(animID, UUID.Zero);
        }

        public void HandleStopAnim(IClientAPI remoteClient, UUID animID)
        {
            Animator.RemoveAnimation(animID);
        }

        /// <summary>
        /// Rotate the avatar to the given rotation and apply a movement in the given relative vector
        /// </summary>
        /// <param name="vec">The vector in which to move.  This is relative to the rotation argument</param>
        /// <param name="rotation">The direction in which this avatar should now face.
        public void AddNewMovement(Vector3 vec, Quaternion rotation)
        {
            if (m_isChildAgent)
            {
                // WHAT???
                m_log.Debug("[SCENEPRESENCE]: AddNewMovement() called on child agent, making root agent!");

                // we have to reset the user's child agent connections.
                // Likely, here they've lost the eventqueue for other regions so border 
                // crossings will fail at this point unless we reset them.

                List<ulong> regions = new List<ulong>(KnownChildRegionHandles);
                regions.Remove(m_scene.RegionInfo.RegionHandle);

                MakeRootAgent(new Vector3(127f, 127f, 127f), true);

                // Async command
                if (m_scene.SceneGridService != null)
                {
                    m_scene.SceneGridService.SendCloseChildAgentConnections(UUID, regions);

                    // Give the above command some time to try and close the connections.
                    // this is really an emergency..   so sleep, or we'll get all discombobulated.
                    System.Threading.Thread.Sleep(500);
                }
                
                if (m_scene.SceneGridService != null)
                {
                    IEntityTransferModule m_agentTransfer = m_scene.RequestModuleInterface<IEntityTransferModule>();
                    if (m_agentTransfer != null)
                        m_agentTransfer.EnableChildAgents(this);
                }
                
                return;
            }

            m_perfMonMS = Util.EnvironmentTickCount();

            Rotation = rotation;
            Vector3 direc = vec * rotation;
            direc.Normalize();

            direc *= 0.03f * 128f * m_speedModifier;

            PhysicsActor actor = m_physicsActor;
            if (actor != null)
            {
                if (actor.Flying)
                {
                    direc *= 4.0f;
                    //bool controlland = (((m_AgentControlFlags & (uint)AgentManager.ControlFlags.AGENT_CONTROL_UP_NEG) != 0) || ((m_AgentControlFlags & (uint)AgentManager.ControlFlags.AGENT_CONTROL_NUDGE_UP_NEG) != 0));
                    //bool colliding = (m_physicsActor.IsColliding==true);
                    //if (controlland)
                    //    m_log.Info("[AGENT]: landCommand");
                    //if (colliding)
                    //    m_log.Info("[AGENT]: colliding");
                    //if (m_physicsActor.Flying && colliding && controlland)
                    //{
                    //    StopFlying();
                    //    m_log.Info("[AGENT]: Stop FLying");
                    //}
                }
                else if (!actor.Flying && actor.IsColliding)
                {
                    if (direc.Z > 2.0f)
                    {
                        direc.Z *= 3.0f;

                        // TODO: PreJump and jump happen too quickly.  Many times prejump gets ignored.
                        Animator.TrySetMovementAnimation("PREJUMP");
                        Animator.TrySetMovementAnimation("JUMP");
                    }
                }
            }

            // TODO: Add the force instead of only setting it to support multiple forces per frame?
            m_forceToApply = direc;

            m_scene.StatsReporter.AddAgentTime(Util.EnvironmentTickCountSubtract(m_perfMonMS));
        }

        #endregion

        #region Overridden Methods

        public override void Update()
        {
            const float ROTATION_TOLERANCE = 0.01f;
            const float VELOCITY_TOLERANCE = 0.001f;
            const float POSITION_TOLERANCE = 0.05f;
            //const int TIME_MS_TOLERANCE = 3000;

            SendPrimUpdates();

            if (m_isChildAgent == false)
            {
//                PhysicsActor actor = m_physicsActor;

                // NOTE: Velocity is not the same as m_velocity. Velocity will attempt to
                // grab the latest PhysicsActor velocity, whereas m_velocity is often
                // storing a requested force instead of an actual traveling velocity

                // Throw away duplicate or insignificant updates
                if (!m_bodyRot.ApproxEquals(m_lastRotation, ROTATION_TOLERANCE) ||
                    !Velocity.ApproxEquals(m_lastVelocity, VELOCITY_TOLERANCE) ||
                    !m_pos.ApproxEquals(m_lastPosition, POSITION_TOLERANCE))
                    //Environment.TickCount - m_lastTerseSent > TIME_MS_TOLERANCE)
                {
                    SendTerseUpdateToAllClients();

                    // Update the "last" values
                    m_lastPosition = m_pos;
                    m_lastRotation = m_bodyRot;
                    m_lastVelocity = Velocity;
                    //m_lastTerseSent = Environment.TickCount;
                }

                // followed suggestion from mic bowman. reversed the two lines below.
                if (m_parentID == 0 && m_physicsActor != null || m_parentID != 0) // Check that we have a physics actor or we're sitting on something
                    CheckForBorderCrossing();
                CheckForSignificantMovement(); // sends update to the modules.
            }
        }

        #endregion

        #region Update Client(s)

        /// <summary>
        /// Sends a location update to the client connected to this scenePresence
        /// </summary>
        /// <param name="remoteClient"></param>
        public void SendTerseUpdateToClient(IClientAPI remoteClient)
        {
            // If the client is inactive, it's getting its updates from another
            // server.
            if (remoteClient.IsActive)
            {
                m_perfMonMS = Util.EnvironmentTickCount();

                Vector3 pos = m_pos;
                pos.Z += m_appearance.HipOffset;

                //m_log.DebugFormat("[SCENEPRESENCE]: TerseUpdate: Pos={0} Rot={1} Vel={2}", m_pos, m_bodyRot, m_velocity);

                remoteClient.SendPrimUpdate(
                    this, 
                    PrimUpdateFlags.Position | PrimUpdateFlags.Rotation | PrimUpdateFlags.Velocity 
                    | PrimUpdateFlags.Acceleration | PrimUpdateFlags.AngularVelocity);

                m_scene.StatsReporter.AddAgentTime(Util.EnvironmentTickCountSubtract(m_perfMonMS));
                m_scene.StatsReporter.AddAgentUpdates(1);
            }
        }

        /// <summary>
        /// Send a location/velocity/accelleration update to all agents in scene
        /// </summary>
        public void SendTerseUpdateToAllClients()
        {
            m_perfMonMS = Util.EnvironmentTickCount();
            
            m_scene.ForEachClient(SendTerseUpdateToClient);

            m_scene.StatsReporter.AddAgentTime(Util.EnvironmentTickCountSubtract(m_perfMonMS));
        }

        public void SendCoarseLocations(List<Vector3> coarseLocations, List<UUID> avatarUUIDs)
        {
            SendCourseLocationsMethod d = m_sendCourseLocationsMethod;
            if (d != null)
            {
                d.Invoke(m_scene.RegionInfo.originRegionID, this, coarseLocations, avatarUUIDs);
            }
        }

        public void SetSendCourseLocationMethod(SendCourseLocationsMethod d)
        {
            if (d != null)
                m_sendCourseLocationsMethod = d;
        }

        public void SendCoarseLocationsDefault(UUID sceneId, ScenePresence p, List<Vector3> coarseLocations, List<UUID> avatarUUIDs)
        {
            m_perfMonMS = Util.EnvironmentTickCount();
            m_controllingClient.SendCoarseLocationUpdate(avatarUUIDs, coarseLocations);
            m_scene.StatsReporter.AddAgentTime(Util.EnvironmentTickCountSubtract(m_perfMonMS));
        }

        /// <summary>
        /// Tell other client about this avatar (The client previously didn't know or had outdated details about this avatar)
        /// </summary>
        /// <param name="remoteAvatar"></param>
        public void SendFullUpdateToOtherClient(ScenePresence remoteAvatar)
        {
            // 2 stage check is needed.
            if (remoteAvatar == null)
                return;
            IClientAPI cl=remoteAvatar.ControllingClient;
            if (cl == null)
                return;
            if (m_appearance.Texture == null)
                return;

            if (IsChildAgent)
            {
                m_log.WarnFormat("[SCENEPRESENCE] A child agent is attempting to send out avatar data");
                return;
            }
            
            remoteAvatar.m_controllingClient.SendAvatarDataImmediate(this);
            m_scene.StatsReporter.AddAgentUpdates(1);
        }

        /// <summary>
        /// Tell *ALL* agents about this agent
        /// </summary>
        public void SendInitialFullUpdateToAllClients()
        {
            m_perfMonMS = Util.EnvironmentTickCount();
            int avUpdates = 0;
            m_scene.ForEachScenePresence(delegate(ScenePresence avatar)
            {
                ++avUpdates;
                // only send if this is the root (children are only "listening posts" in a foreign region)
                if (!IsChildAgent)
                {
                    SendFullUpdateToOtherClient(avatar);
                }

                if (avatar.LocalId != LocalId)
                {
                    if (!avatar.IsChildAgent)
                    {
                        avatar.SendFullUpdateToOtherClient(this);
                        avatar.SendAppearanceToOtherAgent(this);
                        avatar.Animator.SendAnimPackToClient(ControllingClient);
                    }
                }
            });

            m_scene.StatsReporter.AddAgentUpdates(avUpdates);
            m_scene.StatsReporter.AddAgentTime(Util.EnvironmentTickCountSubtract(m_perfMonMS));

            //Animator.SendAnimPack();
        }

        public void SendFullUpdateToAllClients()
        {
            m_perfMonMS = Util.EnvironmentTickCount();

            // only send update from root agents to other clients; children are only "listening posts"
            if (IsChildAgent)
            {
                m_log.Warn("[SCENEPRESENCE] attempt to send update from a childagent");
                return;
            }
            
            int count = 0;
            m_scene.ForEachScenePresence(delegate(ScenePresence sp)
            {
                if (sp.IsChildAgent)
                    return;
                SendFullUpdateToOtherClient(sp);
                ++count;
            });
            m_scene.StatsReporter.AddAgentUpdates(count);
            m_scene.StatsReporter.AddAgentTime(Util.EnvironmentTickCountSubtract(m_perfMonMS));

            Animator.SendAnimPack();
        }

        /// <summary>
        /// Do everything required once a client completes its movement into a region
        /// </summary>
        public void SendInitialData()
        {
            // Moved this into CompleteMovement to ensure that m_appearance is initialized before
            // the inventory arrives
            // m_scene.GetAvatarAppearance(m_controllingClient, out m_appearance);

            m_controllingClient.SendAvatarDataImmediate(this);
            m_controllingClient.SendAppearance(m_appearance.Owner,m_appearance.VisualParams,m_appearance.Texture.GetBytes());

            SendInitialFullUpdateToAllClients();
        }

        /// <summary>
        ///
        /// </summary>
        public void SendAppearanceToAllOtherAgents()
        {
// DEBUG ON
            m_log.WarnFormat("[SP] Send appearance from {0} to all other agents",m_uuid);
// DEBUG OFF
            m_perfMonMS = Util.EnvironmentTickCount();

            m_scene.ForEachScenePresence(delegate(ScenePresence scenePresence)
                                         {
                                             if (scenePresence.UUID != UUID)
                                             {
                                                 SendAppearanceToOtherAgent(scenePresence);
                                             }
                                         });

            m_scene.StatsReporter.AddAgentTime(Util.EnvironmentTickCountSubtract(m_perfMonMS));
        }

        /// <summary>
        /// Send appearance data to an agent that isn't this one.
        /// </summary>
        /// <param name="avatar"></param>
        public void SendAppearanceToOtherAgent(ScenePresence avatar)
        {
// DEBUG ON
            m_log.WarnFormat("[SP] Send appearance from {0} to {1}",m_uuid,avatar.ControllingClient.AgentId);
// DEBUG OFF
            avatar.ControllingClient.SendAppearance(
                m_appearance.Owner, m_appearance.VisualParams, m_appearance.Texture.GetBytes());
        }

        // Because appearance setting is in a module, we actually need
        // to give it access to our appearance directly, otherwise we
        // get a synchronization issue.
        public AvatarAppearance Appearance
        {
            get { return m_appearance; }
            set { m_appearance = value; }
        }

        #endregion

        #region Significant Movement Method

        /// <summary>
        /// This checks for a significant movement and sends a courselocationchange update
        /// </summary>
        protected void CheckForSignificantMovement()
        {
            // Movement updates for agents in neighboring regions are sent directly to clients.
            // This value only affects how often agent positions are sent to neighbor regions
            // for things such as distance-based update prioritization
            const float SIGNIFICANT_MOVEMENT = 2.0f;

            if (Util.GetDistanceTo(AbsolutePosition, posLastSignificantMove) > SIGNIFICANT_MOVEMENT)
            {
                posLastSignificantMove = AbsolutePosition;
                m_scene.EventManager.TriggerSignificantClientMovement(m_controllingClient);
            }

            // Minimum Draw distance is 64 meters, the Radius of the draw distance sphere is 32m
            if (Util.GetDistanceTo(AbsolutePosition, m_lastChildAgentUpdatePosition) >= Scene.ChildReprioritizationDistance ||
                Util.GetDistanceTo(CameraPosition, m_lastChildAgentUpdateCamPosition) >= Scene.ChildReprioritizationDistance)
            {
                m_lastChildAgentUpdatePosition = AbsolutePosition;
                m_lastChildAgentUpdateCamPosition = CameraPosition;

                ChildAgentDataUpdate cadu = new ChildAgentDataUpdate();
                cadu.ActiveGroupID = UUID.Zero.Guid;
                cadu.AgentID = UUID.Guid;
                cadu.alwaysrun = m_setAlwaysRun;
                cadu.AVHeight = m_avHeight;
                Vector3 tempCameraCenter = m_CameraCenter;
                cadu.cameraPosition = tempCameraCenter;
                cadu.drawdistance = m_DrawDistance;
                cadu.GroupAccess = 0;
                cadu.Position = AbsolutePosition;
                cadu.regionHandle = m_rootRegionHandle;
                float multiplier = 1;
                int innacurateNeighbors = m_scene.GetInaccurateNeighborCount();
                if (innacurateNeighbors != 0)
                {
                    multiplier = 1f / (float)innacurateNeighbors;
                }
                if (multiplier <= 0f)
                {
                    multiplier = 0.25f;
                }

                //m_log.Info("[NeighborThrottle]: " + m_scene.GetInaccurateNeighborCount().ToString() + " - m: " + multiplier.ToString());
                cadu.throttles = ControllingClient.GetThrottlesPacked(multiplier);
                cadu.Velocity = Velocity;

                AgentPosition agentpos = new AgentPosition();
                agentpos.CopyFrom(cadu);

                m_scene.SendOutChildAgentUpdates(agentpos, this);
            }
        }

        #endregion

        #region Border Crossing Methods

        /// <summary>
        /// Checks to see if the avatar is in range of a border and calls CrossToNewRegion
        /// </summary>
        protected void CheckForBorderCrossing()
        {
            if (IsChildAgent)
                return;

            Vector3 pos2 = AbsolutePosition;
            Vector3 vel = Velocity;
            int neighbor = 0;
            int[] fix = new int[2];

            float timeStep = 0.1f;
            pos2.X = pos2.X + (vel.X*timeStep);
            pos2.Y = pos2.Y + (vel.Y*timeStep);
            pos2.Z = pos2.Z + (vel.Z*timeStep);

            if (!IsInTransit)
            {
                // Checks if where it's headed exists a region

                bool needsTransit = false;
                if (m_scene.TestBorderCross(pos2, Cardinals.W))
                {
                    if (m_scene.TestBorderCross(pos2, Cardinals.S))
                    {
                        needsTransit = true;
                        neighbor = HaveNeighbor(Cardinals.SW, ref fix);
                    }
                    else if (m_scene.TestBorderCross(pos2, Cardinals.N))
                    {
                        needsTransit = true;
                        neighbor = HaveNeighbor(Cardinals.NW, ref fix);
                    }
                    else
                    {
                        needsTransit = true;
                        neighbor = HaveNeighbor(Cardinals.W, ref fix);
                    }
                }
                else if (m_scene.TestBorderCross(pos2, Cardinals.E))
                {
                    if (m_scene.TestBorderCross(pos2, Cardinals.S))
                    {
                        needsTransit = true;
                        neighbor = HaveNeighbor(Cardinals.SE, ref fix);
                    }
                    else if (m_scene.TestBorderCross(pos2, Cardinals.N))
                    {
                        needsTransit = true;
                        neighbor = HaveNeighbor(Cardinals.NE, ref fix);
                    }
                    else
                    {
                        needsTransit = true;
                        neighbor = HaveNeighbor(Cardinals.E, ref fix);
                    }
                }
                else if (m_scene.TestBorderCross(pos2, Cardinals.S))
                {
                    needsTransit = true;
                    neighbor = HaveNeighbor(Cardinals.S, ref fix);
                }
                else if (m_scene.TestBorderCross(pos2, Cardinals.N))
                {
                    needsTransit = true;
                    neighbor = HaveNeighbor(Cardinals.N, ref fix);
                }


                // Makes sure avatar does not end up outside region
                if (neighbor <= 0)
                {
                    if (!needsTransit)
                    {
                        if (m_requestedSitTargetUUID == UUID.Zero)
                        {
                            Vector3 pos = AbsolutePosition;
                            if (AbsolutePosition.X < 0)
                                pos.X += Velocity.X;
                            else if (AbsolutePosition.X > Constants.RegionSize)
                                pos.X -= Velocity.X;
                            if (AbsolutePosition.Y < 0)
                                pos.Y += Velocity.Y;
                            else if (AbsolutePosition.Y > Constants.RegionSize)
                                pos.Y -= Velocity.Y;
                            AbsolutePosition = pos;
                        }
                    }
                }
                else if (neighbor > 0)
                    CrossToNewRegion();
            }
            else
            {
                RemoveFromPhysicalScene();
                // This constant has been inferred from experimentation
                // I'm not sure what this value should be, so I tried a few values.
                timeStep = 0.04f;
                pos2 = AbsolutePosition;
                pos2.X = pos2.X + (vel.X * timeStep);
                pos2.Y = pos2.Y + (vel.Y * timeStep);
                pos2.Z = pos2.Z + (vel.Z * timeStep);
                m_pos = pos2;
            }
        }

        protected int HaveNeighbor(Cardinals car, ref int[] fix)
        {
            uint neighbourx = m_regionInfo.RegionLocX;
            uint neighboury = m_regionInfo.RegionLocY;

            int dir = (int)car;

            if (dir > 1 && dir < 5) //Heading East
                neighbourx++;
            else if (dir > 5) // Heading West
                neighbourx--;

            if (dir < 3 || dir == 8) // Heading North
                neighboury++;
            else if (dir > 3 && dir < 7) // Heading Sout
                neighboury--;

            int x = (int)(neighbourx * Constants.RegionSize);
            int y = (int)(neighboury * Constants.RegionSize);
            GridRegion neighbourRegion = m_scene.GridService.GetRegionByPosition(m_scene.RegionInfo.ScopeID, x, y);

            if (neighbourRegion == null)
            {
                fix[0] = (int)(m_regionInfo.RegionLocX - neighbourx);
                fix[1] = (int)(m_regionInfo.RegionLocY - neighboury);
                return dir * (-1);
            }
            else
                return dir;
        }

        /// <summary>
        /// Moves the agent outside the region bounds
        /// Tells neighbor region that we're crossing to it
        /// If the neighbor accepts, remove the agent's viewable avatar from this scene
        /// set them to a child agent.
        /// </summary>
        protected void CrossToNewRegion()
        {
            InTransit();
            try
            {
                m_scene.CrossAgentToNewRegion(this, m_physicsActor.Flying);
            }
            catch
            {
                m_scene.CrossAgentToNewRegion(this, false);
            }
        }

        public void InTransit()
        {
            m_inTransit = true;

            if ((m_physicsActor != null) && m_physicsActor.Flying)
                m_AgentControlFlags |= AgentManager.ControlFlags.AGENT_CONTROL_FLY;
            else if ((m_AgentControlFlags & AgentManager.ControlFlags.AGENT_CONTROL_FLY) != 0)
                m_AgentControlFlags &= ~AgentManager.ControlFlags.AGENT_CONTROL_FLY;
        }

        public void NotInTransit()
        {
            m_inTransit = false;
        }

        public void RestoreInCurrentScene()
        {
            AddToPhysicalScene(false); // not exactly false
        }

        public void Reset()
        {
            // Put the child agent back at the center
            AbsolutePosition 
                = new Vector3(((float)Constants.RegionSize * 0.5f), ((float)Constants.RegionSize * 0.5f), 70);
            Animator.ResetAnimations();
        }

        /// <summary>
        /// Computes which child agents to close when the scene presence moves to another region.
        /// Removes those regions from m_knownRegions.
        /// </summary>
        /// <param name="newRegionX">The new region's x on the map</param>
        /// <param name="newRegionY">The new region's y on the map</param>
        /// <returns></returns>
        public void CloseChildAgents(uint newRegionX, uint newRegionY)
        {
            List<ulong> byebyeRegions = new List<ulong>();
            m_log.DebugFormat(
                "[SCENE PRESENCE]: Closing child agents. Checking {0} regions in {1}", 
                m_knownChildRegions.Keys.Count, Scene.RegionInfo.RegionName);
            //DumpKnownRegions();

            lock (m_knownChildRegions)
            {
                foreach (ulong handle in m_knownChildRegions.Keys)
                {
                    // Don't close the agent on this region yet
                    if (handle != Scene.RegionInfo.RegionHandle)
                    {
                        uint x, y;
                        Utils.LongToUInts(handle, out x, out y);
                        x = x / Constants.RegionSize;
                        y = y / Constants.RegionSize;

                        //m_log.Debug("---> x: " + x + "; newx:" + newRegionX + "; Abs:" + (int)Math.Abs((int)(x - newRegionX)));
                        //m_log.Debug("---> y: " + y + "; newy:" + newRegionY + "; Abs:" + (int)Math.Abs((int)(y - newRegionY)));
                        if (Util.IsOutsideView(x, newRegionX, y, newRegionY))
                        {
                            byebyeRegions.Add(handle);
                        }
                    }
                }
            }
            
            if (byebyeRegions.Count > 0)
            {
                m_log.Debug("[SCENE PRESENCE]: Closing " + byebyeRegions.Count + " child agents");
                m_scene.SceneGridService.SendCloseChildAgentConnections(m_controllingClient.AgentId, byebyeRegions);
            }
            
            foreach (ulong handle in byebyeRegions)
            {
                RemoveNeighbourRegion(handle);
            }
        }

        #endregion

        /// <summary>
        /// This allows the Sim owner the abiility to kick users from their sim currently.
        /// It tells the client that the agent has permission to do so.
        /// </summary>
        public void GrantGodlikePowers(UUID agentID, UUID sessionID, UUID token, bool godStatus)
        {
            if (godStatus)
            {
                // For now, assign god level 200 to anyone
                // who is granted god powers, but has no god level set.
                //
                UserAccount account = m_scene.UserAccountService.GetUserAccount(m_scene.RegionInfo.ScopeID, agentID);
                if (account != null)
                {
                    if (account.UserLevel > 0)
                        m_godLevel = account.UserLevel;
                    else
                        m_godLevel = 200;
                }
            }
            else
            {
                m_godLevel = 0;
            }

            ControllingClient.SendAdminResponse(token, (uint)m_godLevel);
        }

        #region Child Agent Updates

        public void ChildAgentDataUpdate(AgentData cAgentData)
        {
            //m_log.Debug("   >>> ChildAgentDataUpdate <<< " + Scene.RegionInfo.RegionName);
            if (!IsChildAgent)
                return;

            CopyFrom(cAgentData);
        }

        /// <summary>
        /// This updates important decision making data about a child agent
        /// The main purpose is to figure out what objects to send to a child agent that's in a neighboring region
        /// </summary>
        public void ChildAgentDataUpdate(AgentPosition cAgentData, uint tRegionX, uint tRegionY, uint rRegionX, uint rRegionY)
        {
            if (!IsChildAgent)
                return;

            //m_log.Debug("   >>> ChildAgentPositionUpdate <<< " + rRegionX + "-" + rRegionY);
            int shiftx = ((int)rRegionX - (int)tRegionX) * (int)Constants.RegionSize;
            int shifty = ((int)rRegionY - (int)tRegionY) * (int)Constants.RegionSize;

            Vector3 offset = new Vector3(shiftx, shifty, 0f);

            m_DrawDistance = cAgentData.Far;
            if (cAgentData.Position != new Vector3(-1f, -1f, -1f)) // UGH!!
                m_pos = cAgentData.Position + offset;

            if (Vector3.Distance(AbsolutePosition, posLastSignificantMove) >= Scene.ChildReprioritizationDistance)
            {
                posLastSignificantMove = AbsolutePosition;
                ReprioritizeUpdates();
            }

            m_CameraCenter = cAgentData.Center + offset;

            m_avHeight = cAgentData.Size.Z;
            //SetHeight(cAgentData.AVHeight);

            if ((cAgentData.Throttles != null) && cAgentData.Throttles.Length > 0)
                ControllingClient.SetChildAgentThrottle(cAgentData.Throttles);

            // Sends out the objects in the user's draw distance if m_sendTasksToChild is true.
            if (m_scene.m_seeIntoRegionFromNeighbor)
                m_sceneViewer.Reset();

            //cAgentData.AVHeight;
            m_rootRegionHandle = cAgentData.RegionHandle;
            //m_velocity = cAgentData.Velocity;
        }

        public void CopyTo(AgentData cAgent)
        {
<<<<<<< HEAD
=======
// DEBUG ON
            m_log.ErrorFormat("[SCENEPRESENCE] CALLING COPYTO");
// DEBUG OFF
            cAgent.CallbackURI = m_callbackURI;

>>>>>>> 08e14d65
            cAgent.AgentID = UUID;
            cAgent.RegionID = Scene.RegionInfo.RegionID;

            cAgent.Position = AbsolutePosition;
            cAgent.Velocity = m_velocity;
            cAgent.Center = m_CameraCenter;
            // Don't copy the size; it is inferred from apearance parameters
            //cAgent.Size = new Vector3(0, 0, m_avHeight);
            cAgent.AtAxis = m_CameraAtAxis;
            cAgent.LeftAxis = m_CameraLeftAxis;
            cAgent.UpAxis = m_CameraUpAxis;

            cAgent.Far = m_DrawDistance;

            // Throttles 
            float multiplier = 1;
            int innacurateNeighbors = m_scene.GetInaccurateNeighborCount();
            if (innacurateNeighbors != 0)
            {
                multiplier = 1f / innacurateNeighbors;
            }
            if (multiplier <= 0f)
            {
                multiplier = 0.25f;
            }
            //m_log.Info("[NeighborThrottle]: " + m_scene.GetInaccurateNeighborCount().ToString() + " - m: " + multiplier.ToString());
            cAgent.Throttles = ControllingClient.GetThrottlesPacked(multiplier);

            cAgent.HeadRotation = m_headrotation;
            cAgent.BodyRotation = m_bodyRot;
            cAgent.ControlFlags = (uint)m_AgentControlFlags;

            if (m_scene.Permissions.IsGod(new UUID(cAgent.AgentID)))
                cAgent.GodLevel = (byte)m_godLevel;
            else 
                cAgent.GodLevel = (byte) 0;

            cAgent.AlwaysRun = m_setAlwaysRun;

            cAgent.Appearance = new AvatarAppearance(m_appearance);
            
/*
            try
            {
                // We might not pass the Wearables in all cases...
                // They're only needed so that persistent changes to the appearance
                // are preserved in the new region where the user is moving to.
                // But in Hypergrid we might not let this happen.
                int i = 0;
                UUID[] wears = new UUID[m_appearance.Wearables.Length * 2];
                foreach (AvatarWearable aw in m_appearance.Wearables)
                {
                    if (aw != null)
                    {
                        wears[i++] = aw.ItemID;
                        wears[i++] = aw.AssetID;
                    }
                    else
                    {
                        wears[i++] = UUID.Zero;
                        wears[i++] = UUID.Zero;
                    }
                }
                cAgent.Wearables = wears;

                cAgent.VisualParams = m_appearance.VisualParams;

                if (m_appearance.Texture != null)
                    cAgent.AgentTextures = m_appearance.Texture.GetBytes();
            }
            catch (Exception e)
            {
                m_log.Warn("[SCENE PRESENCE]: exception in CopyTo " + e.Message);
            }

            //Attachments
            List<int> attPoints = m_appearance.GetAttachedPoints();
            if (attPoints != null)
            {
                //m_log.DebugFormat("[SCENE PRESENCE]: attachments {0}", attPoints.Count);
                int i = 0;
                AvatarAttachment[] attachs = new AvatarAttachment[attPoints.Count];
                foreach (int point in attPoints)
                {
                    attachs[i++] = new AvatarAttachment(point, m_appearance.GetAttachedItem(point), m_appearance.GetAttachedAsset(point));
                }
                cAgent.Attachments = attachs;
            }
*/
            lock (scriptedcontrols)
            {
                ControllerData[] controls = new ControllerData[scriptedcontrols.Count];
                int i = 0;

                foreach (ScriptControllers c in scriptedcontrols.Values)
                {
                    controls[i++] = new ControllerData(c.itemID, (uint)c.ignoreControls, (uint)c.eventControls);
                }
                cAgent.Controllers = controls;
            }

            // Animations
            try
            {
                cAgent.Anims = Animator.Animations.ToArray();
            }
            catch { }

            // cAgent.GroupID = ??
            // Groups???

        }

        public void CopyFrom(AgentData cAgent)
        {
// DEBUG ON
            m_log.ErrorFormat("[SCENEPRESENCE] CALLING COPYFROM");
// DEBUG OFF
            m_originRegionID = cAgent.RegionID;

            m_callbackURI = cAgent.CallbackURI;

            m_pos = cAgent.Position;
            m_velocity = cAgent.Velocity;
            m_CameraCenter = cAgent.Center;
            //m_avHeight = cAgent.Size.Z;
            m_CameraAtAxis = cAgent.AtAxis;
            m_CameraLeftAxis = cAgent.LeftAxis;
            m_CameraUpAxis = cAgent.UpAxis;

            m_DrawDistance = cAgent.Far;

            if ((cAgent.Throttles != null) && cAgent.Throttles.Length > 0)
                ControllingClient.SetChildAgentThrottle(cAgent.Throttles);

            m_headrotation = cAgent.HeadRotation;
            m_bodyRot = cAgent.BodyRotation;
            m_AgentControlFlags = (AgentManager.ControlFlags)cAgent.ControlFlags; 

            if (m_scene.Permissions.IsGod(new UUID(cAgent.AgentID)))
                m_godLevel = cAgent.GodLevel;
            m_setAlwaysRun = cAgent.AlwaysRun;

            m_appearance = new AvatarAppearance(cAgent.Appearance);
            
/*
            uint i = 0;
            try
            {
                if (cAgent.Wearables == null)
                   cAgent.Wearables  = new UUID[0];
                AvatarWearable[] wears = new AvatarWearable[cAgent.Wearables.Length / 2];
                for (uint n = 0; n < cAgent.Wearables.Length; n += 2)
                {
                    UUID itemId = cAgent.Wearables[n];
                    UUID assetId = cAgent.Wearables[n + 1];
                    wears[i++] = new AvatarWearable(itemId, assetId);
                }
                // m_appearance.Wearables = wears;
                Primitive.TextureEntry textures = null;
                if (cAgent.AgentTextures != null && cAgent.AgentTextures.Length > 1)
                    textures = new Primitive.TextureEntry(cAgent.AgentTextures, 0, cAgent.AgentTextures.Length);

                byte[] visuals = null;

                if ((cAgent.VisualParams != null) && (cAgent.VisualParams.Length < AvatarAppearance.VISUALPARAM_COUNT))
                    visuals = (byte[])cAgent.VisualParams.Clone();

                m_appearance = new AvatarAppearance(cAgent.AgentID,wears,textures,visuals);
            }
            catch (Exception e)
            {
                m_log.Warn("[SCENE PRESENCE]: exception in CopyFrom " + e.Message);
            }

            // Attachments
            try
            {
                if (cAgent.Attachments != null)
                {
                    m_appearance.ClearAttachments();
                    foreach (AvatarAttachment att in cAgent.Attachments)
                    {
                        m_appearance.SetAttachment(att.AttachPoint, att.ItemID, att.AssetID);
                    }
                }
            }
            catch { } 
*/
            try
            {
                lock (scriptedcontrols)
                {
                    if (cAgent.Controllers != null)
                    {
                        scriptedcontrols.Clear();

                        foreach (ControllerData c in cAgent.Controllers)
                        {
                            ScriptControllers sc = new ScriptControllers();
                            sc.itemID = c.ItemID;
                            sc.ignoreControls = (ScriptControlled)c.IgnoreControls;
                            sc.eventControls = (ScriptControlled)c.EventControls;

                            scriptedcontrols[sc.itemID] = sc;
                        }
                    }
                }
            }
            catch { }
            // Animations
            try
            {
                Animator.ResetAnimations();
                Animator.Animations.FromArray(cAgent.Anims);
            }
            catch {  }

            //cAgent.GroupID = ??
            //Groups???
        }

        public bool CopyAgent(out IAgentData agent)
        {
            agent = new CompleteAgentData();
            CopyTo((AgentData)agent);
            return true;
        }

        #endregion Child Agent Updates

        /// <summary>
        /// Handles part of the PID controller function for moving an avatar.
        /// </summary>
        public override void UpdateMovement()
        {
            if (m_forceToApply.HasValue)
            {
                Vector3 force = m_forceToApply.Value;

                m_updateflag = true;
//                movementvector = force;
                Velocity = force;

                m_forceToApply = null;
            }
        }

        /// <summary>
        /// Adds a physical representation of the avatar to the Physics plugin
        /// </summary>
        public void AddToPhysicalScene(bool isFlying)
        {
            PhysicsScene scene = m_scene.PhysicsScene;

            Vector3 pVec = AbsolutePosition;

            // Old bug where the height was in centimeters instead of meters
            if (m_avHeight == 127.0f)
            {
                m_physicsActor = scene.AddAvatar(Firstname + "." + Lastname, pVec, new Vector3(0f, 0f, 1.56f),
                                                 isFlying);
            }
            else
            {
                m_physicsActor = scene.AddAvatar(Firstname + "." + Lastname, pVec,
                                                 new Vector3(0f, 0f, m_avHeight), isFlying);
            }
            scene.AddPhysicsActorTaint(m_physicsActor);
            //m_physicsActor.OnRequestTerseUpdate += SendTerseUpdateToAllClients;
            m_physicsActor.OnCollisionUpdate += PhysicsCollisionUpdate;
            m_physicsActor.OnOutOfBounds += OutOfBoundsCall; // Called for PhysicsActors when there's something wrong
            m_physicsActor.SubscribeEvents(500);
            m_physicsActor.LocalID = LocalId;
        }

        private void OutOfBoundsCall(Vector3 pos)
        {
            //bool flying = m_physicsActor.Flying;
            //RemoveFromPhysicalScene();

            //AddToPhysicalScene(flying);
            if (ControllingClient != null)
                ControllingClient.SendAgentAlertMessage("Physics is having a problem with your avatar.  You may not be able to move until you relog.", true);
        }

        // Event called by the physics plugin to tell the avatar about a collision.
        private void PhysicsCollisionUpdate(EventArgs e)
        {
            if (e == null)
                return;

            //if ((Math.Abs(Velocity.X) > 0.1e-9f) || (Math.Abs(Velocity.Y) > 0.1e-9f))
            // The Physics Scene will send updates every 500 ms grep: m_physicsActor.SubscribeEvents(
            // as of this comment the interval is set in AddToPhysicalScene
            if (Animator!=null)
                Animator.UpdateMovementAnimations();

            CollisionEventUpdate collisionData = (CollisionEventUpdate)e;
            Dictionary<uint, ContactPoint> coldata = collisionData.m_objCollisionList;

            CollisionPlane = Vector4.UnitW;

            if (coldata.Count != 0 && Animator != null)
            {
                switch (Animator.CurrentMovementAnimation)
                {
                    case "STAND":
                    case "WALK":
                    case "RUN":
                    case "CROUCH":
                    case "CROUCHWALK":
                        {
                            ContactPoint lowest;
                            lowest.SurfaceNormal = Vector3.Zero;
                            lowest.Position = Vector3.Zero;
                            lowest.Position.Z = Single.NaN;

                            foreach (ContactPoint contact in coldata.Values)
                            {
                                if (Single.IsNaN(lowest.Position.Z) || contact.Position.Z < lowest.Position.Z)
                                {
                                    lowest = contact;
                                }
                            }

                            CollisionPlane = new Vector4(-lowest.SurfaceNormal, -Vector3.Dot(lowest.Position, lowest.SurfaceNormal));
                        }
                        break;
                }
            }

            if (m_invulnerable)
                return;
            
            float starthealth = Health;
            uint killerObj = 0;
            foreach (uint localid in coldata.Keys)
            {
                SceneObjectPart part = Scene.GetSceneObjectPart(localid);

                if (part != null && part.ParentGroup.Damage != -1.0f)
                    Health -= part.ParentGroup.Damage;
                else
                {
                    if (coldata[localid].PenetrationDepth >= 0.10f)
                        Health -= coldata[localid].PenetrationDepth * 5.0f;
                }

                if (Health <= 0.0f)
                {
                    if (localid != 0)
                        killerObj = localid;
                }
                //m_log.Debug("[AVATAR]: Collision with localid: " + localid.ToString() + " at depth: " + coldata[localid].ToString());
            }
            //Health = 100;
            if (!m_invulnerable)
            {
                if (starthealth != Health)
                {
                    ControllingClient.SendHealth(Health);
                }
                if (m_health <= 0)
                    m_scene.EventManager.TriggerAvatarKill(killerObj, this);
            }
        }

        public void setHealthWithUpdate(float health)
        {
            Health = health;
            ControllingClient.SendHealth(Health);
        }

        public void Close()
        {
            lock (m_attachments)
            {
                // Delete attachments from scene
                // Don't try to save, as this thread won't live long
                // enough to complete the save. This would cause no copy
                // attachments to poof!
                //
                foreach (SceneObjectGroup grp in m_attachments)
                {
                    m_scene.DeleteSceneObject(grp, false);
                }
                m_attachments.Clear();
            }
            
            lock (m_knownChildRegions)
            {
                m_knownChildRegions.Clear();
            }

            lock (m_reprioritization_timer)
            {
                m_reprioritization_timer.Enabled = false;
                m_reprioritization_timer.Elapsed -= new ElapsedEventHandler(Reprioritize);
            }
            
            // I don't get it but mono crashes when you try to dispose of this timer,
            // unsetting the elapsed callback should be enough to allow for cleanup however.
            // m_reprioritizationTimer.Dispose(); 

            m_sceneViewer.Close();

            RemoveFromPhysicalScene();
            m_animator.Close();
            m_animator = null;
        }

        public void AddAttachment(SceneObjectGroup gobj)
        {
            lock (m_attachments)
            {
                m_attachments.Add(gobj);
            }
        }
        
        /// <summary>
        /// Get the scene object attached to the given point.
        /// </summary>
        /// <param name="attachmentPoint"></param>
        /// <returns>Returns an empty list if there were no attachments at the point.</returns>
        public List<SceneObjectGroup> GetAttachments(uint attachmentPoint)
        {
            List<SceneObjectGroup> attachments = new List<SceneObjectGroup>();
            
            lock (m_attachments)
            {
                foreach (SceneObjectGroup so in m_attachments)
                {
                    if (attachmentPoint == so.RootPart.AttachmentPoint)
                        attachments.Add(so);
                }
            }
            
            return attachments;
        }

        public bool HasAttachments()
        {
            return m_attachments.Count > 0;
        }

        public bool HasScriptedAttachments()
        {
            lock (m_attachments)
            {
                foreach (SceneObjectGroup gobj in m_attachments)
                {
                    if (gobj != null)
                    {
                        if (gobj.RootPart.Inventory.ContainsScripts())
                            return true;
                    }
                }
            }
            return false;
        }

        public void RemoveAttachment(SceneObjectGroup gobj)
        {
            lock (m_attachments)
            {
                if (m_attachments.Contains(gobj))
                {
                    m_attachments.Remove(gobj);
                }
            }
        }

        public bool ValidateAttachments()
        {
            lock (m_attachments)
            {
                // Validate
                foreach (SceneObjectGroup gobj in m_attachments)
                {
                    if (gobj == null)
                        return false;

                    if (gobj.IsDeleted)
                        return false;
                }
            }
            return true;
        }

        /// <summary>
        /// Send a script event to this scene presence's attachments
        /// </summary>
        /// <param name="eventName">The name of the event</param>
        /// <param name="args">The arguments for the event</param>
        public void SendScriptEventToAttachments(string eventName, Object[] args)
        {
            if (m_scriptEngines != null)
            {
                lock (m_attachments)
                {
                    foreach (SceneObjectGroup grp in m_attachments)
                    {
                        // 16384 is CHANGED_ANIMATION
                        //
                        // Send this to all attachment root prims
                        //
                        foreach (IScriptModule m in m_scriptEngines)
                        {
                            if (m == null) // No script engine loaded
                                continue;

                            m.PostObjectEvent(grp.RootPart.UUID, "changed", new Object[] { (int)Changed.ANIMATION });
                        }
                    }
                }
            }
        }


        public void initializeScenePresence(IClientAPI client, RegionInfo region, Scene scene)
        {
            m_controllingClient = client;
            m_regionInfo = region;
            m_scene = scene;

            RegisterToEvents();

            /*
            AbsolutePosition = client.StartPos;

            Animations = new AvatarAnimations();
            Animations.LoadAnims();

            m_animations = new List<UUID>();
            m_animations.Add(Animations.AnimsUUID["STAND"]);
            m_animationSeqs.Add(m_controllingClient.NextAnimationSequenceNumber);

            SetDirectionVectors();
            */
        }

        internal void PushForce(Vector3 impulse)
        {
            if (PhysicsActor != null)
            {
                PhysicsActor.AddForce(impulse,true);
            }
        }

        public void RegisterControlEventsToScript(int controls, int accept, int pass_on, uint Obj_localID, UUID Script_item_UUID)
        {
            ScriptControllers obj = new ScriptControllers();
            obj.ignoreControls = ScriptControlled.CONTROL_ZERO;
            obj.eventControls = ScriptControlled.CONTROL_ZERO;

            obj.itemID = Script_item_UUID;
            if (pass_on == 0 && accept == 0)
            {
                IgnoredControls |= (ScriptControlled)controls;
                obj.ignoreControls = (ScriptControlled)controls;
            }

            if (pass_on == 0 && accept == 1)
            {
                IgnoredControls |= (ScriptControlled)controls;
                obj.ignoreControls = (ScriptControlled)controls;
                obj.eventControls = (ScriptControlled)controls;
            }
            if (pass_on == 1 && accept == 1)
            {
                IgnoredControls = ScriptControlled.CONTROL_ZERO;
                obj.eventControls = (ScriptControlled)controls;
                obj.ignoreControls = ScriptControlled.CONTROL_ZERO;
            }

            lock (scriptedcontrols)
            {
                if (pass_on == 1 && accept == 0)
                {
                    IgnoredControls &= ~(ScriptControlled)controls;
                    if (scriptedcontrols.ContainsKey(Script_item_UUID))
                        scriptedcontrols.Remove(Script_item_UUID);
                }
                else
                {
                    scriptedcontrols[Script_item_UUID] = obj;
                }
            }
            ControllingClient.SendTakeControls(controls, pass_on == 1 ? true : false, true);
        }

        public void HandleForceReleaseControls(IClientAPI remoteClient, UUID agentID)
        {
            IgnoredControls = ScriptControlled.CONTROL_ZERO;
            lock (scriptedcontrols)
            {
                scriptedcontrols.Clear();
            }
            ControllingClient.SendTakeControls(int.MaxValue, false, false);
        }

        public void UnRegisterControlEventsToScript(uint Obj_localID, UUID Script_item_UUID)
        {
            ScriptControllers takecontrols;

            lock (scriptedcontrols)
            {
                if (scriptedcontrols.TryGetValue(Script_item_UUID, out takecontrols))
                {
                    ScriptControlled sctc = takecontrols.eventControls;

                    ControllingClient.SendTakeControls((int)sctc, false, false);
                    ControllingClient.SendTakeControls((int)sctc, true, false);

                    scriptedcontrols.Remove(Script_item_UUID);
                    IgnoredControls = ScriptControlled.CONTROL_ZERO;
                    foreach (ScriptControllers scData in scriptedcontrols.Values)
                    {
                        IgnoredControls |= scData.ignoreControls;
                    }
                }
            }
        }

        internal void SendControlToScripts(uint flags)
        {
            ScriptControlled allflags = ScriptControlled.CONTROL_ZERO;

            if (MouseDown)
            {
                allflags = LastCommands & (ScriptControlled.CONTROL_ML_LBUTTON | ScriptControlled.CONTROL_LBUTTON);
                if ((flags & (uint)AgentManager.ControlFlags.AGENT_CONTROL_LBUTTON_UP) != 0 || (flags & unchecked((uint)AgentManager.ControlFlags.AGENT_CONTROL_ML_LBUTTON_UP)) != 0)
                {
                    allflags = ScriptControlled.CONTROL_ZERO;
                    MouseDown = true;
                }
            }

            if ((flags & (uint)AgentManager.ControlFlags.AGENT_CONTROL_ML_LBUTTON_DOWN) != 0)
            {
                allflags |= ScriptControlled.CONTROL_ML_LBUTTON;
                MouseDown = true;
            }
            if ((flags & (uint)AgentManager.ControlFlags.AGENT_CONTROL_LBUTTON_DOWN) != 0)
            {
                allflags |= ScriptControlled.CONTROL_LBUTTON;
                MouseDown = true;
            }

            // find all activated controls, whether the scripts are interested in them or not
            if ((flags & (uint)AgentManager.ControlFlags.AGENT_CONTROL_AT_POS) != 0 || (flags & (uint)AgentManager.ControlFlags.AGENT_CONTROL_NUDGE_AT_POS) != 0)
            {
                allflags |= ScriptControlled.CONTROL_FWD;
            }
            if ((flags & (uint)AgentManager.ControlFlags.AGENT_CONTROL_AT_NEG) != 0 || (flags & (uint)AgentManager.ControlFlags.AGENT_CONTROL_NUDGE_AT_NEG) != 0)
            {
                allflags |= ScriptControlled.CONTROL_BACK;
            }
            if ((flags & (uint)AgentManager.ControlFlags.AGENT_CONTROL_UP_POS) != 0 || (flags & (uint)AgentManager.ControlFlags.AGENT_CONTROL_NUDGE_UP_POS) != 0)
            {
                allflags |= ScriptControlled.CONTROL_UP;
            }
            if ((flags & (uint)AgentManager.ControlFlags.AGENT_CONTROL_UP_NEG) != 0 || (flags & (uint)AgentManager.ControlFlags.AGENT_CONTROL_NUDGE_UP_NEG) != 0)
            {
                allflags |= ScriptControlled.CONTROL_DOWN;
            }
            if ((flags & (uint)AgentManager.ControlFlags.AGENT_CONTROL_LEFT_POS) != 0 || (flags & (uint)AgentManager.ControlFlags.AGENT_CONTROL_NUDGE_LEFT_POS) != 0)
            {
                allflags |= ScriptControlled.CONTROL_LEFT;
            }
            if ((flags & (uint)AgentManager.ControlFlags.AGENT_CONTROL_LEFT_NEG) != 0 || (flags & (uint)AgentManager.ControlFlags.AGENT_CONTROL_NUDGE_LEFT_NEG) != 0)
            {
                allflags |= ScriptControlled.CONTROL_RIGHT;
            }
            if ((flags & (uint)AgentManager.ControlFlags.AGENT_CONTROL_YAW_NEG) != 0)
            {
                allflags |= ScriptControlled.CONTROL_ROT_RIGHT;
            }
            if ((flags & (uint)AgentManager.ControlFlags.AGENT_CONTROL_YAW_POS) != 0)
            {
                allflags |= ScriptControlled.CONTROL_ROT_LEFT;
            }
            // optimization; we have to check per script, but if nothing is pressed and nothing changed, we can skip that
            if (allflags != ScriptControlled.CONTROL_ZERO || allflags != LastCommands)
            {
                lock (scriptedcontrols)
                {
                    foreach (KeyValuePair<UUID, ScriptControllers> kvp in scriptedcontrols)
                    {
                        UUID scriptUUID = kvp.Key;
                        ScriptControllers scriptControlData = kvp.Value;

                        ScriptControlled localHeld = allflags & scriptControlData.eventControls;     // the flags interesting for us
                        ScriptControlled localLast = LastCommands & scriptControlData.eventControls; // the activated controls in the last cycle
                        ScriptControlled localChange = localHeld ^ localLast;                        // the changed bits
                        if (localHeld != ScriptControlled.CONTROL_ZERO || localChange != ScriptControlled.CONTROL_ZERO)
                        {
                            // only send if still pressed or just changed
                            m_scene.EventManager.TriggerControlEvent(scriptUUID, UUID, (uint)localHeld, (uint)localChange);
                        }
                    }
                }
            }

            LastCommands = allflags;
        }

        internal static AgentManager.ControlFlags RemoveIgnoredControls(AgentManager.ControlFlags flags, ScriptControlled ignored)
        {
            if (ignored == ScriptControlled.CONTROL_ZERO)
                return flags;

            if ((ignored & ScriptControlled.CONTROL_BACK) != 0)
                flags &= ~(AgentManager.ControlFlags.AGENT_CONTROL_AT_NEG | AgentManager.ControlFlags.AGENT_CONTROL_NUDGE_AT_NEG);
            if ((ignored & ScriptControlled.CONTROL_FWD) != 0)
                flags &= ~(AgentManager.ControlFlags.AGENT_CONTROL_NUDGE_AT_POS | AgentManager.ControlFlags.AGENT_CONTROL_AT_POS);
            if ((ignored & ScriptControlled.CONTROL_DOWN) != 0)
                flags &= ~(AgentManager.ControlFlags.AGENT_CONTROL_UP_NEG | AgentManager.ControlFlags.AGENT_CONTROL_NUDGE_UP_NEG);
            if ((ignored & ScriptControlled.CONTROL_UP) != 0)
                flags &= ~(AgentManager.ControlFlags.AGENT_CONTROL_NUDGE_UP_POS | AgentManager.ControlFlags.AGENT_CONTROL_UP_POS);
            if ((ignored & ScriptControlled.CONTROL_LEFT) != 0)
                flags &= ~(AgentManager.ControlFlags.AGENT_CONTROL_LEFT_POS | AgentManager.ControlFlags.AGENT_CONTROL_NUDGE_LEFT_POS);
            if ((ignored & ScriptControlled.CONTROL_RIGHT) != 0)
                flags &= ~(AgentManager.ControlFlags.AGENT_CONTROL_NUDGE_LEFT_NEG | AgentManager.ControlFlags.AGENT_CONTROL_LEFT_NEG);
            if ((ignored & ScriptControlled.CONTROL_ROT_LEFT) != 0)
                flags &= ~(AgentManager.ControlFlags.AGENT_CONTROL_YAW_NEG);
            if ((ignored & ScriptControlled.CONTROL_ROT_RIGHT) != 0)
                flags &= ~(AgentManager.ControlFlags.AGENT_CONTROL_YAW_POS);
            if ((ignored & ScriptControlled.CONTROL_ML_LBUTTON) != 0)
                flags &= ~(AgentManager.ControlFlags.AGENT_CONTROL_ML_LBUTTON_DOWN);
            if ((ignored & ScriptControlled.CONTROL_LBUTTON) != 0)
                flags &= ~(AgentManager.ControlFlags.AGENT_CONTROL_LBUTTON_UP | AgentManager.ControlFlags.AGENT_CONTROL_LBUTTON_DOWN);

            //DIR_CONTROL_FLAG_FORWARD = AgentManager.ControlFlags.AGENT_CONTROL_AT_POS,
            //DIR_CONTROL_FLAG_BACK = AgentManager.ControlFlags.AGENT_CONTROL_AT_NEG,
            //DIR_CONTROL_FLAG_LEFT = AgentManager.ControlFlags.AGENT_CONTROL_LEFT_POS,
            //DIR_CONTROL_FLAG_RIGHT = AgentManager.ControlFlags.AGENT_CONTROL_LEFT_NEG,
            //DIR_CONTROL_FLAG_UP = AgentManager.ControlFlags.AGENT_CONTROL_UP_POS,
            //DIR_CONTROL_FLAG_DOWN = AgentManager.ControlFlags.AGENT_CONTROL_UP_NEG,
            //DIR_CONTROL_FLAG_DOWN_NUDGE = AgentManager.ControlFlags.AGENT_CONTROL_NUDGE_UP_NEG

            return flags;
        }

        /// <summary>
        /// RezAttachments. This should only be called upon login on the first region.
        /// Attachment rezzings on crossings and TPs are done in a different way.
        /// </summary>
        public void RezAttachments()
        {
            if (null == m_appearance)
            {
                m_log.WarnFormat("[ATTACHMENT]: Appearance has not been initialized for agent {0}", UUID);
                return;
            }

            List<int> attPoints = m_appearance.GetAttachedPoints();
            foreach (int p in attPoints)
            {
                if (m_isDeleted)
                    return;

                UUID itemID = m_appearance.GetAttachedItem(p);

                //UUID assetID = m_appearance.GetAttachedAsset(p);
                // For some reason assetIDs are being written as Zero's in the DB -- need to track tat down
                // But they're not used anyway, the item is being looked up for now, so let's proceed.
                //if (UUID.Zero == assetID) 
                //{
                //    m_log.DebugFormat("[ATTACHMENT]: Cannot rez attachment in point {0} with itemID {1}", p, itemID);
                //    continue;
                //}

                try
                {
                    m_scene.AttachmentsModule.RezSingleAttachmentFromInventory(ControllingClient, itemID, (uint)p);
                }
                catch (Exception e)
                {
                    m_log.ErrorFormat("[ATTACHMENT]: Unable to rez attachment: {0}{1}", e.Message, e.StackTrace);
                }
            }
        }

        private void ReprioritizeUpdates()
        {
            if (Scene.IsReprioritizationEnabled && Scene.UpdatePrioritizationScheme != UpdatePrioritizationSchemes.Time)
            {
                lock (m_reprioritization_timer)
                {
                    if (!m_reprioritizing)
                        m_reprioritization_timer.Enabled = m_reprioritizing = true;
                    else
                        m_reprioritization_called = true;
                }
            }
        }

        private void Reprioritize(object sender, ElapsedEventArgs e)
        {
            m_controllingClient.ReprioritizeUpdates();

            lock (m_reprioritization_timer)
            {
                m_reprioritization_timer.Enabled = m_reprioritizing = m_reprioritization_called;
                m_reprioritization_called = false;
            }
        }
    }
}<|MERGE_RESOLUTION|>--- conflicted
+++ resolved
@@ -2897,14 +2897,8 @@
 
         public void CopyTo(AgentData cAgent)
         {
-<<<<<<< HEAD
-=======
-// DEBUG ON
-            m_log.ErrorFormat("[SCENEPRESENCE] CALLING COPYTO");
-// DEBUG OFF
             cAgent.CallbackURI = m_callbackURI;
 
->>>>>>> 08e14d65
             cAgent.AgentID = UUID;
             cAgent.RegionID = Scene.RegionInfo.RegionID;
 
