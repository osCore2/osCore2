--- conflicted
+++ resolved
@@ -954,15 +954,9 @@
         /// </summary>
         public void SendPrimUpdates()
         {
-<<<<<<< HEAD
             m_sceneViewer.SendPrimUpdates();
-            m_perfMonMS = Util.EnvironmentTickCount();
 
             SceneViewer.SendPrimUpdates();
-
-=======
-            SceneViewer.SendPrimUpdates();
->>>>>>> 08f264d0
         }
 
         #region Status Methods
