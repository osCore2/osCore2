--- conflicted
+++ resolved
@@ -1208,12 +1208,8 @@
             //    // m_log.Debug("DEBUG: HandleAgentUpdate: child agent");
             //    return;
             //}
-<<<<<<< HEAD
-            m_perfMonMS = Environment.TickCount;
-=======
 
             m_perfMonMS = EnvironmentTickCount();
->>>>>>> 4338f4e1
 
             ++m_movementUpdateCount;
             if (m_movementUpdateCount < 1)
@@ -2102,13 +2098,8 @@
 
             // TODO: Add the force instead of only setting it to support multiple forces per frame?
             m_forceToApply = direc;
-<<<<<<< HEAD
             m_isNudging = Nudging;
-            m_scene.StatsReporter.AddAgentTime(Environment.TickCount - m_perfMonMS);
-=======
-
-            m_scene.StatsReporter.AddAgentTime(EnvironmentTickCountSubtract(m_perfMonMS));
->>>>>>> 4338f4e1
+            m_scene.StatsReporter.AddAgentTime(EnvironmentTickCount() - m_perfMonMS);
         }
 
         #endregion
