--- conflicted
+++ resolved
@@ -86,14 +86,11 @@
             if (m_scenePresence.IsChildAgent)
                 return;
 
-<<<<<<< HEAD
             //            m_log.DebugFormat("[SCENE PRESENCE ANIMATOR]: Adding animation {0} for {1}", animID, m_scenePresence.Name);
-=======
             if (m_scenePresence.Scene.DebugAnimations)
                 m_log.DebugFormat(
                     "[SCENE PRESENCE ANIMATOR]: Adding animation {0} {1} for {2}", 
                     GetAnimName(animID), animID, m_scenePresence.Name);
->>>>>>> 3eee9919
 
             if (m_animations.Add(animID, m_scenePresence.ControllingClient.NextAnimationSequenceNumber, objectID))
                 SendAnimPack();
@@ -148,7 +145,7 @@
                 if (addRemove)
                     m_animations.Add(animID, m_scenePresence.ControllingClient.NextAnimationSequenceNumber, UUID.Zero);
                 else
-                    m_animations.Remove(animID);
+                    m_animations.Remove(animID, true);
             }
             if(sendPack)
                 SendAnimPack();
