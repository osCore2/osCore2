/*
 * Copyright (c) Contributors, http://opensimulator.org/
 * See CONTRIBUTORS.TXT for a full list of copyright holders.
 *
 * Redistribution and use in source and binary forms, with or without
 * modification, are permitted provided that the following conditions are met:
 *     * Redistributions of source code must retain the above copyright
 *       notice, this list of conditions and the following disclaimer.
 *     * Redistributions in binary form must reproduce the above copyright
 *       notice, this list of conditions and the following disclaimer in the
 *       documentation and/or other materials provided with the distribution.
 *     * Neither the name of the OpenSimulator Project nor the
 *       names of its contributors may be used to endorse or promote products
 *       derived from this software without specific prior written permission.
 *
 * THIS SOFTWARE IS PROVIDED BY THE DEVELOPERS ``AS IS'' AND ANY
 * EXPRESS OR IMPLIED WARRANTIES, INCLUDING, BUT NOT LIMITED TO, THE IMPLIED
 * WARRANTIES OF MERCHANTABILITY AND FITNESS FOR A PARTICULAR PURPOSE ARE
 * DISCLAIMED. IN NO EVENT SHALL THE CONTRIBUTORS BE LIABLE FOR ANY
 * DIRECT, INDIRECT, INCIDENTAL, SPECIAL, EXEMPLARY, OR CONSEQUENTIAL DAMAGES
 * (INCLUDING, BUT NOT LIMITED TO, PROCUREMENT OF SUBSTITUTE GOODS OR SERVICES;
 * LOSS OF USE, DATA, OR PROFITS; OR BUSINESS INTERRUPTION) HOWEVER CAUSED AND
 * ON ANY THEORY OF LIABILITY, WHETHER IN CONTRACT, STRICT LIABILITY, OR TORT
 * (INCLUDING NEGLIGENCE OR OTHERWISE) ARISING IN ANY WAY OUT OF THE USE OF THIS
 * SOFTWARE, EVEN IF ADVISED OF THE POSSIBILITY OF SUCH DAMAGE.
 */

using System;
using System.Collections.Generic;
using System.Reflection;
using log4net;
using OpenMetaverse;
using OpenSim.Framework;
using OpenSim.Region.Framework.Interfaces;
using OpenSim.Region.Framework.Scenes;
using OpenSim.Region.Physics.Manager;

namespace OpenSim.Region.Framework.Scenes.Animation
{
    /// <summary>
    /// Handle all animation duties for a scene presence
    /// </summary>
    public class ScenePresenceAnimator
    {
//        private static readonly ILog m_log = LogManager.GetLogger(MethodBase.GetCurrentMethod().DeclaringType);

        public AnimationSet Animations
        {
            get { return m_animations;  }
        }
        protected AnimationSet m_animations = new AnimationSet();

        /// <value>
        /// The current movement animation
        /// </value>
        public string CurrentMovementAnimation
        {
            get { return m_movementAnimation; }
        }
 //       protected string m_movementAnimation = "DEFAULT"; 	//KF: 'DEFAULT' does not exist!
        protected string m_movementAnimation = "CROUCH";		//KF: CROUCH ensures reliable Av Anim. init.
        private int m_animTickFall;
//        private int m_animTickJump;
        public int m_animTickJump;		// ScenePresence has to see this to control +Z force
        public bool m_jumping = false;      // Add for jumping
        public float m_jumpVelocity = 0f;   // Add for jumping
        private int m_landing = 0;          // Add for jumping
        public bool m_falling = false;      // Add for falling
        private float m_fallHeight;         // Add for falling

        /// <value>
        /// The scene presence that this animator applies to
        /// </value>
        protected ScenePresence m_scenePresence;
        
        public ScenePresenceAnimator(ScenePresence sp)
        {
            m_scenePresence = sp;
        }
        
        public void AddAnimation(UUID animID, UUID objectID)
        {
            if (m_scenePresence.IsChildAgent)
                return;

//            m_log.DebugFormat("[SCENE PRESENCE ANIMATOR]: Adding animation {0} for {1}", animID, m_scenePresence.Name);

            if (m_animations.Add(animID, m_scenePresence.ControllingClient.NextAnimationSequenceNumber, objectID))
                SendAnimPack();
        }

        // Called from scripts
        public void AddAnimation(string name, UUID objectID)
        {
            if (m_scenePresence.IsChildAgent)
                return;

            UUID animID = m_scenePresence.ControllingClient.GetDefaultAnimation(name);
            if (animID == UUID.Zero)
                return;

//            m_log.DebugFormat("[SCENE PRESENCE ANIMATOR]: Adding animation {0} {1} for {2}", animID, name, m_scenePresence.Name);

            AddAnimation(animID, objectID);
        }

        public void RemoveAnimation(UUID animID)
        {
            if (m_scenePresence.IsChildAgent)
                return;

            if (m_animations.Remove(animID))
                SendAnimPack();
        }

        // Called from scripts
        public void RemoveAnimation(string name)
        {
            if (m_scenePresence.IsChildAgent)
                return;

            UUID animID = m_scenePresence.ControllingClient.GetDefaultAnimation(name);
            if (animID == UUID.Zero)
                return;

            RemoveAnimation(animID);
        }

        public void ResetAnimations()
        {
Console.WriteLine("ResetA.............");
            m_animations.Clear();
TrySetMovementAnimation("STAND");
        }
        
        /// <summary>
        /// The movement animation is reserved for "main" animations
        /// that are mutually exclusive, e.g. flying and sitting.
        /// </summary>
        public void TrySetMovementAnimation(string anim)
        {
            if (!m_scenePresence.IsChildAgent)
            {
                if (m_animations.TrySetDefaultAnimation(
                    anim, m_scenePresence.ControllingClient.NextAnimationSequenceNumber, m_scenePresence.UUID))
                {
//                    m_log.DebugFormat(
//                        "[SCENE PRESENCE ANIMATOR]: Updating movement animation to {0} for {1}",
//                        anim, m_scenePresence.Name);

                    // 16384 is CHANGED_ANIMATION
                    m_scenePresence.SendScriptEventToAttachments("changed", new Object[] { (int)Changed.ANIMATION});
                    SendAnimPack();
                }
            }
        }

        /// <summary>
        /// This method determines the proper movement related animation
        /// </summary>
        public string GetMovementAnimation()
        {
//Console.WriteLine("GMA-------"); //##
//#@            const float FALL_DELAY = 0.33f;
            const float FALL_DELAY = 800f; //##    mS
//rm for jumping            const float PREJUMP_DELAY = 0.25f;
            const float PREJUMP_DELAY = 200f;           // mS add for jumping
            const float JUMP_PERIOD = 800f;              // mS add for jumping
            #region Inputs

            AgentManager.ControlFlags controlFlags = (AgentManager.ControlFlags)m_scenePresence.AgentControlFlags;
            PhysicsActor actor = m_scenePresence.PhysicsActor;

            // Create forward and left vectors from the current avatar rotation
            Matrix4 rotMatrix = Matrix4.CreateFromQuaternion(m_scenePresence.Rotation);
            Vector3 fwd = Vector3.Transform(Vector3.UnitX, rotMatrix);
            Vector3 left = Vector3.Transform(Vector3.UnitY, rotMatrix);

            // Check control flags
            bool heldForward = ((controlFlags & AgentManager.ControlFlags.AGENT_CONTROL_AT_POS) == AgentManager.ControlFlags.AGENT_CONTROL_AT_POS || (controlFlags & AgentManager.ControlFlags.AGENT_CONTROL_NUDGE_AT_POS) == AgentManager.ControlFlags.AGENT_CONTROL_NUDGE_AT_POS);
            bool heldBack = ((controlFlags & AgentManager.ControlFlags.AGENT_CONTROL_AT_NEG) == AgentManager.ControlFlags.AGENT_CONTROL_AT_NEG || (controlFlags & AgentManager.ControlFlags.AGENT_CONTROL_NUDGE_AT_NEG) == AgentManager.ControlFlags.AGENT_CONTROL_NUDGE_AT_NEG);
            bool heldLeft = ((controlFlags & AgentManager.ControlFlags.AGENT_CONTROL_LEFT_POS) == AgentManager.ControlFlags.AGENT_CONTROL_LEFT_POS || (controlFlags & AgentManager.ControlFlags.AGENT_CONTROL_NUDGE_LEFT_POS) == AgentManager.ControlFlags.AGENT_CONTROL_NUDGE_LEFT_POS);
            bool heldRight = ((controlFlags & AgentManager.ControlFlags.AGENT_CONTROL_LEFT_NEG) == AgentManager.ControlFlags.AGENT_CONTROL_LEFT_NEG || (controlFlags & AgentManager.ControlFlags.AGENT_CONTROL_NUDGE_LEFT_NEG) == AgentManager.ControlFlags.AGENT_CONTROL_NUDGE_LEFT_NEG);
            //bool heldTurnLeft = (controlFlags & AgentManager.ControlFlags.AGENT_CONTROL_TURN_LEFT) == AgentManager.ControlFlags.AGENT_CONTROL_TURN_LEFT;
            //bool heldTurnRight = (controlFlags & AgentManager.ControlFlags.AGENT_CONTROL_TURN_RIGHT) == AgentManager.ControlFlags.AGENT_CONTROL_TURN_RIGHT;
            bool heldUp = (controlFlags & AgentManager.ControlFlags.AGENT_CONTROL_UP_POS) == AgentManager.ControlFlags.AGENT_CONTROL_UP_POS;
            bool heldDown = (controlFlags & AgentManager.ControlFlags.AGENT_CONTROL_UP_NEG) == AgentManager.ControlFlags.AGENT_CONTROL_UP_NEG;
            //bool flying = (controlFlags & AgentManager.ControlFlags.AGENT_CONTROL_FLY) == AgentManager.ControlFlags.AGENT_CONTROL_FLY;
            //bool mouselook = (controlFlags & AgentManager.ControlFlags.AGENT_CONTROL_MOUSELOOK) == AgentManager.ControlFlags.AGENT_CONTROL_MOUSELOOK;

            // Direction in which the avatar is trying to move
            Vector3 move = Vector3.Zero;
            if (heldForward) { move.X += fwd.X; move.Y += fwd.Y; }
            if (heldBack) { move.X -= fwd.X; move.Y -= fwd.Y; }
            if (heldLeft) { move.X += left.X; move.Y += left.Y; }
            if (heldRight) { move.X -= left.X; move.Y -= left.Y; }
            if (heldUp) { move.Z += 1; }
            if (heldDown) { move.Z -= 1; }

            // Is the avatar trying to move?
//            bool moving = (move != Vector3.Zero);
// rm for jumping            bool jumping = m_animTickJump != 0;
            #endregion Inputs

            #region Flying

            if (actor != null && actor.Flying)
            {
                m_animTickFall = 0;
                m_animTickJump = 0;
                m_jumping = false;           //add for jumping
                m_falling = true;            //add for falling
                m_jumpVelocity = 0f;         //add for jumping
                actor.Selected = false;      //add for jumping flag
                m_fallHeight = actor.Position.Z;    // save latest flying height

                if (move.X != 0f || move.Y != 0f)
                {
                    return (m_scenePresence.Scene.m_useFlySlow ? "FLYSLOW" : "FLY");
                }
                else if (move.Z > 0f)
                {
                    return "HOVER_UP";
                }
                else if (move.Z < 0f)
                {
                    if (actor != null && actor.IsColliding) 
                    {  //##
//Console.WriteLine("LAND FLYING"); // ##
                        return "LAND";
                }  //#
                    else
                        return "HOVER_DOWN";
                }
                else
                {
                    return "HOVER";
                }
            }

            #endregion Flying

            #region Falling/Floating/Landing

// rm for jumping            if (actor == null || !actor.IsColliding)
            if ((actor == null || !actor.IsColliding) && !m_jumping)       // add for jumping
            {
// rm                float fallElapsed = (float)(Environment.TickCount - m_animTickFall) / 1000f;
                float fallElapsed = (float)(Environment.TickCount - m_animTickFall);   // add, in mS
                float fallVelocity = (actor != null) ? actor.Velocity.Z : 0.0f;
//Console.WriteLine("falling    t={0}   v={1}", fallElapsed, fallVelocity);   //##

// rm for fall          if (m_animTickFall == 0 || (fallElapsed > FALL_DELAY && fallVelocity >= 0.0f))
                if (!m_jumping && (fallVelocity < -3.0f) ) m_falling = true;       // add for falling and jumping

                if (m_animTickFall == 0 || (fallVelocity >= 0.0f))         // add for jumping
                    // not falling yet   or  going up         
                {
                    // reset start of fall time
                    m_animTickFall = Environment.TickCount;
                }
//                else if (!jumping && fallElapsed > FALL_DELAY)
                else if (!m_jumping && (fallElapsed > FALL_DELAY) && (fallVelocity < -3.0f) && (m_scenePresence.m_wasFlying)) // add for falling and jumping
                {
                    // Falling long enough to trigger the animation
//Console.WriteLine("FALLDOWN");  //##
                    return "FALLDOWN";
                }

                return m_movementAnimation;
            }

            #endregion Falling/Floating/Landing


            #region Jumping     // section added for jumping...

            int jumptime;
            jumptime = Environment.TickCount - m_animTickJump;


            if ((move.Z > 0f) && (!m_jumping))
            {
//Console.WriteLine("PJ {0}", jumptime); //##
                // Start jumping, prejump
                m_animTickFall = 0;
                m_jumping = true;
                m_falling = false;
                actor.Selected = true;      // borrowed for jmping flag
                m_animTickJump = Environment.TickCount;
                m_jumpVelocity = 0.35f;
                return "PREJUMP";
            }

            if(m_jumping)
            {
                if ( (jumptime > (JUMP_PERIOD * 1.5f)) && actor.IsColliding)
                {
//Console.WriteLine("LA {0}", jumptime); //##
                    // end jumping
                    m_jumping = false;
                    m_falling = false;
                    actor.Selected = false;      // borrowed for jumping flag
                    m_jumpVelocity = 0f;
                    m_animTickFall = Environment.TickCount;
                    return "LAND";
                }
                else if (jumptime > JUMP_PERIOD)
                {
//Console.WriteLine("JD {0}", jumptime); //##
                    // jump down
                    m_jumpVelocity = 0f;
                    return "JUMP";
                }
                else if (jumptime > PREJUMP_DELAY)
                {
//Console.WriteLine("JU {0}", jumptime); //##
                    // jump up
                    m_jumping = true;
                    m_jumpVelocity = 10f;
                    return "JUMP";
                }
            }

            #endregion Jumping          // end added section

            #region Ground Movement

            if (m_movementAnimation == "FALLDOWN")
            {
                m_falling = false;
                m_animTickFall = Environment.TickCount;
                // TODO: SOFT_LAND support
                float fallHeight = m_fallHeight - actor.Position.Z;
//Console.WriteLine("Hit from  {0}", fallHeight);  //##
                if (fallHeight > 15.0f)         // add for falling
                    return "STANDUP";
                else if (fallHeight > 8.0f)     // add for falling
                    return "SOFT_LAND";         // add for falling
                else                            // add for falling
                    return "LAND";              // add for falling
            }
// rm jumping                float landElapsed = (float)(Environment.TickCount - m_animTickFall) / 1000f;
// rm jumping                if ((m_animTickFall != 0) && (landElapsed <= FALL_DELAY))
// rm for landing                    return "LAND";
            else if ((m_movementAnimation == "LAND") || (m_movementAnimation == "SOFT_LAND") || (m_movementAnimation == "STANDUP"))
            {
                int landElapsed = Environment.TickCount - m_animTickFall; // add for jumping
                int limit = 1000;   // add for jumping 
                if(m_movementAnimation == "LAND") limit = 350;   // add for jumping 
                // NB if the above is set too long a weird anim reset from some place prevents STAND from being sent to client

                if ((m_animTickFall != 0) && (landElapsed <= limit))  // add for jumping 
                {
//Console.WriteLine("Lelapse {0}", m_movementAnimation);  //##
                    return m_movementAnimation;
                }
                else
                {
//Console.WriteLine("end/STAND");  //##
                    m_fallHeight = actor.Position.Z;    // save latest flying height
                    return "STAND";
                }
            }
/* This section removed, replaced by jumping section
            m_animTickFall = 0;

            if (move.Z > 0.2f)
            {
                // Jumping
                if (!jumping)
                {
                    // Begin prejump
                    m_animTickJump = Environment.TickCount;
                    return "PREJUMP";
                }
                else if (Environment.TickCount - m_animTickJump > PREJUMP_DELAY * 800.0f)
                {
                    // Start actual jump
                    if (m_animTickJump == -1)
                    {
                        // Already jumping! End the current jump
                        m_animTickJump = 0;
                        return "JUMP";
                    }

                    m_animTickJump = -1;
                    return "JUMP";
                }
            }
            else
            {
                // Not jumping
                m_animTickJump = 0;
<<<<<<< HEAD
  */
            // next section moved outside paren. and realigned for jumping
            if (move.X != 0f || move.Y != 0f)
            {
                m_fallHeight = actor.Position.Z;    // save latest flying height
                m_falling = false;      // Add for falling
                // Walking / crouchwalking / running
                if (move.Z < 0f)
                    return "CROUCHWALK";
                else if (m_scenePresence.SetAlwaysRun)
                    return "RUN";
                else
                    return "WALK";
=======

                if (move.X != 0f || move.Y != 0f)
                {
                    // Walking / crouchwalking / running
                    if (move.Z < 0)
                        return "CROUCHWALK";
                    else if (m_scenePresence.SetAlwaysRun)
                        return "RUN";
                    else
                        return "WALK";
                }
                else
                {
                    // Not walking
                    if (move.Z < 0)
                        return "CROUCH";
                    else
                        return "STAND";
                }
>>>>>>> 9f75eaf5
            }
// rm for jumping            else
            else if (!m_jumping)    // add for jumping
            {
                m_falling = false;      // Add for falling
                // Not walking
                if (move.Z < 0f)
                    return "CROUCH";
                else
                    return "STAND";
            }
            // end section realign for jumping
            #endregion Ground Movement

            m_falling = false;      // Add for falling
            return m_movementAnimation;
        }

        /// <summary>
        /// Update the movement animation of this avatar according to its current state
        /// </summary>
        public void UpdateMovementAnimations()
        {
            m_movementAnimation = GetMovementAnimation();
<<<<<<< HEAD
/*            if (m_movementAnimation == "PREJUMP" && !m_scenePresence.Scene.m_usePreJump)
            {
                // This was the previous behavior before PREJUMP
                TrySetMovementAnimation("JUMP");
            }
            else
            {      removed for jumping */
                TrySetMovementAnimation(m_movementAnimation);
// rm for jumping            }
=======
//            m_log.DebugFormat(
//                "[SCENE PRESENCE ANIMATOR]: Got animation {0} for {1}", m_movementAnimation, m_scenePresence.Name);
            TrySetMovementAnimation(m_movementAnimation);
>>>>>>> 9f75eaf5
        }

        public UUID[] GetAnimationArray()
        {
            UUID[] animIDs;
            int[] sequenceNums;
            UUID[] objectIDs;
            m_animations.GetArrays(out animIDs, out sequenceNums, out objectIDs);
            return animIDs;
        }
       
        public BinBVHAnimation GenerateRandomAnimation()
        {
            int rnditerations = 3;
            BinBVHAnimation anim = new BinBVHAnimation();
            List<string> parts = new List<string>();
            parts.Add("mPelvis");parts.Add("mHead");parts.Add("mTorso");
            parts.Add("mHipLeft");parts.Add("mHipRight");parts.Add("mHipLeft");parts.Add("mKneeLeft");
            parts.Add("mKneeRight");parts.Add("mCollarLeft");parts.Add("mCollarRight");parts.Add("mNeck");
            parts.Add("mElbowLeft");parts.Add("mElbowRight");parts.Add("mWristLeft");parts.Add("mWristRight");
            parts.Add("mShoulderLeft");parts.Add("mShoulderRight");parts.Add("mAnkleLeft");parts.Add("mAnkleRight");
            parts.Add("mEyeRight");parts.Add("mChest");parts.Add("mToeLeft");parts.Add("mToeRight");
            parts.Add("mFootLeft");parts.Add("mFootRight");parts.Add("mEyeLeft");
            anim.HandPose = 1;
            anim.InPoint = 0;
            anim.OutPoint = (rnditerations * .10f);
            anim.Priority = 7;
            anim.Loop = false;
            anim.Length = (rnditerations * .10f);
            anim.ExpressionName = "afraid";
            anim.EaseInTime = 0;
            anim.EaseOutTime = 0;

            string[] strjoints = parts.ToArray();
            anim.Joints = new binBVHJoint[strjoints.Length];
            for (int j = 0; j < strjoints.Length; j++)
            {
                anim.Joints[j] = new binBVHJoint();
                anim.Joints[j].Name = strjoints[j];
                anim.Joints[j].Priority = 7;
                anim.Joints[j].positionkeys = new binBVHJointKey[rnditerations];
                anim.Joints[j].rotationkeys = new binBVHJointKey[rnditerations];
                Random rnd = new Random();
                for (int i = 0; i < rnditerations; i++)
                {
                    anim.Joints[j].rotationkeys[i] = new binBVHJointKey();
                    anim.Joints[j].rotationkeys[i].time = (i*.10f);
                    anim.Joints[j].rotationkeys[i].key_element.X = ((float) rnd.NextDouble()*2 - 1);
                    anim.Joints[j].rotationkeys[i].key_element.Y = ((float) rnd.NextDouble()*2 - 1);
                    anim.Joints[j].rotationkeys[i].key_element.Z = ((float) rnd.NextDouble()*2 - 1);
                    anim.Joints[j].positionkeys[i] = new binBVHJointKey();
                    anim.Joints[j].positionkeys[i].time = (i*.10f);
                    anim.Joints[j].positionkeys[i].key_element.X = 0;
                    anim.Joints[j].positionkeys[i].key_element.Y = 0;
                    anim.Joints[j].positionkeys[i].key_element.Z = 0;
                }
            }

            AssetBase Animasset = new AssetBase(UUID.Random(), "Random Animation", (sbyte)AssetType.Animation, m_scenePresence.UUID.ToString());
            Animasset.Data = anim.ToBytes();
            Animasset.Temporary = true;
            Animasset.Local = true;
            Animasset.Description = "dance";
            //BinBVHAnimation bbvhanim = new BinBVHAnimation(Animasset.Data);

            m_scenePresence.Scene.AssetService.Store(Animasset);
            AddAnimation(Animasset.FullID, m_scenePresence.UUID);
            return anim;
        }

        /// <summary>
        ///
        /// </summary>
        /// <param name="animations"></param>
        /// <param name="seqs"></param>
        /// <param name="objectIDs"></param>
        public void SendAnimPack(UUID[] animations, int[] seqs, UUID[] objectIDs)
        {
            if (m_scenePresence.IsChildAgent)
                return;

            m_scenePresence.Scene.ForEachClient(
                delegate(IClientAPI client) 
                { 
                    client.SendAnimations(animations, seqs, m_scenePresence.ControllingClient.AgentId, objectIDs); 
                });
        }

        public void SendAnimPackToClient(IClientAPI client)
        {
            if (m_scenePresence.IsChildAgent)
                return;

            UUID[] animIDs;
            int[] sequenceNums;
            UUID[] objectIDs;

            m_animations.GetArrays(out animIDs, out sequenceNums, out objectIDs);
            client.SendAnimations(animIDs, sequenceNums, m_scenePresence.ControllingClient.AgentId, objectIDs);
        }

        /// <summary>
        /// Send animation information about this avatar to all clients.
        /// </summary>
        public void SendAnimPack()
        {
            //m_log.Debug("Sending animation pack to all");
            
            if (m_scenePresence.IsChildAgent)
                return;

            UUID[] animIDs;
            int[] sequenceNums;
            UUID[] objectIDs;

            m_animations.GetArrays(out animIDs, out sequenceNums, out objectIDs);

            SendAnimPack(animIDs, sequenceNums, objectIDs);
        }

        public void Close()
        {
            m_animations = null;
            m_scenePresence = null;
        }
    }
}<|MERGE_RESOLUTION|>--- conflicted
+++ resolved
@@ -392,7 +392,6 @@
             {
                 // Not jumping
                 m_animTickJump = 0;
-<<<<<<< HEAD
   */
             // next section moved outside paren. and realigned for jumping
             if (move.X != 0f || move.Y != 0f)
@@ -406,27 +405,6 @@
                     return "RUN";
                 else
                     return "WALK";
-=======
-
-                if (move.X != 0f || move.Y != 0f)
-                {
-                    // Walking / crouchwalking / running
-                    if (move.Z < 0)
-                        return "CROUCHWALK";
-                    else if (m_scenePresence.SetAlwaysRun)
-                        return "RUN";
-                    else
-                        return "WALK";
-                }
-                else
-                {
-                    // Not walking
-                    if (move.Z < 0)
-                        return "CROUCH";
-                    else
-                        return "STAND";
-                }
->>>>>>> 9f75eaf5
             }
 // rm for jumping            else
             else if (!m_jumping)    // add for jumping
@@ -451,7 +429,6 @@
         public void UpdateMovementAnimations()
         {
             m_movementAnimation = GetMovementAnimation();
-<<<<<<< HEAD
 /*            if (m_movementAnimation == "PREJUMP" && !m_scenePresence.Scene.m_usePreJump)
             {
                 // This was the previous behavior before PREJUMP
@@ -461,11 +438,6 @@
             {      removed for jumping */
                 TrySetMovementAnimation(m_movementAnimation);
 // rm for jumping            }
-=======
-//            m_log.DebugFormat(
-//                "[SCENE PRESENCE ANIMATOR]: Got animation {0} for {1}", m_movementAnimation, m_scenePresence.Name);
-            TrySetMovementAnimation(m_movementAnimation);
->>>>>>> 9f75eaf5
         }
 
         public UUID[] GetAnimationArray()
