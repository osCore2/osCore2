--- conflicted
+++ resolved
@@ -408,22 +408,6 @@
         
                 sceneObject.AttachToScene(m_parentScene);
 
-<<<<<<< HEAD
-                    if (sendClientUpdates)
-                        sceneObject.ScheduleGroupForFullUpdate();
-                                     
-                    Entities.Add(sceneObject);
-                    m_numPrim += sceneObject.Children.Count;
-    
-                    if (attachToBackup)
-                        sceneObject.AttachToBackup();
-                }
-
-                if (OnObjectCreate != null)
-                {
-                    OnObjectCreate(sceneObject);
-                }
-=======
                 if (sendClientUpdates)
                     sceneObject.ScheduleGroupForFullUpdate();
                                  
@@ -434,7 +418,6 @@
 
                 if (OnObjectCreate != null)
                     OnObjectCreate(sceneObject);
->>>>>>> eefb207c
                 
                 lock (SceneObjectGroupsByFullID)
                 {
@@ -442,10 +425,7 @@
                     foreach (SceneObjectPart part in sceneObject.Children.Values)
                         SceneObjectGroupsByFullID[part.UUID] = sceneObject;
                 }
-<<<<<<< HEAD
-=======
                     
->>>>>>> eefb207c
                 lock (SceneObjectGroupsByLocalID)
                 {
                     SceneObjectGroupsByLocalID[sceneObject.LocalId] = sceneObject;
