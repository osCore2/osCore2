--- conflicted
+++ resolved
@@ -300,837 +300,7 @@
                               d);
             }
         }
-<<<<<<< HEAD
-
-
-        /// <summary>
-        /// Try to teleport an agent to a new region.
-        /// </summary>
-        /// <param name="remoteClient"></param>
-        /// <param name="RegionHandle"></param>
-        /// <param name="position"></param>
-        /// <param name="lookAt"></param>
-        /// <param name="flags"></param>
-        public virtual void RequestTeleportToLocation(ScenePresence avatar, ulong regionHandle, Vector3 position,
-                                                      Vector3 lookAt, uint teleportFlags)
-        {
-            if (!avatar.Scene.Permissions.CanTeleport(avatar.UUID))
-                return;
-
-            bool destRegionUp = true;
-
-            IEventQueue eq = avatar.Scene.RequestModuleInterface<IEventQueue>();
-
-            // Reset animations; the viewer does that in teleports.
-            avatar.Animator.ResetAnimations();
-
-            if (regionHandle == m_regionInfo.RegionHandle)
-            {
-                m_log.DebugFormat(
-                    "[SCENE COMMUNICATION SERVICE]: RequestTeleportToLocation {0} within {1}",
-                    position, m_regionInfo.RegionName);
-
-                // Teleport within the same region
-                if (IsOutsideRegion(avatar.Scene, position) || position.Z < 0)
-                {
-                    Vector3 emergencyPos = new Vector3(128, 128, 128);
-
-                    m_log.WarnFormat(
-                        "[SCENE COMMUNICATION SERVICE]: RequestTeleportToLocation() was given an illegal position of {0} for avatar {1}, {2}.  Substituting {3}",
-                        position, avatar.Name, avatar.UUID, emergencyPos);
-                    position = emergencyPos;
-                }
-
-                Vector3 currentPos = avatar.AbsolutePosition;
-                ILandObject srcLand = m_scene.LandChannel.GetLandObject(currentPos.X, currentPos.Y);
-                ILandObject destLand = m_scene.LandChannel.GetLandObject(position.X, position.Y);
-                if (srcLand != null && destLand != null && (teleportFlags & (uint)TeleportFlags.ViaLure) == 0 && (teleportFlags & (uint)TeleportFlags.ViaGodlikeLure) == 0)
-                {
-                    if (srcLand.LandData.LocalID == destLand.LandData.LocalID)
-                    {
-                        //TPing within the same parcel. If the landing point is restricted, block the TP.
-                        //Don't restrict gods, estate managers, or land owners to the TP point. This behaviour mimics agni.
-                        if (destLand.LandData.LandingType == (byte)1 && destLand.LandData.UserLocation != Vector3.Zero && avatar.GodLevel < 200 && !m_scene.RegionInfo.EstateSettings.IsEstateManager(avatar.UUID) && destLand.LandData.OwnerID != avatar.UUID)
-                        {
-                            //Disabling this behaviour for now pending review. ~CasperW
-
-                            //avatar.ControllingClient.SendAgentAlertMessage("Can't TP to the destination; landing point set.", false);
-                            //position = currentPos;
-                        }
-                    }
-                    else
-                    {
-                        //Tping to a different parcel. Respect the landing point on the destination parcel.
-                        if (destLand.LandData.LandingType == (byte)1 && destLand.LandData.UserLocation != Vector3.Zero && avatar.GodLevel < 200 && !m_scene.RegionInfo.EstateSettings.IsEstateManager(avatar.UUID) && destLand.LandData.OwnerID != avatar.UUID)
-                        {
-                            position = destLand.LandData.UserLocation;
-                        }
-                    }
-                }
-
-                // TODO: Get proper AVG Height
-                float localAVHeight = 1.56f;
-                float posZLimit = 22;
-
-                // TODO: Check other Scene HeightField
-                if (position.X > 0 && position.X <= (int)Constants.RegionSize && position.Y > 0 && position.Y <=(int)Constants.RegionSize)
-                {
-                    posZLimit = (float) avatar.Scene.Heightmap[(int) position.X, (int) position.Y];
-                }
-
-                float newPosZ = posZLimit + localAVHeight;
-                if (posZLimit >= (position.Z - (localAVHeight / 2)) && !(Single.IsInfinity(newPosZ) || Single.IsNaN(newPosZ)))
-                {
-                    position.Z = newPosZ;
-                }
-
-                // Only send this if the event queue is null
-                if (eq == null)
-                    avatar.ControllingClient.SendTeleportLocationStart();
-                
-                avatar.ControllingClient.SendLocalTeleport(position, lookAt, teleportFlags);
-                avatar.Teleport(position);
-            }
-            else
-            {
-                uint x = 0, y = 0;
-                Utils.LongToUInts(regionHandle, out x, out y);
-                GridRegion reg = m_scene.GridService.GetRegionByPosition(m_scene.RegionInfo.ScopeID, (int)x, (int)y);
-
-                if (reg != null)
-                {
-                    m_log.DebugFormat(
-                        "[SCENE COMMUNICATION SERVICE]: RequestTeleportToLocation to {0} in {1}", 
-                        position, reg.RegionName);
-                    
-                    if (eq == null)
-                        avatar.ControllingClient.SendTeleportLocationStart();
-
-                    // Let's do DNS resolution only once in this process, please!
-                    // This may be a costly operation. The reg.ExternalEndPoint field is not a passive field,
-                    // it's actually doing a lot of work.
-                    IPEndPoint endPoint = reg.ExternalEndPoint;
-                    if (endPoint.Address == null)
-                    {
-                        // Couldn't resolve the name. Can't TP, because the viewer wants IP addresses.
-                        destRegionUp = false;
-                    }
-
-                    if (destRegionUp)
-                    {
-                        uint newRegionX = (uint)(reg.RegionHandle >> 40);
-                        uint newRegionY = (((uint)(reg.RegionHandle)) >> 8);
-                        uint oldRegionX = (uint)(m_regionInfo.RegionHandle >> 40);
-                        uint oldRegionY = (((uint)(m_regionInfo.RegionHandle)) >> 8);
-
-                        // Fixing a bug where teleporting while sitting results in the avatar ending up removed from
-                        // both regions
-                        if (avatar.ParentID != (uint)0)
-                            avatar.StandUp();
-                        
-                        if (!avatar.ValidateAttachments())
-                        {
-                            avatar.ControllingClient.SendTeleportFailed("Inconsistent attachment state");
-                            return;
-                        }
-
-                        // the avatar.Close below will clear the child region list. We need this below for (possibly)
-                        // closing the child agents, so save it here (we need a copy as it is Clear()-ed).
-                        //List<ulong> childRegions = new List<ulong>(avatar.GetKnownRegionList());
-                        // Compared to ScenePresence.CrossToNewRegion(), there's no obvious code to handle a teleport
-                        // failure at this point (unlike a border crossing failure).  So perhaps this can never fail
-                        // once we reach here...
-                        //avatar.Scene.RemoveCapsHandler(avatar.UUID);
-
-                        string capsPath = String.Empty;
-                        AgentCircuitData agentCircuit = avatar.ControllingClient.RequestClientInfo();
-                        agentCircuit.BaseFolder = UUID.Zero;
-                        agentCircuit.InventoryFolder = UUID.Zero;
-                        agentCircuit.startpos = position;
-                        agentCircuit.child = true;
-                        
-                        if (Util.IsOutsideView(oldRegionX, newRegionX, oldRegionY, newRegionY))
-                        {
-                            // brand new agent, let's create a new caps seed
-                            agentCircuit.CapsPath = CapsUtil.GetRandomCapsObjectPath();
-                        }
-
-                        string reason = String.Empty;
-
-                        // Let's create an agent there if one doesn't exist yet. 
-                        //if (!m_commsProvider.InterRegion.InformRegionOfChildAgent(reg.RegionHandle, agentCircuit))
-                        if (!m_interregionCommsOut.SendCreateChildAgent(reg.RegionHandle, agentCircuit, teleportFlags, out reason))
-                        {
-                            avatar.ControllingClient.SendTeleportFailed(String.Format("Destination is not accepting teleports: {0}",
-                                                                                      reason));
-                            return;
-                        }
-
-                        // OK, it got this agent. Let's close some child agents
-                        avatar.CloseChildAgents(newRegionX, newRegionY);
-
-                        if (Util.IsOutsideView(oldRegionX, newRegionX, oldRegionY, newRegionY))
-                        {
-                            #region IP Translation for NAT
-                            IClientIPEndpoint ipepClient;
-                            if (avatar.ClientView.TryGet(out ipepClient))
-                            {
-                                capsPath
-                                    = "http://"
-                                      + NetworkUtil.GetHostFor(ipepClient.EndPoint, reg.ExternalHostName)
-                                      + ":"
-                                      + reg.HttpPort
-                                      + CapsUtil.GetCapsSeedPath(agentCircuit.CapsPath);
-                            }
-                            else
-                            {
-                                capsPath
-                                    = "http://"
-                                      + reg.ExternalHostName
-                                      + ":"
-                                      + reg.HttpPort
-                                      + CapsUtil.GetCapsSeedPath(agentCircuit.CapsPath);
-                            }
-                            #endregion
-
-                            if (eq != null)
-                            {
-                                #region IP Translation for NAT
-                                // Uses ipepClient above
-                                if (avatar.ClientView.TryGet(out ipepClient))
-                                {
-                                    endPoint.Address = NetworkUtil.GetIPFor(ipepClient.EndPoint, endPoint.Address);
-                                }
-                                #endregion
-
-                                eq.EnableSimulator(reg.RegionHandle, endPoint, avatar.UUID);
-
-                                // ES makes the client send a UseCircuitCode message to the destination, 
-                                // which triggers a bunch of things there.
-                                // So let's wait
-                                Thread.Sleep(2000);
-
-                                eq.EstablishAgentCommunication(avatar.UUID, endPoint, capsPath);
-                            }
-                            else
-                            {
-                                avatar.ControllingClient.InformClientOfNeighbour(reg.RegionHandle, endPoint);
-                            }
-                        }
-                        else
-                        {
-                            agentCircuit.CapsPath = avatar.Scene.CapsModule.GetChildSeed(avatar.UUID, reg.RegionHandle);
-                            capsPath = "http://" + reg.ExternalHostName + ":" + reg.HttpPort
-                                        + "/CAPS/" + agentCircuit.CapsPath + "0000/";
-                        }
-
-                        // Expect avatar crossing is a heavy-duty function at the destination.
-                        // That is where MakeRoot is called, which fetches appearance and inventory.
-                        // Plus triggers OnMakeRoot, which spawns a series of asynchronous updates.
-                        //m_commsProvider.InterRegion.ExpectAvatarCrossing(reg.RegionHandle, avatar.ControllingClient.AgentId,
-                        //                                                      position, false);
-
-                        //{
-                        //    avatar.ControllingClient.SendTeleportFailed("Problem with destination.");
-                        //    // We should close that agent we just created over at destination...
-                        //    List<ulong> lst = new List<ulong>();
-                        //    lst.Add(reg.RegionHandle);
-                        //    SendCloseChildAgentAsync(avatar.UUID, lst);
-                        //    return;
-                        //}
-
-                        SetInTransit(avatar.UUID);
-                        // Let's send a full update of the agent. This is a synchronous call.
-                        AgentData agent = new AgentData();
-                        avatar.CopyTo(agent);
-                        agent.Position = position;
-                        agent.CallbackURI = "http://" + m_regionInfo.ExternalHostName + ":" + m_regionInfo.HttpPort + 
-                            "/agent/" + avatar.UUID.ToString() + "/" + avatar.Scene.RegionInfo.RegionHandle.ToString() + "/release/";
-
-                        m_interregionCommsOut.SendChildAgentUpdate(reg.RegionHandle, agent);
-
-                        m_log.DebugFormat(
-                            "[CAPS]: Sending new CAPS seed url {0} to client {1}", capsPath, avatar.UUID);
-
-                        
-                        if (eq != null)
-                        {
-                            eq.TeleportFinishEvent(reg.RegionHandle, 13, endPoint,
-                                                   0, teleportFlags, capsPath, avatar.UUID);
-                        }
-                        else
-                        {
-                            avatar.ControllingClient.SendRegionTeleport(reg.RegionHandle, 13, endPoint, 4,
-                                                                        teleportFlags, capsPath);
-                        }
-
-                        // TeleportFinish makes the client send CompleteMovementIntoRegion (at the destination), which
-                        // trigers a whole shebang of things there, including MakeRoot. So let's wait for confirmation
-                        // that the client contacted the destination before we send the attachments and close things here.
-                        if (!WaitForCallback(avatar.UUID))
-                        {
-                            // Client never contacted destination. Let's restore everything back
-                            avatar.ControllingClient.SendTeleportFailed("Problems connecting to destination.");
-
-                            ResetFromTransit(avatar.UUID);
-                            
-                            // Yikes! We should just have a ref to scene here.
-                            avatar.Scene.InformClientOfNeighbours(avatar);
-
-                            // Finally, kill the agent we just created at the destination.
-                            m_interregionCommsOut.SendCloseAgent(reg.RegionHandle, avatar.UUID);
-
-                            return;
-                        }
-
-                        // Can't go back from here
-                        if (KiPrimitive != null)
-                        {
-                            KiPrimitive(avatar.LocalId);
-                        }
-
-                        avatar.MakeChildAgent();
-
-                        // CrossAttachmentsIntoNewRegion is a synchronous call. We shouldn't need to wait after it
-                        avatar.CrossAttachmentsIntoNewRegion(reg.RegionHandle, true);
-
-                        // Finally, let's close this previously-known-as-root agent, when the jump is outside the view zone
-
-                        if (Util.IsOutsideView(oldRegionX, newRegionX, oldRegionY, newRegionY))
-                        {
-                            Thread.Sleep(5000);
-                            avatar.Close();
-                            CloseConnection(avatar.UUID);
-                        }
-                        else
-                            // now we have a child agent in this region. 
-                            avatar.Reset();
-
-
-                        // if (teleport success) // seems to be always success here
-                        // the user may change their profile information in other region,
-                        // so the userinfo in UserProfileCache is not reliable any more, delete it
-                        if (avatar.Scene.NeedSceneCacheClear(avatar.UUID))
-                        {
-                            m_commsProvider.UserProfileCacheService.RemoveUser(avatar.UUID);
-                            m_log.DebugFormat(
-                                "[SCENE COMMUNICATION SERVICE]: User {0} is going to another region, profile cache removed",
-                                avatar.UUID);
-                        }
-                    }
-                    else
-                    {
-                        avatar.ControllingClient.SendTeleportFailed("Remote Region appears to be down");
-                    }
-                }
-                else
-                {
-                    // TP to a place that doesn't exist (anymore)
-                    // Inform the viewer about that
-                    avatar.ControllingClient.SendTeleportFailed("The region you tried to teleport to doesn't exist anymore");
-                    
-                    // and set the map-tile to '(Offline)'
-                    uint regX, regY;
-                    Utils.LongToUInts(regionHandle, out regX, out regY);
-                    
-                    MapBlockData block = new MapBlockData();
-                    block.X = (ushort)(regX / Constants.RegionSize);
-                    block.Y = (ushort)(regY / Constants.RegionSize);
-                    block.Access = 254; // == not there
-                    
-                    List<MapBlockData> blocks = new List<MapBlockData>();
-                    blocks.Add(block);
-                    avatar.ControllingClient.SendMapBlock(blocks, 0);
-                }
-            }
-        }
-
-        protected bool IsOutsideRegion(Scene s, Vector3 pos)
-        {
-            
-            if (s.TestBorderCross(pos,Cardinals.N))
-                return true;
-            if (s.TestBorderCross(pos, Cardinals.S))
-                return true;
-            if (s.TestBorderCross(pos, Cardinals.E))
-                return true;
-            if (s.TestBorderCross(pos, Cardinals.W))
-                return true;
-
-            return false;
-        }
-
-        public bool WaitForCallback(UUID id)
-        {
-            int count = 200;
-            while (m_agentsInTransit.Contains(id) && count-- > 0)
-            {
-                //m_log.Debug("  >>> Waiting... " + count);
-                Thread.Sleep(100);
-            }
-
-            if (count > 0)
-                return true;
-            else
-                return false;
-        }
-
-        public bool ReleaseAgent(UUID id)
-        {
-            //m_log.Debug(" >>> ReleaseAgent called <<< ");
-            return ResetFromTransit(id);
-        }
-
-        public void SetInTransit(UUID id)
-        {
-            lock (m_agentsInTransit)
-            {
-                if (!m_agentsInTransit.Contains(id))
-                    m_agentsInTransit.Add(id);
-            }
-        }
-
-        protected bool ResetFromTransit(UUID id)
-        {
-            lock (m_agentsInTransit)
-            {
-                if (m_agentsInTransit.Contains(id))
-                {
-                    m_agentsInTransit.Remove(id);
-                    return true;
-                }
-            }
-            return false;
-        }
-
-        private List<ulong> NeighbourHandles(List<GridRegion> neighbours)
-        {
-            List<ulong> handles = new List<ulong>();
-            foreach (GridRegion reg in neighbours)
-            {
-                handles.Add(reg.RegionHandle);
-            }
-            return handles;
-        }
-
-        private List<ulong> NewNeighbours(List<ulong> currentNeighbours, List<ulong> previousNeighbours)
-        {
-            return currentNeighbours.FindAll(delegate(ulong handle) { return !previousNeighbours.Contains(handle); });
-        }
-
-//        private List<ulong> CommonNeighbours(List<ulong> currentNeighbours, List<ulong> previousNeighbours)
-//        {
-//            return currentNeighbours.FindAll(delegate(ulong handle) { return previousNeighbours.Contains(handle); });
-//        }
-
-        private List<ulong> OldNeighbours(List<ulong> currentNeighbours, List<ulong> previousNeighbours)
-        {
-            return previousNeighbours.FindAll(delegate(ulong handle) { return !currentNeighbours.Contains(handle); });
-        }
-
-        public void CrossAgentToNewRegion(Scene scene, ScenePresence agent, bool isFlying)
-        {
-            Vector3 pos = agent.AbsolutePosition;
-            Vector3 newpos = new Vector3(pos.X, pos.Y, pos.Z);
-            uint neighbourx = m_regionInfo.RegionLocX;
-            uint neighboury = m_regionInfo.RegionLocY;
-            const float boundaryDistance = 1.7f;
-            Vector3 northCross = new Vector3(0,boundaryDistance, 0);
-            Vector3 southCross = new Vector3(0, -1 * boundaryDistance, 0);
-            Vector3 eastCross = new Vector3(boundaryDistance, 0, 0);
-            Vector3 westCross = new Vector3(-1 * boundaryDistance, 0, 0);
-
-            // distance to edge that will trigger crossing
-            
-
-            // distance into new region to place avatar
-            const float enterDistance = 0.5f;
-
-            if (scene.TestBorderCross(pos + westCross, Cardinals.W))
-            {
-                if (scene.TestBorderCross(pos + northCross, Cardinals.N))
-                {
-                    Border b = scene.GetCrossedBorder(pos + northCross, Cardinals.N);
-                    neighboury += (uint)(int)(b.BorderLine.Z / (int)Constants.RegionSize);
-                }
-                else if (scene.TestBorderCross(pos + southCross, Cardinals.S))
-                {
-                    Border b = scene.GetCrossedBorder(pos + southCross, Cardinals.S);
-                    if (b.TriggerRegionX == 0 && b.TriggerRegionY == 0)
-                    {
-                        neighboury--;
-                        newpos.Y = Constants.RegionSize - enterDistance;
-                    }
-                    else
-                    {
-                        neighboury = b.TriggerRegionY;
-                        neighbourx = b.TriggerRegionX;
-                        
-                        Vector3 newposition = pos;
-                        newposition.X += (scene.RegionInfo.RegionLocX - neighbourx) * Constants.RegionSize;
-                        newposition.Y += (scene.RegionInfo.RegionLocY - neighboury) * Constants.RegionSize;
-                        agent.ControllingClient.SendAgentAlertMessage(
-                            String.Format("Moving you to region {0},{1}", neighbourx, neighboury), false);
-                        InformClientToInitateTeleportToLocation(agent, neighbourx, neighboury, newposition, scene);
-                        return;
-                    }
-                }
-
-                Border ba = scene.GetCrossedBorder(pos + westCross, Cardinals.W);
-                if (ba.TriggerRegionX == 0 && ba.TriggerRegionY == 0)
-                {
-                    neighbourx--;
-                    newpos.X = Constants.RegionSize - enterDistance;
-                }
-                else
-                {
-                    neighboury = ba.TriggerRegionY;
-                    neighbourx = ba.TriggerRegionX;
-
-
-                    Vector3 newposition = pos;
-                    newposition.X += (scene.RegionInfo.RegionLocX - neighbourx) * Constants.RegionSize;
-                    newposition.Y += (scene.RegionInfo.RegionLocY - neighboury) * Constants.RegionSize;
-                    agent.ControllingClient.SendAgentAlertMessage(
-                            String.Format("Moving you to region {0},{1}", neighbourx, neighboury), false);
-                    InformClientToInitateTeleportToLocation(agent, neighbourx, neighboury, newposition, scene);
-
-
-                    return;
-                }
-
-            }
-            else if (scene.TestBorderCross(pos + eastCross, Cardinals.E))
-            {
-                Border b = scene.GetCrossedBorder(pos + eastCross, Cardinals.E);
-                neighbourx += (uint)(int)(b.BorderLine.Z / (int)Constants.RegionSize);
-                newpos.X = enterDistance;
-
-                if (scene.TestBorderCross(pos + southCross, Cardinals.S))
-                {
-                    Border ba = scene.GetCrossedBorder(pos + southCross, Cardinals.S);
-                    if (ba.TriggerRegionX == 0 && ba.TriggerRegionY == 0)
-                    {
-                        neighboury--;
-                        newpos.Y = Constants.RegionSize - enterDistance;
-                    }
-                    else
-                    {
-                        neighboury = ba.TriggerRegionY;
-                        neighbourx = ba.TriggerRegionX;
-                        Vector3 newposition = pos;
-                        newposition.X += (scene.RegionInfo.RegionLocX - neighbourx) * Constants.RegionSize;
-                        newposition.Y += (scene.RegionInfo.RegionLocY - neighboury) * Constants.RegionSize;
-                        agent.ControllingClient.SendAgentAlertMessage(
-                            String.Format("Moving you to region {0},{1}", neighbourx, neighboury), false);
-                        InformClientToInitateTeleportToLocation(agent, neighbourx, neighboury, newposition, scene);
-                        return;
-                    }
-                }
-                else if (scene.TestBorderCross(pos + northCross, Cardinals.N))
-                {
-                    Border c = scene.GetCrossedBorder(pos + northCross, Cardinals.N);
-                    neighboury += (uint)(int)(c.BorderLine.Z / (int)Constants.RegionSize);
-                    newpos.Y = enterDistance;
-                }
-
-
-            }
-            else if (scene.TestBorderCross(pos + southCross, Cardinals.S))
-            {
-                Border b = scene.GetCrossedBorder(pos + southCross, Cardinals.S);
-                if (b.TriggerRegionX == 0 && b.TriggerRegionY == 0)
-                {
-                    neighboury--;
-                    newpos.Y = Constants.RegionSize - enterDistance;
-                }
-                else
-                {
-                    neighboury = b.TriggerRegionY;
-                    neighbourx = b.TriggerRegionX;
-                    Vector3 newposition = pos;
-                    newposition.X += (scene.RegionInfo.RegionLocX - neighbourx) * Constants.RegionSize;
-                    newposition.Y += (scene.RegionInfo.RegionLocY - neighboury) * Constants.RegionSize;
-                    agent.ControllingClient.SendAgentAlertMessage(
-                            String.Format("Moving you to region {0},{1}", neighbourx, neighboury), false);
-                    InformClientToInitateTeleportToLocation(agent, neighbourx, neighboury, newposition, scene);
-                    return;
-                }
-            }
-            else if (scene.TestBorderCross(pos + northCross, Cardinals.N))
-            {
-
-                Border b = scene.GetCrossedBorder(pos + northCross, Cardinals.N);
-                neighboury += (uint)(int)(b.BorderLine.Z / (int)Constants.RegionSize);
-                newpos.Y = enterDistance;
-            }
-
-            /*
-
-            if (pos.X < boundaryDistance) //West
-            {
-                neighbourx--;
-                newpos.X = Constants.RegionSize - enterDistance;
-            }
-            else if (pos.X > Constants.RegionSize - boundaryDistance) // East
-            {
-                neighbourx++;
-                newpos.X = enterDistance;
-            }
-
-            if (pos.Y < boundaryDistance) // South
-            {
-                neighboury--;
-                newpos.Y = Constants.RegionSize - enterDistance;
-            }
-            else if (pos.Y > Constants.RegionSize - boundaryDistance) // North
-            {
-                neighboury++;
-                newpos.Y = enterDistance;
-            }
-            */
-
-            CrossAgentToNewRegionDelegate d = CrossAgentToNewRegionAsync;
-            d.BeginInvoke(agent, newpos, neighbourx, neighboury, isFlying, CrossAgentToNewRegionCompleted, d);
-        }
-
-        public delegate void InformClientToInitateTeleportToLocationDelegate(ScenePresence agent, uint regionX, uint regionY,
-                                                                    Vector3 position,
-                                                                    Scene initiatingScene);
-
-        public void InformClientToInitateTeleportToLocation(ScenePresence agent, uint regionX, uint regionY, Vector3 position, 
-            Scene initiatingScene)
-        {
-
-            // This assumes that we know what our neighbors are.
-            
-                InformClientToInitateTeleportToLocationDelegate d = InformClientToInitiateTeleportToLocationAsync;
-                        d.BeginInvoke(agent,regionX,regionY,position,initiatingScene,
-                                      InformClientToInitiateTeleportToLocationCompleted,
-                                      d);
-        }
-
-        public void InformClientToInitiateTeleportToLocationAsync(ScenePresence agent, uint regionX, uint regionY, Vector3 position, 
-            Scene initiatingScene)
-        {
-                Thread.Sleep(10000);
-                IMessageTransferModule im = initiatingScene.RequestModuleInterface<IMessageTransferModule>();
-                if (im != null)
-                {
-                    UUID gotoLocation = Util.BuildFakeParcelID(
-                        Util.UIntsToLong(
-                                                  (regionX *
-                                                   (uint)Constants.RegionSize),
-                                                  (regionY *
-                                                   (uint)Constants.RegionSize)),
-                        (uint)(int)position.X,
-                        (uint)(int)position.Y,
-                        (uint)(int)position.Z);
-                    GridInstantMessage m = new GridInstantMessage(initiatingScene, UUID.Zero,
-                    "Region", agent.UUID,
-                    (byte)InstantMessageDialog.GodLikeRequestTeleport, false,
-                    "", gotoLocation, false, new Vector3(127, 0, 0),
-                    new Byte[0]);
-                    im.SendInstantMessage(m, delegate(bool success)
-                    {
-                        m_log.DebugFormat("[CLIENT]: Client Initiating Teleport sending IM success = {0}", success);
-                    });
-
-                }
-        }
-
-        private void InformClientToInitiateTeleportToLocationCompleted(IAsyncResult iar)
-        {
-            InformClientToInitateTeleportToLocationDelegate icon =
-                (InformClientToInitateTeleportToLocationDelegate) iar.AsyncState;
-            icon.EndInvoke(iar);
-        }
-
-        public delegate ScenePresence CrossAgentToNewRegionDelegate(ScenePresence agent, Vector3 pos, uint neighbourx, uint neighboury, bool isFlying);
-
-        /// <summary>
-        /// This Closes child agents on neighboring regions
-        /// Calls an asynchronous method to do so..  so it doesn't lag the sim.
-        /// </summary>
-        protected ScenePresence CrossAgentToNewRegionAsync(ScenePresence agent, Vector3 pos, uint neighbourx, uint neighboury, bool isFlying)
-        {
-            m_log.DebugFormat("[SCENE COMM]: Crossing agent {0} {1} to {2}-{3}", agent.Firstname, agent.Lastname, neighbourx, neighboury);
-
-            ulong neighbourHandle = Utils.UIntsToLong((uint)(neighbourx * Constants.RegionSize), (uint)(neighboury * Constants.RegionSize));
-
-            int x = (int)(neighbourx * Constants.RegionSize), y = (int)(neighboury * Constants.RegionSize);
-            GridRegion neighbourRegion = m_scene.GridService.GetRegionByPosition(m_scene.RegionInfo.ScopeID, (int)x, (int)y);
-
-            if (neighbourRegion != null && agent.ValidateAttachments())
-            {
-                pos = pos + (agent.Velocity);
-
-                //CachedUserInfo userInfo = m_commsProvider.UserProfileCacheService.GetUserDetails(agent.UUID);
-                //if (userInfo != null)
-                //{
-                //    userInfo.DropInventory();
-                //}
-                //else
-                //{
-                //    m_log.WarnFormat("[SCENE COMM]: No cached user info found for {0} {1} on leaving region {2}", 
-                //            agent.Name, agent.UUID, agent.Scene.RegionInfo.RegionName);
-                //}
-
-                //bool crossingSuccessful =
-                //    CrossToNeighbouringRegion(neighbourHandle, agent.ControllingClient.AgentId, pos,
-                                                      //isFlying);
-
-                SetInTransit(agent.UUID);
-                AgentData cAgent = new AgentData();
-                agent.CopyTo(cAgent);
-                cAgent.Position = pos;
-                if (isFlying)
-                    cAgent.ControlFlags |= (uint)AgentManager.ControlFlags.AGENT_CONTROL_FLY;
-                cAgent.CallbackURI = "http://" + m_regionInfo.ExternalHostName + ":" + m_regionInfo.HttpPort +
-                    "/agent/" + agent.UUID.ToString() + "/" + agent.Scene.RegionInfo.RegionHandle.ToString() + "/release/";
-
-                m_interregionCommsOut.SendChildAgentUpdate(neighbourHandle, cAgent);
-
-                // Next, let's close the child agent connections that are too far away.
-                agent.CloseChildAgents(neighbourx, neighboury);
-
-                //AgentCircuitData circuitdata = m_controllingClient.RequestClientInfo();
-                agent.ControllingClient.RequestClientInfo();
-
-                //m_log.Debug("BEFORE CROSS");
-                //Scene.DumpChildrenSeeds(UUID);
-                //DumpKnownRegions();
-                string agentcaps;
-                if (!agent.KnownRegions.TryGetValue(neighbourRegion.RegionHandle, out agentcaps))
-                {
-                    m_log.ErrorFormat("[SCENE COMM]: No CAPS information for region handle {0}, exiting CrossToNewRegion.",
-                                     neighbourRegion.RegionHandle);
-                    return agent;
-                }
-                // TODO Should construct this behind a method
-                string capsPath =
-                    "http://" + neighbourRegion.ExternalHostName + ":" + neighbourRegion.HttpPort
-                     + "/CAPS/" + agentcaps /*circuitdata.CapsPath*/ + "0000/";
-
-                m_log.DebugFormat("[CAPS]: Sending new CAPS seed url {0} to client {1}", capsPath, agent.UUID);
-
-                IEventQueue eq = agent.Scene.RequestModuleInterface<IEventQueue>();
-                if (eq != null)
-                {
-                    eq.CrossRegion(neighbourHandle, pos, agent.Velocity, neighbourRegion.ExternalEndPoint,
-                                   capsPath, agent.UUID, agent.ControllingClient.SessionId);
-                }
-                else
-                {
-                    agent.ControllingClient.CrossRegion(neighbourHandle, pos, agent.Velocity, neighbourRegion.ExternalEndPoint,
-                                                capsPath);
-                }
-
-                if (!WaitForCallback(agent.UUID))
-                {
-                    ResetFromTransit(agent.UUID);
-
-                    // Yikes! We should just have a ref to scene here.
-                    agent.Scene.InformClientOfNeighbours(agent);
-
-                    return agent;
-                }
-
-                agent.MakeChildAgent();
-                // now we have a child agent in this region. Request all interesting data about other (root) agents
-                agent.SendInitialFullUpdateToAllClients();
-
-                agent.CrossAttachmentsIntoNewRegion(neighbourHandle, true);
-
-                //                    m_scene.SendKillObject(m_localId);
-
-                agent.Scene.NotifyMyCoarseLocationChange();
-                // the user may change their profile information in other region,
-                // so the userinfo in UserProfileCache is not reliable any more, delete it
-                if (agent.Scene.NeedSceneCacheClear(agent.UUID))
-                {
-                    agent.Scene.CommsManager.UserProfileCacheService.RemoveUser(agent.UUID);
-                    m_log.DebugFormat(
-                        "[SCENE COMM]: User {0} is going to another region, profile cache removed", agent.UUID);
-                }
-            }
-
-            //m_log.Debug("AFTER CROSS");
-            //Scene.DumpChildrenSeeds(UUID);
-            //DumpKnownRegions();
-            return agent;
-        }
-
-        private void CrossAgentToNewRegionCompleted(IAsyncResult iar)
-        {
-            CrossAgentToNewRegionDelegate icon = (CrossAgentToNewRegionDelegate)iar.AsyncState;
-            ScenePresence agent = icon.EndInvoke(iar);
-
-            // If the cross was successful, this agent is a child agent
-            if (agent.IsChildAgent)
-            {
-                agent.Reset();
-            }
-            else // Not successful
-            {
-                //CachedUserInfo userInfo = m_commsProvider.UserProfileCacheService.GetUserDetails(agent.UUID);
-                //if (userInfo != null)
-                //{
-                //    userInfo.FetchInventory();
-                //}
-                agent.RestoreInCurrentScene();
-            }
-            // In any case
-            agent.NotInTransit();
-
-            //m_log.DebugFormat("[SCENE COMM]: Crossing agent {0} {1} completed.", agent.Firstname, agent.Lastname);
-        }
-
-
-        public void LogOffUser(UUID userid, UUID regionid, ulong regionhandle, Vector3 position, Vector3 lookat)
-        {
-            m_commsProvider.LogOffUser(userid, regionid, regionhandle, position, lookat);
-        }
-
-        // deprecated as of 2008-08-27
-        public void LogOffUser(UUID userid, UUID regionid, ulong regionhandle, float posx, float posy, float posz)
-        {
-             m_commsProvider.LogOffUser(userid, regionid, regionhandle, posx, posy, posz);
-        }
-
-        public void ClearUserAgent(UUID avatarID)
-        {
-            m_commsProvider.UserService.ClearUserAgent(avatarID);
-        }
-
-        public void AddNewUserFriend(UUID friendlistowner, UUID friend, uint perms)
-        {
-            m_commsProvider.AddNewUserFriend(friendlistowner, friend, perms);
-        }
-
-        public void UpdateUserFriendPerms(UUID friendlistowner, UUID friend, uint perms)
-        {
-            m_commsProvider.UpdateUserFriendPerms(friendlistowner, friend, perms);
-        }
-
-        public void RemoveUserFriend(UUID friendlistowner, UUID friend)
-        {
-            m_commsProvider.RemoveUserFriend(friendlistowner, friend);
-        }
-
-        public List<FriendListItem> GetUserFriendList(UUID friendlistowner)
-        {
-            return m_commsProvider.GetUserFriendList(friendlistowner);
-        }
-
-        public List<AvatarPickerAvatar> GenerateAgentPickerRequestResponse(UUID queryID, string query)
-        {
-            return m_commsProvider.GenerateAgentPickerRequestResponse(queryID, query);
-        }
-        
-=======
-       
->>>>>>> 14073831
+
         public List<GridRegion> RequestNamedRegions(string name, int maxNumber)
         {
             return m_scene.GridService.GetRegionsByName(UUID.Zero, name, maxNumber);
