--- conflicted
+++ resolved
@@ -307,11 +307,7 @@
         public void TestDelinkPersistence()
         {
             TestHelper.InMethod();
-<<<<<<< HEAD
-            log4net.Config.XmlConfigurator.Configure();
-=======
-//            log4net.Config.XmlConfigurator.Configure();
->>>>>>> 84ad9e4d
+            //log4net.Config.XmlConfigurator.Configure();
             
             TestScene scene = SceneSetupHelpers.SetupScene();            
             
