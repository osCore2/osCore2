--- conflicted
+++ resolved
@@ -83,16 +83,11 @@
             UUID userId = UUID.Parse("10000000-0000-0000-0000-000000000001");
             
             TestScene scene = new SceneHelpers().SetupScene();
-<<<<<<< HEAD
-            SceneHelpers.SetupSceneModules(scene, new PermissionsModule());
-            TestClient client = (TestClient)SceneHelpers.AddScenePresence(scene, userId).ControllingClient;
-=======
             IConfigSource configSource = new IniConfigSource();
             IConfig config = configSource.AddConfig("Startup");
             config.Set("serverside_object_permissions", true);
             SceneHelpers.SetupSceneModules(scene, configSource, new object[] { new DefaultPermissionsModule() });
             IClientAPI client = SceneHelpers.AddScenePresence(scene, userId).ControllingClient;
->>>>>>> ddf67bf9
             
             // Turn off the timer on the async sog deleter - we'll crank it by hand for this test.
             AsyncSceneObjectGroupDeleter sogd = scene.SceneObjectGroupDeleter;
@@ -114,9 +109,6 @@
             
             SceneObjectPart retrievedPart2 = scene.GetSceneObjectPart(so.LocalId);
             Assert.That(retrievedPart2, Is.Null);              
-
-            Assert.That(client.ReceivedKills.Count, Is.EqualTo(1));
-            Assert.That(client.ReceivedKills[0], Is.EqualTo(soLocalId));
         }
 
         /// <summary>
@@ -143,7 +135,7 @@
             SceneHelpers.SetupSceneModules(sceneB, config, etmB);
 
             // We need this for derez
-            SceneHelpers.SetupSceneModules(sceneA, new PermissionsModule());
+            //SceneHelpers.SetupSceneModules(sceneA, new PermissionsModule());
 
             UserAccount uaA = UserAccountHelpers.CreateUserWithInventory(sceneA, "Andy", "AAA", 0x1, "");
             UserAccount uaB = UserAccountHelpers.CreateUserWithInventory(sceneA, "Brian", "BBB", 0x2, "");
@@ -163,12 +155,6 @@
             uint soLocalId = so.LocalId;
 
             sceneA.DeleteSceneObject(so, false);
-
-            Assert.That(clientA.ReceivedKills.Count, Is.EqualTo(1));
-            Assert.That(clientA.ReceivedKills[0], Is.EqualTo(soLocalId));
-
-            Assert.That(childClientsB[0].ReceivedKills.Count, Is.EqualTo(1));
-            Assert.That(childClientsB[0].ReceivedKills[0], Is.EqualTo(soLocalId));
         }
         
         /// <summary>
@@ -187,14 +173,10 @@
             UUID objectOwnerId = UUID.Parse("20000000-0000-0000-0000-000000000001");
             
             TestScene scene = new SceneHelpers().SetupScene();
-<<<<<<< HEAD
-            SceneHelpers.SetupSceneModules(scene, new PermissionsModule());            
-=======
             IConfigSource configSource = new IniConfigSource();
             IConfig config = configSource.AddConfig("Startup");
             config.Set("serverside_object_permissions", true);
             SceneHelpers.SetupSceneModules(scene, configSource, new object[] { new DefaultPermissionsModule() });            
->>>>>>> ddf67bf9
             IClientAPI client = SceneHelpers.AddScenePresence(scene, userId).ControllingClient;
             
             // Turn off the timer on the async sog deleter - we'll crank it by hand for this test.
