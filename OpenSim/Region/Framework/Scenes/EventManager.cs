--- conflicted
+++ resolved
@@ -59,13 +59,9 @@
 
         public event OnTerrainTickDelegate OnTerrainTick;
 
-<<<<<<< HEAD
         public event OnTerrainUpdateDelegate OnTerrainUpdate;
 
-        public delegate void OnBackupDelegate(IRegionDataStore datastore, bool forceBackup);
-=======
         public delegate void OnBackupDelegate(ISimulationDataService datastore, bool forceBackup);
->>>>>>> 18a9ac6b
 
         public event OnBackupDelegate OnBackup;
 
