﻿/*
 * Copyright (c) Contributors, http://opensimulator.org/
 * See CONTRIBUTORS.TXT for a full list of copyright holders.
 *
 * Redistribution and use in source and binary forms, with or without
 * modification, are permitted provided that the following conditions are met:
 *     * Redistributions of source code must retain the above copyright
 *       notice, this list of conditions and the following disclaimer.
 *     * Redistributions in binary form must reproduce the above copyright
 *       notice, this list of conditions and the following disclaimer in the
 *       documentation and/or other materials provided with the distribution.
 *     * Neither the name of the OpenSimulator Project nor the
 *       names of its contributors may be used to endorse or promote products
 *       derived from this software without specific prior written permission.
 *
 * THIS SOFTWARE IS PROVIDED BY THE DEVELOPERS ``AS IS'' AND ANY
 * EXPRESS OR IMPLIED WARRANTIES, INCLUDING, BUT NOT LIMITED TO, THE IMPLIED
 * WARRANTIES OF MERCHANTABILITY AND FITNESS FOR A PARTICULAR PURPOSE ARE
 * DISCLAIMED. IN NO EVENT SHALL THE CONTRIBUTORS BE LIABLE FOR ANY
 * DIRECT, INDIRECT, INCIDENTAL, SPECIAL, EXEMPLARY, OR CONSEQUENTIAL DAMAGES
 * (INCLUDING, BUT NOT LIMITED TO, PROCUREMENT OF SUBSTITUTE GOODS OR SERVICES;
 * LOSS OF USE, DATA, OR PROFITS; OR BUSINESS INTERRUPTION) HOWEVER CAUSED AND
 * ON ANY THEORY OF LIABILITY, WHETHER IN CONTRACT, STRICT LIABILITY, OR TORT
 * (INCLUDING NEGLIGENCE OR OTHERWISE) ARISING IN ANY WAY OUT OF THE USE OF THIS
 * SOFTWARE, EVEN IF ADVISED OF THE POSSIBILITY OF SUCH DAMAGE.
 */

using System;
using System.Collections.Generic;
using System.Net;
using OpenMetaverse;
using OpenMetaverse.Packets;
using OpenSim.Framework;
using OpenSim.Region.Framework.Interfaces;
using OpenSim.Region.Framework.Scenes;
using OpenSim.Region.CoreModules.World.Estate;
using log4net;
using System.Reflection;
using System.Xml;

namespace OpenSim.Region.OptionalModules.World.NPC
{
    public class NPCAvatar : IClientAPI, INPC
    {
        private static readonly Dictionary<string, UUID> m_defaultAnimations = new Dictionary<string, UUID>();

        public bool SenseAsAgent { get; set; }
        private readonly string m_firstname;
        private readonly string m_lastname;
        private readonly Vector3 m_startPos;
        private UUID m_uuid = UUID.Random();
        private readonly Scene m_scene;
        private readonly UUID m_ownerID;

        public NPCAvatar(
            string firstname, string lastname, Vector3 position, UUID ownerID, bool senseAsAgent, Scene scene)
        {
            m_firstname = firstname;
            m_lastname = lastname;
            m_startPos = position;
            m_scene = scene;
            m_ownerID = ownerID;
            SenseAsAgent = senseAsAgent;
            
        }

        static NPCAvatar()
        {
            InitDefaultAnimations();
        }

       

        public IScene Scene
        {
            get { return m_scene; }
        }

        public UUID OwnerID
        {
            get { return m_ownerID; }
        }

        public ISceneAgent SceneAgent { get { throw new NotImplementedException(); } }

        public void Say(string message)
        {
            SendOnChatFromClient(message, ChatTypeEnum.Say);
        }

        public void Shout(string message)
        {
            SendOnChatFromClient(message, ChatTypeEnum.Shout);
        }

        public void Whisper(string message)
        {
            SendOnChatFromClient(message, ChatTypeEnum.Whisper);
        }

        public void Broadcast(string message)
        {
            SendOnChatFromClient(message, ChatTypeEnum.Broadcast);
        }

        public void GiveMoney(UUID target, int amount)
        {
            OnMoneyTransferRequest(m_uuid, target, amount, 1, "Payment");
        }

        public void InstantMessage(UUID target, string message)
        {
            OnInstantMessage(this, new GridInstantMessage(m_scene,
                    m_uuid, m_firstname + " " + m_lastname,
                    target, 0, false, message,
                    UUID.Zero, false, Position, new byte[0]));
        }

        public void SendAgentOffline(UUID[] agentIDs)
        {

        }

        public void SendAgentOnline(UUID[] agentIDs)
        {

        }
        
        public void SendSitResponse(UUID TargetID, Vector3 OffsetPos, Quaternion SitOrientation, bool autopilot,
                                        Vector3 CameraAtOffset, Vector3 CameraEyeOffset, bool ForceMouseLook)
        {

        }

        public void SendAdminResponse(UUID Token, uint AdminLevel)
        {

        }

        public void SendGroupMembership(GroupMembershipData[] GroupMembership)
        {

        }

        private static void InitDefaultAnimations()
        {
            using (XmlTextReader reader = new XmlTextReader("data/avataranimations.xml"))
            {
                XmlDocument doc = new XmlDocument();
                doc.Load(reader);
                if (doc.DocumentElement != null)
                    foreach (XmlNode nod in doc.DocumentElement.ChildNodes)
                    {
                        if (nod.Attributes["name"] != null)
                        {
                            string name = nod.Attributes["name"].Value.ToLower();
                            string id = nod.InnerText;
                            m_defaultAnimations.Add(name, (UUID)id);
                        }
                    }
            }
        }

        public UUID GetDefaultAnimation(string name)
        {
<<<<<<< HEAD
            if (m_defaultAnimations.ContainsKey(name))
            {
                return m_defaultAnimations[name];
            }
            return UUID.Zero;
=======
            return SLUtil.GetDefaultAvatarAnimation(name);
>>>>>>> 4f7ec1d6
        }

        public Vector3 Position
        {
            get { return m_scene.Entities[m_uuid].AbsolutePosition; }
            set { m_scene.Entities[m_uuid].AbsolutePosition = value; }
        }

        public bool SendLogoutPacketWhenClosing
        {
            set { }
        }

        #region Internal Functions

        private void SendOnChatFromClient(string message, ChatTypeEnum chatType)
        {
            OSChatMessage chatFromClient = new OSChatMessage();
            chatFromClient.Channel = 0;
            chatFromClient.From = Name;
            chatFromClient.Message = message;
            chatFromClient.Position = StartPos;
            chatFromClient.Scene = m_scene;
            chatFromClient.Sender = this;
            chatFromClient.SenderUUID = AgentId;
            chatFromClient.Type = chatType;

            OnChatFromClient(this, chatFromClient);
        }

        #endregion

        #region Event Definitions IGNORE

// disable warning: public events constituting public API
#pragma warning disable 67
        public event Action<IClientAPI> OnLogout;
        public event ObjectPermissions OnObjectPermissions;
        public event MoveItemsAndLeaveCopy OnMoveItemsAndLeaveCopy;
        public event MoneyTransferRequest OnMoneyTransferRequest;
        public event ParcelBuy OnParcelBuy;
        public event Action<IClientAPI> OnConnectionClosed;
        public event GenericMessage OnGenericMessage;
        public event ImprovedInstantMessage OnInstantMessage;
        public event ChatMessage OnChatFromClient;
        public event TextureRequest OnRequestTexture;
        public event RezObject OnRezObject;
        public event ModifyTerrain OnModifyTerrain;
        public event SetAppearance OnSetAppearance;
        public event AvatarNowWearing OnAvatarNowWearing;
        public event RezSingleAttachmentFromInv OnRezSingleAttachmentFromInv;
        public event RezMultipleAttachmentsFromInv OnRezMultipleAttachmentsFromInv;
        public event UUIDNameRequest OnDetachAttachmentIntoInv;
        public event ObjectAttach OnObjectAttach;
        public event ObjectDeselect OnObjectDetach;
        public event ObjectDrop OnObjectDrop;
        public event StartAnim OnStartAnim;
        public event StopAnim OnStopAnim;
        public event LinkObjects OnLinkObjects;
        public event DelinkObjects OnDelinkObjects;
        public event RequestMapBlocks OnRequestMapBlocks;
        public event RequestMapName OnMapNameRequest;
        public event TeleportLocationRequest OnTeleportLocationRequest;
        public event TeleportLandmarkRequest OnTeleportLandmarkRequest;
        public event TeleportCancel OnTeleportCancel;
        public event DisconnectUser OnDisconnectUser;
        public event RequestAvatarProperties OnRequestAvatarProperties;
        public event SetAlwaysRun OnSetAlwaysRun;

        public event DeRezObject OnDeRezObject;
        public event Action<IClientAPI> OnRegionHandShakeReply;
        public event GenericCall1 OnRequestWearables;
        public event Action<IClientAPI, bool> OnCompleteMovementToRegion;
        public event UpdateAgent OnPreAgentUpdate;
        public event UpdateAgent OnAgentUpdate;
        public event AgentRequestSit OnAgentRequestSit;
        public event AgentSit OnAgentSit;
        public event AvatarPickerRequest OnAvatarPickerRequest;
        public event Action<IClientAPI> OnRequestAvatarsData;
        public event AddNewPrim OnAddPrim;
        public event RequestGodlikePowers OnRequestGodlikePowers;
        public event GodKickUser OnGodKickUser;
        public event ObjectDuplicate OnObjectDuplicate;
        public event GrabObject OnGrabObject;
        public event DeGrabObject OnDeGrabObject;
        public event MoveObject OnGrabUpdate;
        public event SpinStart OnSpinStart;
        public event SpinObject OnSpinUpdate;
        public event SpinStop OnSpinStop;
        public event ViewerEffectEventHandler OnViewerEffect;

        public event FetchInventory OnAgentDataUpdateRequest;
        public event TeleportLocationRequest OnSetStartLocationRequest;

        public event UpdateShape OnUpdatePrimShape;
        public event ObjectExtraParams OnUpdateExtraParams;
        public event RequestObjectPropertiesFamily OnRequestObjectPropertiesFamily;
        public event ObjectRequest OnObjectRequest;
        public event ObjectSelect OnObjectSelect;
        public event GenericCall7 OnObjectDescription;
        public event GenericCall7 OnObjectName;
        public event GenericCall7 OnObjectClickAction;
        public event GenericCall7 OnObjectMaterial;
        public event UpdatePrimFlags OnUpdatePrimFlags;
        public event UpdatePrimTexture OnUpdatePrimTexture;
        public event UpdateVector OnUpdatePrimGroupPosition;
        public event UpdateVector OnUpdatePrimSinglePosition;
        public event ClientChangeObject onClientChangeObject;
        public event UpdatePrimRotation OnUpdatePrimGroupRotation;
        public event UpdatePrimSingleRotationPosition OnUpdatePrimSingleRotationPosition;
        public event UpdatePrimSingleRotation OnUpdatePrimSingleRotation;
        public event UpdatePrimGroupRotation OnUpdatePrimGroupMouseRotation;
        public event UpdateVector OnUpdatePrimScale;
        public event UpdateVector OnUpdatePrimGroupScale;
        public event StatusChange OnChildAgentStatus;
        public event GenericCall2 OnStopMovement;
        public event Action<UUID> OnRemoveAvatar;

        public event CreateNewInventoryItem OnCreateNewInventoryItem;
        public event LinkInventoryItem OnLinkInventoryItem;
        public event CreateInventoryFolder OnCreateNewInventoryFolder;
        public event UpdateInventoryFolder OnUpdateInventoryFolder;
        public event MoveInventoryFolder OnMoveInventoryFolder;
        public event RemoveInventoryFolder OnRemoveInventoryFolder;
        public event RemoveInventoryItem OnRemoveInventoryItem;
        public event FetchInventoryDescendents OnFetchInventoryDescendents;
        public event PurgeInventoryDescendents OnPurgeInventoryDescendents;
        public event FetchInventory OnFetchInventory;
        public event RequestTaskInventory OnRequestTaskInventory;
        public event UpdateInventoryItem OnUpdateInventoryItem;
        public event CopyInventoryItem OnCopyInventoryItem;
        public event MoveInventoryItem OnMoveInventoryItem;
        public event UDPAssetUploadRequest OnAssetUploadRequest;
        public event XferReceive OnXferReceive;
        public event RequestXfer OnRequestXfer;
        public event AbortXfer OnAbortXfer;
        public event ConfirmXfer OnConfirmXfer;
        public event RezScript OnRezScript;
        public event UpdateTaskInventory OnUpdateTaskInventory;
        public event MoveTaskInventory OnMoveTaskItem;
        public event RemoveTaskInventory OnRemoveTaskItem;
        public event RequestAsset OnRequestAsset;

        public event UUIDNameRequest OnNameFromUUIDRequest;
        public event UUIDNameRequest OnUUIDGroupNameRequest;

        public event ParcelPropertiesRequest OnParcelPropertiesRequest;
        public event ParcelDivideRequest OnParcelDivideRequest;
        public event ParcelJoinRequest OnParcelJoinRequest;
        public event ParcelPropertiesUpdateRequest OnParcelPropertiesUpdateRequest;
        public event ParcelAbandonRequest OnParcelAbandonRequest;
        public event ParcelGodForceOwner OnParcelGodForceOwner;
        public event ParcelReclaim OnParcelReclaim;
        public event ParcelReturnObjectsRequest OnParcelReturnObjectsRequest;
        public event ParcelAccessListRequest OnParcelAccessListRequest;
        public event ParcelAccessListUpdateRequest OnParcelAccessListUpdateRequest;
        public event ParcelSelectObjects OnParcelSelectObjects;
        public event ParcelObjectOwnerRequest OnParcelObjectOwnerRequest;
        public event ParcelDeedToGroup OnParcelDeedToGroup;
        public event ObjectDeselect OnObjectDeselect;
        public event RegionInfoRequest OnRegionInfoRequest;
        public event EstateCovenantRequest OnEstateCovenantRequest;
        public event RequestTerrain OnRequestTerrain;
        public event RequestTerrain OnUploadTerrain;
        public event ObjectDuplicateOnRay OnObjectDuplicateOnRay;

        public event FriendActionDelegate OnApproveFriendRequest;
        public event FriendActionDelegate OnDenyFriendRequest;
        public event FriendshipTermination OnTerminateFriendship;
        public event GrantUserFriendRights OnGrantUserRights;

        public event EconomyDataRequest OnEconomyDataRequest;
        public event MoneyBalanceRequest OnMoneyBalanceRequest;
        public event UpdateAvatarProperties OnUpdateAvatarProperties;

        public event ObjectIncludeInSearch OnObjectIncludeInSearch;
        public event UUIDNameRequest OnTeleportHomeRequest;

        public event ScriptAnswer OnScriptAnswer;
        public event RequestPayPrice OnRequestPayPrice;
        public event ObjectSaleInfo OnObjectSaleInfo;
        public event ObjectBuy OnObjectBuy;
        public event BuyObjectInventory OnBuyObjectInventory;
        public event AgentSit OnUndo;
        public event AgentSit OnRedo;
        public event LandUndo OnLandUndo;

        public event ForceReleaseControls OnForceReleaseControls;
        public event GodLandStatRequest OnLandStatRequest;
        public event RequestObjectPropertiesFamily OnObjectGroupRequest;

        public event DetailedEstateDataRequest OnDetailedEstateDataRequest;
        public event SetEstateFlagsRequest OnSetEstateFlagsRequest;
        public event SetEstateTerrainBaseTexture OnSetEstateTerrainBaseTexture;
        public event SetEstateTerrainDetailTexture OnSetEstateTerrainDetailTexture;
        public event SetEstateTerrainTextureHeights OnSetEstateTerrainTextureHeights;
        public event CommitEstateTerrainTextureRequest OnCommitEstateTerrainTextureRequest;
        public event SetRegionTerrainSettings OnSetRegionTerrainSettings;
        public event BakeTerrain OnBakeTerrain;
        public event EstateRestartSimRequest OnEstateRestartSimRequest;
        public event EstateChangeCovenantRequest OnEstateChangeCovenantRequest;
        public event UpdateEstateAccessDeltaRequest OnUpdateEstateAccessDeltaRequest;
        public event SimulatorBlueBoxMessageRequest OnSimulatorBlueBoxMessageRequest;
        public event EstateBlueBoxMessageRequest OnEstateBlueBoxMessageRequest;
        public event EstateDebugRegionRequest OnEstateDebugRegionRequest;
        public event EstateTeleportOneUserHomeRequest OnEstateTeleportOneUserHomeRequest;
        public event EstateTeleportAllUsersHomeRequest OnEstateTeleportAllUsersHomeRequest;
        public event EstateChangeInfo OnEstateChangeInfo;
        public event EstateManageTelehub OnEstateManageTelehub;
        public event ScriptReset OnScriptReset;
        public event GetScriptRunning OnGetScriptRunning;
        public event SetScriptRunning OnSetScriptRunning;
        public event Action<Vector3, bool, bool> OnAutoPilotGo;

        public event TerrainUnacked OnUnackedTerrain;

        public event RegionHandleRequest OnRegionHandleRequest;
        public event ParcelInfoRequest OnParcelInfoRequest;

        public event ActivateGesture OnActivateGesture;
        public event DeactivateGesture OnDeactivateGesture;
        public event ObjectOwner OnObjectOwner;

        public event DirPlacesQuery OnDirPlacesQuery;
        public event DirFindQuery OnDirFindQuery;
        public event DirLandQuery OnDirLandQuery;
        public event DirPopularQuery OnDirPopularQuery;
        public event DirClassifiedQuery OnDirClassifiedQuery;
        public event EventInfoRequest OnEventInfoRequest;
        public event ParcelSetOtherCleanTime OnParcelSetOtherCleanTime;

        public event MapItemRequest OnMapItemRequest;

        public event OfferCallingCard OnOfferCallingCard;
        public event AcceptCallingCard OnAcceptCallingCard;
        public event DeclineCallingCard OnDeclineCallingCard;
        public event SoundTrigger OnSoundTrigger;

        public event StartLure OnStartLure;
        public event TeleportLureRequest OnTeleportLureRequest;
        public event NetworkStats OnNetworkStatsUpdate;

        public event ClassifiedInfoRequest OnClassifiedInfoRequest;
        public event ClassifiedInfoUpdate OnClassifiedInfoUpdate;
        public event ClassifiedDelete OnClassifiedDelete;
        public event ClassifiedGodDelete OnClassifiedGodDelete;

        public event EventNotificationAddRequest OnEventNotificationAddRequest;
        public event EventNotificationRemoveRequest OnEventNotificationRemoveRequest;
        public event EventGodDelete OnEventGodDelete;

        public event ParcelDwellRequest OnParcelDwellRequest;

        public event UserInfoRequest OnUserInfoRequest;
        public event UpdateUserInfo OnUpdateUserInfo;

        public event RetrieveInstantMessages OnRetrieveInstantMessages;

        public event PickDelete OnPickDelete;
        public event PickGodDelete OnPickGodDelete;
        public event PickInfoUpdate OnPickInfoUpdate;
        public event AvatarNotesUpdate OnAvatarNotesUpdate;

        public event MuteListRequest OnMuteListRequest;

        public event AvatarInterestUpdate OnAvatarInterestUpdate;

        public event PlacesQuery OnPlacesQuery;
        
        public event FindAgentUpdate OnFindAgent;
        public event TrackAgentUpdate OnTrackAgent;
        public event NewUserReport OnUserReport;
        public event SaveStateHandler OnSaveState;
        public event GroupAccountSummaryRequest OnGroupAccountSummaryRequest;
        public event GroupAccountDetailsRequest OnGroupAccountDetailsRequest;
        public event GroupAccountTransactionsRequest OnGroupAccountTransactionsRequest;
        public event FreezeUserUpdate OnParcelFreezeUser;
        public event EjectUserUpdate OnParcelEjectUser;
        public event ParcelBuyPass OnParcelBuyPass;
        public event ParcelGodMark OnParcelGodMark;
        public event GroupActiveProposalsRequest OnGroupActiveProposalsRequest;
        public event GroupVoteHistoryRequest OnGroupVoteHistoryRequest;
        public event SimWideDeletesDelegate OnSimWideDeletes;
        public event SendPostcard OnSendPostcard;
        public event ChangeInventoryItemFlags OnChangeInventoryItemFlags;
        public event MuteListEntryUpdate OnUpdateMuteListEntry;
        public event MuteListEntryRemove OnRemoveMuteListEntry;
        public event GodlikeMessage onGodlikeMessage;
        public event GodUpdateRegionInfoUpdate OnGodUpdateRegionInfoUpdate;

#pragma warning restore 67

        #endregion

        public void ActivateGesture(UUID assetId, UUID gestureId)
        {
        }
        public void DeactivateGesture(UUID assetId, UUID gestureId)
        {
        }

        #region Overrriden Methods IGNORE

        public virtual Vector3 StartPos
        {
            get { return m_startPos; }
            set { }
        }

        public virtual UUID AgentId
        {
            get { return m_uuid; }
            set { m_uuid = value; }
        }

        public UUID SessionId
        {
            get { return UUID.Zero; }
        }

        public UUID SecureSessionId
        {
            get { return UUID.Zero; }
        }

        public virtual string FirstName
        {
            get { return m_firstname; }
        }

        public virtual string LastName
        {
            get { return m_lastname; }
        }

        public virtual String Name
        {
            get { return FirstName + " " + LastName; }
        }

        public bool IsActive
        {
            get { return true; }
            set { }
        }

        public bool IsLoggingOut
        {
            get { return false; }
            set { }
        }
        public UUID ActiveGroupId
        {
            get { return UUID.Zero; }
        }

        public string ActiveGroupName
        {
            get { return String.Empty; }
        }

        public ulong ActiveGroupPowers
        {
            get { return 0; }
        }

        public bool IsGroupMember(UUID groupID)
        {
            return false;
        }

        public ulong GetGroupPowers(UUID groupID)
        {
            return 0;
        }

        public virtual int NextAnimationSequenceNumber
        {
            get { return 1; }
        }

        public virtual void SendWearables(AvatarWearable[] wearables, int serial)
        {
        }

        public virtual void SendAppearance(UUID agentID, byte[] visualParams, byte[] textureEntry)
        {
        }

        public virtual void Kick(string message)
        {
        }

        public virtual void SendStartPingCheck(byte seq)
        {
        }

        public virtual void SendAvatarPickerReply(AvatarPickerReplyAgentDataArgs AgentData, List<AvatarPickerReplyDataArgs> Data)
        {
        }

        public virtual void SendAgentDataUpdate(UUID agentid, UUID activegroupid, string firstname, string lastname, ulong grouppowers, string groupname, string grouptitle)
        {

        }

        public virtual void SendKillObject(ulong regionHandle, List<uint> localID)
        {
        }

        public virtual void SetChildAgentThrottle(byte[] throttle)
        {
        }
        public byte[] GetThrottlesPacked(float multiplier)
        {
            return new byte[0];
        }


        public virtual void SendAnimations(UUID[] animations, int[] seqs, UUID sourceAgentId, UUID[] objectIDs)
        {
        }

        public virtual void SendChatMessage(string message, byte type, Vector3 fromPos, string fromName,
                                            UUID fromAgentID, byte source, byte audible)
        {
        }

        public virtual void SendChatMessage(byte[] message, byte type, Vector3 fromPos, string fromName,
                                            UUID fromAgentID, byte source, byte audible)
        {
        }

        public void SendInstantMessage(GridInstantMessage im)
        {
            
        }

        public void SendGenericMessage(string method, List<string> message)
        {

        }

        public void SendGenericMessage(string method, List<byte[]> message)
        {

        }

        public virtual void SendLayerData(float[] map)
        {
        }

        public virtual void SendLayerData(int px, int py, float[] map)
        {
        }
        public virtual void SendLayerData(int px, int py, float[] map, bool track)
        {
        }

        public virtual void SendWindData(Vector2[] windSpeeds) { }

        public virtual void SendCloudData(float[] cloudCover) { }

        public virtual void MoveAgentIntoRegion(RegionInfo regInfo, Vector3 pos, Vector3 look)
        {
        }

        public virtual void InformClientOfNeighbour(ulong neighbourHandle, IPEndPoint neighbourExternalEndPoint)
        {
        }

        public virtual AgentCircuitData RequestClientInfo()
        {
            return new AgentCircuitData();
        }

        public virtual void CrossRegion(ulong newRegionHandle, Vector3 pos, Vector3 lookAt,
                                        IPEndPoint newRegionExternalEndPoint, string capsURL)
        {
        }

        public virtual void SendMapBlock(List<MapBlockData> mapBlocks, uint flag)
        {
        }

        public virtual void SendLocalTeleport(Vector3 position, Vector3 lookAt, uint flags)
        {
        }

        public virtual void SendRegionTeleport(ulong regionHandle, byte simAccess, IPEndPoint regionExternalEndPoint,
                                               uint locationID, uint flags, string capsURL)
        {
        }

        public virtual void SendTeleportFailed(string reason)
        {
        }

        public virtual void SendTeleportStart(uint flags)
        {
        }

        public virtual void SendTeleportProgress(uint flags, string message)
        {
        }

        public virtual void SendMoneyBalance(UUID transaction, bool success, byte[] description, int balance)
        {
        }

        public virtual void SendPayPrice(UUID objectID, int[] payPrice)
        {
        }

        public virtual void SendCoarseLocationUpdate(List<UUID> users, List<Vector3> CoarseLocations)
        {
        }

        public virtual void SendDialog(string objectname, UUID objectID, UUID ownerID, string ownerFirstName, string ownerLastName, string msg, UUID textureID, int ch, string[] buttonlabels)
        {
        }

        public void SendAvatarDataImmediate(ISceneEntity avatar)
        {
        }

        public void SendEntityUpdate(ISceneEntity entity, PrimUpdateFlags updateFlags)
        {
        }

        public void ReprioritizeUpdates()
        {
        }

        public void FlushPrimUpdates()
        {
        }

        public virtual void SendInventoryFolderDetails(UUID ownerID, UUID folderID,
                                                       List<InventoryItemBase> items,
                                                       List<InventoryFolderBase> folders,
                                                       int version,
                                                       bool fetchFolders,
                                                       bool fetchItems)
        {
        }

        public virtual void SendInventoryItemDetails(UUID ownerID, InventoryItemBase item)
        {
        }

        public virtual void SendInventoryItemCreateUpdate(InventoryItemBase Item, uint callbackID)
        {
        }

        public virtual void SendRemoveInventoryItem(UUID itemID)
        {
        }

        public virtual void SendBulkUpdateInventory(InventoryNodeBase node)
        {
        }

        public void SendTakeControls(int controls, bool passToAgent, bool TakeControls)
        {
        }

        public virtual void SendTaskInventory(UUID taskID, short serial, byte[] fileName)
        {
        }

        public virtual void SendXferPacket(ulong xferID, uint packet, byte[] data)
        {
        }
        public virtual void SendAbortXferPacket(ulong xferID)
        {

        }

        public virtual void SendEconomyData(float EnergyEfficiency, int ObjectCapacity, int ObjectCount, int PriceEnergyUnit,
                                            int PriceGroupCreate, int PriceObjectClaim, float PriceObjectRent, float PriceObjectScaleFactor,
                                            int PriceParcelClaim, float PriceParcelClaimFactor, int PriceParcelRent, int PricePublicObjectDecay,
                                            int PricePublicObjectDelete, int PriceRentLight, int PriceUpload, int TeleportMinPrice, float TeleportPriceExponent)
        {

        }
        public virtual void SendNameReply(UUID profileId, string firstname, string lastname)
        {
        }

        public virtual void SendPreLoadSound(UUID objectID, UUID ownerID, UUID soundID)
        {
        }

        public virtual void SendPlayAttachedSound(UUID soundID, UUID objectID, UUID ownerID, float gain,
                                                  byte flags)
        {
        }

        public void SendTriggeredSound(UUID soundID, UUID ownerID, UUID objectID, UUID parentID, ulong handle, Vector3 position, float gain)
        {
        }

        public void SendAttachedSoundGainChange(UUID objectID, float gain)
        {

        }

        public void SendAlertMessage(string message)
        {
        }

        public void SendAgentAlertMessage(string message, bool modal)
        {
        }

        public void SendSystemAlertMessage(string message)
        {
        }

        public void SendLoadURL(string objectname, UUID objectID, UUID ownerID, bool groupOwned, string message,
                                string url)
        {
        }

        public virtual void SendRegionHandshake(RegionInfo regionInfo, RegionHandshakeArgs args)
        {
            if (OnRegionHandShakeReply != null)
            {
                OnRegionHandShakeReply(this);
            }
        }
        
        public void SendAssetUploadCompleteMessage(sbyte AssetType, bool Success, UUID AssetFullID)
        {
        }

        public void SendConfirmXfer(ulong xferID, uint PacketID)
        {
        }

        public void SendXferRequest(ulong XferID, short AssetType, UUID vFileID, byte FilePath, byte[] FileName)
        {
        }

        public void SendInitiateDownload(string simFileName, string clientFileName)
        {
        }

        public void SendImageFirstPart(ushort numParts, UUID ImageUUID, uint ImageSize, byte[] ImageData, byte imageCodec)
        {
        }
        
        public void SendImageNotFound(UUID imageid)
        {
        }

        public void SendImageNextPart(ushort partNumber, UUID imageUuid, byte[] imageData)
        {
        }
        
        public void SendShutdownConnectionNotice()
        {
        }

        public void SendSimStats(SimStats stats)
        {
        }

        public void SendObjectPropertiesFamilyData(ISceneEntity Entity, uint RequestFlags)
        {
            
        }

        public void SendObjectPropertiesReply(ISceneEntity entity)
        {
        }

        public bool AddMoney(int debit)
        {
            return false;
        }

        public void SendSunPos(Vector3 sunPos, Vector3 sunVel, ulong time, uint dlen, uint ylen, float phase)
        {
        }

        public void SendViewerEffect(ViewerEffectPacket.EffectBlock[] effectBlocks)
        {
        }
            
        public void SendViewerTime(int phase)
        {
        }

        public void SendAvatarProperties(UUID avatarID, string aboutText, string bornOn, Byte[] charterMember,
                                         string flAbout, uint flags, UUID flImageID, UUID imageID, string profileURL,
                                         UUID partnerID)
        {
        }

        public void SendAsset(AssetRequestToClient req)
        {
        }

        public void SendTexture(AssetBase TextureAsset)
        {
        }

        public int DebugPacketLevel { get; set; }

        public void InPacket(object NewPack)
        {
        }

        public void ProcessInPacket(Packet NewPack)
        {
        }

        public void Close()
        {
            Close(true);
        }

        public void Close(bool sendStop)
        {
        }

        public void Start()
        {
            // We never start the client, so always fail.
            throw new NotImplementedException();
        }
        
        public void Stop()
        {
        }

        private uint m_circuitCode;
        private IPEndPoint m_remoteEndPoint;

        public uint CircuitCode
        {
            get { return m_circuitCode; }
            set
            {
                m_circuitCode = value;
                m_remoteEndPoint = new IPEndPoint(IPAddress.Loopback, (ushort)m_circuitCode);
            }
        }

        public IPEndPoint RemoteEndPoint
        {
            get { return m_remoteEndPoint; }
        }

        public void SendBlueBoxMessage(UUID FromAvatarID, String FromAvatarName, String Message)
        {

        }
        public void SendLogoutPacket()
        {
        }

        public void Terminate()
        {
        }

        public EndPoint GetClientEP()
        {
            return null;
        }

        public ClientInfo GetClientInfo()
        {
            return null;
        }

        public void SetClientInfo(ClientInfo info)
        {
        }

        public void SendScriptQuestion(UUID objectID, string taskName, string ownerName, UUID itemID, int question)
        {
        }
        public void SendHealth(float health)
        {
        }

        public void SendEstateList(UUID invoice, int code, UUID[] Data, uint estateID)
        {
        }

        public void SendBannedUserList(UUID invoice, EstateBan[] banlist, uint estateID)
        {
        }

        public void SendRegionInfoToEstateMenu(RegionInfoForEstateMenuArgs args)
        {
        }
        public void SendEstateCovenantInformation(UUID covenant)
        {
        }
        public void SendTelehubInfo(UUID ObjectID, string ObjectName, Vector3 ObjectPos, Quaternion ObjectRot, List<Vector3> SpawnPoint)
        {
        }
        public void SendDetailedEstateData(UUID invoice, string estateName, uint estateID, uint parentEstate, uint estateFlags, uint sunPosition, UUID covenant, uint covenantChanged, string abuseEmail, UUID estateOwner)
        {
        }

        public void SendLandProperties(int sequence_id, bool snap_selection, int request_result, ILandObject lo, float simObjectBonusFactor,int parcelObjectCapacity, int simObjectCapacity, uint regionFlags)
        {
        }
        public void SendLandAccessListData(List<LandAccessEntry> accessList, uint accessFlag, int localLandID)
        {
        }
        public void SendForceClientSelectObjects(List<uint> objectIDs)
        {
        }
        public void SendCameraConstraint(Vector4 ConstraintPlane)
        {
        }
        public void SendLandObjectOwners(LandData land, List<UUID> groups, Dictionary<UUID, int> ownersAndCount)
        {
        }
        public void SendLandParcelOverlay(byte[] data, int sequence_id)
        {
        }

        public void SendGroupNameReply(UUID groupLLUID, string GroupName)
        {
        }

        public void SendScriptRunningReply(UUID objectID, UUID itemID, bool running)
        {
        }

        public void SendLandStatReply(uint reportType, uint requestFlags, uint resultCount, LandStatReportItem[] lsrpia)
        {
        }
        #endregion


        public void SendParcelMediaCommand(uint flags, ParcelMediaCommandEnum command, float time)
        {
        }

        public void SendParcelMediaUpdate(string mediaUrl, UUID mediaTextureID,
                                   byte autoScale, string mediaType, string mediaDesc, int mediaWidth, int mediaHeight,
                                   byte mediaLoop)
        {
        }

        public void SendSetFollowCamProperties (UUID objectID, SortedDictionary<int, float> parameters)
        {
        }

        public void SendClearFollowCamProperties (UUID objectID)
        {
        }

        public void SendRegionHandle (UUID regoinID, ulong handle)
        {
        }

        public void SendParcelInfo (RegionInfo info, LandData land, UUID parcelID, uint x, uint y)
        {
        }

        public void SetClientOption(string option, string value)
        {
        }

        public string GetClientOption(string option)
        {
            return string.Empty;
        }

        public void SendScriptTeleportRequest (string objName, string simName, Vector3 pos, Vector3 lookAt)
        {
        }

        public void SendDirPlacesReply(UUID queryID, DirPlacesReplyData[] data)
        {
        }

        public void SendDirPeopleReply(UUID queryID, DirPeopleReplyData[] data)
        {
        }

        public void SendDirEventsReply(UUID queryID, DirEventsReplyData[] data)
        {
        }

        public void SendDirGroupsReply(UUID queryID, DirGroupsReplyData[] data)
        {
        }

        public void SendDirClassifiedReply(UUID queryID, DirClassifiedReplyData[] data)
        {
        }

        public void SendDirLandReply(UUID queryID, DirLandReplyData[] data)
        {
        }

        public void SendDirPopularReply(UUID queryID, DirPopularReplyData[] data)
        {
        }

        public void SendMapItemReply(mapItemReply[] replies, uint mapitemtype, uint flags)
        {
        }

        public void KillEndDone()
        {
        }

        public void SendEventInfoReply (EventData info)
        {
        }

        public void SendOfferCallingCard (UUID destID, UUID transactionID)
        {
        }

        public void SendAcceptCallingCard (UUID transactionID)
        {
        }

        public void SendDeclineCallingCard (UUID transactionID)
        {
        }

        public void SendJoinGroupReply(UUID groupID, bool success)
        {
        }
        
        public void SendEjectGroupMemberReply(UUID agentID, UUID groupID, bool success)
        {
        }
        
        public void SendLeaveGroupReply(UUID groupID, bool success)
        {
        }

        public void SendAvatarGroupsReply(UUID avatarID, GroupMembershipData[] data)
        {
        }

        public void SendTerminateFriend(UUID exFriendID)
        {
        }

        #region IClientAPI Members


        public bool AddGenericPacketHandler(string MethodName, GenericMessage handler)
        {
            //throw new NotImplementedException();
            return false;
        }

        public void SendAvatarClassifiedReply(UUID targetID, UUID[] classifiedID, string[] name)
        {
        }

        public void SendClassifiedInfoReply(UUID classifiedID, UUID creatorID, uint creationDate, uint expirationDate, uint category, string name, string description, UUID parcelID, uint parentEstate, UUID snapshotID, string simName, Vector3 globalPos, string parcelName, byte classifiedFlags, int price)
        {
        }

        public void SendAgentDropGroup(UUID groupID)
        {
        }

        public void SendAvatarNotesReply(UUID targetID, string text)
        {
        }

        public void SendAvatarPicksReply(UUID targetID, Dictionary<UUID, string> picks)
        {
        }

        public void SendAvatarClassifiedReply(UUID targetID, Dictionary<UUID, string> classifieds)
        {
        }

        public void SendParcelDwellReply(int localID, UUID parcelID, float dwell)
        {
        }

        public void SendUserInfoReply(bool imViaEmail, bool visible, string email)
        {
        }

        public void SendCreateGroupReply(UUID groupID, bool success, string message)
        {
        }

        public void RefreshGroupMembership()
        {
        }

        public void SendUseCachedMuteList()
        {
        }

        public void SendMuteListUpdate(string filename)
        {
        }

        public void SendPickInfoReply(UUID pickID,UUID creatorID, bool topPick, UUID parcelID, string name, string desc, UUID snapshotID, string user, string originalName, string simName, Vector3 posGlobal, int sortOrder, bool enabled)
        {
        }
        #endregion
        
        public void SendRebakeAvatarTextures(UUID textureID)
        {
        }

        public void SendAvatarInterestsReply(UUID avatarID, uint wantMask, string wantText, uint skillsMask, string skillsText, string languages)
        {
        }
        
        public void SendGroupAccountingDetails(IClientAPI sender,UUID groupID, UUID transactionID, UUID sessionID, int amt)
        {
        }
        
        public void SendGroupAccountingSummary(IClientAPI sender,UUID groupID, uint moneyAmt, int totalTier, int usedTier)
        {
        }
        
        public void SendGroupTransactionsSummaryDetails(IClientAPI sender,UUID groupID, UUID transactionID, UUID sessionID,int amt)
        {
        }

        public void SendGroupVoteHistory(UUID groupID, UUID transactionID, GroupVoteHistory[] Votes)
        {
        }

        public void SendGroupActiveProposals(UUID groupID, UUID transactionID, GroupActiveProposals[] Proposals)
        {
        }

        public void SendChangeUserRights(UUID agentID, UUID friendID, int rights)
        {
        }

        public void SendTextBoxRequest(string message, int chatChannel, string objectname, UUID ownerID, string ownerFirstName, string ownerLastName, UUID objectId)
        {
        }
        
        public void StopFlying(ISceneEntity presence)
        {
        }

        public void SendPlacesReply(UUID queryID, UUID transactionID, PlacesReplyData[] data)
        {
        }
    }
}<|MERGE_RESOLUTION|>--- conflicted
+++ resolved
@@ -42,9 +42,8 @@
 {
     public class NPCAvatar : IClientAPI, INPC
     {
-        private static readonly Dictionary<string, UUID> m_defaultAnimations = new Dictionary<string, UUID>();
-
         public bool SenseAsAgent { get; set; }
+
         private readonly string m_firstname;
         private readonly string m_lastname;
         private readonly Vector3 m_startPos;
@@ -61,15 +60,7 @@
             m_scene = scene;
             m_ownerID = ownerID;
             SenseAsAgent = senseAsAgent;
-            
-        }
-
-        static NPCAvatar()
-        {
-            InitDefaultAnimations();
-        }
-
-       
+        }
 
         public IScene Scene
         {
@@ -142,36 +133,9 @@
 
         }
 
-        private static void InitDefaultAnimations()
-        {
-            using (XmlTextReader reader = new XmlTextReader("data/avataranimations.xml"))
-            {
-                XmlDocument doc = new XmlDocument();
-                doc.Load(reader);
-                if (doc.DocumentElement != null)
-                    foreach (XmlNode nod in doc.DocumentElement.ChildNodes)
-                    {
-                        if (nod.Attributes["name"] != null)
-                        {
-                            string name = nod.Attributes["name"].Value.ToLower();
-                            string id = nod.InnerText;
-                            m_defaultAnimations.Add(name, (UUID)id);
-                        }
-                    }
-            }
-        }
-
         public UUID GetDefaultAnimation(string name)
         {
-<<<<<<< HEAD
-            if (m_defaultAnimations.ContainsKey(name))
-            {
-                return m_defaultAnimations[name];
-            }
-            return UUID.Zero;
-=======
             return SLUtil.GetDefaultAvatarAnimation(name);
->>>>>>> 4f7ec1d6
         }
 
         public Vector3 Position
