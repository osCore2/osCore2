--- conflicted
+++ resolved
@@ -717,16 +717,6 @@
                                 // Delete tree and alert clients (not silent)
                                 m_scene.DeleteSceneObject(selectedTree.ParentGroup, false);
                                 copse.m_trees.Remove(selectedTree.ParentGroup.UUID);
-<<<<<<< HEAD:OpenSim/Region/OptionalModules/World/TreePopulator/TreePopulatorModule.cs
-
-                                m_scene.ForEachClient(delegate(IClientAPI controller)
-                                                          {
-                                                              controller.SendKillObject(m_scene.RegionInfo.RegionHandle,
-                                                                                        new List<uint>() { selectedTree.LocalId });
-                                                          });
-
-=======
->>>>>>> 146322eb34c15a5722cfe42dd012821ddf441fe6:OpenSim/Region/OptionalModules/World/TreePopulator/TreePopulatorModule.cs
                                 break;
                             }
                         }
