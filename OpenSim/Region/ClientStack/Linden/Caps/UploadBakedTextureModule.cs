--- conflicted
+++ resolved
@@ -287,36 +287,20 @@
 
         public void RegisterCaps(UUID agentID, Caps caps)
         {
-<<<<<<< HEAD
-            UploadBakedTextureHandler avatarhandler = new UploadBakedTextureHandler(
-                caps, m_scene.AssetService, m_persistBakedTextures);
-
-           
-            
-            caps.RegisterHandler(
-                "UploadBakedTexture",
-                new RestStreamHandler(
-                    "POST",
-                    "/CAPS/" + caps.CapsObjectPath + m_uploadBakedTexturePath,
-                    avatarhandler.UploadBakedTexture,
-                    "UploadBakedTexture",
-                    agentID.ToString()));
-
-           
-            
-=======
             UUID capID = UUID.Random();
 
             //caps.RegisterHandler("GetTexture", new StreamHandler("GET", "/CAPS/" + capID, ProcessGetTexture));
             if (m_URL == "localhost")
             {
+                UploadBakedTextureHandler avatarhandler = new UploadBakedTextureHandler(
+                    caps, m_scene.AssetService, m_persistBakedTextures);
+
                 caps.RegisterHandler(
                     "UploadBakedTexture",
                     new RestStreamHandler(
                         "POST",
                         "/CAPS/" + caps.CapsObjectPath + m_uploadBakedTexturePath,
-                        new UploadBakedTextureHandler(
-                            caps, m_scene.AssetService, m_persistBakedTextures).UploadBakedTexture,
+                        avatarhandler.UploadBakedTexture,
                         "UploadBakedTexture",
                         agentID.ToString()));
                 
@@ -325,8 +309,6 @@
             {
                 caps.RegisterHandler("UploadBakedTexture", m_URL);
             }
->>>>>>> d06c85ea
-
         }
     }
 }