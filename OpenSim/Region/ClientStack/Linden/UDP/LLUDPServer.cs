--- conflicted
+++ resolved
@@ -1512,10 +1512,7 @@
                     {
                         AgentCircuitData aCircuit = m_scene.AuthenticateHandler.GetAgentCircuitData(uccp.CircuitCode.Code);
                         bool tp = (aCircuit.teleportFlags > 0);
-<<<<<<< HEAD
-=======
                         // Let's delay this for TP agents, otherwise the viewer doesn't know where to get resources from
->>>>>>> d48946f9
                         if (!tp)
                             client.SceneAgent.SendInitialDataToMe();
                     }
