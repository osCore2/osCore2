/*
 * Copyright (c) Contributors, http://opensimulator.org/
 * See CONTRIBUTORS.TXT for a full list of copyright holders.
 *
 * Redistribution and use in source and binary forms, with or without
 * modification, are permitted provided that the following conditions are met:
 *     * Redistributions of source code must retain the above copyright
 *       notice, this list of conditions and the following disclaimer.
 *     * Redistributions in binary form must reproduce the above copyright
 *       notice, this list of conditions and the following disclaimer in the
 *       documentation and/or other materials provided with the distribution.
 *     * Neither the name of the OpenSimulator Project nor the
 *       names of its contributors may be used to endorse or promote products
 *       derived from this software without specific prior written permission.
 *
 * THIS SOFTWARE IS PROVIDED BY THE DEVELOPERS ``AS IS'' AND ANY
 * EXPRESS OR IMPLIED WARRANTIES, INCLUDING, BUT NOT LIMITED TO, THE IMPLIED
 * WARRANTIES OF MERCHANTABILITY AND FITNESS FOR A PARTICULAR PURPOSE ARE
 * DISCLAIMED. IN NO EVENT SHALL THE CONTRIBUTORS BE LIABLE FOR ANY
 * DIRECT, INDIRECT, INCIDENTAL, SPECIAL, EXEMPLARY, OR CONSEQUENTIAL DAMAGES
 * (INCLUDING, BUT NOT LIMITED TO, PROCUREMENT OF SUBSTITUTE GOODS OR SERVICES;
 * LOSS OF USE, DATA, OR PROFITS; OR BUSINESS INTERRUPTION) HOWEVER CAUSED AND
 * ON ANY THEORY OF LIABILITY, WHETHER IN CONTRACT, STRICT LIABILITY, OR TORT
 * (INCLUDING NEGLIGENCE OR OTHERWISE) ARISING IN ANY WAY OUT OF THE USE OF THIS
 * SOFTWARE, EVEN IF ADVISED OF THE POSSIBILITY OF SUCH DAMAGE.
 */

using System;
using System.Collections.Generic;
using System.Diagnostics;
using System.IO;
using System.Net;
using System.Net.Sockets;
using System.Reflection;
using System.Threading;
using log4net;
using NDesk.Options;
using Nini.Config;
using OpenMetaverse.Packets;
using OpenSim.Framework;
using OpenSim.Framework.Console;
using OpenSim.Framework.Monitoring;
using OpenSim.Region.Framework.Scenes;
using OpenMetaverse;

using TokenBucket = OpenSim.Region.ClientStack.LindenUDP.TokenBucket;

namespace OpenSim.Region.ClientStack.LindenUDP
{
    /// <summary>
    /// A shim around LLUDPServer that implements the IClientNetworkServer interface
    /// </summary>
    public sealed class LLUDPServerShim : IClientNetworkServer
    {
        LLUDPServer m_udpServer;

        public LLUDPServerShim()
        {
        }

        public void Initialise(IPAddress listenIP, ref uint port, int proxyPortOffsetParm, bool allow_alternate_port, IConfigSource configSource, AgentCircuitManager circuitManager)
        {
            m_udpServer = new LLUDPServer(listenIP, ref port, proxyPortOffsetParm, allow_alternate_port, configSource, circuitManager);
        }

        public void AddScene(IScene scene)
        {
            m_udpServer.AddScene(scene);

            StatsManager.RegisterStat(
                new Stat(
                    "ClientLogoutsDueToNoReceives",
                    "Number of times a client has been logged out because no packets were received before the timeout.",
                    "",
                    "",
                    "clientstack",
                    scene.Name,
                    StatType.Pull,
                    MeasuresOfInterest.None,
                    stat => stat.Value = m_udpServer.ClientLogoutsDueToNoReceives,
                    StatVerbosity.Debug));

            StatsManager.RegisterStat(
                new Stat(
                    "IncomingUDPReceivesCount",
                    "Number of UDP receives performed",
                    "",
                    "",
                    "clientstack",
                    scene.Name,
                    StatType.Pull,
                    MeasuresOfInterest.AverageChangeOverTime,
                    stat => stat.Value = m_udpServer.UdpReceives,
                    StatVerbosity.Debug));

            StatsManager.RegisterStat(
                new Stat(
                    "IncomingPacketsProcessedCount",
                    "Number of inbound LL protocol packets processed",
                    "",
                    "",
                    "clientstack",
                    scene.Name,
                    StatType.Pull,
                    MeasuresOfInterest.AverageChangeOverTime,
                    stat => stat.Value = m_udpServer.IncomingPacketsProcessed,
                    StatVerbosity.Debug));

            StatsManager.RegisterStat(
                new Stat(
                    "IncomingPacketsMalformedCount",
                    "Number of inbound UDP packets that could not be recognized as LL protocol packets.",
                    "",
                    "",
                    "clientstack",
                    scene.Name,
                    StatType.Pull,
                    MeasuresOfInterest.AverageChangeOverTime,
                    stat => stat.Value = m_udpServer.IncomingMalformedPacketCount,
                    StatVerbosity.Info));

            StatsManager.RegisterStat(
                new Stat(
                    "IncomingPacketsOrphanedCount",
                    "Number of inbound packets that were not initial connections packets and could not be associated with a viewer.",
                    "",
                    "",
                    "clientstack",
                    scene.Name,
                    StatType.Pull,
                    MeasuresOfInterest.AverageChangeOverTime,
                    stat => stat.Value = m_udpServer.IncomingOrphanedPacketCount,
                    StatVerbosity.Info));

            StatsManager.RegisterStat(
                new Stat(
                    "OutgoingUDPSendsCount",
                    "Number of UDP sends performed",
                    "",
                    "",
                    "clientstack",
                    scene.Name,
                    StatType.Pull,
                    MeasuresOfInterest.AverageChangeOverTime,
                    stat => stat.Value = m_udpServer.UdpSends,
                    StatVerbosity.Debug));

            StatsManager.RegisterStat(
                new Stat(
                    "OutgoingPacketsResentCount",
                    "Number of packets resent because a client did not acknowledge receipt",
                    "",
                    "",
                    "clientstack",
                    scene.Name,
                    StatType.Pull,
                    MeasuresOfInterest.AverageChangeOverTime,
                    stat => stat.Value = m_udpServer.PacketsResentCount,
                    StatVerbosity.Debug));

            StatsManager.RegisterStat(
                new Stat(
                    "AverageUDPProcessTime",
                    "Average number of milliseconds taken to process each incoming UDP packet in a sample.",
                    "This is for initial receive processing which is separate from the later client LL packet processing stage.",
                    "ms",
                    "clientstack",
                    scene.Name,
                    StatType.Pull,
                    MeasuresOfInterest.None,
                    stat => stat.Value = m_udpServer.AverageReceiveTicksForLastSamplePeriod / TimeSpan.TicksPerMillisecond,
//                    stat => 
//                        stat.Value = Math.Round(m_udpServer.AverageReceiveTicksForLastSamplePeriod / TimeSpan.TicksPerMillisecond, 7),
                    StatVerbosity.Debug));
        }

        public bool HandlesRegion(Location x)
        {
            return m_udpServer.HandlesRegion(x);
        }

        public void Start()
        {
            m_udpServer.Start();
        }

        public void Stop()
        {
            m_udpServer.Stop();
        }
    }

    /// <summary>
    /// The LLUDP server for a region. This handles incoming and outgoing
    /// packets for all UDP connections to the region
    /// </summary>
    public class LLUDPServer : OpenSimUDPBase
    {
        private static readonly ILog m_log = LogManager.GetLogger(MethodBase.GetCurrentMethod().DeclaringType);

        /// <summary>Maximum transmission unit, or UDP packet size, for the LLUDP protocol</summary>
        public const int MTU = 1400;

        /// <summary>Number of forced client logouts due to no receipt of packets before timeout.</summary>
        public int ClientLogoutsDueToNoReceives { get; private set; }

        /// <summary>
        /// Default packet debug level given to new clients
        /// </summary>
        public int DefaultClientPacketDebugLevel { get; set; }

        /// <summary>The measured resolution of Environment.TickCount</summary>
        public readonly float TickCountResolution;

        /// <summary>Number of prim updates to put on the queue each time the 
        /// OnQueueEmpty event is triggered for updates</summary>
        public readonly int PrimUpdatesPerCallback;

        /// <summary>Number of texture packets to put on the queue each time the
        /// OnQueueEmpty event is triggered for textures</summary>
        public readonly int TextureSendLimit;

        /// <summary>Handlers for incoming packets</summary>
        //PacketEventDictionary packetEvents = new PacketEventDictionary();
        /// <summary>Incoming packets that are awaiting handling</summary>
        //private OpenMetaverse.BlockingQueue<IncomingPacket> packetInbox = new OpenMetaverse.BlockingQueue<IncomingPacket>();

        private DoubleQueue<IncomingPacket> packetInbox = new DoubleQueue<IncomingPacket>();

        /// <summary></summary>
        //private UDPClientCollection m_clients = new UDPClientCollection();
        /// <summary>Bandwidth throttle for this UDP server</summary>
        protected TokenBucket m_throttle;
        
        /// <summary>Bandwidth throttle rates for this UDP server</summary>
        public ThrottleRates ThrottleRates { get; private set; }
        
        /// <summary>Manages authentication for agent circuits</summary>
        private AgentCircuitManager m_circuitManager;

        /// <summary>Reference to the scene this UDP server is attached to</summary>
        protected Scene m_scene;

        /// <summary>The X/Y coordinates of the scene this UDP server is attached to</summary>
        private Location m_location;

        /// <summary>The size of the receive buffer for the UDP socket. This value
        /// is passed up to the operating system and used in the system networking
        /// stack. Use zero to leave this value as the default</summary>
        private int m_recvBufferSize;

        /// <summary>Flag to process packets asynchronously or synchronously</summary>
        private bool m_asyncPacketHandling;

        /// <summary>Tracks whether or not a packet was sent each round so we know
        /// whether or not to sleep</summary>
        private bool m_packetSent;

        /// <summary>Environment.TickCount of the last time that packet stats were reported to the scene</summary>
        private int m_elapsedMSSinceLastStatReport = 0;

        /// <summary>Environment.TickCount of the last time the outgoing packet handler executed</summary>
        private int m_tickLastOutgoingPacketHandler;

        /// <summary>Keeps track of the number of elapsed milliseconds since the last time the outgoing packet handler looped</summary>
        private int m_elapsedMSOutgoingPacketHandler;

        /// <summary>Keeps track of the number of 100 millisecond periods elapsed in the outgoing packet handler executed</summary>
        private int m_elapsed100MSOutgoingPacketHandler;

        /// <summary>Keeps track of the number of 500 millisecond periods elapsed in the outgoing packet handler executed</summary>
        private int m_elapsed500MSOutgoingPacketHandler;

        /// <summary>Flag to signal when clients should check for resends</summary>
        protected bool m_resendUnacked;

        /// <summary>Flag to signal when clients should send ACKs</summary>
        protected bool m_sendAcks;

        /// <summary>Flag to signal when clients should send pings</summary>
        protected bool m_sendPing;

        private ExpiringCache<IPEndPoint, Queue<UDPPacketBuffer>> m_pendingCache = new ExpiringCache<IPEndPoint, Queue<UDPPacketBuffer>>();

        /// <summary>
        /// Event used to signal when queued packets are available for sending.
        /// </summary>
        /// <remarks>
        /// This allows the outbound loop to only operate when there is data to send rather than continuously polling.
        /// Some data is sent immediately and not queued.  That data would not trigger this event.
        /// </remarks>
        private AutoResetEvent m_dataPresentEvent = new AutoResetEvent(false);

        private Pool<IncomingPacket> m_incomingPacketPool;

        /// <summary>
        /// Stat for number of packets in the main pool awaiting use.
        /// </summary>
        private Stat m_poolCountStat;

        /// <summary>
        /// Stat for number of packets in the inbound packet pool awaiting use.
        /// </summary>
        private Stat m_incomingPacketPoolStat;

        private int m_defaultRTO = 0;
        private int m_maxRTO = 0;
        private int m_ackTimeout = 0;
        private int m_pausedAckTimeout = 0;
        private bool m_disableFacelights = false;

        public Socket Server { get { return null; } }

        /// <summary>
        /// Record how many packets have been resent
        /// </summary>
        internal int PacketsResentCount { get; set; }

        /// <summary>
        /// Record how many packets have been sent
        /// </summary>
        internal int PacketsSentCount { get; set; }

        /// <summary>
        /// Record how many inbound packets could not be recognized as LLUDP packets.
        /// </summary>
        public int IncomingMalformedPacketCount { get; private set; }

        /// <summary>
        /// Record how many inbound packets could not be associated with a simulator circuit.
        /// </summary>
        public int IncomingOrphanedPacketCount { get; private set; }

        /// <summary>
        /// Record current outgoing client for monitoring purposes.
        /// </summary>
        private IClientAPI m_currentOutgoingClient;

        /// <summary>
        /// Recording current incoming client for monitoring purposes.
        /// </summary>
        private IClientAPI m_currentIncomingClient;

        public LLUDPServer(
            IPAddress listenIP, ref uint port, int proxyPortOffsetParm, bool allow_alternate_port,
            IConfigSource configSource, AgentCircuitManager circuitManager)
            : base(listenIP, (int)port)
        {
            #region Environment.TickCount Measurement

            // Measure the resolution of Environment.TickCount
            TickCountResolution = 0f;
            for (int i = 0; i < 5; i++)
            {
                int start = Environment.TickCount;
                int now = start;
                while (now == start)
                    now = Environment.TickCount;
                TickCountResolution += (float)(now - start) * 0.2f;
            }
            m_log.Info("[LLUDPSERVER]: Average Environment.TickCount resolution: " + TickCountResolution + "ms");
            TickCountResolution = (float)Math.Ceiling(TickCountResolution);

            #endregion Environment.TickCount Measurement

            m_circuitManager = circuitManager;
            int sceneThrottleBps = 0;
            bool usePools = false;

            IConfig config = configSource.Configs["ClientStack.LindenUDP"];
            if (config != null)
            {
                m_asyncPacketHandling = config.GetBoolean("async_packet_handling", true);
                m_recvBufferSize = config.GetInt("client_socket_rcvbuf_size", 0);
                sceneThrottleBps = config.GetInt("scene_throttle_max_bps", 0);

                PrimUpdatesPerCallback = config.GetInt("PrimUpdatesPerCallback", 100);
                TextureSendLimit = config.GetInt("TextureSendLimit", 20);

                m_defaultRTO = config.GetInt("DefaultRTO", 0);
                m_maxRTO = config.GetInt("MaxRTO", 0);
                m_disableFacelights = config.GetBoolean("DisableFacelights", false);
                m_ackTimeout = 1000 * config.GetInt("AckTimeout", 60);
                m_pausedAckTimeout = 1000 * config.GetInt("PausedAckTimeout", 300);
            }
            else
            {
                PrimUpdatesPerCallback = 100;
                TextureSendLimit = 20;
                m_ackTimeout = 1000 * 60; // 1 minute
                m_pausedAckTimeout = 1000 * 300; // 5 minutes
            }

            // FIXME: This actually only needs to be done once since the PacketPool is shared across all servers.
            // However, there is no harm in temporarily doing it multiple times.
            IConfig packetConfig = configSource.Configs["PacketPool"];
            if (packetConfig != null)
            {
                PacketPool.Instance.RecyclePackets = packetConfig.GetBoolean("RecyclePackets", true);
                PacketPool.Instance.RecycleDataBlocks = packetConfig.GetBoolean("RecycleDataBlocks", true);
                usePools = packetConfig.GetBoolean("RecycleBaseUDPPackets", usePools);
            }

            #region BinaryStats
            config = configSource.Configs["Statistics.Binary"];
            m_shouldCollectStats = false;
            if (config != null)
            {
                m_shouldCollectStats = config.GetBoolean("Enabled", false);
                binStatsMaxFilesize = TimeSpan.FromSeconds(config.GetInt("packet_headers_period_seconds", 300));
                binStatsDir = config.GetString("stats_dir", ".");
                m_aggregatedBWStats = config.GetBoolean("aggregatedBWStats", false);
            }
            #endregion BinaryStats

            m_throttle = new TokenBucket(null, sceneThrottleBps);
            ThrottleRates = new ThrottleRates(configSource);

            if (usePools)
                EnablePools();
        }

        public void Start()
        {
            StartInbound();
            StartOutbound();

            m_elapsedMSSinceLastStatReport = Environment.TickCount;
        }

        private void StartInbound()
        {
            m_log.InfoFormat(
                "[LLUDPSERVER]: Starting inbound packet processing for the LLUDP server in {0} mode with UsePools = {1}",
                m_asyncPacketHandling ? "asynchronous" : "synchronous", UsePools);

            base.StartInbound(m_recvBufferSize, m_asyncPacketHandling);

            // This thread will process the packets received that are placed on the packetInbox
            Watchdog.StartThread(
                IncomingPacketHandler,
                string.Format("Incoming Packets ({0})", m_scene.RegionInfo.RegionName),
                ThreadPriority.Normal,
                false,
                true,
                GetWatchdogIncomingAlarmData,
                Watchdog.DEFAULT_WATCHDOG_TIMEOUT_MS);
        }

        private new void StartOutbound()
        {
            m_log.Info("[LLUDPSERVER]: Starting outbound packet processing for the LLUDP server");

            base.StartOutbound();

            Watchdog.StartThread(
                OutgoingPacketHandler,
                string.Format("Outgoing Packets ({0})", m_scene.RegionInfo.RegionName),
                ThreadPriority.Normal,
                false,
                true,
                GetWatchdogOutgoingAlarmData,
                Watchdog.DEFAULT_WATCHDOG_TIMEOUT_MS);
        }

        public void Stop()
        {
            m_log.Info("[LLUDPSERVER]: Shutting down the LLUDP server for " + m_scene.RegionInfo.RegionName);
            base.StopOutbound();
            base.StopInbound();
        }

        protected override bool EnablePools()
        {
            if (!UsePools)
            {
                base.EnablePools();

                m_incomingPacketPool = new Pool<IncomingPacket>(() => new IncomingPacket(), 500);

                return true;
            }

            return false;
        }

        protected override bool DisablePools()
        {
            if (UsePools)
            {
                base.DisablePools();

                StatsManager.DeregisterStat(m_incomingPacketPoolStat);

                // We won't null out the pool to avoid a race condition with code that may be in the middle of using it.

                return true;
            }

            return false;
        }

        /// <summary>
        /// This is a seperate method so that it can be called once we have an m_scene to distinguish different scene
        /// stats.
        /// </summary>
        private void EnablePoolStats()
        {
            m_poolCountStat
                = new Stat(
                    "UDPPacketBufferPoolCount",
                    "Objects within the UDPPacketBuffer pool",
                    "The number of objects currently stored within the UDPPacketBuffer pool",
                    "",
                    "clientstack",
                    m_scene.Name,
                    StatType.Pull,
                    stat => stat.Value = Pool.Count,
                    StatVerbosity.Debug);

            StatsManager.RegisterStat(m_poolCountStat);

            m_incomingPacketPoolStat
                = new Stat(
                    "IncomingPacketPoolCount",
                    "Objects within incoming packet pool",
                    "The number of objects currently stored within the incoming packet pool",
                    "",
                    "clientstack",
                    m_scene.Name,
                    StatType.Pull,
                    stat => stat.Value = m_incomingPacketPool.Count,
                    StatVerbosity.Debug);

            StatsManager.RegisterStat(m_incomingPacketPoolStat);
        }

        /// <summary>
        /// Disables pool stats.
        /// </summary>
        private void DisablePoolStats()
        {
            StatsManager.DeregisterStat(m_poolCountStat);
            m_poolCountStat = null;

            StatsManager.DeregisterStat(m_incomingPacketPoolStat);
            m_incomingPacketPoolStat = null;
        }

        /// <summary>
        /// If the outgoing UDP thread times out, then return client that was being processed to help with debugging.
        /// </summary>
        /// <returns></returns>
        private string GetWatchdogIncomingAlarmData()
        {
            return string.Format(
                "Client is {0}",
                m_currentIncomingClient != null ? m_currentIncomingClient.Name : "none");
        }

        /// <summary>
        /// If the outgoing UDP thread times out, then return client that was being processed to help with debugging.
        /// </summary>
        /// <returns></returns>
        private string GetWatchdogOutgoingAlarmData()
        {
            return string.Format(
                "Client is {0}",
                m_currentOutgoingClient != null ? m_currentOutgoingClient.Name : "none");
        }

        public void AddScene(IScene scene)
        {
            if (m_scene != null)
            {
                m_log.Error("[LLUDPSERVER]: AddScene() called on an LLUDPServer that already has a scene");
                return;
            }

            if (!(scene is Scene))
            {
                m_log.Error("[LLUDPSERVER]: AddScene() called with an unrecognized scene type " + scene.GetType());
                return;
            }

            m_scene = (Scene)scene;
            m_location = new Location(m_scene.RegionInfo.RegionHandle);

            StatsManager.RegisterStat(
                new Stat(
                    "InboxPacketsCount",
                    "Number of LL protocol packets waiting for the second stage of processing after initial receive.",
                    "Number of LL protocol packets waiting for the second stage of processing after initial receive.",
                    "",
                    "clientstack",
                    scene.Name,
                    StatType.Pull,
                    MeasuresOfInterest.AverageChangeOverTime,
                    stat => stat.Value = packetInbox.Count,
                    StatVerbosity.Debug));

            // XXX: These stats are also pool stats but we register them separately since they are currently not
            // turned on and off by EnablePools()/DisablePools()
            StatsManager.RegisterStat(
                new PercentageStat(
                    "PacketsReused",
                    "Packets reused",
                    "Number of packets reused out of all requests to the packet pool",
                    "clientstack",
                    m_scene.Name,
                    StatType.Pull,
                    stat => 
                        { PercentageStat pstat = (PercentageStat)stat; 
                          pstat.Consequent = PacketPool.Instance.PacketsRequested; 
                          pstat.Antecedent = PacketPool.Instance.PacketsReused; },
                    StatVerbosity.Debug));

            StatsManager.RegisterStat(
                new PercentageStat(
                    "PacketDataBlocksReused",
                    "Packet data blocks reused",
                    "Number of data blocks reused out of all requests to the packet pool",
                    "clientstack",
                    m_scene.Name,
                    StatType.Pull,
                    stat =>
                        { PercentageStat pstat = (PercentageStat)stat; 
                          pstat.Consequent = PacketPool.Instance.BlocksRequested; 
                          pstat.Antecedent = PacketPool.Instance.BlocksReused; },
                    StatVerbosity.Debug));

            StatsManager.RegisterStat(
                new Stat(
                    "PacketsPoolCount",
                    "Objects within the packet pool",
                    "The number of objects currently stored within the packet pool",
                    "",
                    "clientstack",
                    m_scene.Name,
                    StatType.Pull,
                    stat => stat.Value = PacketPool.Instance.PacketsPooled,
                    StatVerbosity.Debug));

            StatsManager.RegisterStat(
                new Stat(
                    "PacketDataBlocksPoolCount",
                    "Objects within the packet data block pool",
                    "The number of objects currently stored within the packet data block pool",
                    "",
                    "clientstack",
                    m_scene.Name,
                    StatType.Pull,
                    stat => stat.Value = PacketPool.Instance.BlocksPooled,
                    StatVerbosity.Debug));
        
            // We delay enabling pool stats to AddScene() instead of Initialize() so that we can distinguish pool stats by
            // scene name
            if (UsePools)
                EnablePoolStats();

            MainConsole.Instance.Commands.AddCommand(
                "Debug", false, "debug lludp packet",
                 "debug lludp packet [--default] <level> [<avatar-first-name> <avatar-last-name>]",
                 "Turn on packet debugging",
                   "If level >  255 then all incoming and outgoing packets are logged.\n"
                 + "If level <= 255 then incoming AgentUpdate and outgoing SimStats and SimulatorViewerTimeMessage packets are not logged.\n"
                 + "If level <= 200 then incoming RequestImage and outgoing ImagePacket, ImageData, LayerData and CoarseLocationUpdate packets are not logged.\n"
                 + "If level <= 100 then incoming ViewerEffect and AgentAnimation and outgoing ViewerEffect and AvatarAnimation packets are not logged.\n"
                 + "If level <=  50 then outgoing ImprovedTerseObjectUpdate packets are not logged.\n"
                 + "If level <= 0 then no packets are logged.\n"
                 + "If --default is specified then the level becomes the default logging level for all subsequent agents.\n"
                 + "In this case, you cannot also specify an avatar name.\n"
                 + "If an avatar name is given then only packets from that avatar are logged.",
                 HandlePacketCommand);

            MainConsole.Instance.Commands.AddCommand(
                "Debug",
                false,
                "debug lludp start",
                "debug lludp start <in|out|all>",
                "Control LLUDP packet processing.",
                "No effect if packet processing has already started.\n"
                    + "in  - start inbound processing.\n"
                    + "out - start outbound processing.\n"
                    + "all - start in and outbound processing.\n",
                HandleStartCommand);

            MainConsole.Instance.Commands.AddCommand(
                "Debug",
                false,
                "debug lludp stop",
                "debug lludp stop <in|out|all>",
                "Stop LLUDP packet processing.",
                "No effect if packet processing has already stopped.\n"
                    + "in  - stop inbound processing.\n"
                    + "out - stop outbound processing.\n"
                    + "all - stop in and outbound processing.\n",
                HandleStopCommand);

            MainConsole.Instance.Commands.AddCommand(
                "Debug",
                false,
                "debug lludp pool",
                "debug lludp pool <on|off>",
                "Turn object pooling within the lludp component on or off.",
                HandlePoolCommand);

            MainConsole.Instance.Commands.AddCommand(
                "Debug",
                false,
                "debug lludp status",
                "debug lludp status",
                "Return status of LLUDP packet processing.",
                HandleStatusCommand);

            MainConsole.Instance.Commands.AddCommand(
                "Debug",
                false,
                "debug lludp toggle agentupdate",
                "debug lludp toggle agentupdate",
                "Toggle whether agentupdate packets are processed or simply discarded.",
                HandleAgentUpdateCommand);
        }

        private void HandlePacketCommand(string module, string[] args)
        {
            if (SceneManager.Instance.CurrentScene != null && SceneManager.Instance.CurrentScene != m_scene)
                return;

            bool setAsDefaultLevel = false;
            OptionSet optionSet = new OptionSet().Add("default", o => setAsDefaultLevel = o != null);
            List<string> filteredArgs = optionSet.Parse(args);

            string name = null;

            if (filteredArgs.Count == 6)
            {
                if (!setAsDefaultLevel)
                {
                    name = string.Format("{0} {1}", filteredArgs[4], filteredArgs[5]);
                }
                else
                {
                    MainConsole.Instance.OutputFormat("ERROR: Cannot specify a user name when setting default logging level");
                    return;
                }
            }

            if (filteredArgs.Count > 3)
            {
                int newDebug;
                if (int.TryParse(filteredArgs[3], out newDebug))
                {
                    if (setAsDefaultLevel)
                    {
                        DefaultClientPacketDebugLevel = newDebug;
                        MainConsole.Instance.OutputFormat(
                            "Debug packet debug for new clients set to {0} in {1}", DefaultClientPacketDebugLevel, m_scene.Name);
                    }
                    else
                    {
                        m_scene.ForEachScenePresence(sp =>
                        {
                            if (name == null || sp.Name == name)
                            {
                                MainConsole.Instance.OutputFormat(
                                    "Packet debug for {0} ({1}) set to {2} in {3}",
                                    sp.Name, sp.IsChildAgent ? "child" : "root", newDebug, m_scene.Name);

                                sp.ControllingClient.DebugPacketLevel = newDebug;
                            }
                        });
                    }
                }
                else
                {
                    MainConsole.Instance.Output("Usage: debug lludp packet [--default] 0..255 [<first-name> <last-name>]");
                }
            }
        }

        private void HandleStartCommand(string module, string[] args)
        {
            if (SceneManager.Instance.CurrentScene != null && SceneManager.Instance.CurrentScene != m_scene)
                return;

            if (args.Length != 4)
            {
                MainConsole.Instance.Output("Usage: debug lludp start <in|out|all>");
                return;
            }

            string subCommand = args[3];

            if (subCommand == "in" || subCommand == "all")
                StartInbound();

            if (subCommand == "out" || subCommand == "all")
                StartOutbound();
        }

        private void HandleStopCommand(string module, string[] args)
        {
            if (SceneManager.Instance.CurrentScene != null && SceneManager.Instance.CurrentScene != m_scene)
                return;

            if (args.Length != 4)
            {
                MainConsole.Instance.Output("Usage: debug lludp stop <in|out|all>");
                return;
            }

            string subCommand = args[3];

            if (subCommand == "in" || subCommand == "all")
                StopInbound();

            if (subCommand == "out" || subCommand == "all")
                StopOutbound();
        }

        private void HandlePoolCommand(string module, string[] args)
        {
            if (SceneManager.Instance.CurrentScene != null && SceneManager.Instance.CurrentScene != m_scene)
                return;

            if (args.Length != 4)
            {
                MainConsole.Instance.Output("Usage: debug lludp pool <on|off>");
                return;
            }

            string enabled = args[3];

            if (enabled == "on")
            {
                if (EnablePools())
                {
                    EnablePoolStats();
                    MainConsole.Instance.OutputFormat("Packet pools enabled on {0}", m_scene.Name);
                }
            }
            else if (enabled == "off")
            {
                if (DisablePools())
                {
                    DisablePoolStats();
                    MainConsole.Instance.OutputFormat("Packet pools disabled on {0}", m_scene.Name);
                }
            }
            else
            {
                MainConsole.Instance.Output("Usage: debug lludp pool <on|off>");
            }
        }

        bool m_discardAgentUpdates;

        private void HandleAgentUpdateCommand(string module, string[] args)
        {
            if (SceneManager.Instance.CurrentScene != null && SceneManager.Instance.CurrentScene != m_scene)
                return;

            m_discardAgentUpdates = !m_discardAgentUpdates;

            MainConsole.Instance.OutputFormat(
                "Discard AgentUpdates now {0} for {1}", m_discardAgentUpdates, m_scene.Name);
        }

        private void HandleStatusCommand(string module, string[] args)
        {
            if (SceneManager.Instance.CurrentScene != null && SceneManager.Instance.CurrentScene != m_scene)
                return;

            MainConsole.Instance.OutputFormat(
                "IN  LLUDP packet processing for {0} is {1}", m_scene.Name, IsRunningInbound ? "enabled" : "disabled");

            MainConsole.Instance.OutputFormat(
                "OUT LLUDP packet processing for {0} is {1}", m_scene.Name, IsRunningOutbound ? "enabled" : "disabled");

            MainConsole.Instance.OutputFormat("LLUDP pools in {0} are {1}", m_scene.Name, UsePools ? "on" : "off");

            MainConsole.Instance.OutputFormat(
                "Packet debug level for new clients is {0}", DefaultClientPacketDebugLevel);
        }

        public bool HandlesRegion(Location x)
        {
            return x == m_location;
        }

//        public void BroadcastPacket(Packet packet, ThrottleOutPacketType category, bool sendToPausedAgents, bool allowSplitting)
//        {
//            // CoarseLocationUpdate and AvatarGroupsReply packets cannot be split in an automated way
//            if ((packet.Type == PacketType.CoarseLocationUpdate || packet.Type == PacketType.AvatarGroupsReply) && allowSplitting)
//                allowSplitting = false;
//
//            if (allowSplitting && packet.HasVariableBlocks)
//            {
//                byte[][] datas = packet.ToBytesMultiple();
//                int packetCount = datas.Length;
//
//                if (packetCount < 1)
//                    m_log.Error("[LLUDPSERVER]: Failed to split " + packet.Type + " with estimated length " + packet.Length);
//
//                for (int i = 0; i < packetCount; i++)
//                {
//                    byte[] data = datas[i];
//                    m_scene.ForEachClient(
//                        delegate(IClientAPI client)
//                        {
//                            if (client is LLClientView)
//                                SendPacketData(((LLClientView)client).UDPClient, data, packet.Type, category, null);
//                        }
//                    );
//                }
//            }
//            else
//            {
//                byte[] data = packet.ToBytes();
//                m_scene.ForEachClient(
//                    delegate(IClientAPI client)
//                    {
//                        if (client is LLClientView)
//                            SendPacketData(((LLClientView)client).UDPClient, data, packet.Type, category, null);
//                    }
//                );
//            }
//        }

        /// <summary>
        /// Start the process of sending a packet to the client.
        /// </summary>
        /// <param name="udpClient"></param>
        /// <param name="packet"></param>
        /// <param name="category"></param>
        /// <param name="allowSplitting"></param>
        /// <param name="method">
        /// The method to call if the packet is not acked by the client.  If null, then a standard
        /// resend of the packet is done.
        /// </param>
        public virtual void SendPacket(
            LLUDPClient udpClient, Packet packet, ThrottleOutPacketType category, bool allowSplitting, UnackedPacketMethod method)
        {
            // CoarseLocationUpdate packets cannot be split in an automated way
            if (packet.Type == PacketType.CoarseLocationUpdate && allowSplitting)
                allowSplitting = false;

            bool packetQueued = false;

            if (allowSplitting && packet.HasVariableBlocks)
            {
                byte[][] datas = packet.ToBytesMultiple();
                int packetCount = datas.Length;

                if (packetCount < 1)
                    m_log.Error("[LLUDPSERVER]: Failed to split " + packet.Type + " with estimated length " + packet.Length);

                for (int i = 0; i < packetCount; i++)
                {
                    byte[] data = datas[i];

                    if (!SendPacketData(udpClient, data, packet.Type, category, method))
                        packetQueued = true;
                }
            }
            else
            {
                byte[] data = packet.ToBytes();
                packetQueued = SendPacketData(udpClient, data, packet.Type, category, method);
            }

            PacketPool.Instance.ReturnPacket(packet);

            if (packetQueued)
                m_dataPresentEvent.Set();
        }

        /// <summary>
        /// Start the process of sending a packet to the client.
        /// </summary>
        /// <param name="udpClient"></param>
        /// <param name="data"></param>
        /// <param name="type"></param>
        /// <param name="category"></param>
        /// <param name="method">
        /// The method to call if the packet is not acked by the client.  If null, then a standard
        /// resend of the packet is done.
        /// </param>
        /// <returns>true if the data was sent immediately, false if it was queued for sending</returns>
        public bool SendPacketData(
            LLUDPClient udpClient, byte[] data, PacketType type, ThrottleOutPacketType category, UnackedPacketMethod method)
        {
            int dataLength = data.Length;
            bool doZerocode = (data[0] & Helpers.MSG_ZEROCODED) != 0;
            bool doCopy = true;

            // Frequency analysis of outgoing packet sizes shows a large clump of packets at each end of the spectrum.
            // The vast majority of packets are less than 200 bytes, although due to asset transfers and packet splitting
            // there are a decent number of packets in the 1000-1140 byte range. We allocate one of two sizes of data here
            // to accomodate for both common scenarios and provide ample room for ACK appending in both
            int bufferSize = (dataLength > 180) ? LLUDPServer.MTU : 200;

            UDPPacketBuffer buffer = new UDPPacketBuffer(udpClient.RemoteEndPoint, bufferSize);

            // Zerocode if needed
            if (doZerocode)
            {
                try
                {
                    dataLength = Helpers.ZeroEncode(data, dataLength, buffer.Data);
                    doCopy = false;
                }
                catch (IndexOutOfRangeException)
                {
                    // The packet grew larger than the bufferSize while zerocoding.
                    // Remove the MSG_ZEROCODED flag and send the unencoded data
                    // instead
                    m_log.Debug("[LLUDPSERVER]: Packet exceeded buffer size during zerocoding for " + type + ". DataLength=" + dataLength +
                        " and BufferLength=" + buffer.Data.Length + ". Removing MSG_ZEROCODED flag");
                    data[0] = (byte)(data[0] & ~Helpers.MSG_ZEROCODED);
                }
            }

            // If the packet data wasn't already copied during zerocoding, copy it now
            if (doCopy)
            {
                if (dataLength <= buffer.Data.Length)
                {
                    Buffer.BlockCopy(data, 0, buffer.Data, 0, dataLength);
                }
                else
                {
                    bufferSize = dataLength;
                    buffer = new UDPPacketBuffer(udpClient.RemoteEndPoint, bufferSize);

                    // m_log.Error("[LLUDPSERVER]: Packet exceeded buffer size! This could be an indication of packet assembly not obeying the MTU. Type=" +
                    //     type + ", DataLength=" + dataLength + ", BufferLength=" + buffer.Data.Length + ". Dropping packet");
                    Buffer.BlockCopy(data, 0, buffer.Data, 0, dataLength);
                }
            }

            buffer.DataLength = dataLength;

            #region Queue or Send

            bool highPriority = false;

            if (category != ThrottleOutPacketType.Unknown && (category & ThrottleOutPacketType.HighPriority) != 0)
            {
                category = (ThrottleOutPacketType)((int)category & 127);
                highPriority = true;
            }

            OutgoingPacket outgoingPacket = new OutgoingPacket(udpClient, buffer, category, null);
            // If we were not provided a method for handling unacked, use the UDPServer default method
            outgoingPacket.UnackedMethod = ((method == null) ? delegate(OutgoingPacket oPacket) { ResendUnacked(oPacket); } : method);

            // If a Linden Lab 1.23.5 client receives an update packet after a kill packet for an object, it will 
            // continue to display the deleted object until relog.  Therefore, we need to always queue a kill object
            // packet so that it isn't sent before a queued update packet.
            bool requestQueue = type == PacketType.KillObject;
<<<<<<< HEAD
            if (!outgoingPacket.Client.EnqueueOutgoing(outgoingPacket, requestQueue, highPriority))
=======
            if (!outgoingPacket.Client.EnqueueOutgoing(outgoingPacket, requestQueue))
            {
>>>>>>> 2b069a3b
                SendPacketFinal(outgoingPacket);
                return true;
            }
            else
            {
                return false;
            }

            #endregion Queue or Send
        }

        public void SendAcks(LLUDPClient udpClient)
        {
            uint ack;

            if (udpClient.PendingAcks.Dequeue(out ack))
            {
                List<PacketAckPacket.PacketsBlock> blocks = new List<PacketAckPacket.PacketsBlock>();
                PacketAckPacket.PacketsBlock block = new PacketAckPacket.PacketsBlock();
                block.ID = ack;
                blocks.Add(block);

                while (udpClient.PendingAcks.Dequeue(out ack))
                {
                    block = new PacketAckPacket.PacketsBlock();
                    block.ID = ack;
                    blocks.Add(block);
                }

                PacketAckPacket packet = new PacketAckPacket();
                packet.Header.Reliable = false;
                packet.Packets = blocks.ToArray();

                SendPacket(udpClient, packet, ThrottleOutPacketType.Unknown, true, null);
            }
        }

        public void SendPing(LLUDPClient udpClient)
        {
            StartPingCheckPacket pc = (StartPingCheckPacket)PacketPool.Instance.GetPacket(PacketType.StartPingCheck);
            pc.Header.Reliable = false;

            pc.PingID.PingID = (byte)udpClient.CurrentPingSequence++;
            // We *could* get OldestUnacked, but it would hurt performance and not provide any benefit
            pc.PingID.OldestUnacked = 0;

            SendPacket(udpClient, pc, ThrottleOutPacketType.Unknown, false, null);
        }

        public void CompletePing(LLUDPClient udpClient, byte pingID)
        {
            CompletePingCheckPacket completePing = new CompletePingCheckPacket();
            completePing.PingID.PingID = pingID;
            SendPacket(udpClient, completePing, ThrottleOutPacketType.Unknown, false, null);
        }

        public void HandleUnacked(LLClientView client)
        {
            LLUDPClient udpClient = client.UDPClient;

            if (!udpClient.IsConnected)
                return;

            // Disconnect an agent if no packets are received for some time
            int timeoutTicks = m_ackTimeout;

            // Allow more slack if the client is "paused" eg file upload dialogue is open
            // Some sort of limit is needed in case the client crashes, loses its network connection
            // or some other disaster prevents it from sendung the AgentResume
            if (udpClient.IsPaused)
                timeoutTicks = m_pausedAckTimeout;

            if (client.IsActive &&
                (Environment.TickCount & Int32.MaxValue) - udpClient.TickLastPacketReceived > timeoutTicks)
            {
                // We must set IsActive synchronously so that we can stop the packet loop reinvoking this method, even
                // though it's set later on by LLClientView.Close()
                client.IsActive = false;

                // Fire this out on a different thread so that we don't hold up outgoing packet processing for
                // everybody else if this is being called due to an ack timeout.
                // This is the same as processing as the async process of a logout request.
                Util.FireAndForget(o => DeactivateClientDueToTimeout(client, timeoutTicks));

                return;
            }

            // Get a list of all of the packets that have been sitting unacked longer than udpClient.RTO
            List<OutgoingPacket> expiredPackets = udpClient.NeedAcks.GetExpiredPackets(udpClient.RTO);

            if (expiredPackets != null)
            {
                //m_log.Debug("[LLUDPSERVER]: Handling " + expiredPackets.Count + " packets to " + udpClient.AgentID + ", RTO=" + udpClient.RTO);
                // Exponential backoff of the retransmission timeout
                udpClient.BackoffRTO();
                for (int i = 0; i < expiredPackets.Count; ++i)
                    expiredPackets[i].UnackedMethod(expiredPackets[i]);
            }
        }

        public void ResendUnacked(OutgoingPacket outgoingPacket)
        {
            //m_log.DebugFormat("[LLUDPSERVER]: Resending packet #{0} (attempt {1}), {2}ms have passed",
            //    outgoingPacket.SequenceNumber, outgoingPacket.ResendCount, Environment.TickCount - outgoingPacket.TickCount);

            // Set the resent flag
            outgoingPacket.Buffer.Data[0] = (byte)(outgoingPacket.Buffer.Data[0] | Helpers.MSG_RESENT);
            outgoingPacket.Category = ThrottleOutPacketType.Resend;

            // Bump up the resend count on this packet
            Interlocked.Increment(ref outgoingPacket.ResendCount);

            // Requeue or resend the packet
            if (!outgoingPacket.Client.EnqueueOutgoing(outgoingPacket, false))
                SendPacketFinal(outgoingPacket);
        }

        public void Flush(LLUDPClient udpClient)
        {
            // FIXME: Implement?
        }

        /// <summary>
        /// Actually send a packet to a client.
        /// </summary>
        /// <param name="outgoingPacket"></param>
        internal void SendPacketFinal(OutgoingPacket outgoingPacket)
        {
            UDPPacketBuffer buffer = outgoingPacket.Buffer;
            byte flags = buffer.Data[0];
            bool isResend = (flags & Helpers.MSG_RESENT) != 0;
            bool isReliable = (flags & Helpers.MSG_RELIABLE) != 0;
            bool isZerocoded = (flags & Helpers.MSG_ZEROCODED) != 0;
            LLUDPClient udpClient = outgoingPacket.Client;

            if (!udpClient.IsConnected)
                return;

            #region ACK Appending

            int dataLength = buffer.DataLength;

            // NOTE: I'm seeing problems with some viewers when ACKs are appended to zerocoded packets so I've disabled that here
            if (!isZerocoded)
            {
                // Keep appending ACKs until there is no room left in the buffer or there are
                // no more ACKs to append
                uint ackCount = 0;
                uint ack;
                while (dataLength + 5 < buffer.Data.Length && udpClient.PendingAcks.Dequeue(out ack))
                {
                    Utils.UIntToBytesBig(ack, buffer.Data, dataLength);
                    dataLength += 4;
                    ++ackCount;
                }

                if (ackCount > 0)
                {
                    // Set the last byte of the packet equal to the number of appended ACKs
                    buffer.Data[dataLength++] = (byte)ackCount;
                    // Set the appended ACKs flag on this packet
                    buffer.Data[0] = (byte)(buffer.Data[0] | Helpers.MSG_APPENDED_ACKS);
                }
            }

            buffer.DataLength = dataLength;

            #endregion ACK Appending

            #region Sequence Number Assignment

            if (!isResend)
            {
                // Not a resend, assign a new sequence number
                uint sequenceNumber = (uint)Interlocked.Increment(ref udpClient.CurrentSequence);
                Utils.UIntToBytesBig(sequenceNumber, buffer.Data, 1);
                outgoingPacket.SequenceNumber = sequenceNumber;

                if (isReliable)
                {
                    // Add this packet to the list of ACK responses we are waiting on from the server
                    udpClient.NeedAcks.Add(outgoingPacket);
                }
            }
            else
            {
                Interlocked.Increment(ref udpClient.PacketsResent);

                // We're not going to worry about interlock yet since its not currently critical that this total count
                // is 100% correct
                PacketsResentCount++;
            }

            #endregion Sequence Number Assignment

            // Stats tracking
            Interlocked.Increment(ref udpClient.PacketsSent);

            // We're not going to worry about interlock yet since its not currently critical that this total count
            // is 100% correct
            PacketsSentCount++;

            // Put the UDP payload on the wire
            AsyncBeginSend(buffer);

            // Keep track of when this packet was sent out (right now)
            outgoingPacket.TickCount = Environment.TickCount & Int32.MaxValue;
        }

        private void RecordMalformedInboundPacket(IPEndPoint endPoint)
        {
//                if (m_malformedCount < 100)
//                    m_log.DebugFormat("[LLUDPSERVER]: Dropped malformed packet: " + e.ToString());

            IncomingMalformedPacketCount++;

            if ((IncomingMalformedPacketCount % 10000) == 0)
                m_log.WarnFormat(
                    "[LLUDPSERVER]: Received {0} malformed packets so far, probable network attack.  Last was from {1}", 
                    IncomingMalformedPacketCount, endPoint);
        }

        public override void PacketReceived(UDPPacketBuffer buffer)
        {
            // Debugging/Profiling
            //try { Thread.CurrentThread.Name = "PacketReceived (" + m_scene.RegionInfo.RegionName + ")"; }
            //catch (Exception) { }
//            m_log.DebugFormat(
//                "[LLUDPSERVER]: Packet received from {0} in {1}", buffer.RemoteEndPoint, m_scene.RegionInfo.RegionName);

            LLUDPClient udpClient = null;
            Packet packet = null;
            int packetEnd = buffer.DataLength - 1;
            IPEndPoint endPoint = (IPEndPoint)buffer.RemoteEndPoint;

            #region Decoding

            if (buffer.DataLength < 7)
            {
//                m_log.WarnFormat(
//                    "[LLUDPSERVER]: Dropping undersized packet with {0} bytes received from {1} in {2}",
//                    buffer.DataLength, buffer.RemoteEndPoint, m_scene.RegionInfo.RegionName);

                RecordMalformedInboundPacket(endPoint);

                return; // Drop undersized packet
            }

            int headerLen = 7;
            if (buffer.Data[6] == 0xFF)
            {
                if (buffer.Data[7] == 0xFF)
                    headerLen = 10;
                else
                    headerLen = 8;
            }

            if (buffer.DataLength < headerLen)
            {
//                m_log.WarnFormat(
//                    "[LLUDPSERVER]: Dropping packet with malformed header received from {0} in {1}",
//                    buffer.RemoteEndPoint, m_scene.RegionInfo.RegionName);

                RecordMalformedInboundPacket(endPoint);

                return; // Malformed header
            }

            try
            {
//                packet = Packet.BuildPacket(buffer.Data, ref packetEnd,
//                    // Only allocate a buffer for zerodecoding if the packet is zerocoded
//                    ((buffer.Data[0] & Helpers.MSG_ZEROCODED) != 0) ? new byte[4096] : null);
                // If OpenSimUDPBase.UsePool == true (which is currently separate from the PacketPool) then we
                // assume that packet construction does not retain a reference to byte[] buffer.Data (instead, all
                // bytes are copied out).
                packet = PacketPool.Instance.GetPacket(buffer.Data, ref packetEnd,
                    // Only allocate a buffer for zerodecoding if the packet is zerocoded
                    ((buffer.Data[0] & Helpers.MSG_ZEROCODED) != 0) ? new byte[4096] : null);
            }
            catch (Exception e)
            {
                if (IncomingMalformedPacketCount < 100)
                    m_log.DebugFormat("[LLUDPSERVER]: Dropped malformed packet: " + e.ToString());
            }

            // Fail-safe check
            if (packet == null)
            {
                if (IncomingMalformedPacketCount < 100)
                {
                    m_log.WarnFormat("[LLUDPSERVER]: Malformed data, cannot parse {0} byte packet from {1}, data {2}:",
                        buffer.DataLength, buffer.RemoteEndPoint, Utils.BytesToHexString(buffer.Data, buffer.DataLength, null));
                }

                RecordMalformedInboundPacket(endPoint);

                return;
            }

            #endregion Decoding

            #region Packet to Client Mapping

            // If there is already a client for this endpoint, don't process UseCircuitCode
            IClientAPI client = null;
            if (!m_scene.TryGetClient(endPoint, out client) || !(client is LLClientView))
            {
                // UseCircuitCode handling
                if (packet.Type == PacketType.UseCircuitCode)
                {
                    // And if there is a UseCircuitCode pending, also drop it
                    lock (m_pendingCache)
                    {
                        if (m_pendingCache.Contains(endPoint))
                            return;

                        m_pendingCache.AddOrUpdate(endPoint, new Queue<UDPPacketBuffer>(), 60);
                    }

                    // We need to copy the endpoint so that it doesn't get changed when another thread reuses the
                    // buffer.
                    object[] array = new object[] { new IPEndPoint(endPoint.Address, endPoint.Port), packet };

                    Util.FireAndForget(HandleUseCircuitCode, array);

                    return;
                }
            }

            // If this is a pending connection, enqueue, don't process yet
            lock (m_pendingCache)
            {
                Queue<UDPPacketBuffer> queue;
                if (m_pendingCache.TryGetValue(endPoint, out queue))
                {
                    //m_log.DebugFormat("[LLUDPSERVER]: Enqueued a {0} packet into the pending queue", packet.Type);
                    queue.Enqueue(buffer);
                    return;
                }
                else if (packet.Type == PacketType.CompleteAgentMovement)
                {
                    // Send ack straight away to let the viewer know that we got it.
                    SendAckImmediate(endPoint, packet.Header.Sequence);

                    // We need to copy the endpoint so that it doesn't get changed when another thread reuses the
                    // buffer.
                    object[] array = new object[] { new IPEndPoint(endPoint.Address, endPoint.Port), packet };

                    Util.FireAndForget(HandleCompleteMovementIntoRegion, array);

                    return;
                }
            }

            // Determine which agent this packet came from
            if (client == null || !(client is LLClientView))
            {
                //m_log.Debug("[LLUDPSERVER]: Received a " + packet.Type + " packet from an unrecognized source: " + address + " in " + m_scene.RegionInfo.RegionName);

                IncomingOrphanedPacketCount++;

                if ((IncomingOrphanedPacketCount % 10000) == 0)
                    m_log.WarnFormat(
                        "[LLUDPSERVER]: Received {0} orphaned packets so far.  Last was from {1}", 
                        IncomingOrphanedPacketCount, endPoint);

                return;
            }

            udpClient = ((LLClientView)client).UDPClient;

            if (!udpClient.IsConnected)
            {
                m_log.Debug("[LLUDPSERVER]: Received a " + packet.Type + " packet for a unConnected client in " + m_scene.RegionInfo.RegionName);
                return;
            }

            #endregion Packet to Client Mapping

            // Stats tracking
            Interlocked.Increment(ref udpClient.PacketsReceived);

            int now = Environment.TickCount & Int32.MaxValue;
            udpClient.TickLastPacketReceived = now;

            #region ACK Receiving

            // Handle appended ACKs
            if (packet.Header.AppendedAcks && packet.Header.AckList != null)
            {
//                m_log.DebugFormat(
//                    "[LLUDPSERVER]: Handling {0} appended acks from {1} in {2}",
//                    packet.Header.AckList.Length, client.Name, m_scene.Name);

                for (int i = 0; i < packet.Header.AckList.Length; i++)
                    udpClient.NeedAcks.Acknowledge(packet.Header.AckList[i], now, packet.Header.Resent);
            }

            // Handle PacketAck packets
            if (packet.Type == PacketType.PacketAck)
            {
                PacketAckPacket ackPacket = (PacketAckPacket)packet;

//                m_log.DebugFormat(
//                    "[LLUDPSERVER]: Handling {0} packet acks for {1} in {2}",
//                    ackPacket.Packets.Length, client.Name, m_scene.Name);

                for (int i = 0; i < ackPacket.Packets.Length; i++)
                    udpClient.NeedAcks.Acknowledge(ackPacket.Packets[i].ID, now, packet.Header.Resent);

                // We don't need to do anything else with PacketAck packets
                return;
            }

            #endregion ACK Receiving

            #region ACK Sending

            if (packet.Header.Reliable)
            {
//                m_log.DebugFormat(
//                    "[LLUDPSERVER]: Adding ack request for {0} {1} from {2} in {3}",
//                    packet.Type, packet.Header.Sequence, client.Name, m_scene.Name);

                udpClient.PendingAcks.Enqueue(packet.Header.Sequence);

                // This is a somewhat odd sequence of steps to pull the client.BytesSinceLastACK value out,
                // add the current received bytes to it, test if 2*MTU bytes have been sent, if so remove
                // 2*MTU bytes from the value and send ACKs, and finally add the local value back to
                // client.BytesSinceLastACK. Lockless thread safety
                int bytesSinceLastACK = Interlocked.Exchange(ref udpClient.BytesSinceLastACK, 0);
                bytesSinceLastACK += buffer.DataLength;
                if (bytesSinceLastACK > LLUDPServer.MTU * 2)
                {
                    bytesSinceLastACK -= LLUDPServer.MTU * 2;
                    SendAcks(udpClient);
                }
                Interlocked.Add(ref udpClient.BytesSinceLastACK, bytesSinceLastACK);
            }

            #endregion ACK Sending

            #region Incoming Packet Accounting

            // Check the archive of received reliable packet IDs to see whether we already received this packet
            if (packet.Header.Reliable && !udpClient.PacketArchive.TryEnqueue(packet.Header.Sequence))
            {
                if (packet.Header.Resent)
                    m_log.DebugFormat(
                        "[LLUDPSERVER]: Received a resend of already processed packet #{0}, type {1} from {2}", 
                        packet.Header.Sequence, packet.Type, client.Name);
                 else
                    m_log.WarnFormat(
                        "[LLUDPSERVER]: Received a duplicate (not marked as resend) of packet #{0}, type {1} from {2}",
                        packet.Header.Sequence, packet.Type, client.Name);

                // Avoid firing a callback twice for the same packet
                return;
            }

            #endregion Incoming Packet Accounting

            #region BinaryStats
            LogPacketHeader(true, udpClient.CircuitCode, 0, packet.Type, (ushort)packet.Length);
            #endregion BinaryStats

            if (packet.Type == PacketType.AgentUpdate)
            {
                if (m_discardAgentUpdates)
                    return;

                ((LLClientView)client).TotalAgentUpdates++;

                AgentUpdatePacket agentUpdate = (AgentUpdatePacket)packet;

                LLClientView llClient = client as LLClientView;
                if (agentUpdate.AgentData.SessionID != client.SessionId 
                    || agentUpdate.AgentData.AgentID != client.AgentId
                    || !(llClient == null || llClient.CheckAgentUpdateSignificance(agentUpdate.AgentData)) )
                {
                    PacketPool.Instance.ReturnPacket(packet);
                    return;
                }
            }

            #region Ping Check Handling

            if (packet.Type == PacketType.StartPingCheck)
            {
//                m_log.DebugFormat("[LLUDPSERVER]: Handling ping from {0} in {1}", client.Name, m_scene.Name);

                // We don't need to do anything else with ping checks
                StartPingCheckPacket startPing = (StartPingCheckPacket)packet;
                CompletePing(udpClient, startPing.PingID.PingID);

                if ((Environment.TickCount - m_elapsedMSSinceLastStatReport) >= 3000)
                {
                    udpClient.SendPacketStats();
                    m_elapsedMSSinceLastStatReport = Environment.TickCount;
                }
                return;
            }
            else if (packet.Type == PacketType.CompletePingCheck)
            {
                // We don't currently track client ping times
                return;
            }

            #endregion Ping Check Handling

            IncomingPacket incomingPacket;

            // Inbox insertion
            if (UsePools)
            {
                incomingPacket = m_incomingPacketPool.GetObject();
                incomingPacket.Client = (LLClientView)client;
                incomingPacket.Packet = packet;
            }
            else
            {
                incomingPacket = new IncomingPacket((LLClientView)client, packet);
            }

            if (incomingPacket.Packet.Type == PacketType.AgentUpdate ||
                incomingPacket.Packet.Type == PacketType.ChatFromViewer)
                packetInbox.EnqueueHigh(incomingPacket);
            else
                packetInbox.EnqueueLow(incomingPacket);
        }

        #region BinaryStats

        public class PacketLogger
        {
            public DateTime StartTime;
            public string Path = null;
            public System.IO.BinaryWriter Log = null;
        }

        public static PacketLogger PacketLog;

        protected static bool m_shouldCollectStats = false;
        // Number of seconds to log for
        static TimeSpan binStatsMaxFilesize = TimeSpan.FromSeconds(300);
        static object binStatsLogLock = new object();
        static string binStatsDir = "";

        //for Aggregated In/Out BW logging
        static bool m_aggregatedBWStats = false;
        static long m_aggregatedBytesIn = 0;
        static long m_aggregatedByestOut = 0;
        static object aggBWStatsLock = new object();

        public static long AggregatedLLUDPBytesIn
        {
            get { return m_aggregatedBytesIn; }
        }
        public static long AggregatedLLUDPBytesOut
        {
            get {return m_aggregatedByestOut;}
        }

        public static void LogPacketHeader(bool incoming, uint circuit, byte flags, PacketType packetType, ushort size)
        {
            if (m_aggregatedBWStats)
            {
                lock (aggBWStatsLock)
                {
                    if (incoming)
                        m_aggregatedBytesIn += size;
                    else
                        m_aggregatedByestOut += size;
                }
            }

            if (!m_shouldCollectStats) return;

            // Binary logging format is TTTTTTTTCCCCFPPPSS, T=Time, C=Circuit, F=Flags, P=PacketType, S=size

            // Put the incoming bit into the least significant bit of the flags byte
            if (incoming)
                flags |= 0x01;
            else
                flags &= 0xFE;

            // Put the flags byte into the most significant bits of the type integer
            uint type = (uint)packetType;
            type |= (uint)flags << 24;

            // m_log.Debug("1 LogPacketHeader(): Outside lock");
            lock (binStatsLogLock)
            {
                DateTime now = DateTime.Now;

                // m_log.Debug("2 LogPacketHeader(): Inside lock. now is " + now.Ticks);
                try
                {
                    if (PacketLog == null || (now > PacketLog.StartTime + binStatsMaxFilesize))
                    {
                        if (PacketLog != null && PacketLog.Log != null)
                        {
                            PacketLog.Log.Close();
                        }

                        // First log file or time has expired, start writing to a new log file
                        PacketLog = new PacketLogger();
                        PacketLog.StartTime = now;
                        PacketLog.Path = (binStatsDir.Length > 0 ? binStatsDir + System.IO.Path.DirectorySeparatorChar.ToString() : "")
                                + String.Format("packets-{0}.log", now.ToString("yyyyMMddHHmmss"));
                        PacketLog.Log = new BinaryWriter(File.Open(PacketLog.Path, FileMode.Append, FileAccess.Write));
                    }

                    // Serialize the data
                    byte[] output = new byte[18];
                    Buffer.BlockCopy(BitConverter.GetBytes(now.Ticks), 0, output, 0, 8);
                    Buffer.BlockCopy(BitConverter.GetBytes(circuit), 0, output, 8, 4);
                    Buffer.BlockCopy(BitConverter.GetBytes(type), 0, output, 12, 4);
                    Buffer.BlockCopy(BitConverter.GetBytes(size), 0, output, 16, 2);

                    // Write the serialized data to disk
                    if (PacketLog != null && PacketLog.Log != null)
                        PacketLog.Log.Write(output);
                }
                catch (Exception ex)
                {
                    m_log.Error("Packet statistics gathering failed: " + ex.Message, ex);
                    if (PacketLog.Log != null)
                    {
                        PacketLog.Log.Close();
                    }
                    PacketLog = null;
                }
            }
        }

        #endregion BinaryStats

        private void HandleUseCircuitCode(object o)
        {
            IPEndPoint endPoint = null;
            IClientAPI client = null;

            try
            {
    //            DateTime startTime = DateTime.Now;
                object[] array = (object[])o;
                endPoint = (IPEndPoint)array[0];
                UseCircuitCodePacket uccp = (UseCircuitCodePacket)array[1];

                m_log.DebugFormat(
                    "[LLUDPSERVER]: Handling UseCircuitCode request for circuit {0} to {1} from IP {2}",
                    uccp.CircuitCode.Code, m_scene.RegionInfo.RegionName, endPoint);
    
                AuthenticateResponse sessionInfo;
                if (IsClientAuthorized(uccp, out sessionInfo))
                {
                    // Begin the process of adding the client to the simulator
                    client
                        = AddClient(
                            uccp.CircuitCode.Code,
                            uccp.CircuitCode.ID,
                            uccp.CircuitCode.SessionID,
                            endPoint,
                            sessionInfo);
            
                    // Send ack straight away to let the viewer know that the connection is active.
                    // The client will be null if it already exists (e.g. if on a region crossing the client sends a use
                    // circuit code to the existing child agent.  This is not particularly obvious.
                    SendAckImmediate(endPoint, uccp.Header.Sequence);
            
                    // We only want to send initial data to new clients, not ones which are being converted from child to root.
                    if (client != null)
                    {
                        AgentCircuitData aCircuit = m_scene.AuthenticateHandler.GetAgentCircuitData(uccp.CircuitCode.Code);
                        bool tp = (aCircuit.teleportFlags > 0);
                        // Let's delay this for TP agents, otherwise the viewer doesn't know where to get resources from
                        if (!tp)
                            client.SceneAgent.SendInitialDataToMe();
                    }

                    // Now we know we can handle more data
                    Thread.Sleep(200);

                    // Obtain the queue and remove it from the cache
                    Queue<UDPPacketBuffer> queue = null;

                    lock (m_pendingCache)
                    {
                        if (!m_pendingCache.TryGetValue(endPoint, out queue))
                        {
                            m_log.DebugFormat("[LLUDPSERVER]: Client created but no pending queue present");
                            return;
                        }
                        m_pendingCache.Remove(endPoint);
                    }

                    m_log.DebugFormat("[LLUDPSERVER]: Client created, processing pending queue, {0} entries", queue.Count);

                    // Reinject queued packets
                    while(queue.Count > 0)
                    {
                        UDPPacketBuffer buf = queue.Dequeue();
                        PacketReceived(buf);
                    }
                    queue = null;
                }
                else
                {
                    // Don't create clients for unauthorized requesters.
                    m_log.WarnFormat(
                        "[LLUDPSERVER]: Ignoring connection request for {0} to {1} with unknown circuit code {2} from IP {3}",
                        uccp.CircuitCode.ID, m_scene.RegionInfo.RegionName, uccp.CircuitCode.Code, endPoint);
                    lock (m_pendingCache)
                        m_pendingCache.Remove(endPoint);
                }
    
                //            m_log.DebugFormat(
    //                "[LLUDPSERVER]: Handling UseCircuitCode request from {0} took {1}ms", 
    //                buffer.RemoteEndPoint, (DateTime.Now - startTime).Milliseconds);

            }
            catch (Exception e)
            {
                m_log.ErrorFormat(
                    "[LLUDPSERVER]: UseCircuitCode handling from endpoint {0}, client {1} {2} failed.  Exception {3}{4}",
                    endPoint != null ? endPoint.ToString() : "n/a",
                    client != null ? client.Name : "unknown",
                    client != null ? client.AgentId.ToString() : "unknown",
                    e.Message,
                    e.StackTrace);
            }
        }

        private void HandleCompleteMovementIntoRegion(object o)
        {
            IPEndPoint endPoint = null;
            IClientAPI client = null;

            try
            {
                object[] array = (object[])o;
                endPoint = (IPEndPoint)array[0];
                CompleteAgentMovementPacket packet = (CompleteAgentMovementPacket)array[1];

                m_log.DebugFormat(
                    "[LLUDPSERVER]: Handling CompleteAgentMovement request from {0} in {1}", endPoint, m_scene.Name);

                // Determine which agent this packet came from
                // We need to wait here because in when using the OpenSimulator V2 teleport protocol to travel to a destination
                // simulator with no existing child presence, the viewer (at least LL 3.3.4) will send UseCircuitCode 
                // and then CompleteAgentMovement immediately without waiting for an ack.  As we are now handling these
                // packets asynchronously, we need to account for this thread proceeding more quickly than the 
                // UseCircuitCode thread.
                int count = 40;
                while (count-- > 0)
                {
                    if (m_scene.TryGetClient(endPoint, out client))
                    {
                        if (!client.IsActive)
                        {
                            // This check exists to catch a condition where the client has been closed by another thread
                            // but has not yet been removed from the client manager (and possibly a new connection has
                            // not yet been established).
                            m_log.DebugFormat(
                                "[LLUDPSERVER]: Received a CompleteAgentMovement from {0} for {1} in {2} but client is not active yet.  Waiting.",
                                endPoint, client.Name, m_scene.Name);
                        }
                        else if (client.SceneAgent == null)
                        {
                            // This check exists to catch a condition where the new client has been added to the client
                            // manager but the SceneAgent has not yet been set in Scene.AddNewAgent().  If we are too
                            // eager, then the new ScenePresence may not have registered a listener for this messsage
                            // before we try to process it.
                            // XXX: A better long term fix may be to add the SceneAgent before the client is added to 
                            // the client manager
                            m_log.DebugFormat(
                                "[LLUDPSERVER]: Received a CompleteAgentMovement from {0} for {1} in {2} but client SceneAgent not set yet.  Waiting.",
                                endPoint, client.Name, m_scene.Name);
                        }
                        else
                        {
                            break;
                        }
                    }
                    else
                    {
                        m_log.DebugFormat(
                            "[LLUDPSERVER]: Received a CompleteAgentMovement from {0} in {1} but no client exists yet.  Waiting.", 
                            endPoint, m_scene.Name);
                    }

                    Thread.Sleep(200);
                }

                if (client == null)
                {
                    m_log.DebugFormat(
                        "[LLUDPSERVER]: No client found for CompleteAgentMovement from {0} in {1} after wait.  Dropping.",
                        endPoint, m_scene.Name);

                    return;
                }
                else if (!client.IsActive || client.SceneAgent == null)
                {
                    // This check exists to catch a condition where the client has been closed by another thread
                    // but has not yet been removed from the client manager.
                    // The packet could be simply ignored but it is useful to know if this condition occurred for other debugging
                    // purposes.
                    m_log.DebugFormat(
                        "[LLUDPSERVER]: Received a CompleteAgentMovement from {0} for {1} in {2} but client is not active after wait.  Dropping.",
                        endPoint, client.Name, m_scene.Name);

                    return;
                }

                IncomingPacket incomingPacket1;

                // Inbox insertion
                if (UsePools)
                {
                    incomingPacket1 = m_incomingPacketPool.GetObject();
                    incomingPacket1.Client = (LLClientView)client;
                    incomingPacket1.Packet = packet;
                }
                else
                {
                    incomingPacket1 = new IncomingPacket((LLClientView)client, packet);
                }

                packetInbox.Enqueue(incomingPacket1);
            }
            catch (Exception e)
            {
                m_log.ErrorFormat(
                    "[LLUDPSERVER]: CompleteAgentMovement handling from endpoint {0}, client {1} {2} failed.  Exception {3}{4}",
                    endPoint != null ? endPoint.ToString() : "n/a",
                    client != null ? client.Name : "unknown",
                    client != null ? client.AgentId.ToString() : "unknown",
                    e.Message,
                    e.StackTrace);
            }
        }

        /// <summary>
        /// Send an ack immediately to the given endpoint.
        /// </summary>
        /// <remarks>
        /// FIXME: Might be possible to use SendPacketData() like everything else, but this will require refactoring so
        /// that we can obtain the UDPClient easily at this point.
        /// </remarks>
        /// <param name="remoteEndpoint"></param>
        /// <param name="sequenceNumber"></param>
        private void SendAckImmediate(IPEndPoint remoteEndpoint, uint sequenceNumber)
        {
            PacketAckPacket ack = new PacketAckPacket();
            ack.Header.Reliable = false;
            ack.Packets = new PacketAckPacket.PacketsBlock[1];
            ack.Packets[0] = new PacketAckPacket.PacketsBlock();
            ack.Packets[0].ID = sequenceNumber;

            SendAckImmediate(remoteEndpoint, ack);
        }

        public virtual void SendAckImmediate(IPEndPoint remoteEndpoint, PacketAckPacket ack)
        {
            byte[] packetData = ack.ToBytes();
            int length = packetData.Length;

            UDPPacketBuffer buffer = new UDPPacketBuffer(remoteEndpoint, length);
            buffer.DataLength = length;

            Buffer.BlockCopy(packetData, 0, buffer.Data, 0, length);

            AsyncBeginSend(buffer);
        }

        private bool IsClientAuthorized(UseCircuitCodePacket useCircuitCode, out AuthenticateResponse sessionInfo)
        {
            UUID agentID = useCircuitCode.CircuitCode.ID;
            UUID sessionID = useCircuitCode.CircuitCode.SessionID;
            uint circuitCode = useCircuitCode.CircuitCode.Code;

            sessionInfo = m_circuitManager.AuthenticateSession(sessionID, agentID, circuitCode);
            return sessionInfo.Authorised;
        }

        /// <summary>
        /// Add a client.
        /// </summary>
        /// <param name="circuitCode"></param>
        /// <param name="agentID"></param>
        /// <param name="sessionID"></param>
        /// <param name="remoteEndPoint"></param>
        /// <param name="sessionInfo"></param>
        /// <returns>The client if it was added.  Null if the client already existed.</returns>
        protected virtual IClientAPI AddClient(
            uint circuitCode, UUID agentID, UUID sessionID, IPEndPoint remoteEndPoint, AuthenticateResponse sessionInfo)
        {
            IClientAPI client = null;

            // We currently synchronize this code across the whole scene to avoid issues such as
            // http://opensimulator.org/mantis/view.php?id=5365  However, once locking per agent circuit can be done
            // consistently, this lock could probably be removed.
            lock (this)
            {
                if (!m_scene.TryGetClient(agentID, out client))
                {
                    LLUDPClient udpClient = new LLUDPClient(this, ThrottleRates, m_throttle, circuitCode, agentID, remoteEndPoint, m_defaultRTO, m_maxRTO);
    
                    client = new LLClientView(m_scene, this, udpClient, sessionInfo, agentID, sessionID, circuitCode);
                    client.OnLogout += LogoutHandler;
                    client.DebugPacketLevel = DefaultClientPacketDebugLevel;
    
                    ((LLClientView)client).DisableFacelights = m_disableFacelights;
    
                    client.Start();
                }
            }

            return client;
        }

        /// <summary>
        /// Deactivates the client if we don't receive any packets within a certain amount of time (default 60 seconds).
        /// </summary>
        /// <remarks>
        /// If a connection is active then we will always receive packets even if nothing else is happening, due to
        /// regular client pings.
        /// </remarks>
        /// <param name='client'></param>
        /// <param name='timeoutTicks'></param>
        private void DeactivateClientDueToTimeout(LLClientView client, int timeoutTicks)
        {
            lock (client.CloseSyncLock)
            {    
                ClientLogoutsDueToNoReceives++;

                m_log.WarnFormat(
                    "[LLUDPSERVER]: No packets received from {0} agent of {1} for {2}ms in {3}.  Disconnecting.",
                    client.SceneAgent.IsChildAgent ? "child" : "root", client.Name, timeoutTicks, m_scene.Name);
    
                if (!client.SceneAgent.IsChildAgent)
                     client.Kick("Simulator logged you out due to connection timeout.");
            }

            m_scene.CloseAgent(client.AgentId, true);
        }

        private void IncomingPacketHandler()
        {
            // Set this culture for the thread that incoming packets are received
            // on to en-US to avoid number parsing issues
            Culture.SetCurrentCulture();

            while (IsRunningInbound)
            {
                m_scene.ThreadAlive(1);
                try
                {
                    IncomingPacket incomingPacket = null;

                    /*
                    // HACK: This is a test to try and rate limit packet handling on Mono.
                    // If it works, a more elegant solution can be devised
                    if (Util.FireAndForgetCount() < 2)
                    {
                        //m_log.Debug("[LLUDPSERVER]: Incoming packet handler is sleeping");
                        Thread.Sleep(30);
                    }
                     */

                    if (packetInbox.Dequeue(100, ref incomingPacket))
                    {
                        ProcessInPacket(incomingPacket);//, incomingPacket); Util.FireAndForget(ProcessInPacket, incomingPacket);

                        if (UsePools)
                            m_incomingPacketPool.ReturnObject(incomingPacket);
                    }
                }
                catch (Exception ex)
                {
                    m_log.Error("[LLUDPSERVER]: Error in the incoming packet handler loop: " + ex.Message, ex);
                }

                Watchdog.UpdateThread();
            }

            if (packetInbox.Count > 0)
                m_log.Warn("[LLUDPSERVER]: IncomingPacketHandler is shutting down, dropping " + packetInbox.Count + " packets");
            packetInbox.Clear();

            Watchdog.RemoveThread();
        }

        private void OutgoingPacketHandler()
        {
            // Set this culture for the thread that outgoing packets are sent
            // on to en-US to avoid number parsing issues
            Culture.SetCurrentCulture();

            // Typecast the function to an Action<IClientAPI> once here to avoid allocating a new
            // Action generic every round
            Action<IClientAPI> clientPacketHandler = ClientOutgoingPacketHandler;

            while (base.IsRunningOutbound)
            {
                m_scene.ThreadAlive(2);
                try
                {
                    m_packetSent = false;

                    #region Update Timers

                    m_resendUnacked = false;
                    m_sendAcks = false;
                    m_sendPing = false;

                    // Update elapsed time
                    int thisTick = Environment.TickCount & Int32.MaxValue;
                    if (m_tickLastOutgoingPacketHandler > thisTick)
                        m_elapsedMSOutgoingPacketHandler += ((Int32.MaxValue - m_tickLastOutgoingPacketHandler) + thisTick);
                    else
                        m_elapsedMSOutgoingPacketHandler += (thisTick - m_tickLastOutgoingPacketHandler);

                    m_tickLastOutgoingPacketHandler = thisTick;

                    // Check for pending outgoing resends every 100ms
                    if (m_elapsedMSOutgoingPacketHandler >= 100)
                    {
                        m_resendUnacked = true;
                        m_elapsedMSOutgoingPacketHandler = 0;
                        m_elapsed100MSOutgoingPacketHandler += 1;
                    }

                    // Check for pending outgoing ACKs every 500ms
                    if (m_elapsed100MSOutgoingPacketHandler >= 5)
                    {
                        m_sendAcks = true;
                        m_elapsed100MSOutgoingPacketHandler = 0;
                        m_elapsed500MSOutgoingPacketHandler += 1;
                    }

                    // Send pings to clients every 5000ms
                    if (m_elapsed500MSOutgoingPacketHandler >= 10)
                    {
                        m_sendPing = true;
                        m_elapsed500MSOutgoingPacketHandler = 0;
                    }

                    #endregion Update Timers

                    // Use this for emergency monitoring -- bug hunting
                    //if (m_scene.EmergencyMonitoring)
                    //    clientPacketHandler = MonitoredClientOutgoingPacketHandler;
                    //else
                    //    clientPacketHandler = ClientOutgoingPacketHandler;

                    // Handle outgoing packets, resends, acknowledgements, and pings for each
                    // client. m_packetSent will be set to true if a packet is sent
                    m_scene.ForEachClient(clientPacketHandler);

                    m_currentOutgoingClient = null;

                    // If nothing was sent, sleep for the minimum amount of time before a
                    // token bucket could get more tokens
                    //if (!m_packetSent)
                    //    Thread.Sleep((int)TickCountResolution);
                    //
                    // Instead, now wait for data present to be explicitly signalled.  Evidence so far is that with
                    // modern mono it reduces CPU base load since there is no more continuous polling.
                    if (!m_packetSent)
                        m_dataPresentEvent.WaitOne(100);

                    Watchdog.UpdateThread();
                }
                catch (Exception ex)
                {
                    m_log.Error("[LLUDPSERVER]: OutgoingPacketHandler loop threw an exception: " + ex.Message, ex);
                }
            }

            Watchdog.RemoveThread();
        }

        protected void ClientOutgoingPacketHandler(IClientAPI client)
        {
            m_currentOutgoingClient = client;

            try
            {
                if (client is LLClientView)
                {
                    LLClientView llClient = (LLClientView)client;
                    LLUDPClient udpClient = llClient.UDPClient;

                    if (udpClient.IsConnected)
                    {
                        if (m_resendUnacked)
                            HandleUnacked(llClient);

                        if (m_sendAcks)
                            SendAcks(udpClient);

                        if (m_sendPing)
                            SendPing(udpClient);

                        // Dequeue any outgoing packets that are within the throttle limits
                        if (udpClient.DequeueOutgoing())
                            m_packetSent = true;
                    }
                }
            }
            catch (Exception ex)
            {
                m_log.Error(
                    string.Format("[LLUDPSERVER]: OutgoingPacketHandler iteration for {0} threw ", client.Name), ex);
            }
        }

        #region Emergency Monitoring
        // Alternative packet handler fuull of instrumentation
        // Handy for hunting bugs
        private Stopwatch watch1 = new Stopwatch();
        private Stopwatch watch2 = new Stopwatch();

        private float avgProcessingTicks = 0;
        private float avgResendUnackedTicks = 0;
        private float avgSendAcksTicks = 0;
        private float avgSendPingTicks = 0;
        private float avgDequeueTicks = 0;
        private long nticks = 0;
        private long nticksUnack = 0;
        private long nticksAck = 0;
        private long nticksPing = 0;
        private int npacksSent = 0;
        private int npackNotSent = 0;

        /// <summary>
        /// Number of inbound packets processed since startup.
        /// </summary>
        public long IncomingPacketsProcessed { get; private set; }

        private void MonitoredClientOutgoingPacketHandler(IClientAPI client)
        {
            nticks++;
            watch1.Start();
            m_currentOutgoingClient = client;

            try
            {
                if (client is LLClientView)
                {
                    LLClientView llClient = (LLClientView)client;
                    LLUDPClient udpClient = llClient.UDPClient;

                    if (udpClient.IsConnected)
                    {
                        if (m_resendUnacked)
                        {
                            nticksUnack++;
                            watch2.Start();

                            HandleUnacked(llClient);

                            watch2.Stop();
                            avgResendUnackedTicks = (nticksUnack - 1)/(float)nticksUnack * avgResendUnackedTicks + (watch2.ElapsedTicks / (float)nticksUnack);
                            watch2.Reset();
                        }

                        if (m_sendAcks)
                        {
                            nticksAck++;
                            watch2.Start();
                            
                            SendAcks(udpClient);

                            watch2.Stop();
                            avgSendAcksTicks = (nticksAck - 1) / (float)nticksAck * avgSendAcksTicks + (watch2.ElapsedTicks / (float)nticksAck);
                            watch2.Reset();
                        }

                        if (m_sendPing)
                        {
                            nticksPing++;
                            watch2.Start();
                            
                            SendPing(udpClient);

                            watch2.Stop();
                            avgSendPingTicks = (nticksPing - 1) / (float)nticksPing * avgSendPingTicks + (watch2.ElapsedTicks / (float)nticksPing);
                            watch2.Reset();
                        }

                        watch2.Start();
                        // Dequeue any outgoing packets that are within the throttle limits
                        if (udpClient.DequeueOutgoing())
                        {
                            m_packetSent = true;
                            npacksSent++;
                        }
                        else
                        {
                            npackNotSent++;
                        }

                        watch2.Stop();
                        avgDequeueTicks = (nticks - 1) / (float)nticks * avgDequeueTicks + (watch2.ElapsedTicks / (float)nticks);
                        watch2.Reset();

                    }
                    else
                    {
                        m_log.WarnFormat("[LLUDPSERVER]: Client is not connected");
                    }
                }
            }
            catch (Exception ex)
            {
                m_log.Error("[LLUDPSERVER]: OutgoingPacketHandler iteration for " + client.Name +
                    " threw an exception: " + ex.Message, ex);
            }
            watch1.Stop();
            avgProcessingTicks = (nticks - 1) / (float)nticks * avgProcessingTicks + (watch1.ElapsedTicks / (float)nticks);
            watch1.Reset();

            // reuse this -- it's every ~100ms
            if (m_scene.EmergencyMonitoring && nticks % 100 == 0)
            {
                m_log.InfoFormat("[LLUDPSERVER]: avg processing ticks: {0} avg unacked: {1} avg acks: {2} avg ping: {3} avg dequeue: {4} (TickCountRes: {5} sent: {6} notsent: {7})", 
                    avgProcessingTicks, avgResendUnackedTicks, avgSendAcksTicks, avgSendPingTicks, avgDequeueTicks, TickCountResolution, npacksSent, npackNotSent);
                npackNotSent = npacksSent = 0;
            }

        }

        #endregion 

        private void ProcessInPacket(IncomingPacket incomingPacket)
        {
            Packet packet = incomingPacket.Packet;
            LLClientView client = incomingPacket.Client;

//            if (client.IsActive)
//            {
                m_currentIncomingClient = client;

                try
                {
                    // Process this packet
                    client.ProcessInPacket(packet);
                }
                catch (ThreadAbortException)
                {
                    // If something is trying to abort the packet processing thread, take that as a hint that it's time to shut down
                    m_log.Info("[LLUDPSERVER]: Caught a thread abort, shutting down the LLUDP server");
                    Stop();
                }
                catch (Exception e)
                {
                    // Don't let a failure in an individual client thread crash the whole sim.
                    m_log.Error(
                        string.Format(
                            "[LLUDPSERVER]: Client packet handler for {0} for packet {1} threw ",
                            client.Name, packet.Type),
                        e);
                }
                finally
                {
                    m_currentIncomingClient = null;
                }
//            }
//            else
//            {
//                m_log.DebugFormat(
//                    "[LLUDPSERVER]: Dropped incoming {0} for dead client {1} in {2}",
//                    packet.Type, client.Name, m_scene.RegionInfo.RegionName);
//            }

            IncomingPacketsProcessed++;
        }

        protected void LogoutHandler(IClientAPI client)
        {
            client.SendLogoutPacket();

            if (!client.IsLoggingOut)
            {
                client.IsLoggingOut = true;
                m_scene.CloseAgent(client.AgentId, false);
            }
        }
    }
}<|MERGE_RESOLUTION|>--- conflicted
+++ resolved
@@ -1060,19 +1060,14 @@
             // continue to display the deleted object until relog.  Therefore, we need to always queue a kill object
             // packet so that it isn't sent before a queued update packet.
             bool requestQueue = type == PacketType.KillObject;
-<<<<<<< HEAD
             if (!outgoingPacket.Client.EnqueueOutgoing(outgoingPacket, requestQueue, highPriority))
-=======
             if (!outgoingPacket.Client.EnqueueOutgoing(outgoingPacket, requestQueue))
             {
->>>>>>> 2b069a3b
                 SendPacketFinal(outgoingPacket);
                 return true;
             }
-            else
-            {
-                return false;
-            }
+
+            return false;
 
             #endregion Queue or Send
         }
